--- conflicted
+++ resolved
@@ -2,18 +2,11 @@
 # SPDX-License-Identifier: Apache-2.0
 import logging
 import os
-<<<<<<< HEAD
-=======
-import random
-import string
-import tempfile
->>>>>>> 684107c4
 from typing import Any, Dict, Optional
 
 import pytest
 
 from tests.router.common import (  # utilities
-    KVRouterProcess,
     _test_python_router_bindings,
     _test_router_basic,
     _test_router_decisions,
@@ -33,29 +26,13 @@
 logger = logging.getLogger(__name__)
 
 
-@pytest.fixture
-def file_storage_backend():
-    """Fixture that sets up and tears down file storage backend.
-
-    Creates a temporary directory for file-based KV storage and sets
-    the DYN_FILE_KV environment variable. Cleans up after the test.
-    """
-    with tempfile.TemporaryDirectory() as tmpdir:
-        old_env = os.environ.get("DYN_FILE_KV")
-        os.environ["DYN_FILE_KV"] = tmpdir
-        logger.info(f"Set up file storage backend in: {tmpdir}")
-        yield tmpdir
-        # Cleanup
-        if old_env is not None:
-            os.environ["DYN_FILE_KV"] = old_env
-        else:
-            os.environ.pop("DYN_FILE_KV", None)
-
-
 MODEL_NAME = ROUTER_MODEL_NAME
 NUM_MOCKERS = 2
 SPEEDUP_RATIO = 10.0
-PORT = 8090  # Starting port for mocker instances
+PORTS = [
+    8011,
+    8022,
+]  # Frontend ports: use PORTS[0] for single router, PORTS for multi-router
 NUM_REQUESTS = 100
 BLOCK_SIZE = 16
 
@@ -170,356 +147,6 @@
             process.__exit__(exc_type, exc_val, exc_tb)
 
 
-<<<<<<< HEAD
-=======
-class KVRouterProcess(ManagedProcess):
-    """Manages the KV router process using dynamo.frontend"""
-
-    def __init__(self, request, frontend_port: int, store_backend: str = "etcd"):
-        command = [
-            "python",
-            "-m",
-            "dynamo.frontend",
-            "--kv-cache-block-size",
-            str(BLOCK_SIZE),
-            "--router-mode",
-            "kv",
-            "--http-port",
-            str(frontend_port),
-            "--store-kv",
-            store_backend,
-        ]
-
-        super().__init__(
-            command=command,
-            timeout=60,
-            display_output=True,
-            health_check_ports=[frontend_port],
-            health_check_urls=[
-                (f"http://localhost:{frontend_port}/v1/models", self._check_ready)
-            ],
-            log_dir=request.node.name,
-            terminate_existing=False,
-        )
-        self.port = frontend_port
-
-    def _check_ready(self, response):
-        """Check if KV router is ready"""
-        return response.status_code == 200
-
-    def __exit__(self, exc_type, exc_val, exc_tb):
-        super().__exit__(exc_type, exc_val, exc_tb)
-
-
-async def send_request_with_retry(url: str, payload: dict, max_retries: int = 8):
-    """Send a single request with exponential backoff retry"""
-    wait_time = 1  # Start with 1 second
-
-    for attempt in range(max_retries + 1):
-        await asyncio.sleep(wait_time)
-        try:
-            async with aiohttp.ClientSession() as session:
-                async with session.post(url, json=payload) as response:
-                    if response.status == 200:
-                        # Read the response to ensure it's valid
-                        async for _ in response.content:
-                            pass
-                        logger.debug(
-                            f"First request succeeded on attempt {attempt + 1}"
-                        )
-                        return True
-                    else:
-                        logger.warning(
-                            f"Attempt {attempt + 1} failed with status {response.status}"
-                        )
-        except Exception as e:
-            logger.warning(f"Attempt {attempt + 1} failed with error: {e}")
-
-        if attempt < max_retries:
-            wait_time *= 2  # Double the wait time
-
-    return False
-
-
-def get_runtime(store_backend="etcd", request_plane="nats"):
-    """Create a DistributedRuntime instance for testing.
-
-    Args:
-        store_backend: Storage backend to use ("etcd" or "file"). Defaults to "etcd".
-        request_plane: How frontend talks to backend ("tcp", "http" or "nats). Defaults to "nats".
-    """
-    try:
-        # Try to get running loop (works in async context)
-        loop = asyncio.get_running_loop()
-    except RuntimeError:
-        # No running loop, create a new one (sync context)
-        loop = asyncio.new_event_loop()
-        asyncio.set_event_loop(loop)
-    return DistributedRuntime(loop, store_backend, request_plane)
-
-
-async def check_nats_consumers(namespace: str, expected_count: Optional[int] = None):
-    """Check NATS consumers for the KV events stream.
-
-    Args:
-        namespace: The namespace to check consumers for
-        expected_count: Optional expected number of consumers. If provided, logs an error if count doesn't match.
-
-    Returns:
-        List of consumer names
-    """
-    component_subject = f"namespace.{namespace}.component.mocker"
-    slugified = component_subject.lower().replace(".", "-").replace("_", "-")
-    stream_name = f"{slugified}-kv-events"
-    logger.info(f"Checking consumers for stream: {stream_name}")
-
-    nc = await nats.connect("nats://localhost:4222")
-    try:
-        js = nc.jetstream()
-        consumer_infos = await js.consumers_info(stream_name)
-        consumer_names = [info.name for info in consumer_infos]
-        logger.info(f"Found {len(consumer_names)} consumers: {consumer_names}")
-
-        # Log detailed consumer info
-        for info in consumer_infos:
-            logger.info(
-                f"Consumer {info.name}: "
-                f"num_pending={info.num_pending}, "
-                f"num_ack_pending={info.num_ack_pending}, "
-                f"ack_floor={info.ack_floor}, "
-                f"delivered={info.delivered}"
-            )
-
-        if expected_count is not None:
-            assert (
-                len(consumer_names) == expected_count
-            ), f"Expected {expected_count} durable consumers, found {len(consumer_names)}: {consumer_names}"
-            logger.info(f"✓ Verified {expected_count} durable consumers exist")
-
-        return consumer_names
-    finally:
-        await nc.close()
-
-
-async def send_inflight_requests(urls: list, payload: dict, num_requests: int):
-    """Send multiple requests concurrently, alternating between URLs if multiple provided"""
-
-    # First, send test requests with retry to ensure all systems are ready
-    for i, url in enumerate(urls):
-        logger.info(f"Sending initial test request to URL {i} ({url}) with retry...")
-        if not await send_request_with_retry(url, payload):
-            raise RuntimeError(f"Failed to connect to URL {i} after multiple retries")
-
-    async def send_single_request(session: aiohttp.ClientSession, request_id: int):
-        # Alternate between URLs based on request_id
-        url = urls[request_id % len(urls)]
-        url_index = request_id % len(urls)
-
-        try:
-            async with session.post(url, json=payload) as response:
-                if response.status != 200:
-                    logger.error(
-                        f"Request {request_id} to URL {url_index} failed with status {response.status}"
-                    )
-                    return False
-
-                # For streaming responses, read the entire stream
-                chunks = []
-                async for line in response.content:
-                    if line:
-                        chunks.append(line)
-
-                logger.debug(
-                    f"Request {request_id} to URL {url_index} completed with {len(chunks)} chunks"
-                )
-                return True
-
-        except Exception as e:
-            logger.error(
-                f"Request {request_id} to URL {url_index} failed with error: {e}"
-            )
-            return False
-
-    # Send all requests at once
-    async with aiohttp.ClientSession() as session:
-        tasks = [send_single_request(session, i) for i in range(num_requests)]
-        results = await asyncio.gather(*tasks)
-
-        successful = sum(1 for r in results if r)
-        failed = sum(1 for r in results if not r)
-
-        logger.info(f"Completed all requests: {successful} successful, {failed} failed")
-
-    assert (
-        successful == num_requests
-    ), f"Expected {num_requests} successful requests, got {successful}"
-    logger.info(f"All {num_requests} requests completed successfully")
-
-
-async def send_request_via_python_kv_router(
-    kv_python_router: KvPushRouter,
-    token_ids: list,
-    initial_wait: float,
-    max_retries: int,
-    stop_conditions: Optional[dict] = None,
-    sampling_options: Optional[dict] = None,
-    output_options: Optional[dict] = None,
-    router_config_override: Optional[dict] = None,
-    worker_id: Optional[
-        int
-    ] = None,  # If None, Router will select the best available worker
-    dp_rank: Optional[int] = None,  # Data parallel rank (defaults to 0)
-):
-    """Send a request to the specified mocker instance.
-    Returns True if mockers respond, otherwise raises or returns False.
-    """
-
-    wait_time = initial_wait
-
-    log_message = (
-        f"the mocker with worker_id={worker_id}"
-        if worker_id is not None
-        else "the best available mocker"
-    )
-
-    # Retry loop sending reuqest to mocker worker with exponential backoff
-    for attempt in range(max_retries + 1):
-        try:
-            logger.debug(f"Sending request to {log_message} (attempt {attempt + 1})")
-
-            stream = await kv_python_router.generate(
-                token_ids=token_ids,
-                model=MODEL_NAME,
-                stop_conditions=stop_conditions,
-                sampling_options=sampling_options,
-                output_options=output_options,
-                router_config_override=router_config_override,
-                worker_id=worker_id,
-                dp_rank=dp_rank,
-            )
-
-            if stream is not None:
-                logger.debug(f"Request succeeded on attempt {attempt + 1}")
-                break
-
-        except Exception as e:
-            logger.warning(f"Attempt {attempt + 1} failed with error: {e}")
-            if attempt < max_retries:
-                await asyncio.sleep(wait_time)
-                wait_time *= 2
-            else:
-                raise RuntimeError(
-                    f"Failed to connect to mockers after {max_retries + 1} attempts: {e}"
-                )
-
-    # Collect tokens from the SSE stream
-    generated_tokens = []
-    async for response in stream:
-        if isinstance(response, dict):
-            # Check if response has token_ids
-            if "token_ids" in response:
-                tokens = response["token_ids"]
-                if isinstance(tokens, list):
-                    generated_tokens.extend(tokens)
-                    logger.debug(f"Received {len(tokens)} tokens: {tokens}")
-
-            # Check for finish reason
-            if "finish_reason" in response:
-                logger.debug(
-                    f"Stream finished with reason: {response['finish_reason']}"
-                )
-
-    # Verify if expected number of tokens are generated if max_tokens specified and ignore_eos is True
-    logger.debug(f"Total generated tokens: {len(generated_tokens)}")
-    if (
-        stop_conditions
-        and "max_tokens" in stop_conditions
-        and "ignore_eos" in stop_conditions
-        and stop_conditions["ignore_eos"]
-    ):
-        max_tokens = int(stop_conditions["max_tokens"])
-        assert len(generated_tokens) == max_tokens, (
-            f"Expected exactly {max_tokens} tokens but got {len(generated_tokens)}. "
-            f"Tokens: {generated_tokens}"
-        )
-
-        logger.debug(
-            f"Successfully verified {max_tokens} tokens generated as expected via KvPushRouter with ignore_eos=True"
-        )
-        return True
-
-    return False
-
-
-async def wait_for_mockers_ready(
-    endpoint, router: KvPushRouter, expected_num_workers: int = NUM_MOCKERS
-) -> list[int]:
-    """Wait for mocker workers to be ready and return their instance IDs.
-
-    This function polls the endpoint's client for instance IDs until the expected
-    number of workers are available, then sends a warmup request to verify they
-    can handle requests.
-
-    Args:
-        endpoint: The endpoint object to get the client from
-        router: The KvPushRouter to use for sending warmup requests
-        expected_num_workers: Number of workers to wait for (default: NUM_MOCKERS)
-
-    Returns:
-        Sorted list of unique instance IDs (ints).
-
-    Raises:
-        AssertionError: If workers don't become ready or warmup request fails.
-    """
-    logger.info("Waiting for mockers to be ready")
-
-    # Get the client from the endpoint
-    client = await endpoint.client()
-
-    # Poll for instance IDs until we have the expected number
-    instance_ids: list[int] = []
-    max_wait_time = 60  # seconds
-    start_time = asyncio.get_event_loop().time()
-
-    while len(instance_ids) < expected_num_workers:
-        instance_ids = client.instance_ids()
-        logger.info(f"Found {len(instance_ids)} instance(s): {instance_ids}")
-
-        if len(instance_ids) >= expected_num_workers:
-            break
-
-        # Check timeout
-        if asyncio.get_event_loop().time() - start_time > max_wait_time:
-            raise AssertionError(
-                f"Timeout waiting for workers. Found {len(instance_ids)} instance(s), expected {expected_num_workers}"
-            )
-
-        # Wait 1 second before polling again
-        await asyncio.sleep(1.0)
-
-    # Send a warmup request to verify workers can handle requests
-    test_token_ids = [random.randint(1, 10000) for _ in range(4)]
-    logger.info(f"Sending warmup request with {len(test_token_ids)} tokens")
-
-    try:
-        await send_request_via_python_kv_router(
-            kv_python_router=router,
-            token_ids=test_token_ids,
-            initial_wait=1.0,
-            max_retries=8,
-            stop_conditions={
-                "ignore_eos": True,
-                "max_tokens": 2,
-            },
-        )
-    except Exception as e:
-        raise AssertionError(f"Warmup request failed: {e}")
-
-    logger.info(f"All {len(instance_ids)} workers are ready")
-    return sorted(instance_ids)
-
-
->>>>>>> 684107c4
 @pytest.mark.pre_merge
 @pytest.mark.model(MODEL_NAME)
 def test_mocker_kv_router(request, runtime_services, predownload_tokenizers):
@@ -535,13 +162,6 @@
     mocker_args = {"speedup_ratio": SPEEDUP_RATIO, "block_size": BLOCK_SIZE}
 
     try:
-        # Start KV router (frontend)
-        frontend_port = PORT
-        logger.info(f"Starting KV router frontend on port {frontend_port}")
-
-        kv_router = KVRouterProcess(request, BLOCK_SIZE, frontend_port)
-        kv_router.__enter__()
-
         # Start mocker instances with the new CLI interface
         logger.info(f"Starting {NUM_MOCKERS} mocker instances")
         mockers = MockerProcess(
@@ -550,31 +170,24 @@
         logger.info(f"All mockers using endpoint: {mockers.endpoint}")
         mockers.__enter__()
 
-        # Run basic router test (mocker workers don't need frontend readiness check)
+        # Run basic router test (starts router internally, mocker workers don't need frontend readiness check)
         _test_router_basic(
-            frontend_port=frontend_port,
-            num_workers=NUM_MOCKERS,
+            engine_workers=mockers,
+            block_size=BLOCK_SIZE,
+            request=request,
+            frontend_port=PORTS[0],
             test_payload=TEST_PAYLOAD,
             num_requests=NUM_REQUESTS,
             wait_for_frontend=False,  # Mocker workers are fast, no need to wait
         )
 
     finally:
-        # Clean up
-        if "kv_router" in locals():
-            kv_router.__exit__(None, None, None)
-
-        if "mockers" in locals():
-            mockers.__exit__(None, None, None)
-
-
-@pytest.mark.pre_merge
-@pytest.mark.model(MODEL_NAME)
-<<<<<<< HEAD
-def test_mocker_two_kv_router(request, runtime_services, predownload_tokenizers):
-    """Test two KV routers with mocker engines and consumer lifecycle verification."""
-    logger.info("Starting mocker two KV router test")
-=======
+        if "mockers" in locals():
+            mockers.__exit__(None, None, None)
+
+
+@pytest.mark.pre_merge
+@pytest.mark.model(MODEL_NAME)
 @pytest.mark.parametrize("store_backend", ["etcd", "file"])
 def test_mocker_two_kv_router(
     request,
@@ -594,25 +207,11 @@
         f"Starting mocker two KV router test with {store_backend} storage backend"
     )
 
-    # Create mocker args dictionary: FixtureRequest: tuple[NatsServer, EtcdServer]: NoneType
->>>>>>> 684107c4
+    # Create mocker args dictionary
     mocker_args = {"speedup_ratio": SPEEDUP_RATIO, "block_size": BLOCK_SIZE}
 
     try:
-<<<<<<< HEAD
-        # Start mocker instances
-=======
-        # Start two KV routers (frontend) on ports 8091 and 8092
-        router_ports = [PORT + 1, PORT + 2]  # 8091 and 8092
-
-        for port in router_ports:
-            logger.info(f"Starting KV router frontend on port {port}")
-            kv_router = KVRouterProcess(request, port, store_backend)
-            kv_router.__enter__()
-            kv_routers.append(kv_router)
-
         # Start mocker instances with the new CLI interface
->>>>>>> 684107c4
         logger.info(f"Starting {NUM_MOCKERS} mocker instances")
         mockers = MockerProcess(
             request,
@@ -623,59 +222,17 @@
         logger.info(f"All mockers using endpoint: {mockers.endpoint}")
         mockers.__enter__()
 
-        # Run two-router test with consumer lifecycle verification
-        router_ports = [PORT + 1, PORT + 2]  # 8091 and 8092
+        # Run two-router test (starts KV routers internally and manages their lifecycle)
         _test_router_two_routers(
             engine_workers=mockers,
             block_size=BLOCK_SIZE,
             request=request,
-            router_ports=router_ports,
+            router_ports=PORTS,
             test_payload=TEST_PAYLOAD,
             num_requests=NUM_REQUESTS,
-        )
-
-<<<<<<< HEAD
-=======
-        # Verify durable consumers lifecycle
-        async def verify_consumer_lifecycle():
-            logger.info("Verifying durable consumers lifecycle")
-
-            # Check initial consumer count - should have 2 (one for each router process)
-            await check_nats_consumers(mockers.namespace, expected_count=2)
-
-            # Kill the first router process
-            logger.info(f"Killing first router on port {router_ports[0]}")
-            kv_routers[0].__exit__(None, None, None)
-
-            # Wait for cleanup to happen (consumer deletion is triggered by etcd watch)
-            await asyncio.sleep(1)
-
-            # Verify only 1 consumer remains
-            await check_nats_consumers(mockers.namespace, expected_count=1)
-            logger.info(
-                "✓ Verified 1 durable consumer remains after killing first router"
-            )
-
-            # Kill the second router process
-            logger.info(f"Killing second router on port {router_ports[1]}")
-            kv_routers[1].__exit__(None, None, None)
-
-            # Wait for cleanup to happen
-            await asyncio.sleep(1)
-
-            # Verify no consumers remain
-            await check_nats_consumers(mockers.namespace, expected_count=0)
-            logger.info(
-                "✓ Verified 0 durable consumers remain after killing both routers"
-            )
-
-        # Run consumer lifecycle verification
-        asyncio.run(verify_consumer_lifecycle())
-
-        # Clear the kv_routers list since we've already cleaned them up
-        kv_routers = []
-
->>>>>>> 684107c4
+            store_backend=store_backend,
+        )
+
     finally:
         if "mockers" in locals():
             mockers.__exit__(None, None, None)
@@ -704,7 +261,7 @@
         mockers.__enter__()
 
         # Run overload 503 test
-        frontend_port = PORT + 10  # Use different port to avoid conflicts
+        frontend_port = PORTS[0] + 10  # Use different port to avoid conflicts
         _test_router_overload_503(
             engine_workers=mockers,
             block_size=4,  # Match the mocker's block size
@@ -757,11 +314,6 @@
 
 @pytest.mark.pre_merge
 @pytest.mark.model(MODEL_NAME)
-<<<<<<< HEAD
-def test_indexers_sync(request, runtime_services, predownload_tokenizers):
-    """Test that two KV routers synchronize their indexer states with mocker engines."""
-    logger.info("Starting indexers sync test")
-=======
 @pytest.mark.parametrize("store_backend", ["etcd", "file"])
 def test_indexers_sync(
     request,
@@ -779,8 +331,7 @@
     # runtime_services starts etcd and nats
     logger.info(f"Starting indexers sync test with {store_backend} storage backend")
 
-    # Create mocker args dicti: FixtureRequestonary: tuple[NatsServer, EtcdServer]: NoneType
->>>>>>> 684107c4
+    # Create mocker args dictionary
     mocker_args = {"speedup_ratio": SPEEDUP_RATIO, "block_size": BLOCK_SIZE}
 
     try:
@@ -795,243 +346,17 @@
         logger.info(f"All mockers using endpoint: {mockers.endpoint}")
         mockers.__enter__()
 
-<<<<<<< HEAD
-        # Get runtime and create endpoint
-        runtime = get_runtime()
-        namespace = runtime.namespace(mockers.namespace)
-        component = namespace.component(mockers.component_name)
-        endpoint = component.endpoint("generate")
-=======
-        # Use async to manage the test flow
-        async def test_sync():
-            # Create SEPARATE runtimes for each router to ensure independence
-            # This is especially important for file storage backend where connection_id
-            # would otherwise be shared between routers
-            runtime1 = get_runtime(store_backend)
-            runtime2 = get_runtime(store_backend)
-
-            # Use the namespace from the mockers for both runtimes
-            namespace1 = runtime1.namespace(mockers.namespace)
-            component1 = namespace1.component("mocker")
-            endpoint1 = component1.endpoint("generate")
-
-            namespace2 = runtime2.namespace(mockers.namespace)
-            component2 = namespace2.component("mocker")
-            endpoint2 = component2.endpoint("generate")
-
-            # Create KvRouterConfig with lower snapshot threshold for testing
-            kv_router_config = KvRouterConfig(router_snapshot_threshold=20)
-
-            async def send_requests_to_router(router, num_requests, router_name):
-                # Now send the actual requests
-                tasks = []
-                for i in range(num_requests):
-                    # Generate random token IDs for each request
-                    logger.debug(
-                        f"Sending request {i + 1}/{num_requests} to {router_name}"
-                    )
-
-                    # Generate 30 random tokens
-                    request_tokens = [random.randint(1, 10000) for _ in range(30)]
-
-                    # Send request to mocker via the router
-                    tasks.append(
-                        asyncio.create_task(
-                            send_request_via_python_kv_router(
-                                kv_python_router=router,
-                                token_ids=request_tokens,
-                                initial_wait=1.0,
-                                max_retries=8,
-                                stop_conditions={
-                                    "ignore_eos": True,  # Don't stop on EOS token
-                                    "max_tokens": 10,  # Generate exactly 10 tokens
-                                },
-                            )
-                        )
-                    )
-
-                # Wait for all requests to complete
-                results = await asyncio.gather(*tasks)
-                successful = sum(1 for r in results if r)
-                logger.info(
-                    f"Completed {successful}/{num_requests} requests for {router_name}"
-                )
-                return successful
-
-            # Launch first router
-            logger.info("Creating first KV router")
-            kv_push_router1 = KvPushRouter(
-                endpoint=endpoint1,
-                block_size=BLOCK_SIZE,
-                kv_router_config=kv_router_config,
-            )
-
-            # Wait for mockers to be ready
-            await wait_for_mockers_ready(endpoint1, kv_push_router1)
-
-            # Send 25 requests to first router
-            logger.info("Sending 25 requests to first router")
-
-            # Send requests to first router
-            successful1 = await send_requests_to_router(kv_push_router1, 25, "Router 1")
-            assert (
-                successful1 == 25
-            ), f"Expected 25 successful requests to router 1, got {successful1}"
-
-            # Wait for a second before creating the second router
-            logger.info("Waiting for 1 second before creating second router")
-            await asyncio.sleep(2)
-
-            # Launch second router - will automatically sync with the first router's state
-            logger.info("Creating second KV router")
-            kv_push_router2 = KvPushRouter(
-                endpoint=endpoint2,
-                block_size=BLOCK_SIZE,
-                kv_router_config=kv_router_config,
-            )
-
-            # Send 25 requests to second router with initial retry loop
-            logger.info("Sending 25 requests to second router")
-            successful2 = await send_requests_to_router(kv_push_router2, 25, "Router 2")
-            assert (
-                successful2 == 25
-            ), f"Expected 25 successful requests to router 2, got {successful2}"
-
-            # Wait for all requests to complete (they should already be complete from gather)
-            # Wait another 1 second for internal synchronization
-            logger.info("Waiting for final synchronization")
-            await asyncio.sleep(1)
-
-            # Check NATS consumers to verify both routers have separate consumers
-            await check_nats_consumers(mockers.namespace, expected_count=2)
-
-            # Verify NATS object store bucket was created with snapshot
-            # Mirror the Rust bucket naming logic from subscriber.rs:
-            # component.subject() -> "namespace.{ns}.component.{comp}"
-            # then slugify (convert dots to dashes, lowercase, etc) and append "-radix-bucket"
-            component_subject = f"namespace.{mockers.namespace}.component.mocker"
-            slugified = component_subject.lower().replace(".", "-").replace("_", "-")
-            expected_bucket = f"{slugified}-radix-bucket"
-            expected_file = "radix-state"
-
-            logger.info(f"Verifying NATS object store bucket exists: {expected_bucket}")
-            snapshot_verified = False
-            try:
-                # Connect to NATS and check object store
-                nc = await nats.connect("nats://localhost:4222")
-                try:
-                    js = nc.jetstream()
-                    obj_store = await js.object_store(expected_bucket)
-
-                    # Try to get the expected file
-                    try:
-                        result = await obj_store.get(expected_file)
-                        logger.info(
-                            f"✓ Snapshot file '{expected_file}' found in bucket '{expected_bucket}' "
-                            f"(size: {len(result.data) if result.data else 0} bytes)"
-                        )
-                        snapshot_verified = True
-                    except Exception as e:
-                        logger.error(
-                            f"Snapshot file '{expected_file}' not found in bucket '{expected_bucket}': {e}"
-                        )
-                finally:
-                    await nc.close()
-            except Exception as e:
-                logger.error(f"Error checking NATS object store: {e}")
-
-            # Assert that snapshot was created (threshold=20, sent 25 requests)
-            if not snapshot_verified:
-                assert False, (
-                    f"Expected snapshot to be created in bucket '{expected_bucket}' with file '{expected_file}'. "
-                    f"Router sent 25 requests with snapshot_threshold=20, so snapshot should have been triggered."
-                )
-
-            # Dump states from both routers
-            logger.info("Dumping states from both routers")
-            state1_json = await kv_push_router1.dump_events()
-            state2_json = await kv_push_router2.dump_events()
-
-            # Parse JSON strings for comparison
-            state1 = json.loads(state1_json)
-            state2 = json.loads(state2_json)
-
-            # Sort both states for comparison (order might differ due to HashMap iteration and sharding)
-            def sort_key(event):
-                data = event["event"]["data"]["stored"]
-                blocks = data["blocks"]
-                first_block = blocks[0]
-                return (
-                    event["worker_id"],
-                    first_block["tokens_hash"],
-                    data["parent_hash"],
-                )
-
-            sorted_state1 = sorted(state1, key=sort_key)
-            sorted_state2 = sorted(state2, key=sort_key)
-
-            # Verify they are equal
-            logger.info(f"Router 1 has {len(sorted_state1)} events")
-            logger.info(f"Router 2 has {len(sorted_state2)} events")
-
-            # Compare states one by one and only show differences
-            if len(sorted_state1) != len(sorted_state2):
-                logger.error(
-                    f"Router 1 has {len(sorted_state1)} events, Router 2 has {len(sorted_state2)} events"
-                )
-                assert False, "Router states have different numbers of events"
-
-            differences = []
-            for i, (state1_item, state2_item) in enumerate(
-                zip(sorted_state1, sorted_state2)
-            ):
-                # Create copies without event_id for comparison
-                item1_compare = state1_item.copy()
-                item2_compare = state2_item.copy()
-
-                # Remove event_id from the nested event structure
-                if "event" in item1_compare and "event_id" in item1_compare["event"]:
-                    del item1_compare["event"]["event_id"]
-                if "event" in item2_compare and "event_id" in item2_compare["event"]:
-                    del item2_compare["event"]["event_id"]
-
-                if item1_compare != item2_compare:
-                    differences.append(
-                        {
-                            "index": i,
-                            "router1_state": state1_item,
-                            "router2_state": state2_item,
-                        }
-                    )
-            # If there are differences, format them for easier debugging
-            if differences:
-                error_msg = f"Router states are not equal. Found {len(differences)} differences:\n"
-                for diff in differences:
-                    error_msg += f"\nDifference at index {diff['index']}:\n"
-                    error_msg += (
-                        f"Router 1: {json.dumps(diff['router1_state'], indent=2)}\n"
-                    )
-                    error_msg += (
-                        f"Router 2: {json.dumps(diff['router2_state'], indent=2)}\n"
-                    )
-                    error_msg += "-" * 80 + "\n"
-
-                assert False, error_msg
-
-            logger.info("Successfully verified that both router states are equal")
-
-        # Run the async test
-        asyncio.run(test_sync())
->>>>>>> 684107c4
-
-        # Run indexers sync test
+        # Use the common test implementation (creates its own runtimes for each router)
+        # Note: Consumer verification is done inside _test_router_indexers_sync while routers are alive
         _test_router_indexers_sync(
             engine_workers=mockers,
-            endpoint=endpoint,
             block_size=BLOCK_SIZE,
             model_name=MODEL_NAME,
             num_workers=NUM_MOCKERS,
-        )
+            store_backend=store_backend,
+        )
+
+        logger.info("Indexers sync test completed successfully")
 
     finally:
         if "mockers" in locals():
@@ -1058,7 +383,7 @@
         mockers.__enter__()
 
         # Run query_instance_id annotation test
-        frontend_port = PORT + 30  # Use unique port to avoid conflicts
+        frontend_port = PORTS[0] + 30  # Use unique port to avoid conflicts
         _test_router_query_instance_id(
             engine_workers=mockers,
             block_size=BLOCK_SIZE,
