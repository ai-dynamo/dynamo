--- conflicted
+++ resolved
@@ -497,10 +497,6 @@
             mockers.__exit__(None, None, None)
 
 
-<<<<<<< HEAD
-@pytest.mark.parametrize("store_backend", ["etcd", "file"])
-@pytest.mark.parametrize("request_plane", ["nats", "tcp"], indirect=True)
-=======
 # NO @pytest.mark.parallel - nats_core variant stops/restarts NATS
 @pytest.mark.parametrize(
     "store_backend,use_nats_core,request_plane",
@@ -511,58 +507,17 @@
     ],
     ids=["jetstream", "file"],  # "nats_core" commented out to match commented test case
 )
->>>>>>> 181ec2ba
 def test_indexers_sync(
     request,
     predownload_tokenizers,
     file_storage_backend,
     store_backend,
-<<<<<<< HEAD
-=======
     use_nats_core,
->>>>>>> 181ec2ba
     request_plane,
 ):
     """
     Test that two KV routers have synchronized indexer states after processing requests.
     This test verifies that both routers converge to the same internal state.
-<<<<<<< HEAD
-    Tests with both etcd and file storage backends.
-    """
-
-    # runtime_services starts etcd and nats
-    logger.info(
-        f"Starting indexers sync test with {store_backend} storage backend, request_plane={request_plane}"
-    )
-
-    # Create mocker args dictionary
-    mocker_args = {"speedup_ratio": SPEEDUP_RATIO, "block_size": BLOCK_SIZE}
-
-    try:
-        # Start mocker instances
-        logger.info(f"Starting {NUM_MOCKERS} mocker instances")
-        mockers = MockerProcess(
-            request,
-            mocker_args=mocker_args,
-            num_mockers=NUM_MOCKERS,
-            store_backend=store_backend,
-            request_plane=request_plane,
-        )
-        logger.info(f"All mockers using endpoint: {mockers.endpoint}")
-        mockers.__enter__()
-
-        # Use the common test implementation (creates its own runtimes for each router)
-        # Note: Consumer verification is done inside _test_router_indexers_sync while routers are alive
-        _test_router_indexers_sync(
-            engine_workers=mockers,
-            block_size=BLOCK_SIZE,
-            model_name=MODEL_NAME,
-            num_workers=NUM_MOCKERS,
-            store_backend=store_backend,
-            request_plane=request_plane,
-        )
-=======
->>>>>>> 181ec2ba
 
     Tests with three configurations:
     - jetstream: etcd backend, JetStream for KV events, NATS request plane
