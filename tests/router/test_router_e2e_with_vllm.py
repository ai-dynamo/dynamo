--- conflicted
+++ resolved
@@ -427,12 +427,9 @@
 
 
 @pytest.mark.gpu_2
-<<<<<<< HEAD
 @pytest.mark.nightly
-=======
 @pytest.mark.parametrize("request_plane", ["nats", "tcp"], indirect=True)
 @pytest.mark.timeout(600)  # 10 min max (multi-GPU + DP startup variance)
->>>>>>> 3e0459fb
 def test_router_decisions_vllm_dp(
     request,
     runtime_services_dynamic_ports,
