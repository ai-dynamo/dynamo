# SPDX-FileCopyrightText: Copyright (c) 2025 NVIDIA CORPORATION & AFFILIATES. All rights reserved.
# SPDX-License-Identifier: Apache-2.0

# Timing notes (measured in an SGLang-enabled container):
# - GPU-1 subset (`-m "gpu_1"`): 92.35s total for 2 tests (+ 1 skipped).
# These tests load a real model and can be slow/flaky when GPU resources are contended,
# so we set explicit pytest timeouts to fail fast on hangs (see per-test markers below).
import logging
import os
import time
from typing import Any, Dict, Optional

import pytest

from tests.router.common import (  # utilities
    _test_router_basic,
    _test_router_decisions,
    _test_router_indexers_sync,
    generate_random_suffix,
    get_runtime,
)
from tests.utils.constants import DefaultPort
from tests.utils.managed_process import ManagedProcess
from tests.utils.port_utils import allocate_ports, deallocate_ports

logger = logging.getLogger(__name__)

MODEL_NAME = "TinyLlama/TinyLlama-1.1B-Chat-v1.0"

pytestmark = [
    pytest.mark.e2e,
    pytest.mark.sglang,
    pytest.mark.model(MODEL_NAME),
]
SPEEDUP_RATIO = 10.0
NUM_REQUESTS = 10
PAGE_SIZE = 16  # SGLang uses "page_size" instead of "block_size"


def allocate_frontend_ports(request, count: int) -> list[int]:
    """Allocate random free frontend ports for xdist-safe execution."""
    ports = allocate_ports(count, DefaultPort.FRONTEND.value)
    request.addfinalizer(lambda: deallocate_ports(ports))
    return ports


# Shared test payload for all tests
TEST_PAYLOAD: Dict[str, Any] = {
    "model": MODEL_NAME,
    "messages": [
        {
            "role": "user",
            "content": "In a quiet meadow tucked between rolling hills, a plump gray rabbit nibbled on clover beneath the shade of a gnarled oak tree. Its ears twitched at the faint rustle of leaves, but it remained calm, confident in the safety of its burrow just a few hops away. The late afternoon sun warmed its fur, and tiny dust motes danced in the golden light as bees hummed lazily nearby. Though the rabbit lived a simple life, every day was an adventure of scents, shadows, and snacks—an endless search for the tastiest patch of greens and the softest spot to nap.",
        }
    ],
    "stream": True,
    "max_tokens": 10,
}

# Shared SGLang configuration for all tests
# mem_fraction_static limits actual VRAM allocation (required for multi-worker on same GPU)
SGLANG_ARGS: Dict[str, Any] = {
    "page_size": PAGE_SIZE,
    "model": MODEL_NAME,
    "mem_fraction_static": 0.4,  # Limit VRAM allocation per worker (equivalent to vLLM's gpu_memory_utilization)
    "context_length": 1024,  # Limit context length to reduce KV cache size (equivalent to vLLM's max_model_len)
    "disable_cuda_graph": True,  # Disable CUDA graphs for faster startup & lower memory (equivalent to vLLM's enforce_eager)
}


class SGLangProcess:
    """Manages SGLang workers using dynamo.sglang (HTTP API + KV events).

    This is a drop-in replacement for MockerProcess that uses real SGLang workers.
    The key difference: dynamo.sglang automatically handles:
    - HTTP API serving
    - KV cache event publishing (ZMQ → NATS bridge)
    - Integration with dynamo.frontend router
    """

    def __init__(
        self,
        request,
        sglang_args: Optional[Dict[str, Any]] = None,
        num_workers: int = 2,
        single_gpu: bool = False,
        data_parallel_size: Optional[int] = None,
        request_plane: str = "tcp",
        store_backend: str = "etcd",
    ):
        """Initialize SGLang workers with dynamo integration.

        Args:
            request: pytest request fixture for log directory
            sglang_args: Configuration dict with keys:
                - page_size: KV cache page size (default: 16)
                - model: Model name/path (default: TinyLlama-1.1B)
                - mem_fraction_static: Fraction of GPU memory to allocate (optional)
                - context_length: Maximum sequence length (optional)
                - disable_cuda_graph: Disable CUDA graphs (default: False)
            num_workers: Number of SGLang worker processes
            single_gpu: If True, all workers share GPU 0
            data_parallel_size: If set, enables data parallelism with this many ranks (num_workers must equal data_parallel_size)
            request_plane: Request plane to use ("nats", "tcp", or "http"). Defaults to "tcp".
            store_backend: Storage backend to use ("etcd" or "file"). Defaults to "etcd".
        """
        # Generate unique namespace for isolation
        namespace_suffix = generate_random_suffix()
        self.namespace = f"test-namespace-{namespace_suffix}"
        self.component_name = "backend"
        self.endpoint = f"dyn://{self.namespace}.{self.component_name}.generate"
        self.num_workers = num_workers
        self.data_parallel_size = data_parallel_size
        self.worker_processes = []
        self.store_backend = store_backend

        if sglang_args is None:
            sglang_args = {}

        page_size = sglang_args.get("page_size", PAGE_SIZE)
        model = sglang_args.get("model", MODEL_NAME)
        mem_fraction_static = sglang_args.get("mem_fraction_static")
        context_length = sglang_args.get("context_length")
        disable_cuda_graph = sglang_args.get("disable_cuda_graph", False)

        self.model_name = model

        for worker_idx in range(num_workers):
            # Calculate GPU device for this process
            if single_gpu:
                # Force all processes to GPU 0 (for single-GPU testing)
                gpu_device = "0"
            elif data_parallel_size is not None:
                # Worker sees dp_rank GPUs (each DP rank gets its own GPU)
                worker_start_gpu = worker_idx * data_parallel_size
                gpu_device = ",".join(
                    str(i)
                    for i in range(
                        worker_start_gpu, worker_start_gpu + data_parallel_size
                    )
                )
            else:
                # No DP; worker sees one GPU
                gpu_device = str(worker_idx)

            command = [
                "python3",
                "-m",
                "dynamo.sglang",
                "--model-path",
                model,
                "--page-size",
                str(page_size),
            ]

            # Disable CUDA graphs for faster startup & lower memory
            if disable_cuda_graph:
                command.append("--disable-cuda-graph")

            # Limit VRAM allocation (required for multi-worker on same GPU)
            if mem_fraction_static is not None:
                command.extend(["--mem-fraction-static", str(mem_fraction_static)])

            # Add optional context_length if specified
            if context_length is not None:
                command.extend(["--context-length", str(context_length)])

            if data_parallel_size is not None:
                # Add DP configuration
                command.extend(
                    [
                        "--dp-size",
                        str(data_parallel_size),
                    ]
                )

            # Add per-worker KV events config for ZMQ publishing
            # Each worker needs a unique port to avoid conflicts
            kv_events_port = 20080 + worker_idx
            kv_events_config = f'{{"publisher":"zmq","topic":"kv-events","endpoint":"tcp://*:{kv_events_port}"}}'
            command.extend(["--kv-events-config", kv_events_config])

            env = os.environ.copy()  # Copy parent environment
            env_vars = {
                "CUDA_VISIBLE_DEVICES": gpu_device,
                "DYN_NAMESPACE": self.namespace,
                "DYN_REQUEST_PLANE": request_plane,
                "PYTHONHASHSEED": "0",  # for deterministic event id's
            }

            # Add DYN_FILE_KV if using file storage backend
            if self.store_backend == "file" and "DYN_FILE_KV" in os.environ:
                env_vars["DYN_FILE_KV"] = os.environ["DYN_FILE_KV"]

            env.update(env_vars)

            # Create managed process for the worker
            process = ManagedProcess(
                command=command,
                env=env,
                timeout=120,  # Allow time for model loading
                display_output=True,
                health_check_ports=[],
                health_check_urls=[],
                log_dir=request.node.name,
                terminate_existing=False,
            )
            self.worker_processes.append(process)
            if data_parallel_size is not None:
                logger.info(
                    f"Created {data_parallel_size} DP ranks per worker on GPU(s) {gpu_device} "
                    f"(mem_frac={mem_fraction_static}, kv_port={kv_events_port}) "
                    f"with endpoint: {self.endpoint}"
                )
            else:
                logger.info(
                    f"Created SGLang worker {worker_idx} on GPU {gpu_device} "
                    f"(mem_frac={mem_fraction_static}, kv_port={kv_events_port}) "
                    f"with endpoint: {self.endpoint}"
                )

    def __enter__(self):
        """Start all SGLang worker processes with sequential initialization.

        Workers are started sequentially with a delay between each to avoid
        resource contention during initialization. This prevents
        shared memory handle allocation failures when multiple workers
        try to initialize simultaneously on the same GPU.
        """
        logger.info(
            f"[SGLangProcess] Starting {len(self.worker_processes)} worker processes sequentially..."
        )

        # Start each process sequentially, waiting for initialization before next
        for i, process in enumerate(self.worker_processes):
            logger.info(f"[SGLangProcess] Starting SGLang worker {i}...")
            try:
                # Manually initialize the process without blocking on health checks
                process._logger = logging.getLogger(process.__class__.__name__)
                process._command_name = process.command[0]
                os.makedirs(process.log_dir, exist_ok=True)
                log_name = f"{process._command_name}.log.txt"
                process._log_path = os.path.join(process.log_dir, log_name)

                if process.data_dir:
                    process._remove_directory(process.data_dir)

                process._terminate_existing()
                logger.info(
                    f"[SGLangProcess] Launching process {i} (pid will be assigned)..."
                )
                process._start_process()  # Start the process but don't wait
                logger.info(
                    f"[SGLangProcess] Worker {i} launched with PID: {process.proc.pid if process.proc else 'unknown'}"
                )
                time.sleep(process.delayed_start)

                # Wait for initialization before starting next worker
                # This prevents shared memory contention
                if i < len(self.worker_processes) - 1:
                    init_delay = 5  # seconds
                    logger.info(
                        f"[SGLangProcess] Waiting {init_delay}s for worker {i} to initialize before starting next worker..."
                    )
                    time.sleep(init_delay)

            except Exception:
                logger.exception(f"[SGLangProcess] Failed to start worker {i}")
                # Clean up on failure
                try:
                    process.__exit__(None, None, None)
                except Exception as cleanup_err:
                    logger.warning(
                        f"[SGLangProcess] Error during cleanup: {cleanup_err}"
                    )
                raise

        logger.info(
            f"[SGLangProcess] All {len(self.worker_processes)} workers launched with sequential initialization."
        )
        logger.info("[SGLangProcess] Waiting for health checks to complete...")

        # Now wait for health checks for all processes
        for i, process in enumerate(self.worker_processes):
            logger.info(f"[SGLangProcess] Checking health for worker {i}...")
            try:
                elapsed = process._check_ports(process.timeout)
                process._check_urls(process.timeout - elapsed)
                process._check_funcs(process.timeout - elapsed)
                logger.info(f"[SGLangProcess] Worker {i} health checks passed")
            except Exception:
                logger.error(f"[SGLangProcess] Worker {i} health check failed")
                # Clean up all processes on failure
                self.__exit__(None, None, None)
                raise

        logger.info(
            "[SGLangProcess] All workers started successfully and passed health checks!"
        )
        return self

    def __exit__(self, exc_type, exc_val, exc_tb):
        """Stop all SGLang worker processes gracefully."""
        for i, process in enumerate(self.worker_processes):
            logger.info(f"Stopping SGLang worker {i}")
            process.__exit__(exc_type, exc_val, exc_tb)

        # Add delay to ensure full cleanup of NATS/ETCD/ZMQ resources
        # This prevents test isolation issues when running multiple tests
        logger.info("Waiting for SGLang worker resources to fully clean up...")
        time.sleep(2)


@pytest.mark.pre_merge
@pytest.mark.gpu_1
@pytest.mark.parametrize("request_plane", ["nats", "tcp"], indirect=True)
@pytest.mark.timeout(150)  # ~3x average (~46s/test), rounded up
def test_sglang_kv_router_basic(
    request,
    runtime_services_dynamic_ports,
    predownload_models,
    set_ucx_tls_no_mm,
    request_plane,
):
    """
    Quick e2e sanity test for KV router with SGLang engine instances.
    Tests both NATS and TCP request planes.
    """

    # runtime_services starts etcd and nats
    N_SGLANG_WORKERS = 2
    logger.info(
        f"Starting SGLang KV router test with {N_SGLANG_WORKERS} workers using request_plane={request_plane}"
    )

    try:
        # Start SGLang workers
        logger.info(f"Starting {N_SGLANG_WORKERS} SGLang workers")
        sglang_workers = SGLangProcess(
            request,
            sglang_args=SGLANG_ARGS,
            num_workers=N_SGLANG_WORKERS,
            single_gpu=True,  # fit workers into one GPU
            request_plane=request_plane,
        )
        logger.info(f"All SGLang workers using namespace: {sglang_workers.namespace}")
        sglang_workers.__enter__()

        # Run basic router test (starts router internally and waits for workers to be ready)
        frontend_port = allocate_frontend_ports(request, 1)[0]
        _test_router_basic(
            engine_workers=sglang_workers,
            block_size=PAGE_SIZE,
            request=request,
            frontend_port=frontend_port,
            test_payload=TEST_PAYLOAD,
            num_requests=NUM_REQUESTS,
            frontend_timeout=180,  # 3 minutes should be plenty for TinyLlama
            store_backend="etcd",  # Explicit for clarity
            request_plane=request_plane,
        )

    finally:
        if "sglang_workers" in locals():
            sglang_workers.__exit__(None, None, None)


@pytest.mark.pre_merge
@pytest.mark.gpu_1
@pytest.mark.skip(reason="Broken by sglang changes")
# TODO: Re-enable this test once https://github.com/sgl-project/sglang/pull/14934 is merged
@pytest.mark.parametrize("request_plane", ["nats", "tcp"], indirect=True)
def test_router_decisions_sglang_multiple_workers(
    request,
    runtime_services_dynamic_ports,
    predownload_models,
    set_ucx_tls_no_mm,
    request_plane,
):
    # runtime_services starts etcd and nats
    logger.info("Starting SGLang router prefix reuse test with two workers")
    N_WORKERS = 2

    try:
        # Start 2 worker processes on the same GPU
        logger.info("Starting 2 SGLang worker processes on single GPU (mem_frac=0.4)")
        sglang_workers = SGLangProcess(
            request,
            sglang_args=SGLANG_ARGS,
            num_workers=N_WORKERS,
            single_gpu=True,  # Worker uses GPU 0
            request_plane=request_plane,
        )
        logger.info(f"All SGLang workers using namespace: {sglang_workers.namespace}")

        # Initialize SGLang workers
        sglang_workers.__enter__()

        # Get runtime and create endpoint
        runtime = get_runtime(request_plane=request_plane)
        namespace = runtime.namespace(sglang_workers.namespace)
        component = namespace.component("backend")
        endpoint = component.endpoint("generate")

        _test_router_decisions(
            sglang_workers, endpoint, MODEL_NAME, request, test_dp_rank=False
        )

    finally:
        # Clean up SGLang workers
        if "sglang_workers" in locals():
            sglang_workers.__exit__(None, None, None)


@pytest.mark.gpu_2
<<<<<<< HEAD
@pytest.mark.post_merge
=======
@pytest.mark.parametrize("request_plane", ["nats", "tcp"], indirect=True)
@pytest.mark.timeout(600)  # 10 min max (multi-GPU + DP startup variance)
>>>>>>> 3e0459fb
def test_router_decisions_sglang_dp(
    request,
    runtime_services_dynamic_ports,
    predownload_models,
    set_ucx_tls_no_mm,
    request_plane,
):
    """Validate KV cache prefix reuse with SGLang by sending progressive requests with overlapping prefixes.
    Same flow as test_router_decisions_sglang_multiple_workers; force first request to (worker_id, dp_rank=1).
    Dump events from router and verify:
        * All but one (worker_id, dp_rank) should have no events (due to prefix reuse)
        * The (worker_id, dp_rank) with events should have exactly 4 events (one per request)
        * All events should be on the forced (worker_id, dp_rank=1) (verifying forced routing and prefix reuse)
    """
    N_WORKERS = 1
    DP_SIZE = 2

    try:
        logger.info("Starting 2 SGLang DP ranks (dp_size=2) (mem_frac=0.4)")
        sglang_workers = SGLangProcess(
            request,
            sglang_args=SGLANG_ARGS,
            num_workers=N_WORKERS,  # Ignored when data_parallel_size is set
            single_gpu=False,
            data_parallel_size=DP_SIZE,  # Creates DP_SIZE processes (one per rank)
            request_plane=request_plane,
        )
        logger.info(f"All SGLang workers using namespace: {sglang_workers.namespace}")
        sglang_workers.__enter__()

        # Get runtime and create endpoint
        runtime = get_runtime(request_plane=request_plane)
        # Use the namespace from the SGLang workers
        namespace = runtime.namespace(sglang_workers.namespace)
        component = namespace.component("backend")  # endpoint is backend.generate
        endpoint = component.endpoint("generate")

        _test_router_decisions(
            sglang_workers, endpoint, MODEL_NAME, request, test_dp_rank=True
        )

    finally:
        # Clean up SGLang workers
        if "sglang_workers" in locals():
            sglang_workers.__exit__(None, None, None)


@pytest.mark.pre_merge
@pytest.mark.gpu_1
@pytest.mark.parametrize(
    "store_backend,use_nats_core,request_plane",
    [
        ("etcd", False, "nats"),  # JetStream mode
        # ("etcd", True, "tcp"),  # ignored, needs unconditional nats_client
        # ("file", False, "nats"),  # File backend - TODO: investigate file backend support for SGLang
    ],
    ids=["jetstream"],  # "nats_core" and "file" commented out
)
@pytest.mark.timeout(150)  # ~3x average (~46s/test), rounded up
def test_sglang_indexers_sync(
    request,
    runtime_services_dynamic_ports,
    predownload_models,
    file_storage_backend,
    set_ucx_tls_no_mm,
    store_backend,
    use_nats_core,
    request_plane,
):
    """
    Test that two KV routers have synchronized indexer states after processing requests
    with SGLang workers. This test verifies that both routers converge to the same internal state.

    Tests with configuration:
    - jetstream: etcd backend, JetStream for KV events, NATS request plane
    """
    # runtime_services_dynamic_ports handles NATS and etcd startup
    logger.info(
        f"Starting SGLang indexers sync test: store_backend={store_backend}, "
        f"use_nats_core={use_nats_core}, request_plane={request_plane}"
    )

    N_SGLANG_WORKERS = 2

    try:
        # Start SGLang workers
        logger.info(f"Starting {N_SGLANG_WORKERS} SGLang workers")
        sglang_workers = SGLangProcess(
            request,
            sglang_args=SGLANG_ARGS,
            num_workers=N_SGLANG_WORKERS,
            single_gpu=True,  # fit workers into one GPU
            request_plane=request_plane,
            store_backend=store_backend,
        )
        logger.info(f"All SGLang workers using namespace: {sglang_workers.namespace}")
        sglang_workers.__enter__()

        # Use the common test implementation (creates its own runtimes for each router)
        # Note: Consumer verification is done inside _test_router_indexers_sync while routers are alive
        _test_router_indexers_sync(
            engine_workers=sglang_workers,
            block_size=PAGE_SIZE,
            model_name=MODEL_NAME,
            num_workers=N_SGLANG_WORKERS,
            store_backend=store_backend,
            request_plane=request_plane,
        )

        logger.info("SGLang indexers sync test completed successfully")

    finally:
        if "sglang_workers" in locals():
            sglang_workers.__exit__(None, None, None)<|MERGE_RESOLUTION|>--- conflicted
+++ resolved
@@ -413,12 +413,9 @@
 
 
 @pytest.mark.gpu_2
-<<<<<<< HEAD
 @pytest.mark.post_merge
-=======
 @pytest.mark.parametrize("request_plane", ["nats", "tcp"], indirect=True)
 @pytest.mark.timeout(600)  # 10 min max (multi-GPU + DP startup variance)
->>>>>>> 3e0459fb
 def test_router_decisions_sglang_dp(
     request,
     runtime_services_dynamic_ports,
