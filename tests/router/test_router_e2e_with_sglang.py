# SPDX-FileCopyrightText: Copyright (c) 2025 NVIDIA CORPORATION & AFFILIATES. All rights reserved.
# SPDX-License-Identifier: Apache-2.0

# Timing notes (measured in an SGLang-enabled container):
# - GPU-1 subset (`-m "gpu_1"`): 92.35s total for 2 tests (+ 1 skipped).
# These tests load a real model and can be slow/flaky when GPU resources are contended,
# so we set explicit pytest timeouts to fail fast on hangs (see per-test markers below).
import logging
import os
import time
from contextlib import nullcontext
from typing import Any, Dict, Optional

import pytest

from tests.conftest import EtcdServer, NatsServer
from tests.router.common import (  # utilities
    _test_router_basic,
    _test_router_decisions,
    _test_router_indexers_sync,
    generate_random_suffix,
    get_runtime,
)
from tests.utils.constants import DefaultPort
from tests.utils.managed_process import ManagedProcess
from tests.utils.port_utils import allocate_ports, deallocate_ports

logger = logging.getLogger(__name__)

MODEL_NAME = "TinyLlama/TinyLlama-1.1B-Chat-v1.0"

pytestmark = [
    pytest.mark.e2e,
    pytest.mark.sglang,
    pytest.mark.model(MODEL_NAME),
]
SPEEDUP_RATIO = 10.0
NUM_REQUESTS = 10
PAGE_SIZE = 16  # SGLang uses "page_size" instead of "block_size"


def allocate_frontend_ports(request, count: int) -> list[int]:
    """Allocate random free frontend ports for xdist-safe execution."""
    ports = allocate_ports(count, DefaultPort.FRONTEND.value)
    request.addfinalizer(lambda: deallocate_ports(ports))
    return ports


# Shared test payload for all tests
TEST_PAYLOAD: Dict[str, Any] = {
    "model": MODEL_NAME,
    "messages": [
        {
            "role": "user",
            "content": "In a quiet meadow tucked between rolling hills, a plump gray rabbit nibbled on clover beneath the shade of a gnarled oak tree. Its ears twitched at the faint rustle of leaves, but it remained calm, confident in the safety of its burrow just a few hops away. The late afternoon sun warmed its fur, and tiny dust motes danced in the golden light as bees hummed lazily nearby. Though the rabbit lived a simple life, every day was an adventure of scents, shadows, and snacks—an endless search for the tastiest patch of greens and the softest spot to nap.",
        }
    ],
    "stream": True,
    "max_tokens": 10,
}

# Shared SGLang configuration for all tests
# mem_fraction_static limits actual VRAM allocation (required for multi-worker on same GPU)
SGLANG_ARGS: Dict[str, Any] = {
    "page_size": PAGE_SIZE,
    "model": MODEL_NAME,
    "mem_fraction_static": 0.4,  # Limit VRAM allocation per worker (equivalent to vLLM's gpu_memory_utilization)
    "context_length": 1024,  # Limit context length to reduce KV cache size (equivalent to vLLM's max_model_len)
    "disable_cuda_graph": True,  # Disable CUDA graphs for faster startup & lower memory (equivalent to vLLM's enforce_eager)
}


class SGLangProcess:
    """Manages SGLang workers using dynamo.sglang (HTTP API + KV events).

    This is a drop-in replacement for MockerProcess that uses real SGLang workers.
    The key difference: dynamo.sglang automatically handles:
    - HTTP API serving
    - KV cache event publishing (ZMQ → NATS bridge)
    - Integration with dynamo.frontend router
    """

    def __init__(
        self,
        request,
        sglang_args: Optional[Dict[str, Any]] = None,
        num_workers: int = 2,
        single_gpu: bool = False,
        data_parallel_size: Optional[int] = None,
        request_plane: str = "tcp",
        store_backend: str = "etcd",
    ):
        """Initialize SGLang workers with dynamo integration.

        Args:
            request: pytest request fixture for log directory
            sglang_args: Configuration dict with keys:
                - page_size: KV cache page size (default: 16)
                - model: Model name/path (default: TinyLlama-1.1B)
                - mem_fraction_static: Fraction of GPU memory to allocate (optional)
                - context_length: Maximum sequence length (optional)
                - disable_cuda_graph: Disable CUDA graphs (default: False)
            num_workers: Number of SGLang worker processes
            single_gpu: If True, all workers share GPU 0
            data_parallel_size: If set, enables data parallelism with this many ranks (num_workers must equal data_parallel_size)
            request_plane: Request plane to use ("nats", "tcp", or "http"). Defaults to "tcp".
            store_backend: Storage backend to use ("etcd" or "file"). Defaults to "etcd".
        """
        # Generate unique namespace for isolation
        namespace_suffix = generate_random_suffix()
        self.namespace = f"test-namespace-{namespace_suffix}"
        self.component_name = "backend"
        self.endpoint = f"dyn://{self.namespace}.{self.component_name}.generate"
        self.num_workers = num_workers
        self.worker_processes = []
        self.store_backend = store_backend

        if sglang_args is None:
            sglang_args = {}

        page_size = sglang_args.get("page_size", PAGE_SIZE)
        model = sglang_args.get("model", MODEL_NAME)
        mem_fraction_static = sglang_args.get("mem_fraction_static")
        context_length = sglang_args.get("context_length")
        disable_cuda_graph = sglang_args.get("disable_cuda_graph", False)

        self.model_name = model

        for worker_idx in range(num_workers):
            # Calculate GPU device for this process
            if single_gpu:
                # Force all processes to GPU 0 (for single-GPU testing)
                gpu_device = "0"
            elif data_parallel_size is not None:
                # Worker sees dp_rank GPUs (each DP rank gets its own GPU)
                worker_start_gpu = worker_idx * data_parallel_size
                gpu_device = ",".join(
                    str(i)
                    for i in range(
                        worker_start_gpu, worker_start_gpu + data_parallel_size
                    )
                )
            else:
                # No DP; worker sees one GPU
                gpu_device = str(worker_idx)

            command = [
                "python3",
                "-m",
                "dynamo.sglang",
                "--model-path",
                model,
                "--page-size",
                str(page_size),
            ]

            # Disable CUDA graphs for faster startup & lower memory
            if disable_cuda_graph:
                command.append("--disable-cuda-graph")

            # Limit VRAM allocation (required for multi-worker on same GPU)
            if mem_fraction_static is not None:
                command.extend(["--mem-fraction-static", str(mem_fraction_static)])

            # Add optional context_length if specified
            if context_length is not None:
                command.extend(["--context-length", str(context_length)])

            if data_parallel_size is not None:
                # Add DP configuration
                command.extend(
                    [
                        "--dp-size",
                        str(data_parallel_size),
                    ]
                )

            # Add per-worker KV events config for ZMQ publishing
            # Each worker needs a unique port to avoid conflicts
            kv_events_port = 20080 + worker_idx
            kv_events_config = f'{{"publisher":"zmq","topic":"kv-events","endpoint":"tcp://*:{kv_events_port}"}}'
            command.extend(["--kv-events-config", kv_events_config])

            env = os.environ.copy()  # Copy parent environment
            env_vars = {
                "CUDA_VISIBLE_DEVICES": gpu_device,
                "DYN_NAMESPACE": self.namespace,
                "DYN_REQUEST_PLANE": request_plane,
                "PYTHONHASHSEED": "0",  # for deterministic event id's
            }

            # Add DYN_FILE_KV if using file storage backend
            if self.store_backend == "file" and "DYN_FILE_KV" in os.environ:
                env_vars["DYN_FILE_KV"] = os.environ["DYN_FILE_KV"]

            env.update(env_vars)

            # Create managed process for the worker
            process = ManagedProcess(
                command=command,
                env=env,
                timeout=120,  # Allow time for model loading
                display_output=True,
                health_check_ports=[],
                health_check_urls=[],
                log_dir=request.node.name,
                terminate_existing=False,
            )
            self.worker_processes.append(process)
            if data_parallel_size is not None:
                logger.info(
                    f"Created {data_parallel_size} DP ranks per worker on GPU(s) {gpu_device} "
                    f"(mem_frac={mem_fraction_static}, kv_port={kv_events_port}) "
                    f"with endpoint: {self.endpoint}"
                )
            else:
                logger.info(
                    f"Created SGLang worker {worker_idx} on GPU {gpu_device} "
                    f"(mem_frac={mem_fraction_static}, kv_port={kv_events_port}) "
                    f"with endpoint: {self.endpoint}"
                )

    def __enter__(self):
        """Start all SGLang worker processes with sequential initialization.

        Workers are started sequentially with a delay between each to avoid
        resource contention during initialization. This prevents
        shared memory handle allocation failures when multiple workers
        try to initialize simultaneously on the same GPU.
        """
        logger.info(
            f"[SGLangProcess] Starting {len(self.worker_processes)} worker processes sequentially..."
        )

        # Start each process sequentially, waiting for initialization before next
        for i, process in enumerate(self.worker_processes):
            logger.info(f"[SGLangProcess] Starting SGLang worker {i}...")
            try:
                # Manually initialize the process without blocking on health checks
                process._logger = logging.getLogger(process.__class__.__name__)
                process._command_name = process.command[0]
                os.makedirs(process.log_dir, exist_ok=True)
                log_name = f"{process._command_name}.log.txt"
                process._log_path = os.path.join(process.log_dir, log_name)

                if process.data_dir:
                    process._remove_directory(process.data_dir)

                process._terminate_existing()
                logger.info(
                    f"[SGLangProcess] Launching process {i} (pid will be assigned)..."
                )
                process._start_process()  # Start the process but don't wait
                logger.info(
                    f"[SGLangProcess] Worker {i} launched with PID: {process.proc.pid if process.proc else 'unknown'}"
                )
                time.sleep(process.delayed_start)

                # Wait for initialization before starting next worker
                # This prevents shared memory contention
                if i < len(self.worker_processes) - 1:
                    init_delay = 5  # seconds
                    logger.info(
                        f"[SGLangProcess] Waiting {init_delay}s for worker {i} to initialize before starting next worker..."
                    )
                    time.sleep(init_delay)

            except Exception:
                logger.exception(f"[SGLangProcess] Failed to start worker {i}")
                # Clean up on failure
                try:
                    process.__exit__(None, None, None)
                except Exception as cleanup_err:
                    logger.warning(
                        f"[SGLangProcess] Error during cleanup: {cleanup_err}"
                    )
                raise

        logger.info(
            f"[SGLangProcess] All {len(self.worker_processes)} workers launched with sequential initialization."
        )
        logger.info("[SGLangProcess] Waiting for health checks to complete...")

        # Now wait for health checks for all processes
        for i, process in enumerate(self.worker_processes):
            logger.info(f"[SGLangProcess] Checking health for worker {i}...")
            try:
                elapsed = process._check_ports(process.timeout)
                process._check_urls(process.timeout - elapsed)
                process._check_funcs(process.timeout - elapsed)
                logger.info(f"[SGLangProcess] Worker {i} health checks passed")
            except Exception:
                logger.error(f"[SGLangProcess] Worker {i} health check failed")
                # Clean up all processes on failure
                self.__exit__(None, None, None)
                raise

        logger.info(
            "[SGLangProcess] All workers started successfully and passed health checks!"
        )
        return self

    def __exit__(self, exc_type, exc_val, exc_tb):
        """Stop all SGLang worker processes gracefully."""
        for i, process in enumerate(self.worker_processes):
            logger.info(f"Stopping SGLang worker {i}")
            process.__exit__(exc_type, exc_val, exc_tb)

        # Add delay to ensure full cleanup of NATS/ETCD/ZMQ resources
        # This prevents test isolation issues when running multiple tests
        logger.info("Waiting for SGLang worker resources to fully clean up...")
        time.sleep(2)


@pytest.mark.pre_merge
@pytest.mark.gpu_1
<<<<<<< HEAD
@pytest.mark.parametrize("request_plane", ["nats", "tcp"], indirect=True)
def test_sglang_kv_router_basic(
    request, runtime_services, predownload_models, set_ucx_tls_no_mm, request_plane
=======
@pytest.mark.timeout(150)  # ~3x average (~46s/test), rounded up
def test_sglang_kv_router_basic(
    request, runtime_services_dynamic_ports, predownload_models, set_ucx_tls_no_mm
>>>>>>> e1c685b1
):
    """
    Quick e2e sanity test for KV router with SGLang engine instances.
    Tests both NATS and TCP request planes.
    """

    # runtime_services starts etcd and nats
    N_SGLANG_WORKERS = 2
    logger.info(
        f"Starting SGLang KV router test with {N_SGLANG_WORKERS} workers using request_plane={request_plane}"
    )

    try:
        # Start SGLang workers
        logger.info(f"Starting {N_SGLANG_WORKERS} SGLang workers")
        sglang_workers = SGLangProcess(
            request,
            sglang_args=SGLANG_ARGS,
            num_workers=N_SGLANG_WORKERS,
            single_gpu=True,  # fit workers into one GPU
            request_plane=request_plane,
        )
        logger.info(f"All SGLang workers using namespace: {sglang_workers.namespace}")
        sglang_workers.__enter__()

        # Run basic router test (starts router internally and waits for workers to be ready)
        frontend_port = allocate_frontend_ports(request, 1)[0]
        _test_router_basic(
            engine_workers=sglang_workers,
            block_size=PAGE_SIZE,
            request=request,
            frontend_port=frontend_port,
            test_payload=TEST_PAYLOAD,
            num_requests=NUM_REQUESTS,
            frontend_timeout=180,  # 3 minutes should be plenty for TinyLlama
            store_backend="etcd",  # Explicit for clarity
            request_plane=request_plane,
        )

    finally:
        if "sglang_workers" in locals():
            sglang_workers.__exit__(None, None, None)


@pytest.mark.pre_merge
@pytest.mark.gpu_1
@pytest.mark.skip(reason="Broken by sglang changes")
# TODO: Re-enable this test once https://github.com/sgl-project/sglang/pull/14934 is merged
@pytest.mark.parametrize("request_plane", ["nats", "tcp"], indirect=True)
def test_router_decisions_sglang_multiple_workers(
<<<<<<< HEAD
    request, runtime_services, predownload_models, set_ucx_tls_no_mm, request_plane
=======
    request, runtime_services_dynamic_ports, predownload_models, set_ucx_tls_no_mm
>>>>>>> e1c685b1
):
    # runtime_services starts etcd and nats
    logger.info("Starting SGLang router prefix reuse test with two workers")
    N_WORKERS = 2

    try:
        # Start 2 worker processes on the same GPU
        logger.info("Starting 2 SGLang worker processes on single GPU (mem_frac=0.4)")
        sglang_workers = SGLangProcess(
            request,
            sglang_args=SGLANG_ARGS,
            num_workers=N_WORKERS,
            single_gpu=True,  # Worker uses GPU 0
            request_plane=request_plane,
        )
        logger.info(f"All SGLang workers using namespace: {sglang_workers.namespace}")

        # Initialize SGLang workers
        sglang_workers.__enter__()

        # Get runtime and create endpoint
        runtime = get_runtime(request_plane=request_plane)
        namespace = runtime.namespace(sglang_workers.namespace)
        component = namespace.component("backend")
        endpoint = component.endpoint("generate")

        _test_router_decisions(
            sglang_workers, endpoint, MODEL_NAME, request, test_dp_rank=False
        )

    finally:
        # Clean up SGLang workers
        if "sglang_workers" in locals():
            sglang_workers.__exit__(None, None, None)


@pytest.mark.gpu_2
<<<<<<< HEAD
@pytest.mark.parametrize("request_plane", ["nats", "tcp"], indirect=True)
def test_router_decisions_sglang_dp(
    request, runtime_services, predownload_models, set_ucx_tls_no_mm, request_plane
=======
@pytest.mark.timeout(600)  # 10 min max (multi-GPU + DP startup variance)
def test_router_decisions_sglang_dp(
    request, runtime_services_dynamic_ports, predownload_models, set_ucx_tls_no_mm
>>>>>>> e1c685b1
):
    """Validate KV cache prefix reuse with SGLang by sending progressive requests with overlapping prefixes.
    Same flow as test_router_decisions_sglang_multiple_workers; force first request to (worker_id, dp_rank=1).
    Dump events from router and verify:
        * All but one (worker_id, dp_rank) should have no events (due to prefix reuse)
        * The (worker_id, dp_rank) with events should have exactly 4 events (one per request)
        * All events should be on the forced (worker_id, dp_rank=1) (verifying forced routing and prefix reuse)
    """
    N_WORKERS = 1
    DP_SIZE = 2

    try:
        logger.info("Starting 2 SGLang DP ranks (dp_size=2) (mem_frac=0.4)")
        sglang_workers = SGLangProcess(
            request,
            sglang_args=SGLANG_ARGS,
            num_workers=N_WORKERS,  # Ignored when data_parallel_size is set
            single_gpu=False,
            data_parallel_size=DP_SIZE,  # Creates DP_SIZE processes (one per rank)
            request_plane=request_plane,
        )
        logger.info(f"All SGLang workers using namespace: {sglang_workers.namespace}")
        sglang_workers.__enter__()

        # Get runtime and create endpoint
        runtime = get_runtime(request_plane=request_plane)
        # Use the namespace from the SGLang workers
        namespace = runtime.namespace(sglang_workers.namespace)
        component = namespace.component("backend")  # endpoint is backend.generate
        endpoint = component.endpoint("generate")

        _test_router_decisions(
            sglang_workers, endpoint, MODEL_NAME, request, test_dp_rank=True
        )

    finally:
        # Clean up SGLang workers
        if "sglang_workers" in locals():
            sglang_workers.__exit__(None, None, None)


@pytest.mark.pre_merge
@pytest.mark.gpu_1
<<<<<<< HEAD
@pytest.mark.parametrize(
    "store_backend,use_nats_core,request_plane",
    [
        ("etcd", False, "nats"),  # JetStream mode
        # ("etcd", True, "tcp"),  # ignored, needs unconditional nats_client
        # ("file", False, "nats"),  # File backend - TODO: investigate file backend support for SGLang
    ],
    ids=["jetstream"],  # "nats_core" and "file" commented out
)
def test_sglang_indexers_sync(
    request,
    predownload_models,
    file_storage_backend,
    set_ucx_tls_no_mm,
    store_backend,
    use_nats_core,
    request_plane,
=======
@pytest.mark.timeout(150)  # ~3x average (~46s/test), rounded up
def test_sglang_indexers_sync(
    request, runtime_services_dynamic_ports, predownload_models, set_ucx_tls_no_mm
>>>>>>> e1c685b1
):
    """
    Test that two KV routers have synchronized indexer states after processing requests
    with SGLang workers. This test verifies that both routers converge to the same internal state.

    Tests with configuration:
    - jetstream: etcd backend, JetStream for KV events, NATS request plane
    """
    logger.info(
        f"Starting SGLang indexers sync test: store_backend={store_backend}, "
        f"use_nats_core={use_nats_core}, request_plane={request_plane}"
    )

    # Start NATS manually (needed for all variants - KV event sync)
    with NatsServer(request) as nats_server:
        # Start etcd if needed
        etcd_ctx = EtcdServer(request) if store_backend == "etcd" else nullcontext()
        with etcd_ctx:
            N_SGLANG_WORKERS = 2

            try:
                # Start SGLang workers
                logger.info(f"Starting {N_SGLANG_WORKERS} SGLang workers")
                sglang_workers = SGLangProcess(
                    request,
                    sglang_args=SGLANG_ARGS,
                    num_workers=N_SGLANG_WORKERS,
                    single_gpu=True,  # fit workers into one GPU
                    request_plane=request_plane,
                    store_backend=store_backend,
                )
                logger.info(
                    f"All SGLang workers using namespace: {sglang_workers.namespace}"
                )
                sglang_workers.__enter__()

                # Use the common test implementation (creates its own runtimes for each router)
                # Note: Consumer verification is done inside _test_router_indexers_sync while routers are alive
                _test_router_indexers_sync(
                    engine_workers=sglang_workers,
                    block_size=PAGE_SIZE,
                    model_name=MODEL_NAME,
                    num_workers=N_SGLANG_WORKERS,
                    store_backend=store_backend,
                    request_plane=request_plane,
                )

                logger.info("SGLang indexers sync test completed successfully")

            finally:
                if "sglang_workers" in locals():
                    sglang_workers.__exit__(None, None, None)<|MERGE_RESOLUTION|>--- conflicted
+++ resolved
@@ -314,15 +314,14 @@
 
 @pytest.mark.pre_merge
 @pytest.mark.gpu_1
-<<<<<<< HEAD
 @pytest.mark.parametrize("request_plane", ["nats", "tcp"], indirect=True)
-def test_sglang_kv_router_basic(
-    request, runtime_services, predownload_models, set_ucx_tls_no_mm, request_plane
-=======
 @pytest.mark.timeout(150)  # ~3x average (~46s/test), rounded up
 def test_sglang_kv_router_basic(
-    request, runtime_services_dynamic_ports, predownload_models, set_ucx_tls_no_mm
->>>>>>> e1c685b1
+    request,
+    runtime_services_dynamic_ports,
+    predownload_models,
+    set_ucx_tls_no_mm,
+    request_plane,
 ):
     """
     Quick e2e sanity test for KV router with SGLang engine instances.
@@ -373,11 +372,11 @@
 # TODO: Re-enable this test once https://github.com/sgl-project/sglang/pull/14934 is merged
 @pytest.mark.parametrize("request_plane", ["nats", "tcp"], indirect=True)
 def test_router_decisions_sglang_multiple_workers(
-<<<<<<< HEAD
-    request, runtime_services, predownload_models, set_ucx_tls_no_mm, request_plane
-=======
-    request, runtime_services_dynamic_ports, predownload_models, set_ucx_tls_no_mm
->>>>>>> e1c685b1
+    request,
+    runtime_services_dynamic_ports,
+    predownload_models,
+    set_ucx_tls_no_mm,
+    request_plane,
 ):
     # runtime_services starts etcd and nats
     logger.info("Starting SGLang router prefix reuse test with two workers")
@@ -415,15 +414,14 @@
 
 
 @pytest.mark.gpu_2
-<<<<<<< HEAD
 @pytest.mark.parametrize("request_plane", ["nats", "tcp"], indirect=True)
-def test_router_decisions_sglang_dp(
-    request, runtime_services, predownload_models, set_ucx_tls_no_mm, request_plane
-=======
 @pytest.mark.timeout(600)  # 10 min max (multi-GPU + DP startup variance)
 def test_router_decisions_sglang_dp(
-    request, runtime_services_dynamic_ports, predownload_models, set_ucx_tls_no_mm
->>>>>>> e1c685b1
+    request,
+    runtime_services_dynamic_ports,
+    predownload_models,
+    set_ucx_tls_no_mm,
+    request_plane,
 ):
     """Validate KV cache prefix reuse with SGLang by sending progressive requests with overlapping prefixes.
     Same flow as test_router_decisions_sglang_multiple_workers; force first request to (worker_id, dp_rank=1).
@@ -467,7 +465,6 @@
 
 @pytest.mark.pre_merge
 @pytest.mark.gpu_1
-<<<<<<< HEAD
 @pytest.mark.parametrize(
     "store_backend,use_nats_core,request_plane",
     [
@@ -477,19 +474,16 @@
     ],
     ids=["jetstream"],  # "nats_core" and "file" commented out
 )
+@pytest.mark.timeout(150)  # ~3x average (~46s/test), rounded up
 def test_sglang_indexers_sync(
     request,
+    runtime_services_dynamic_ports,
     predownload_models,
     file_storage_backend,
     set_ucx_tls_no_mm,
     store_backend,
     use_nats_core,
     request_plane,
-=======
-@pytest.mark.timeout(150)  # ~3x average (~46s/test), rounded up
-def test_sglang_indexers_sync(
-    request, runtime_services_dynamic_ports, predownload_models, set_ucx_tls_no_mm
->>>>>>> e1c685b1
 ):
     """
     Test that two KV routers have synchronized indexer states after processing requests
