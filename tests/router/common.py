--- conflicted
+++ resolved
@@ -1667,11 +1667,7 @@
                     # Each iteration adds more content to extend the prefix
                     progressive_content = " ".join([base_content] * (i + 1))
 
-<<<<<<< HEAD
-                    # Create payload with worker_id in observability_fields to get prefill/decode worker IDs
-=======
-                    # Create payload with worker_id and timing in extra_fields
->>>>>>> 0e1efb8f
+                    # Create payload with worker_id and timing in observability_fields
                     payload = {
                         **test_payload,
                         "messages": [
@@ -1680,11 +1676,7 @@
                                 "content": progressive_content,
                             }
                         ],
-<<<<<<< HEAD
-                        "nvext": {"observability_fields": ["worker_id"]},
-=======
-                        "nvext": {"extra_fields": ["worker_id", "timing"]},
->>>>>>> 0e1efb8f
+                        "nvext": {"observability_fields": ["worker_id", "timing"]},
                         "stream": True,
                     }
 
