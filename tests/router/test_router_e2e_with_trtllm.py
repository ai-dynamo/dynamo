--- conflicted
+++ resolved
@@ -288,15 +288,14 @@
 
 @pytest.mark.pre_merge
 @pytest.mark.gpu_1
-<<<<<<< HEAD
 @pytest.mark.parametrize("request_plane", ["nats", "tcp"], indirect=True)
-def test_trtllm_kv_router_basic(
-    request, runtime_services, predownload_models, set_ucx_tls_no_mm, request_plane
-=======
 @pytest.mark.timeout(150)  # ~3x average (~45s/test), rounded up
 def test_trtllm_kv_router_basic(
-    request, runtime_services_dynamic_ports, predownload_models, set_ucx_tls_no_mm
->>>>>>> e1c685b1
+    request,
+    runtime_services_dynamic_ports,
+    predownload_models,
+    set_ucx_tls_no_mm,
+    request_plane,
 ):
     """
     Quick e2e sanity test for KV router with TRT-LLM engine instances.
@@ -343,15 +342,14 @@
 
 @pytest.mark.pre_merge
 @pytest.mark.gpu_1
-<<<<<<< HEAD
 @pytest.mark.parametrize("request_plane", ["nats", "tcp"], indirect=True)
-def test_router_decisions_trtllm_multiple_workers(
-    request, runtime_services, predownload_models, set_ucx_tls_no_mm, request_plane
-=======
 @pytest.mark.timeout(150)  # ~3x average (~45s/test), rounded up
 def test_router_decisions_trtllm_multiple_workers(
-    request, runtime_services_dynamic_ports, predownload_models, set_ucx_tls_no_mm
->>>>>>> e1c685b1
+    request,
+    runtime_services_dynamic_ports,
+    predownload_models,
+    set_ucx_tls_no_mm,
+    request_plane,
 ):
     # runtime_services starts etcd and nats
     logger.info("Starting TRT-LLM router prefix reuse test with two workers")
@@ -397,7 +395,7 @@
 
 @pytest.mark.pre_merge
 @pytest.mark.gpu_1
-<<<<<<< HEAD
+@pytest.mark.timeout(150)  # ~3x average (~45s/test), rounded up
 @pytest.mark.parametrize(
     "store_backend,use_nats_core,request_plane",
     [
@@ -409,17 +407,13 @@
 )
 def test_trtllm_indexers_sync(
     request,
+    runtime_services_dynamic_ports,
     predownload_models,
     file_storage_backend,
     set_ucx_tls_no_mm,
     store_backend,
     use_nats_core,
     request_plane,
-=======
-@pytest.mark.timeout(150)  # ~3x average (~45s/test), rounded up
-def test_trtllm_indexers_sync(
-    request, runtime_services_dynamic_ports, predownload_models, set_ucx_tls_no_mm
->>>>>>> e1c685b1
 ):
     """
     Test that two KV routers have synchronized indexer states after processing requests
