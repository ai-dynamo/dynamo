#!/bin/bash
# SPDX-FileCopyrightText: Copyright (c) 2025 NVIDIA CORPORATION & AFFILIATES. All rights reserved.
# SPDX-License-Identifier: Apache-2.0

# Run SLA planner scaling end-to-end test
# This script:
# 1. Deploys the disaggregated planner if not already running
# 2. Sets up port forwarding to localhost:8000
# 3. Waits for the deployment to be ready
# 4. Runs the hardcoded scaling test (12 req/s -> 24 req/s)
# 5. Cleans up

set -e

# Configuration
NAMESPACE=${NAMESPACE:-default}
SCRIPT_DIR="$(cd "$(dirname "${BASH_SOURCE[0]}")" && pwd)"
YAML_FILE="$SCRIPT_DIR/disagg_planner.yaml"
TEST_FILE="$SCRIPT_DIR/../test_scaling_e2e.py"
FRONTEND_PORT=8000
LOCAL_PORT=8000
DEPLOYMENT_NAME="vllm-disagg-planner"
SAVE_RESULTS=false

# Colors for output
RED='\033[0;31m'
GREEN='\033[0;32m'
YELLOW='\033[1;33m'
BLUE='\033[0;34m'
NC='\033[0m' # No Color

log_info() {
    echo -e "${BLUE}[INFO]${NC} $1"
}

log_success() {
    echo -e "${GREEN}[SUCCESS]${NC} $1"
}

log_warning() {
    echo -e "${YELLOW}[WARNING]${NC} $1"
}

log_error() {
    echo -e "${RED}[ERROR]${NC} $1"
}

# Check prerequisites
check_prerequisites() {
    log_info "Checking prerequisites..."

    if ! command -v kubectl &> /dev/null; then
        log_error "kubectl not found. Please ensure it is installed and in your PATH."
        exit 1
    fi

    if ! command -v python &> /dev/null && ! command -v python3 &> /dev/null; then
        log_error "Python not found. Please install Python."
        exit 1
    fi

    if ! kubectl cluster-info &> /dev/null; then
        log_error "Cannot connect to Kubernetes cluster."
        exit 1
    fi

<<<<<<< HEAD
    if [ ! -f "$TEST_FILE" ]; then
        log_error "test_scaling_e2e.py not found at $TEST_FILE"
        exit 1
    fi

=======
>>>>>>> 723f2da7
    # Check for genai-perf
    if ! command -v genai-perf &> /dev/null; then
        log_error "genai-perf not found. This tool is required for load generation."
        log_error "Please install the required dependencies by following the instructions in tests/planner/README.md"
        exit 1
    fi

    log_success "Prerequisites check passed"
}

# Check if deployment already exists and is running
check_existing_deployment() {
    log_info "Checking for existing deployment..."

    # Check for the DynamoGraphDeployment custom resource
    if kubectl get dynamographdeployment "$DEPLOYMENT_NAME" -n "$NAMESPACE" &> /dev/null; then
        log_info "DynamoGraphDeployment $DEPLOYMENT_NAME already exists - skipping redeployment"

        # Check if the DynamoGraphDeployment is ready
        local status
        status=$(kubectl get dynamographdeployment "$DEPLOYMENT_NAME" -n "$NAMESPACE" -o jsonpath='{.status.state}')
        if [ "$status" = "successful" ]; then
            # Check if frontend pod is running
            if kubectl get pods -n "$NAMESPACE" -l "nvidia.com/dynamo-component-type=frontend,nvidia.com/dynamo-namespace=vllm-disagg-planner" --field-selector=status.phase=Running | grep -q .; then
                log_success "Existing deployment is ready"
                return 0
            else
                log_warning "Existing deployment pods are not ready, will redeploy"
                return 1
            fi
        else
            log_warning "Existing deployment is not ready (status: $status), will redeploy"
            return 1
        fi
    else
        log_info "No existing deployment found"
        return 1
    fi
}

# Deploy the planner
deploy_planner() {
    log_info "Deploying SLA planner..."

    if [ ! -f "$YAML_FILE" ]; then
        log_error "Deployment file $YAML_FILE not found"
        exit 1
    fi

    # Apply the deployment
    if kubectl apply -f "$YAML_FILE" -n "$NAMESPACE"; then
        log_success "Deployment applied successfully"
    else
        log_error "Failed to apply deployment"
        exit 1
    fi

    log_info "Waiting for DynamoGraphDeployment to be processed..."
    if kubectl wait --for=condition=Ready dynamographdeployment/"$DEPLOYMENT_NAME" -n "$NAMESPACE" --timeout=600s; then
        log_success "DynamoGraphDeployment is ready"
    else
        log_error "DynamoGraphDeployment failed to become ready within timeout"
        exit 1
    fi

    log_info "Waiting for pods to be running (this may take several minutes for image pulls)..."

    log_info "Waiting for frontend pod..."
    if kubectl wait --for=condition=Ready pod -l "nvidia.com/dynamo-component-type=frontend,nvidia.com/dynamo-namespace=vllm-disagg-planner" -n "$NAMESPACE" --timeout=900s; then
        log_success "Frontend pod is ready"
    else
        log_error "Frontend pod failed to become ready within timeout"
        exit 1
    fi

    log_info "Waiting for all pods to be running..."
    sleep 30
}

setup_port_forward() {
    log_info "Setting up port forwarding..."

    # Kill any existing port forward on the same port
    if lsof -ti:$LOCAL_PORT &> /dev/null; then
        log_warning "Port $LOCAL_PORT is already in use, attempting to free it..."
        kill "$(lsof -ti:$LOCAL_PORT)" 2>/dev/null || true
        sleep 2
    fi

    local frontend_service="vllm-disagg-planner-frontend"

    if ! kubectl get service "$frontend_service" -n "$NAMESPACE" &> /dev/null; then
        log_error "Frontend service '$frontend_service' not found"
        return 1
    fi

    log_info "Port forwarding to service: $frontend_service"
    kubectl port-forward service/"$frontend_service" "$LOCAL_PORT:$FRONTEND_PORT" -n "$NAMESPACE" >/dev/null 2>&1 &
    PORT_FORWARD_PID=$!

    log_info "Waiting for port forwarding to be established..."
    for i in {1..30}; do
        if curl -s http://localhost:$LOCAL_PORT/health &> /dev/null; then
            log_success "Port forwarding established and service is healthy"
            return 0
        fi
        sleep 2
    done

    log_error "Failed to establish port forwarding or service is not healthy"
    return 1
}

cleanup_port_forward() {
    if [ ! -z "$PORT_FORWARD_PID" ]; then
        log_info "Cleaning up port forwarding..."
        kill $PORT_FORWARD_PID 2>/dev/null || true
        wait $PORT_FORWARD_PID 2>/dev/null || true
    fi
}

cleanup_deployment() {
    log_info "Cleaning up deployment..."
    kubectl delete -f "$YAML_FILE" -n "$NAMESPACE" --ignore-not-found

    log_info "Waiting for cleanup to complete..."
    kubectl wait --for=delete dynamographdeployment/"$DEPLOYMENT_NAME" -n "$NAMESPACE" --timeout=120s || true

    log_info "Cleanup complete"
}

run_test() {
    log_info "Running scaling test (graduated 8->18 req/s)..."

    local python_cmd="python3"
    if ! command -v python3 &> /dev/null; then
        python_cmd="python"
    fi

    local test_args="--namespace $NAMESPACE"
    if [ "$SAVE_RESULTS" = true ]; then
        test_args="$test_args --save-results"
        log_info "Results will be saved to tests/planner/e2e_scaling_results"
    fi

    if $python_cmd "$TEST_FILE" $test_args; then
        log_success "Scaling test PASSED"
        return 0
    else
        log_error "Scaling test FAILED"
        return 1
    fi
}

main() {
    while [[ $# -gt 0 ]]; do
        case $1 in
            --namespace)
                NAMESPACE="$2"
                shift 2
                ;;
            --save-results)
                SAVE_RESULTS=true
                shift
                ;;
            --help)
                echo "Usage: $0 [--namespace NS] [--save-results]"
                echo ""
                echo "Run SLA planner scaling test (graduated 8->15->25 req/s prefill scaling)"
                echo ""
                echo "Options:"
                echo "  --namespace NS    Kubernetes namespace (default: default)"
                echo "  --save-results    Save results to tests/planner/e2e_scaling_results instead of /tmp"
                echo "  --help            Show this help"
                exit 0
                ;;
            *)
                log_error "Unknown option: $1"
                echo "Use --help for usage information"
                exit 1
                ;;
        esac
    done

    log_info "SLA Planner Scaling Test"
    log_info "Namespace: $NAMESPACE"
    log_info "Scenario: Graduated 8->18 req/s (1P1D -> 2P1D prefill scaling, ISL=4000/OSL=150)"

    check_prerequisites

    trap cleanup_port_forward EXIT

    # Check if we need to deploy
    local deployed_by_us=false
    if ! check_existing_deployment; then
        deploy_planner
        deployed_by_us=true
    fi

    if ! setup_port_forward; then
        log_error "Failed to setup port forwarding"
        exit 1
    fi

    local test_result=0
    if ! run_test; then
        test_result=1
    fi

    # Only cleanup deployment if we deployed it
    if [ "$deployed_by_us" = true ]; then
        cleanup_deployment
    fi

    if [ $test_result -eq 0 ]; then
        log_success "Test completed successfully!"
    else
        log_error "Test failed!"
    fi

    exit $test_result
}

main "$@"<|MERGE_RESOLUTION|>--- conflicted
+++ resolved
@@ -64,14 +64,6 @@
         exit 1
     fi
 
-<<<<<<< HEAD
-    if [ ! -f "$TEST_FILE" ]; then
-        log_error "test_scaling_e2e.py not found at $TEST_FILE"
-        exit 1
-    fi
-
-=======
->>>>>>> 723f2da7
     # Check for genai-perf
     if ! command -v genai-perf &> /dev/null; then
         log_error "genai-perf not found. This tool is required for load generation."
