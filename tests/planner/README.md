--- conflicted
+++ resolved
@@ -227,11 +227,7 @@
   --input-file payload:/workspace/rr-5-45_i3000o300.jsonl \ # path to the generated load dataset \
   --fixed-schedule True \
   --goodput time_to_first_token:200 inter_token_latency:10 \
-<<<<<<< HEAD
-  -v \
-=======
   -v
->>>>>>> 6ef659c3
 ```
 
 > [!NOTE]
