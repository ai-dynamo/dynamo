--- conflicted
+++ resolved
@@ -10,46 +10,18 @@
 The SLA planner monitors metrics every 60 seconds (default adjustment interval) and scales
 prefill/decode workers based on TTFT, ITL, and request patterns.
 
-<<<<<<< HEAD
-## Prerequisites
-
-### Python Dependencies
-
-**Installation:**
-```bash
-# Install all required test dependencies
-pip install -r container/deps/requirements.test.txt
-
-# Install additional planner dependencies
-pip install -r container/deps/requirements.txt
-```
-
-**For Unit Tests:**
-- Python dependencies installed (see installation above)
-- PYTHONPATH set to include `components/planner/src`
-
-**For E2E Tests:**
-- Kubernetes cluster with GPU nodes
-- kubectl configured and accessible
-- genai-perf available in PATH
-- Python dependencies installed (see installation above)
-- PYTHONPATH properly configured for planner imports
-
-### Pre-Deployment Profiling Data
-=======
 To setup the environment, simply use the released docker images for any backends, or build your own docker image following the READMEs in `./components/backends/<vllm/sglang/trtllm>/README.md`, or follow the `Developing Locally` section in [README.md](../../README.md) to setup the environment locally.
 
 ## Pre-Requisite: Pre-Deployment Profiling Data
->>>>>>> b1186aee
 
 You have two options to obtain the pre-deployment profiling data:
 
-#### Option A: Use Test Configuration (Quickstart)
+### Option A: Use Test Configuration (Quickstart)
 
 Use the pre-configured test deployment with sample profiling data, we provide the results and the deployment configuration for the following models x hardware configurations:
 - `nvidia/Llama-3.1-8B-Instruct-FP8` on H200 with max context length 16384, TP1 Prefill, and TP1 Decode. At ISL/OSL 3000/150, it achieves 40k tokens/s/gpu prefill with 80ms TTFT and 10k tokens/s/gpu decode with 10ms ITL. See `profiling_results/H200_TP1P_TP1D/`.
 
-#### Option B: Use Your Own Profiling Results
+### Option B: Use Your Own Profiling Results
 
 1. Run pre-deployment profiling for your specific setup. See the [pre-deployment profiling documentation](../../docs/benchmarks/pre_deployment_profiling.md) for detailed instructions.
 
@@ -273,19 +245,3 @@
 | Inefficient P/D ratio | 725% | 600% |
 | Inefficient parallelization mapping | 311% | 249% |
 | Best static deployment | 52% | 29% |`
-
-
-### Troubleshooting
-
-**Common Issues:**
-
-1. **`ModuleNotFoundError: No module named 'psutil'` or `unrecognized arguments: --mypy`**
-   ```bash
-   # Install all required test dependencies
-   pip install -r container/deps/requirements.test.txt
-   pip install -r container/deps/requirements.txt
-   ```
-
-2. **Import errors when running tests**
-   - Ensure PYTHONPATH is set correctly: `PYTHONPATH=components/planner/src`
-   - Verify all dependencies are installed: `pip install -r container/deps/requirements.test.txt` and `pip install -r container/deps/requirements.txt`