# SPDX-FileCopyrightText: Copyright (c) 2025 NVIDIA CORPORATION & AFFILIATES. All rights reserved.
# SPDX-License-Identifier: Apache-2.0

"""
Load generation script for SLA planner scaling tests.

This script uses aiperf to generate load at specific request rates
to test the planner's scaling behavior.
"""

import argparse
import asyncio
import json
import logging
import os
import tempfile
import time
from typing import Any, Dict, List, Optional

logging.basicConfig(
    level=logging.INFO, format="%(asctime)s - %(levelname)s - %(message)s"
)
logger = logging.getLogger(__name__)


class LoadGenerator:
    """Generate load using aiperf to test planner scaling."""

    def __init__(
        self,
        base_url: str = "http://localhost:8000",
        model: str = "nvidia/Llama-3.1-8B-Instruct-FP8",
        isl: int = 4000,
        osl: int = 150,
        save_results: bool = False,
    ):
        self.base_url = base_url
        self.model = model
        self.isl = isl
        self.osl = osl
        self.save_results = save_results

    def _calculate_aiperf_params(
        self,
        req_per_sec: float,
    ) -> Dict[str, Any]:
        """
        Calculate aiperf parameters to approximate desired request rate.

        Args:
            req_per_sec: Desired requests per second
            duration_sec: Test duration in seconds
            estimated_request_duration: Estimated average request duration in seconds

        Returns:
            Dictionary with concurrency and request_rate parameters
        """
        concurrency = max(1, int(req_per_sec * 3))

        return {
            "concurrency": concurrency,
            "request_rate": req_per_sec,
        }

    async def generate_load(
        self, req_per_sec: float, duration_sec: int, artifact_dir: Optional[str] = None
    ) -> Dict[str, Any]:
        """
        Generate load at specified request rate for given duration.

        Args:
            req_per_sec: Target requests per second
            duration_sec: Duration to generate load (seconds)
            artifact_dir: Directory to store aiperf artifacts

        Returns:
            Dictionary with load test results
        """
        logger.info(f"Generating load: {req_per_sec} req/s for {duration_sec}s")

        # Calculate aiperf parameters
        params = self._calculate_aiperf_params(req_per_sec)
        logger.info(f"Using request_rate={params['request_rate']} req/s")

        # Create artifact directory if not provided
        if artifact_dir is None:
            artifact_dir = tempfile.mkdtemp(prefix="scaling_test_")

        os.makedirs(artifact_dir, exist_ok=True)

        # Drive test length by caller-provided duration
        request_count = max(1, int(params["request_rate"] * duration_sec))

        logger.info(
            f"Adjusted parameters: duration={duration_sec}s, request_count={request_count}"
        )

        # Build aiperf command based on coworker's successful approach
        cmd = [
            "aiperf",
            "profile",
            "--model",
            self.model,
            "--tokenizer",
            self.model,
            "--endpoint-type",
            "chat",
            "--url",
            self.base_url.replace("http://", ""),
            "--streaming",
            "--synthetic-input-tokens-mean",
            str(self.isl),
            "--output-tokens-mean",
            str(self.osl),
            "--request-rate",
            str(params["request_rate"]),
            "--request-count",
            str(request_count),  # Use request count to limit test duration
            "--num-dataset-entries",
            str(
                max(20, int(params["request_rate"] * 10))
            ),  # Generate reasonable dataset size
            "--artifact-dir",
            artifact_dir,
            "-v",
        ]

        logger.info(f"Running command: {' '.join(cmd)}")
        logger.info(
            f"Expected duration: {duration_sec}s, timeout: {max(duration_sec * 2 + 120, int(duration_sec * 2.5))}s"
        )

        # Run aiperf (async)
        start_time = time.time()
        # More generous timeout for high-load tests - allow 2x duration + 2 minutes buffer
        timeout = max(duration_sec * 2 + 120, int(duration_sec * 2.5))
        try:
            proc = await asyncio.create_subprocess_exec(
                *cmd,
                stdout=asyncio.subprocess.PIPE,
                stderr=asyncio.subprocess.PIPE,
            )
            try:
                stdout, stderr = await asyncio.wait_for(
                    proc.communicate(), timeout=timeout
                )
            except asyncio.TimeoutError:
                proc.kill()
                await proc.communicate()
                logger.error("aiperf timed out")
                raise RuntimeError("Load generation timed out")

            end_time = time.time()
            actual_duration = end_time - start_time

            # Persist logs for debugging
            try:
                with open(os.path.join(artifact_dir, "aiperf.stdout.log"), "wb") as f:
                    f.write(stdout or b"")
                with open(os.path.join(artifact_dir, "aiperf.stderr.log"), "wb") as f:
                    f.write(stderr or b"")
            except Exception:
                pass

            if proc.returncode == 0:
                logger.info("Load generation completed successfully")
                logger.info(f"Actual duration: {actual_duration:.2f}s")
                results = self._parse_aiperf_results(artifact_dir)
                results.update(
                    {
                        "requested_req_per_sec": req_per_sec,
                        "actual_duration": actual_duration,
                        "target_duration": duration_sec,
                        "aiperf_params": params,
                        "artifact_dir": artifact_dir,
                        "success": True,
                    }
                )
                return results
            else:
                logger.error(f"aiperf failed with return code {proc.returncode}")
                raise RuntimeError("aiperf failed; see logs in artifact dir")
        except RuntimeError:
            raise
        except Exception as e:
            logger.error(f"aiperf execution error: {e}")
            raise

    def _parse_aiperf_results(self, artifact_dir: str) -> Dict[str, Any]:
        """Parse aiperf results from artifact directory."""
        try:
            # Look for the profile_export_aiperf.json file
            json_files = [f for f in os.listdir(artifact_dir) if f.endswith(".json")]
            if not json_files:
                logger.warning("No JSON results found in artifact directory")
                return {}

            # Main results file
            results_file = None
            for json_file in json_files:
                if "profile_export" in json_file or "aiperf" in json_file:
                    results_file = os.path.join(artifact_dir, json_file)
                    break

            if not results_file:
                results_file = os.path.join(artifact_dir, json_files[0])

            logger.info(f"Parsing results from: {results_file}")

            with open(results_file, "r") as f:
<<<<<<< HEAD
                data = json.load(f)

            results = {}
            if "experiments" in data and data["experiments"]:
                exp = data["experiments"][0]
                if "perf_metrics" in exp:
                    metrics = exp["perf_metrics"]
                    results.update(
                        {
                            "throughput": metrics.get("throughput", {}).get("avg", 0),
                            "ttft_mean": metrics.get("ttft", {}).get("avg", 0),
                            "itl_mean": metrics.get("inter_token_latency", {}).get(
                                "avg", 0
                            ),
                            "end_to_end_latency_mean": metrics.get(
                                "request_latency", {}
                            ).get("avg", 0),
                        }
                    )
            if not results and "profile_export_aiperf" in data:
                summary = data.get("summary", {})
                results.update(
                    {
                        "throughput": summary.get("throughput", 0),
                        "ttft_mean": summary.get("time_to_first_token_ms", 0),
                        "itl_mean": summary.get("inter_token_latency_ms", 0),
                    }
                )

=======
                metrics = json.load(f)

            results = {
                "throughput": metrics.get("output_token_throughput", {}).get("avg", 0),
                "ttft_mean": metrics.get("time_to_first_token", {}).get("avg", 0),
                "itl_mean": metrics.get("inter_token_latency", {}).get("avg", 0),
                "end_to_end_latency_mean": metrics.get("request_latency", {}).get(
                    "avg", 0
                ),
            }
>>>>>>> 6ef659c3
            logger.info(f"Parsed results: {results}")
            return results

        except Exception as e:
            logger.warning(f"Failed to parse aiperf results: {e}")
            return {}

    async def run_scaling_test(self) -> Dict[str, Any]:
        """
        Run a graduated scaling test for prefill scaling.

        Uses a conservative graduated approach:
        - Phase 1: 8 req/s (baseline, should maintain 1P1D)
        - Phase 2: 18 req/s (should trigger prefill scaling to 2P1D)

        Returns:
            Dictionary with complete test results
        """
        logger.info(
            "Starting graduated prefill scaling test scenario (targeting 1P1D -> 2P1D)"
        )
        logger.info("Using conservative graduated approach with metric generation")

        # Graduated test parameters (optimized for prefill scaling)
        phases: List[Dict[str, Any]] = [
            {"rate": 8.0, "duration": 90, "name": "baseline"},
            {"rate": 18.0, "duration": 120, "name": "prefill_scaling_trigger"},
        ]
        transition_delay = 30

        # Create artifact directory
        timestamp = int(time.time())
        if self.save_results:
            script_dir = os.path.dirname(os.path.dirname(os.path.abspath(__file__)))
            base_dir = os.path.join(
                script_dir, "e2e_scaling_results", f"scaling_test_{timestamp}"
            )
        else:
            base_dir = f"/tmp/scaling_test_{timestamp}"

        os.makedirs(base_dir, exist_ok=True)
        logger.info(f"Saving results to: {base_dir}")

        results = {
            "test_timestamp": timestamp,
            "config": {
                "approach": "graduated_scaling",
                "phases": phases,
                "transition_delay": transition_delay,
                "isl": self.isl,
                "osl": self.osl,
                "model": self.model,
            },
        }

        try:
            phase_results = {}

            for i, phase in enumerate(phases):
                phase_name = f"phase{i+1}_{phase['name']}"
                logger.info(
                    f"Starting {phase_name}: {phase['rate']} req/s for {phase['duration']}s"
                )

                phase_dir = os.path.join(base_dir, phase_name)
                phase_result = await self.generate_load(
                    req_per_sec=phase["rate"],
                    duration_sec=phase["duration"],
                    artifact_dir=phase_dir,
                )
                phase_results[phase_name] = phase_result

                # Add transition delay except after last phase
                if i < len(phases) - 1:
                    logger.info(f"Transition delay: {transition_delay}s")
                    await asyncio.sleep(transition_delay)

            results["phase_results"] = phase_results
            logger.info("Graduated scaling test completed successfully")

        except Exception as e:
            logger.error(f"Scaling test failed: {e}")
            results["error"] = str(e)
            raise

        # Save results
        results_file = os.path.join(base_dir, "scaling_test_results.json")
        with open(results_file, "w") as f:
            json.dump(results, f, indent=2)

        logger.info(f"Test results saved to: {results_file}")
        return results


async def main():
    """Main function for scaling test execution."""
    parser = argparse.ArgumentParser(
        description="SLA Planner Graduated Scaling Test - Optimized for 2P1D prefill scaling"
    )
    parser.add_argument(
        "--base-url",
        default="http://localhost:8000",
        help="Service URL (default: http://localhost:8000)",
    )
    parser.add_argument(
        "--model",
        default="nvidia/Llama-3.1-8B-Instruct-FP8",
        help="Model name (default: nvidia/Llama-3.1-8B-Instruct-FP8)",
    )
    parser.add_argument(
        "--isl",
        type=int,
        default=4000,
        help="Input sequence length - optimized for prefill scaling (default: 4000)",
    )
    parser.add_argument(
        "--osl",
        type=int,
        default=150,
        help="Output sequence length - optimized for prefill scaling (default: 150)",
    )
    parser.add_argument(
        "--save-results",
        action="store_true",
        help="Save results to tests/planner/e2e_scaling_results instead of /tmp",
    )

    args = parser.parse_args()

    generator = LoadGenerator(
        base_url=args.base_url,
        model=args.model,
        isl=args.isl,
        osl=args.osl,
        save_results=args.save_results,
    )

    print("Starting SLA Planner Graduated Scaling Test...")
    print(f"Parameters: ISL={args.isl}, OSL={args.osl}")
    print(
        "Test phases: 8 -> 15 -> 25 req/s (optimized for 1P1D -> 2P1D prefill scaling)"
    )

    results = await generator.run_scaling_test()

    print("\n" + "=" * 60)
    print("SCALING TEST COMPLETED")
    print("=" * 60)

    # Print results summary
    phase_results = results.get("phase_results", {})
    for phase_name, phase_data in phase_results.items():
        ok = isinstance(phase_data, dict) and phase_data.get(
            "success", bool(phase_data)
        )
        if ok:
            duration = phase_data.get("actual_duration")
            if isinstance(duration, (int, float)):
                print(f"{phase_name}: {duration:.1f}s duration - SUCCESS")
            else:
                print(f"{phase_name}: SUCCESS")
        else:
            print(f"{phase_name}: FAILED")
    print("\nResults saved to scaling test directory")


if __name__ == "__main__":
    asyncio.run(main())<|MERGE_RESOLUTION|>--- conflicted
+++ resolved
@@ -208,37 +208,6 @@
             logger.info(f"Parsing results from: {results_file}")
 
             with open(results_file, "r") as f:
-<<<<<<< HEAD
-                data = json.load(f)
-
-            results = {}
-            if "experiments" in data and data["experiments"]:
-                exp = data["experiments"][0]
-                if "perf_metrics" in exp:
-                    metrics = exp["perf_metrics"]
-                    results.update(
-                        {
-                            "throughput": metrics.get("throughput", {}).get("avg", 0),
-                            "ttft_mean": metrics.get("ttft", {}).get("avg", 0),
-                            "itl_mean": metrics.get("inter_token_latency", {}).get(
-                                "avg", 0
-                            ),
-                            "end_to_end_latency_mean": metrics.get(
-                                "request_latency", {}
-                            ).get("avg", 0),
-                        }
-                    )
-            if not results and "profile_export_aiperf" in data:
-                summary = data.get("summary", {})
-                results.update(
-                    {
-                        "throughput": summary.get("throughput", 0),
-                        "ttft_mean": summary.get("time_to_first_token_ms", 0),
-                        "itl_mean": summary.get("inter_token_latency_ms", 0),
-                    }
-                )
-
-=======
                 metrics = json.load(f)
 
             results = {
@@ -249,7 +218,6 @@
                     "avg", 0
                 ),
             }
->>>>>>> 6ef659c3
             logger.info(f"Parsed results: {results}")
             return results
 
