# SPDX-FileCopyrightText: Copyright (c) 2025 NVIDIA CORPORATION & AFFILIATES. All rights reserved.
# SPDX-License-Identifier: Apache-2.0

"""
Test suite for profile_sla aiconfigurator functionality.

profile_sla should be able to use aiconfigurator functionality
even without access to any GPU system.
"""

import sys
from pathlib import Path

import pytest

# Add the project root to sys.path to enable imports
project_root = Path(__file__).parent.parent.parent
sys.path.insert(0, str(project_root))

from benchmarks.profiler.profile_sla import run_profile  # noqa: E402
from benchmarks.profiler.utils.model_info import ModelInfo  # noqa: E402


# Override the logger fixture from conftest.py to prevent directory creation
@pytest.fixture(autouse=True)
def logger(request):
    """Override the logger fixture to prevent test directory creation.

    This replaces the logger fixture from tests/conftest.py that creates
    directories named after each test.
    """
    # Simply do nothing - no directories created, no file handlers added
    yield


class TestProfileSlaAiconfigurator:
    """Test class for profile_sla aiconfigurator functionality."""

    @pytest.fixture
    def trtllm_args(self, request):
        class Args:
            def __init__(self):
                self.model = ""
                self.dgd_image = ""
                self.backend = "trtllm"
                self.config = "examples/backends/trtllm/deploy/disagg.yaml"
                # Use unique output directory per test for parallel execution
                self.output_dir = f"/tmp/test_profiling_results_{request.node.name}"
                self.namespace = f"test-namespace-{request.node.name}"
                self.min_num_gpus_per_engine = 1
                self.max_num_gpus_per_engine = 8
                self.skip_existing_results = False
                self.force_rerun = False
                self.isl = 3000
                self.osl = 500
                self.ttft = 50
                self.itl = 10
                self.prefill_interpolation_granularity = 16
                self.decode_interpolation_granularity = 6
                self.service_name = ""
                self.dry_run = False
                self.use_ai_configurator = True
                self.aic_system = "h200_sxm"
                self.aic_hf_id = "Qwen/Qwen3-32B"
                self.aic_backend = ""
                self.aic_backend_version = None
                self.num_gpus_per_node = 8
                self.deploy_after_profile = False
                # Provide minimal model_info to avoid HF queries
                self.model_info = ModelInfo(
                    model_size=16384.0,
                    architecture="TestArchitecture",
                    is_moe=False,
                    max_context_length=16384,
                )

        return Args()

    @pytest.mark.pre_merge
<<<<<<< HEAD
    @pytest.mark.gpu_0
    @pytest.mark.performance
=======
    @pytest.mark.parallel
>>>>>>> 7a384793
    @pytest.mark.asyncio
    @pytest.mark.parametrize("missing_arg", ["aic_system", "aic_hf_id"])
    async def test_aiconfigurator_missing_args(self, trtllm_args, missing_arg):
        # Check that validation error happens when a required arg is missing.
        # Note: aic_backend_version is optional - when None, auto-detects latest version
        setattr(trtllm_args, missing_arg, None)
        with pytest.raises(ValueError):
            await run_profile(trtllm_args)

    @pytest.mark.pre_merge
<<<<<<< HEAD
    @pytest.mark.gpu_0
    @pytest.mark.performance
=======
    @pytest.mark.parallel
>>>>>>> 7a384793
    @pytest.mark.asyncio
    @pytest.mark.parametrize(
        "arg_name, bad_value",
        [
            # these values don't exist in the aiconfigurator database.
            ("aic_system", "fake_gpu_system"),
            ("aic_backend_version", "0.1.0"),
        ],
    )
    async def test_aiconfiguator_no_data(self, trtllm_args, arg_name, bad_value):
        # Check that an appropriate error is raised when the system/model/backend
        # is not found in the aiconfigurator database.
        setattr(trtllm_args, arg_name, bad_value)
        with pytest.raises(ValueError, match="Database not found"):
            await run_profile(trtllm_args)

    @pytest.mark.pre_merge
    @pytest.mark.parallel
    @pytest.mark.asyncio
    @pytest.mark.gpu_1
    @pytest.mark.performance
    async def test_trtllm_aiconfigurator_single_model(self, trtllm_args):
        # Test that profile_sla works with the model & backend in the trtllm_args fixture.
        await run_profile(trtllm_args)

    @pytest.mark.parallel
    @pytest.mark.asyncio
    @pytest.mark.gpu_1
    @pytest.mark.nightly
    @pytest.mark.performance
    @pytest.mark.parametrize(
        "backend, aic_backend_version",
        [
            ("trtllm", None),
            ("trtllm", "0.20.0"),
            ("trtllm", "1.0.0rc3"),
        ],
    )
    @pytest.mark.parametrize(
        "hf_model_id",
        [
            "Qwen/Qwen3-32B",
            "meta-llama/Llama-3.1-405B",
        ],
    )
    async def test_trtllm_aiconfigurator_many(
        self, trtllm_args, hf_model_id, backend, aic_backend_version
    ):
        # Test that profile_sla works with a variety of backend versions and model names.
        trtllm_args.aic_hf_id = hf_model_id
        trtllm_args.backend = backend
        trtllm_args.aic_backend_version = aic_backend_version
        await run_profile(trtllm_args)<|MERGE_RESOLUTION|>--- conflicted
+++ resolved
@@ -77,12 +77,9 @@
         return Args()
 
     @pytest.mark.pre_merge
-<<<<<<< HEAD
     @pytest.mark.gpu_0
     @pytest.mark.performance
-=======
     @pytest.mark.parallel
->>>>>>> 7a384793
     @pytest.mark.asyncio
     @pytest.mark.parametrize("missing_arg", ["aic_system", "aic_hf_id"])
     async def test_aiconfigurator_missing_args(self, trtllm_args, missing_arg):
@@ -93,12 +90,9 @@
             await run_profile(trtllm_args)
 
     @pytest.mark.pre_merge
-<<<<<<< HEAD
     @pytest.mark.gpu_0
     @pytest.mark.performance
-=======
     @pytest.mark.parallel
->>>>>>> 7a384793
     @pytest.mark.asyncio
     @pytest.mark.parametrize(
         "arg_name, bad_value",
