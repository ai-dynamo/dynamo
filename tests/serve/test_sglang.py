# SPDX-FileCopyrightText: Copyright (c) 2025 NVIDIA CORPORATION & AFFILIATES. All rights reserved.
# SPDX-License-Identifier: Apache-2.0

import logging
import os
from dataclasses import dataclass, field

import pytest

from tests.serve.common import (
    SERVE_TEST_DIR,
    params_with_model_mark,
    run_serve_deployment,
)
from tests.utils.engine_process import EngineConfig
from tests.utils.payload_builder import (
    chat_payload,
    chat_payload_default,
    completion_payload_default,
)

logger = logging.getLogger(__name__)


@dataclass
class SGLangConfig(EngineConfig):
    """Configuration for SGLang test scenarios"""

    stragglers: list[str] = field(default_factory=lambda: ["SGLANG:EngineCore"])


sglang_dir = os.environ.get("SGLANG_DIR", "/workspace/components/backends/sglang")

sglang_configs = {
    "aggregated": SGLangConfig(
        name="aggregated",
        directory=SERVE_TEST_DIR,
        script_name="sglang_agg.sh",
        marks=[pytest.mark.gpu_1],
        model="deepseek-ai/DeepSeek-R1-Distill-Llama-8B",
        env={},
        models_port=8000,
        request_payloads=[chat_payload_default(), completion_payload_default()],
    ),
    "disaggregated": SGLangConfig(
        name="disaggregated",
        directory=sglang_dir,
        script_name="disagg.sh",
        marks=[pytest.mark.gpu_2],
        model="Qwen/Qwen3-0.6B",
        env={},
        models_port=8000,
        request_payloads=[chat_payload_default(), completion_payload_default()],
    ),
    "kv_events": SGLangConfig(
        name="kv_events",
        directory=sglang_dir,
        script_name="agg_router.sh",
        marks=[pytest.mark.gpu_2],
        model="Qwen/Qwen3-0.6B",
        env={
            "DYN_LOG": "dynamo_llm::kv_router::publisher=trace,dynamo_llm::kv_router::scheduler=info",
        },
        models_port=8000,
        request_payloads=[
            chat_payload_default(
                expected_log=[
                    r"ZMQ listener .* received batch with \d+ events \(seq=\d+\)",
                    r"Event processor for worker_id \d+ processing event: Stored\(",
                    r"Selected worker: \d+, logit: ",
                ]
            )
        ],
    ),
<<<<<<< HEAD
    "multimodal_agg_qwen": SGLangConfig(
        name="multimodal_agg_qwen",
        directory=sglang_dir,
        script_name="multimodal_agg.sh",
        marks=[pytest.mark.gpu_2],
        model="Qwen/Qwen2.5-VL-7B-Instruct",
        delayed_start=0,
        timeout=360,
        models_port=8000,
        request_payloads=[
            chat_payload(
                [
                    {"type": "text", "text": "What is in this image?"},
                    {
                        "type": "image_url",
                        "image_url": {
                            "url": "http://images.cocodataset.org/test2017/000000155781.jpg"
                        },
                    },
                ],
                repeat_count=1,
                expected_response=["bus"],
                temperature=0.0,
=======
    "template_verification": SGLangConfig(
        # Tests custom jinja template preprocessing by verifying the template
        # marker 'CUSTOM_TEMPLATE_ACTIVE|' is applied to user messages.
        # The backend (launch/template_verifier.*) checks for this marker
        # and returns "Successfully Applied Chat Template" if found.
        name="template_verification",
        directory=SERVE_TEST_DIR,
        script_name="template_verifier.sh",
        marks=[pytest.mark.gpu_1],
        model="Qwen/Qwen3-0.6B",
        env={},
        models_port=8000,
        request_payloads=[
            chat_payload_default(
                expected_response=["Successfully Applied Chat Template"]
>>>>>>> b5782fcd
            )
        ],
    ),
}


@pytest.fixture(params=params_with_model_mark(sglang_configs))
def sglang_config_test(request):
    """Fixture that provides different SGLang test configurations"""
    return sglang_configs[request.param]


@pytest.mark.e2e
@pytest.mark.sglang
def test_sglang_deployment(
    sglang_config_test, request, runtime_services, predownload_models
):
    """Test SGLang deployment scenarios using common helpers"""
    config = sglang_config_test
    run_serve_deployment(config, request)


@pytest.mark.skip(
    reason="Requires 4 GPUs - enable when hardware is consistently available"
)
def test_sglang_disagg_dp_attention(request, runtime_services, predownload_models):
    """Test sglang disaggregated with DP attention (requires 4 GPUs)"""

    # Kept for reference; this test uses a different launch path and is skipped<|MERGE_RESOLUTION|>--- conflicted
+++ resolved
@@ -72,7 +72,24 @@
             )
         ],
     ),
-<<<<<<< HEAD
+    "template_verification": SGLangConfig(
+        # Tests custom jinja template preprocessing by verifying the template
+        # marker 'CUSTOM_TEMPLATE_ACTIVE|' is applied to user messages.
+        # The backend (launch/template_verifier.*) checks for this marker
+        # and returns "Successfully Applied Chat Template" if found.
+        name="template_verification",
+        directory=SERVE_TEST_DIR,
+        script_name="template_verifier.sh",
+        marks=[pytest.mark.gpu_1],
+        model="Qwen/Qwen3-0.6B",
+        env={},
+        models_port=8000,
+        request_payloads=[
+            chat_payload_default(
+                expected_response=["Successfully Applied Chat Template"]
+            )
+        ],
+    ),
     "multimodal_agg_qwen": SGLangConfig(
         name="multimodal_agg_qwen",
         directory=sglang_dir,
@@ -96,23 +113,6 @@
                 repeat_count=1,
                 expected_response=["bus"],
                 temperature=0.0,
-=======
-    "template_verification": SGLangConfig(
-        # Tests custom jinja template preprocessing by verifying the template
-        # marker 'CUSTOM_TEMPLATE_ACTIVE|' is applied to user messages.
-        # The backend (launch/template_verifier.*) checks for this marker
-        # and returns "Successfully Applied Chat Template" if found.
-        name="template_verification",
-        directory=SERVE_TEST_DIR,
-        script_name="template_verifier.sh",
-        marks=[pytest.mark.gpu_1],
-        model="Qwen/Qwen3-0.6B",
-        env={},
-        models_port=8000,
-        request_payloads=[
-            chat_payload_default(
-                expected_response=["Successfully Applied Chat Template"]
->>>>>>> b5782fcd
             )
         ],
     ),
