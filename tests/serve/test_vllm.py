--- conflicted
+++ resolved
@@ -108,13 +108,8 @@
     "multimodal_agg_llava_epd": VLLMConfig(
         name="multimodal_agg_llava_epd",
         directory=vllm_dir,
-<<<<<<< HEAD
-        script_name="agg_multimodal.sh",
+        script_name="agg_multimodal_epd.sh",
         marks=[pytest.mark.gpu_2, pytest.mark.nightly],
-=======
-        script_name="agg_multimodal_epd.sh",
-        marks=[pytest.mark.gpu_2],
->>>>>>> 09b26bf6
         model="llava-hf/llava-1.5-7b-hf",
         script_args=["--model", "llava-hf/llava-1.5-7b-hf"],
         request_payloads=[
