--- conflicted
+++ resolved
@@ -106,13 +106,8 @@
     ),
     "multimodal_agg_llava": VLLMConfig(
         name="multimodal_agg_llava",
-<<<<<<< HEAD
         directory=vllm_dir,
         script_name="agg_multimodal.sh",
-=======
-        directory=os.path.join(WORKSPACE_DIR, "examples", "multimodal"),
-        script_name="agg.sh",
->>>>>>> 6deeecb1
         marks=[pytest.mark.gpu_2],
         model="llava-hf/llava-1.5-7b-hf",
         script_args=["--model", "llava-hf/llava-1.5-7b-hf"],
@@ -135,13 +130,8 @@
     ),
     "multimodal_agg_qwen": VLLMConfig(
         name="multimodal_agg_qwen",
-<<<<<<< HEAD
         directory=vllm_dir,
         script_name="agg_multimodal.sh",
-=======
-        directory=os.path.join(WORKSPACE_DIR, "examples", "multimodal"),
-        script_name="agg.sh",
->>>>>>> 6deeecb1
         marks=[pytest.mark.gpu_2],
         model="Qwen/Qwen2.5-VL-7B-Instruct",
         delayed_start=0,
