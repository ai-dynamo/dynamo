--- conflicted
+++ resolved
@@ -29,13 +29,9 @@
     stragglers: list[str] = field(default_factory=lambda: ["TRTLLM:EngineCore"])
 
 
-<<<<<<< HEAD
-trtllm_dir = os.environ.get("TRTLLM_DIR", "/workspace/examples/backends/trtllm")
-=======
 trtllm_dir = os.environ.get("TRTLLM_DIR") or os.path.join(
-    WORKSPACE_DIR, "components", "backends", "trtllm"
+    WORKSPACE_DIR, "examples", "backends", "trtllm"
 )
->>>>>>> bc55e48c
 
 # trtllm test configurations
 trtllm_configs = {
