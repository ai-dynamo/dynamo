# SPDX-FileCopyrightText: Copyright (c) 2025 NVIDIA CORPORATION & AFFILIATES. All rights reserved.
# SPDX-License-Identifier: Apache-2.0

import logging
import os
from dataclasses import dataclass, field

import pytest

from tests.serve.common import (
    WORKSPACE_DIR,
    params_with_model_mark,
    run_serve_deployment,
)
from tests.utils.engine_process import EngineConfig
from tests.utils.payload_builder import (
    chat_payload_default,
    completion_payload_default,
    metric_payload_default,
)

logger = logging.getLogger(__name__)


@dataclass
class TRTLLMConfig(EngineConfig):
    """Configuration for trtllm test scenarios"""

    stragglers: list[str] = field(default_factory=lambda: ["TRTLLM:EngineCore"])


trtllm_dir = os.environ.get("TRTLLM_DIR") or os.path.join(
<<<<<<< HEAD
    WORKSPACE_DIR, "examples", "backends", "trtllm"
=======
    WORKSPACE_DIR, "components/backends/trtllm"
>>>>>>> 07cf0744
)

# trtllm test configurations
trtllm_configs = {
    "aggregated": TRTLLMConfig(
        name="aggregated",
        directory=trtllm_dir,
        script_name="agg_metrics.sh",
        marks=[pytest.mark.gpu_1, pytest.mark.trtllm_marker],
        model="Qwen/Qwen3-0.6B",
        models_port=8000,
        request_payloads=[
            chat_payload_default(),
            completion_payload_default(),
            metric_payload_default(min_num_requests=6, backend="trtllm"),
        ],
    ),
    "disaggregated": TRTLLMConfig(
        name="disaggregated",
        directory=trtllm_dir,
        script_name="disagg.sh",
        marks=[pytest.mark.gpu_2, pytest.mark.trtllm_marker],
        model="Qwen/Qwen3-0.6B",
        models_port=8000,
        request_payloads=[
            chat_payload_default(),
            completion_payload_default(),
        ],
    ),
    "aggregated_router": TRTLLMConfig(
        name="aggregated_router",
        directory=trtllm_dir,
        script_name="agg_router.sh",
        marks=[pytest.mark.gpu_1, pytest.mark.trtllm_marker],
        model="Qwen/Qwen3-0.6B",
        models_port=8000,
        request_payloads=[
            chat_payload_default(
                expected_log=[
                    r"Event processor for worker_id \d+ processing event: Stored\(",
                    r"Selected worker: worker_id=\d+ dp_rank=.*?, logit: ",
                ]
            )
        ],
        env={
            "DYN_LOG": "dynamo_llm::kv_router::publisher=trace,dynamo_llm::kv_router::scheduler=info",
        },
    ),
    "disaggregated_router": TRTLLMConfig(
        name="disaggregated_router",
        directory=trtllm_dir,
        script_name="disagg_router.sh",
        marks=[pytest.mark.gpu_2, pytest.mark.trtllm_marker],
        model="Qwen/Qwen3-0.6B",
        models_port=8000,
        request_payloads=[
            chat_payload_default(),
            completion_payload_default(),
        ],
    ),
}


@pytest.fixture(params=params_with_model_mark(trtllm_configs))
def trtllm_config_test(request):
    """Fixture that provides different trtllm test configurations"""
    return trtllm_configs[request.param]


@pytest.mark.trtllm_marker
@pytest.mark.e2e
def test_deployment(trtllm_config_test, request, runtime_services, predownload_models):
    """
    Test dynamo deployments with different configurations.
    """
    config = trtllm_config_test
    extra_env = {"MODEL_PATH": config.model, "SERVED_MODEL_NAME": config.model}
    run_serve_deployment(config, request, extra_env=extra_env)


# TODO make this a normal guy
@pytest.mark.e2e
@pytest.mark.gpu_1
@pytest.mark.trtllm_marker
def test_chat_only_aggregated_with_test_logits_processor(
    request, runtime_services, predownload_models, monkeypatch
):
    """
    Run a single aggregated chat-completions test using Qwen 0.6B with the
    test logits processor enabled, and expect "Hello world" in the response.
    """

    # Enable HelloWorld logits processor only for this test
    monkeypatch.setenv("DYNAMO_ENABLE_TEST_LOGITS_PROCESSOR", "1")

    base = trtllm_configs["aggregated"]
    config = TRTLLMConfig(
        name="aggregated_qwen_chatonly",
        directory=base.directory,
        script_name=base.script_name,  # agg.sh
        marks=[],  # not used by this direct test
        request_payloads=[
            chat_payload_default(expected_response=["Hello world!"]),
        ],
        model="Qwen/Qwen3-0.6B",
        delayed_start=base.delayed_start,
        timeout=base.timeout,
    )

    run_serve_deployment(config, request)<|MERGE_RESOLUTION|>--- conflicted
+++ resolved
@@ -30,11 +30,7 @@
 
 
 trtllm_dir = os.environ.get("TRTLLM_DIR") or os.path.join(
-<<<<<<< HEAD
-    WORKSPACE_DIR, "examples", "backends", "trtllm"
-=======
-    WORKSPACE_DIR, "components/backends/trtllm"
->>>>>>> 07cf0744
+    WORKSPACE_DIR, "examples/backends/trtllm"
 )
 
 # trtllm test configurations
