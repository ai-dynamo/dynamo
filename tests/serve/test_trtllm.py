--- conflicted
+++ resolved
@@ -13,11 +13,8 @@
     params_with_model_mark,
     run_serve_deployment,
 )
-<<<<<<< HEAD
 from tests.serve.conftest import MULTIMODAL_IMG_URL
-=======
 from tests.utils.constants import DefaultPort
->>>>>>> 88abc787
 from tests.utils.engine_process import EngineConfig
 from tests.utils.payload_builder import (
     TEXT_PROMPT,
@@ -187,7 +184,6 @@
         delayed_start=60,
         request_payloads=[multimodal_payload_default()],
     ),
-<<<<<<< HEAD
     "epd_multimodal": TRTLLMConfig(
         name="epd_multimodal",
         directory=trtllm_dir,
@@ -205,7 +201,6 @@
                 temperature=0.0,
                 max_tokens=120,
             )
-=======
     "completions_only": TRTLLMConfig(
         name="completions_only",
         directory=trtllm_dir,
@@ -227,7 +222,6 @@
         request_payloads=[
             completion_payload_default(),
             completion_payload(prompt=TEXT_PROMPT, logprobs=3),
->>>>>>> 88abc787
         ],
     ),
 }
@@ -241,10 +235,6 @@
 
 @pytest.mark.trtllm
 @pytest.mark.e2e
-<<<<<<< HEAD
-def test_deployment(
-    trtllm_config_test, request, runtime_services, predownload_models, image_server
-=======
 @pytest.mark.parametrize("num_system_ports", [2], indirect=True)
 def test_deployment(
     trtllm_config_test,
@@ -253,7 +243,7 @@
     dynamo_dynamic_ports,
     num_system_ports,
     predownload_models,
->>>>>>> 88abc787
+    image_server
 ):
     """
     Test dynamo deployments with different configurations.
