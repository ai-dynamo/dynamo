--- conflicted
+++ resolved
@@ -59,10 +59,7 @@
         request_payloads=[
             chat_payload_default(
                 expected_log=[
-<<<<<<< HEAD
-=======
                     r"Event processor for worker_id \d+ processing event: Stored\(",
->>>>>>> 67ff181d
                     r"Selected worker: \d+, logit: ",
                 ]
             )
@@ -106,7 +103,6 @@
 # TODO make this a normal guy
 @pytest.mark.e2e
 @pytest.mark.gpu_1
-@pytest.mark.skip(reason="skipping until @alec-flowers fixes the test")
 @pytest.mark.trtllm_marker
 def test_chat_only_aggregated_with_test_logits_processor(
     request, runtime_services, predownload_models, monkeypatch
