# SPDX-FileCopyrightText: Copyright (c) 2025 NVIDIA CORPORATION & AFFILIATES. All rights reserved.
# SPDX-License-Identifier: Apache-2.0
#
# Licensed under the Apache License, Version 2.0 (the "License");
# you may not use this file except in compliance with the License.
# You may obtain a copy of the License at
#
# http://www.apache.org/licenses/LICENSE-2.0
#
# Unless required by applicable law or agreed to in writing, software
# distributed under the License is distributed on an "AS IS" BASIS,
# WITHOUT WARRANTIES OR CONDITIONS OF ANY KIND, either express or implied.
# See the License for the specific language governing permissions and
# limitations under the License.


import logging
import os
import time

import pytest
import requests

from tests.utils.deployment_graph import (
    DeploymentGraph,
    Payload,
    chat_completions_response_handler,
    completions_response_handler,
)
from tests.utils.managed_process import ManagedProcess

text_prompt = "Tell me a short joke about AI."

multimodal_payload = Payload(
    payload_chat={
        "model": "llava-hf/llava-1.5-7b-hf",
        "messages": [
            {
                "role": "user",
                "content": [
                    {"type": "text", "text": "What is in this image?"},
                    {
                        "type": "image_url",
                        "image_url": {
                            "url": "http://images.cocodataset.org/test2017/000000155781.jpg"
                        },
                    },
                ],
            }
        ],
        "max_tokens": 300,  # Reduced from 500
        "stream": False,
    },
    repeat_count=1,
    expected_log=[],
    expected_response=["bus"],
)

text_payload = Payload(
    payload_chat={
        "model": "deepseek-ai/DeepSeek-R1-Distill-Llama-8B",
        "messages": [
            {
                "role": "user",
                "content": text_prompt,  # Shorter prompt
            }
        ],
        "max_tokens": 150,  # Reduced from 500
        "temperature": 0.1,
        # "seed": 0,
    },
    payload_completions={
        "model": "deepseek-ai/DeepSeek-R1-Distill-Llama-8B",
        "prompt": text_prompt,
        "max_tokens": 150,
        "temperature": 0.1,
        # "seed": 0,
    },
    repeat_count=10,
    expected_log=[],
    expected_response=["AI"],
)

deployment_graphs = {
    "agg": (
        DeploymentGraph(
            module="graphs.agg:Frontend",
            config="configs/agg.yaml",
            directory="/workspace/examples/llm",
            endpoints=["v1/chat/completions"],
            response_handlers=[
                chat_completions_response_handler,
            ],
            marks=[pytest.mark.gpu_1, pytest.mark.vllm],
        ),
        text_payload,
    ),
    "sglang_agg": (
        DeploymentGraph(
            module="graphs.agg:Frontend",
            config="configs/agg.yaml",
            directory="/workspace/examples/sglang",
            endpoints=["v1/chat/completions", "v1/completions"],
            response_handlers=[
                chat_completions_response_handler,
                completions_response_handler,
            ],
            marks=[pytest.mark.gpu_1, pytest.mark.sglang],
        ),
        text_payload,
    ),
    "disagg": (
        DeploymentGraph(
            module="graphs.disagg:Frontend",
            config="configs/disagg.yaml",
            directory="/workspace/examples/llm",
            endpoints=["v1/chat/completions"],
            response_handlers=[
                chat_completions_response_handler,
            ],
            marks=[pytest.mark.gpu_2, pytest.mark.vllm],
        ),
        text_payload,
    ),
    "agg_router": (
        DeploymentGraph(
            module="graphs.agg_router:Frontend",
            config="configs/agg_router.yaml",
            directory="/workspace/examples/llm",
            endpoints=["v1/chat/completions"],
            response_handlers=[
                chat_completions_response_handler,
            ],
            marks=[pytest.mark.gpu_1, pytest.mark.vllm],
            # FIXME: This is a hack to allow deployments to start before sending any requests.
            # When using KV-router, if all the endpoints are not registered, the service
            # enters a non-recoverable state.
            delayed_start=120,
        ),
        text_payload,
    ),
    "disagg_router": (
        DeploymentGraph(
            module="graphs.disagg_router:Frontend",
            config="configs/disagg_router.yaml",
            directory="/workspace/examples/llm",
            endpoints=["v1/chat/completions"],
            response_handlers=[
                chat_completions_response_handler,
            ],
            marks=[pytest.mark.gpu_2, pytest.mark.vllm],
            # FIXME: This is a hack to allow deployments to start before sending any requests.
            # When using KV-router, if all the endpoints are not registered, the service
            # enters a non-recoverable state.
            delayed_start=120,
        ),
        text_payload,
    ),
    "multimodal_agg": (
        DeploymentGraph(
            module="graphs.agg:Frontend",
            config="configs/agg-llava.yaml",
            directory="/workspace/examples/multimodal",
            endpoints=["v1/chat/completions"],
            response_handlers=[
                chat_completions_response_handler,
            ],
            marks=[pytest.mark.gpu_2, pytest.mark.vllm],
        ),
        multimodal_payload,
    ),
    "vllm_v1_agg": (
        DeploymentGraph(
            module="graphs.agg:Frontend",
            config="configs/agg.yaml",
            directory="/workspace/examples/vllm_v1",
            endpoints=["v1/chat/completions", "v1/completions"],
            response_handlers=[
                chat_completions_response_handler,
                completions_response_handler,
            ],
            marks=[pytest.mark.gpu_1, pytest.mark.vllm],
        ),
        text_payload,
    ),
    "trtllm_agg": (
        DeploymentGraph(
            module="graphs.agg:Frontend",
            config="configs/agg.yaml",
            directory="/workspace/examples/tensorrt_llm",
            endpoints=["v1/chat/completions", "v1/completions"],
            response_handlers=[
                chat_completions_response_handler,
                completions_response_handler,
            ],
            marks=[pytest.mark.gpu_1, pytest.mark.tensorrtllm],
        ),
        text_payload,
    ),
    "trtllm_agg_router": (
        DeploymentGraph(
            module="graphs.agg:Frontend",
            config="configs/agg_router.yaml",
            directory="/workspace/examples/tensorrt_llm",
            endpoints=["v1/chat/completions", "v1/completions"],
            response_handlers=[
                chat_completions_response_handler,
                completions_response_handler,
            ],
            marks=[pytest.mark.gpu_1, pytest.mark.tensorrtllm],
            # FIXME: This is a hack to allow deployments to start before sending any requests.
            # When using KV-router, if all the endpoints are not registered, the service
            # enters a non-recoverable state.
            delayed_start=120,
        ),
        text_payload,
    ),
    "trtllm_disagg": (
        DeploymentGraph(
            module="graphs.disagg:Frontend",
            config="configs/disagg.yaml",
            directory="/workspace/examples/tensorrt_llm",
            endpoints=["v1/chat/completions", "v1/completions"],
            response_handlers=[
                chat_completions_response_handler,
                completions_response_handler,
            ],
            marks=[pytest.mark.gpu_2, pytest.mark.tensorrtllm],
        ),
        text_payload,
    ),
    "trtllm_disagg_router": (
        DeploymentGraph(
            module="graphs.disagg:Frontend",
            config="configs/disagg_router.yaml",
            directory="/workspace/examples/tensorrt_llm",
            endpoints=["v1/chat/completions", "v1/completions"],
            response_handlers=[
                chat_completions_response_handler,
                completions_response_handler,
            ],
            marks=[pytest.mark.gpu_2, pytest.mark.tensorrtllm],
            # FIXME: This is a hack to allow deployments to start before sending any requests.
            # When using KV-router, if all the endpoints are not registered, the service
            # enters a non-recoverable state.
            delayed_start=120,
        ),
        text_payload,
    ),
}


class DynamoServeProcess(ManagedProcess):
    def __init__(
        self,
        graph: DeploymentGraph,
        request,
        port=8000,
        timeout=900,
        display_output=True,
        args=None,
    ):
        command = ["dynamo", "serve", graph.module]

        if graph.config:
            command.extend(["-f", os.path.join(graph.directory, graph.config)])

<<<<<<< HEAD
        command.extend(["--Frontend.port", str(port)])

        if args:
            for k, v in args.items():
                command.extend([f"{k}", f"{v}"])

        health_check_urls = [(f"http://localhost:{port}/v1/models", self._check_model)]

=======
        # Handle multimodal deployments differently
>>>>>>> 2bed47eb
        if "multimodal" in graph.directory:
            # Set DYNAMO_PORT environment variable for multimodal
            env = os.environ.copy()
            env["DYNAMO_PORT"] = str(port)
            health_check_urls = []
            # Don't add health check on port since multimodal uses DYNAMO_PORT
            health_check_ports = []
        else:
            # Regular LLM deployments
            command.extend(["--Frontend.port", str(port)])
            health_check_urls = [
                (f"http://localhost:{port}/v1/models", self._check_model)
            ]
            health_check_ports = [port]
            env = None

        self.port = port
        self.graph = graph

        super().__init__(
            command=command,
            timeout=timeout,
            display_output=display_output,
            working_dir=graph.directory,
            health_check_ports=health_check_ports,
            health_check_urls=health_check_urls,
            delayed_start=graph.delayed_start,
            stragglers=["http"],
            straggler_commands=["dynamo.sdk.cli.serve_dynamo",
                                "from multiprocessing.resource_tracker",
                                "from multiprocessing.spawn"],
            log_dir=request.node.name,
            env=env,  # Pass the environment variables
        )

    def _check_model(self, response):
        try:
            data = response.json()
        except ValueError:
            return False
        if data.get("data") and len(data["data"]) > 0:
            return True
        return False

    def wait_for_ready(self, payload, logger=logging.getLogger()):
        url = f"http://localhost:{self.port}/{self.graph.endpoints[0]}"
        start_time = time.time()
        retry_delay = 5
        elapsed = 0.0
        logger.info("Waiting for Deployment Ready")
        while time.time() - start_time < self.graph.timeout:
            elapsed = time.time() - start_time
            try:
                response = requests.post(
                    url,
                    json=payload.payload_chat,
                    timeout=self.graph.timeout - elapsed,
                )
            except (requests.RequestException, requests.Timeout) as e:
                logger.warning("Retrying due to Request failed: %s", e)
                time.sleep(retry_delay)
                continue
            logger.info("Response%r", response)
            if response.status_code == 500:
                error = response.json().get("error", "")
                if "no instances" in error:
                    logger.warning("Retrying due to no instances available")
                    time.sleep(retry_delay)
                    continue
            if response.status_code == 404:
                error = response.json().get("error", "")
                if "Model not found" in error:
                    logger.warning("Retrying due to model not found")
                    time.sleep(retry_delay)
                    continue
            # Process the response
            if response.status_code != 200:
                logger.error(
                    "Service returned status code %s: %s",
                    response.status_code,
                    response.text,
                )
                pytest.fail(
                    "Service returned status code %s: %s"
                    % (response.status_code, response.text)
                )
            else:
                break
        else:
            logger.error(
                "Service did not return a successful response within %s s",
                self.graph.timeout,
            )
            pytest.fail(
                "Service did not return a successful response within %s s"
                % self.graph.timeout
            )

        content = self.graph.response_handlers[0](response)

        logger.debug("Received Content: %s", content)

        # Check for expected responses
        assert content, "Empty response content"

        for expected in payload.expected_response:
            assert expected in content, "Expected '%s' not found in response" % expected

        logger.info("Deployment Ready")


@pytest.fixture(
    params=[
        pytest.param("agg", marks=[pytest.mark.vllm, pytest.mark.gpu_1]),
        pytest.param("agg_router", marks=[pytest.mark.vllm, pytest.mark.gpu_1]),
        pytest.param("disagg", marks=[pytest.mark.vllm, pytest.mark.gpu_2]),
        pytest.param("disagg_router", marks=[pytest.mark.vllm, pytest.mark.gpu_2]),
        pytest.param("multimodal_agg", marks=[pytest.mark.vllm, pytest.mark.gpu_2]),
        pytest.param("trtllm_agg", marks=[pytest.mark.tensorrtllm, pytest.mark.gpu_1]),
        pytest.param(
            "trtllm_agg_router", marks=[pytest.mark.tensorrtllm, pytest.mark.gpu_1]
        ),
        pytest.param(
            "trtllm_disagg", marks=[pytest.mark.tensorrtllm, pytest.mark.gpu_2]
        ),
        pytest.param(
            "trtllm_disagg_router", marks=[pytest.mark.tensorrtllm, pytest.mark.gpu_2]
        ),
        #        pytest.param("sglang", marks=[pytest.mark.sglang, pytest.mark.gpu_2]),
    ]
)
def deployment_graph_test(request):
    """
    Fixture that provides different deployment graph test configurations.
    """
    return deployment_graphs[request.param]


@pytest.mark.e2e
@pytest.mark.slow
def test_serve_deployment(deployment_graph_test, request, runtime_services):
    """
    Test dynamo serve deployments with different graph configurations.
    """

    # runtime_services is used to start nats and etcd

    logger = logging.getLogger(request.node.name)
    logger.info("Starting test_deployment")

    deployment_graph, payload = deployment_graph_test

    def check_response(response, response_handler):
        assert response.status_code == 200, "Server is not healthy"
        content = response_handler(response)
        logger.info("Received Content: %s", content)
        # Check for expected responses
        assert content, "Empty response content"
        for expected in payload.expected_response:
            assert expected in content, "Expected '%s' not found in response" % expected

    with DynamoServeProcess(deployment_graph, request) as server_process:
        first_success_pending = True
        for endpoint, response_handler in zip(
            deployment_graph.endpoints, deployment_graph.response_handlers
        ):
            url = f"http://localhost:{server_process.port}/{endpoint}"
            start_time = time.time()
            retry_delay = 5
            elapsed = 0.0
            request_body = (
                payload.payload_chat
                if endpoint == "v1/chat/completions"
                else payload.payload_completions
            )

            # We can skip this
            while (
                time.time() - start_time < deployment_graph.timeout
                and first_success_pending
            ):
                elapsed = time.time() - start_time
                try:
                    response = requests.post(
                        url,
                        json=request_body,
                        timeout=deployment_graph.timeout - elapsed,
                    )
                except (requests.RequestException, requests.Timeout) as e:
                    logger.warning("Retrying due to Request failed: %s", e)
                    time.sleep(retry_delay)
                    continue
                logger.info("Response%r", response)
                if response.status_code == 500:
                    error = response.json().get("error", "")
                    if "no instances" in error:
                        logger.warning("Retrying due to no instances available")
                        time.sleep(retry_delay)
                        continue
                if response.status_code == 404:
                    error = response.json().get("error", "")
                    if "Model not found" in error:
                        logger.warning("Retrying due to model not found")
                        time.sleep(retry_delay)
                        continue
                # Process the response
                if response.status_code != 200:
                    logger.error(
                        "Service returned status code %s: %s",
                        response.status_code,
                        response.text,
                    )
                    pytest.fail(
                        "Service returned status code %s: %s"
                        % (response.status_code, response.text)
                    )
                else:
                    check_response(response, response_handler)
                    first_success_pending = False
                    break
            else:
                if first_success_pending:
                    logger.error(
                        "Service did not return a successful response within %s s",
                        deployment_graph.timeout,
                    )
                    pytest.fail(
                        "Service did not return a successful response within %s s"
                        % deployment_graph.timeout
                    )

            for _ in range(payload.repeat_count):
                response = requests.post(
                    url,
                    json=request_body,
                    timeout=deployment_graph.timeout - elapsed,
                )
                check_response(response, response_handler)<|MERGE_RESOLUTION|>--- conflicted
+++ resolved
@@ -265,7 +265,6 @@
         if graph.config:
             command.extend(["-f", os.path.join(graph.directory, graph.config)])
 
-<<<<<<< HEAD
         command.extend(["--Frontend.port", str(port)])
 
         if args:
@@ -274,9 +273,7 @@
 
         health_check_urls = [(f"http://localhost:{port}/v1/models", self._check_model)]
 
-=======
         # Handle multimodal deployments differently
->>>>>>> 2bed47eb
         if "multimodal" in graph.directory:
             # Set DYNAMO_PORT environment variable for multimodal
             env = os.environ.copy()
@@ -305,9 +302,11 @@
             health_check_urls=health_check_urls,
             delayed_start=graph.delayed_start,
             stragglers=["http"],
-            straggler_commands=["dynamo.sdk.cli.serve_dynamo",
-                                "from multiprocessing.resource_tracker",
-                                "from multiprocessing.spawn"],
+            straggler_commands=[
+                "dynamo.sdk.cli.serve_dynamo",
+                "from multiprocessing.resource_tracker",
+                "from multiprocessing.spawn",
+            ],
             log_dir=request.node.name,
             env=env,  # Pass the environment variables
         )
