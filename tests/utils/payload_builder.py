--- conflicted
+++ resolved
@@ -136,12 +136,9 @@
     max_tokens: int = 300,
     temperature: Optional[float] = None,
     stream: bool = False,
-<<<<<<< HEAD
     logprobs: Optional[int] = None,
     top_logprobs: Optional[int] = None,
-=======
     extra_body: Optional[Dict[str, Any]] = None,
->>>>>>> 1e37c103
 ) -> ChatPayload:
     body: Dict[str, Any] = {
         "messages": [
