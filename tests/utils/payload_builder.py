# SPDX-FileCopyrightText: Copyright (c) 2025 NVIDIA CORPORATION & AFFILIATES. All rights reserved.
# SPDX-License-Identifier: Apache-2.0

from typing import Any, Dict, List, Optional, Union

from tests.utils.client import send_request
from tests.utils.payloads import (
    ChatPayload,
    ChatPayloadWithLogprobs,
    CompletionPayload,
    CompletionPayloadWithLogprobs,
    EmbeddingPayload,
    MetricsPayload,
)

# Common default text prompt used across tests
TEXT_PROMPT = "Tell me a knock knock joke about AI."


def chat_payload_default(
    repeat_count: int = 3,
    expected_response: Optional[List[str]] = None,
    expected_log: Optional[List[str]] = None,
    max_tokens: int = 1000,
    temperature: float = 0.0,
    stream: bool = False,
) -> ChatPayload:
    return ChatPayload(
        body={
            "messages": [
                {
                    "role": "user",
                    "content": TEXT_PROMPT,
                }
            ],
            "max_tokens": max_tokens,
            "temperature": temperature,
            "stream": stream,
        },
        repeat_count=repeat_count,
        expected_log=expected_log or [],
        # Accept any of these keywords in the response (case-insensitive)
        expected_response=expected_response
        or ["AI", "knock", "joke", "think", "artificial", "intelligence"],
    )


def completion_payload_default(
    repeat_count: int = 3,
    expected_response: Optional[List[str]] = None,
    expected_log: Optional[List[str]] = None,
    max_tokens: int = 1000,
    temperature: float = 0.0,
    stream: bool = False,
) -> CompletionPayload:
    return CompletionPayload(
        body={
            "prompt": TEXT_PROMPT,
            "max_tokens": max_tokens,
            "temperature": temperature,
            "stream": stream,
        },
        repeat_count=repeat_count,
        expected_log=expected_log or [],
        # Accept any of these keywords in the response (case-insensitive)
        expected_response=expected_response
        or ["AI", "knock", "joke", "think", "artificial", "intelligence"],
    )


def multimodal_payload_default(
    image_url: str = "https://huggingface.co/datasets/huggingface/documentation-images/resolve/main/diffusers/inpaint.png",
    text: str = "Describe the image",
    repeat_count: int = 1,
    expected_response: Optional[List[str]] = None,
    expected_log: Optional[List[str]] = None,
    max_tokens: int = 160,
    temperature: Optional[float] = None,
    stream: bool = False,
) -> ChatPayload:
    """Create a multimodal chat payload with image and text content.

    Args:
        image_url: URL of the image to include in the request
        text: Text prompt to accompany the image
        repeat_count: Number of times to repeat the request
        expected_response: List of strings expected in the response
        expected_log: List of regex patterns expected in logs
        max_tokens: Maximum tokens to generate
        temperature: Sampling temperature (optional)
        stream: Whether to stream the response

    Returns:
        ChatPayload configured for multimodal requests
    """
    return chat_payload(
        content=[
            {"type": "text", "text": text},
            {
                "type": "image_url",
                "image_url": {"url": image_url},
            },
        ],
        repeat_count=repeat_count,
        expected_response=expected_response or ["image"],
        expected_log=expected_log or [],
        max_tokens=max_tokens,
        temperature=temperature,
        stream=stream,
    )


def metric_payload_default(
    min_num_requests: int,
    repeat_count: int = 1,
    expected_log: Optional[List[str]] = None,
    backend: Optional[str] = None,
    port: int = 8081,
) -> MetricsPayload:
    return MetricsPayload(
        body={},
        repeat_count=repeat_count,
        expected_log=expected_log or [],
        expected_response=[],
        min_num_requests=min_num_requests,
        backend=backend,
        port=port,
    )


def chat_payload(
    content: Union[str, List[Dict[str, Any]]],
    repeat_count: int = 1,
    expected_response: Optional[List[str]] = None,
    expected_log: Optional[List[str]] = None,
    max_tokens: int = 300,
    temperature: Optional[float] = None,
    stream: bool = False,
<<<<<<< HEAD
    logprobs: Optional[int] = None,
=======
    logprobs: bool = False,
>>>>>>> 0ce7280d
    top_logprobs: Optional[int] = None,
    extra_body: Optional[Dict[str, Any]] = None,
) -> ChatPayload:
    body: Dict[str, Any] = {
        "messages": [
            {
                "role": "user",
                "content": content,
            }
        ],
        "max_tokens": max_tokens,
        "stream": stream,
        "logprobs": logprobs,
    }
    if temperature is not None:
        body["temperature"] = temperature
    if logprobs is not None:
        body["logprobs"] = logprobs
    if top_logprobs is not None:
        body["top_logprobs"] = top_logprobs

    if top_logprobs is not None:
        body["top_logprobs"] = top_logprobs

    if extra_body:
        body.update(extra_body)

    if logprobs:
        return ChatPayloadWithLogprobs(
            body=body,
            repeat_count=repeat_count,
            expected_log=expected_log or [],
            expected_response=expected_response or [],
        )
    else:
        return ChatPayload(
            body=body,
            repeat_count=repeat_count,
            expected_log=expected_log or [],
            expected_response=expected_response or [],
        )


def completion_payload(
    prompt: str,
    repeat_count: int = 3,
    expected_response: Optional[List[str]] = None,
    expected_log: Optional[List[str]] = None,
    max_tokens: int = 150,
    temperature: float = 0.1,
    stream: bool = False,
    logprobs: Optional[int] = None,
) -> CompletionPayload:
    body: Dict[str, Any] = {
        "prompt": prompt,
        "max_tokens": max_tokens,
        "temperature": temperature,
        "stream": stream,
    }
    if logprobs is not None:
        body["logprobs"] = logprobs
<<<<<<< HEAD

    return CompletionPayload(
        body=body,
        repeat_count=repeat_count,
        expected_log=expected_log or [],
        expected_response=expected_response or [],
    )
=======
        return CompletionPayloadWithLogprobs(
            body=body,
            repeat_count=repeat_count,
            expected_log=expected_log or [],
            expected_response=expected_response or [],
        )
    else:
        return CompletionPayload(
            body=body,
            repeat_count=repeat_count,
            expected_log=expected_log or [],
            expected_response=expected_response or [],
        )
>>>>>>> 0ce7280d


def embedding_payload_default(
    repeat_count: int = 3,
    expected_response: Optional[List[str]] = None,
    expected_log: Optional[List[str]] = None,
) -> EmbeddingPayload:
    return EmbeddingPayload(
        body={
            "input": ["The sky is blue.", "Machine learning is fascinating."],
        },
        repeat_count=repeat_count,
        expected_log=expected_log or [],
        expected_response=expected_response
        or ["Generated 2 embeddings with dimension"],
    )


def embedding_payload(
    input_text: Union[str, List[str]],
    repeat_count: int = 3,
    expected_response: Optional[List[str]] = None,
    expected_log: Optional[List[str]] = None,
) -> EmbeddingPayload:
    # Normalize input to list for consistent processing
    if isinstance(input_text, str):
        input_list = [input_text]
        expected_count = 1
    else:
        input_list = input_text
        expected_count = len(input_text)

    return EmbeddingPayload(
        body={
            "input": input_list,
        },
        repeat_count=repeat_count,
        expected_log=expected_log or [],
        expected_response=expected_response
        or [f"Generated {expected_count} embeddings with dimension"],
    )


# Build small request-based health checks for chat and completions
# these should only be used as a last resort. Generally want to use an actual health check


def make_chat_health_check(port: int, model: str):
    def _check_chat_endpoint(remaining_timeout: float = 30.0) -> bool:
        payload = chat_payload_default(
            repeat_count=1,
            expected_response=[],
            max_tokens=8,
            temperature=0.0,
            stream=False,
        ).with_model(model)
        payload.port = port
        try:
            resp = send_request(
                payload.url(),
                payload.body,
                timeout=min(max(1.0, remaining_timeout), 5.0),
                method=payload.method,
                log_level=10,
            )
            # Validate structure only; expected_response is empty
            _ = payload.response_handler(resp)
            return True
        except Exception:
            return False

    return _check_chat_endpoint


def make_completions_health_check(port: int, model: str):
    def _check_completions_endpoint(remaining_timeout: float = 30.0) -> bool:
        payload = completion_payload_default(
            repeat_count=1,
            expected_response=[],
            max_tokens=8,
            temperature=0.0,
            stream=False,
        ).with_model(model)
        payload.port = port
        try:
            resp = send_request(
                payload.url(),
                payload.body,
                timeout=min(max(1.0, remaining_timeout), 5.0),
                method=payload.method,
                log_level=10,
            )
            out = payload.response_handler(resp)
            if not out:
                raise ValueError("")
            return True
        except Exception:
            return False

    return _check_completions_endpoint


def chat_payload_with_logprobs(
    content: Union[str, List[Dict[str, Any]]] = TEXT_PROMPT,
    repeat_count: int = 1,
    expected_response: Optional[List[str]] = None,
    max_tokens: int = 50,
    temperature: float = 0.0,
    top_logprobs: int = 3,
) -> ChatPayloadWithLogprobs:
    """
    Create a chat payload that requests and validates logprobs in the response.

    Args:
        content: Message content (text or structured content list)
        repeat_count: Number of times to repeat the request
        expected_response: List of strings expected in the response text
        max_tokens: Maximum tokens to generate
        temperature: Sampling temperature
        top_logprobs: Number of top logprobs to return per token

    Returns:
        ChatPayloadWithLogprobs that validates logprobs in response
    """
    body: Dict[str, Any] = {
        "messages": [
            {
                "role": "user",
                "content": content,
            }
        ],
        "max_tokens": max_tokens,
        "temperature": temperature,
        "logprobs": True,
        "top_logprobs": top_logprobs,
    }

    return ChatPayloadWithLogprobs(
        body=body,
        repeat_count=repeat_count,
        expected_log=[],
        expected_response=expected_response or ["AI", "knock", "joke"],
    )


def completion_payload_with_logprobs(
    prompt: str = TEXT_PROMPT,
    repeat_count: int = 1,
    expected_response: Optional[List[str]] = None,
    max_tokens: int = 50,
    temperature: float = 0.0,
    logprobs: int = 5,
) -> CompletionPayloadWithLogprobs:
    """
    Create a completion payload that requests and validates logprobs in the response.

    Args:
        prompt: Text prompt
        repeat_count: Number of times to repeat the request
        expected_response: List of strings expected in the response text
        max_tokens: Maximum tokens to generate
        temperature: Sampling temperature
        logprobs: Number of logprobs to return per token

    Returns:
        CompletionPayloadWithLogprobs that validates logprobs in response
    """
    body: Dict[str, Any] = {
        "prompt": prompt,
        "max_tokens": max_tokens,
        "temperature": temperature,
        "logprobs": logprobs,
    }

    return CompletionPayloadWithLogprobs(
        body=body,
        repeat_count=repeat_count,
        expected_log=[],
        expected_response=expected_response or ["AI", "knock", "joke"],
    )<|MERGE_RESOLUTION|>--- conflicted
+++ resolved
@@ -136,11 +136,7 @@
     max_tokens: int = 300,
     temperature: Optional[float] = None,
     stream: bool = False,
-<<<<<<< HEAD
-    logprobs: Optional[int] = None,
-=======
     logprobs: bool = False,
->>>>>>> 0ce7280d
     top_logprobs: Optional[int] = None,
     extra_body: Optional[Dict[str, Any]] = None,
 ) -> ChatPayload:
@@ -202,15 +198,6 @@
     }
     if logprobs is not None:
         body["logprobs"] = logprobs
-<<<<<<< HEAD
-
-    return CompletionPayload(
-        body=body,
-        repeat_count=repeat_count,
-        expected_log=expected_log or [],
-        expected_response=expected_response or [],
-    )
-=======
         return CompletionPayloadWithLogprobs(
             body=body,
             repeat_count=repeat_count,
@@ -224,7 +211,6 @@
             expected_log=expected_log or [],
             expected_response=expected_response or [],
         )
->>>>>>> 0ce7280d
 
 
 def embedding_payload_default(
