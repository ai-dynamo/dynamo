--- conflicted
+++ resolved
@@ -11,20 +11,14 @@
 
 QWEN = "Qwen/Qwen3-0.6B"
 LLAMA = "deepseek-ai/DeepSeek-R1-Distill-Llama-8B"  # on an l4 gpu, must limit --max-seq-len, otherwise it will not fit
-<<<<<<< HEAD
 GPT_OSS = "openai/gpt-oss-20b"
-TEST_MODELS = [
-    QWEN,
-    LLAMA,
-    GPT_OSS,
-=======
 QWEN_EMBEDDING = "Qwen/Qwen3-Embedding-4B"
 
 TEST_MODELS = [
     QWEN,
     LLAMA,
+    GPT_OSS,
     QWEN_EMBEDDING,
->>>>>>> a5371bfc
 ]
 
 # Env-driven defaults for specific test groups
