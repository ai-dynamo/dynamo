# SPDX-FileCopyrightText: Copyright (c) 2025 NVIDIA CORPORATION & AFFILIATES. All rights reserved.
# SPDX-License-Identifier: Apache-2.0

"""
Test Execution Times (Last Run: 2025-12-09):
- test_request_migration_sglang_worker_failure: ~58s (gpu_1)
- test_request_migration_sglang_graceful_shutdown: ~58s (gpu_1, skipped)
- test_no_request_migration_sglang_worker_failure: ~38s (gpu_1)
- test_no_request_migration_sglang_graceful_shutdown: ~38s (gpu_1, skipped)
- Total: 115.71s (0:01:55) for enabled tests
"""

import logging
import os
import shutil

import pytest

from tests.utils.constants import FAULT_TOLERANCE_MODEL_NAME
from tests.utils.managed_process import ManagedProcess, terminate_process_tree
from tests.utils.payloads import check_models_api
from tests.utils.port_utils import allocate_port, deallocate_port

# Import utilities from the refactored utils module
from .utils import (
    DynamoFrontendProcess,
    determine_request_receiving_worker,
    start_completion_request,
    validate_completion_response,
    verify_migration_occurred,
)

logger = logging.getLogger(__name__)

pytestmark = [
    pytest.mark.sglang,
    pytest.mark.gpu_1,
    pytest.mark.e2e,
    pytest.mark.model(FAULT_TOLERANCE_MODEL_NAME),
    pytest.mark.post_merge,  # post_merge to pinpoint failure commit
]


class DynamoWorkerProcess(ManagedProcess):
    """Process manager for Dynamo worker with SGLang backend"""

    def __init__(
        self,
        request,
        worker_id: str,
        system_port: int,
        frontend_port: int,
        migration_limit: int = 3,
    ):
        self.worker_id = worker_id
        self.system_port = system_port

        command = [
            "python3",
            "-m",
            "dynamo.sglang",
            "--model-path",
            FAULT_TOLERANCE_MODEL_NAME,
            "--served-model-name",
            FAULT_TOLERANCE_MODEL_NAME,
            "--trust-remote-code",
            "--skip-tokenizer-init",
            "--mem-fraction-static",
            "0.45",
            "--context-length",
            "8192",
            "--migration-limit",
            str(migration_limit),
        ]

        # Set environment variables
        env = os.environ.copy()
        env["DYN_REQUEST_PLANE"] = request.getfixturevalue("request_plane")
        env["DYN_LOG"] = "debug"
        # Disable canary health check - these tests expect full control over requests
        # sent to the workers where canary health check intermittently sends dummy
        # requests to workers interfering with the test process which may cause
        # intermittent failures
        env["DYN_HEALTH_CHECK_ENABLED"] = "false"
        env["DYN_SYSTEM_USE_ENDPOINT_HEALTH_STATUS"] = '["generate"]'
        env["DYN_SYSTEM_PORT"] = str(system_port)
        env["DYN_HTTP_PORT"] = str(frontend_port)

        # TODO: Have the managed process take a command name explicitly to distinguish
        #       between processes started with the same command.
        log_dir = f"{request.node.name}_{worker_id}"

        # Clean up any existing log directory from previous runs
        try:
            shutil.rmtree(log_dir)
            logger.info(f"Cleaned up existing log directory: {log_dir}")
        except FileNotFoundError:
            # Directory doesn't exist, which is fine
            pass

        super().__init__(
            command=command,
            env=env,
            health_check_urls=[
                (f"http://localhost:{frontend_port}/v1/models", check_models_api),
                (f"http://localhost:{system_port}/health", self.is_ready),
            ],
            timeout=300,
            display_output=True,
            terminate_existing=False,
            stragglers=["SGLANG:EngineCore"],
            straggler_commands=["-m dynamo.sglang"],
            log_dir=log_dir,
        )

    def __exit__(self, exc_type, exc_val, exc_tb):
        """Release allocated port when worker exits."""
        try:
            # system_port is a required parameter, always set in __init__
            deallocate_port(self.system_port)
        except Exception as e:
            logging.warning(f"Failed to release SGLang worker port: {e}")

        return super().__exit__(exc_type, exc_val, exc_tb)

    def is_ready(self, response) -> bool:
        """Check the health of the worker process"""
        try:
            data = response.json()
            if data.get("status") == "ready":
                logger.info(f"{self.worker_id} status is ready")
                return True
            logger.warning(
                f"{self.worker_id} status is not ready: {data.get('status')}"
            )
        except ValueError:
            logger.warning(f"{self.worker_id} health response is not valid JSON")
        return False


@pytest.mark.timeout(235)  # 3x average
@pytest.mark.parametrize(
    "request_plane",
    [
        "nats",
        pytest.param(
            "tcp",
            marks=pytest.mark.xfail(reason="Multi-worker TCP unstable", strict=False),
        ),
    ],
    indirect=True,
)
def test_request_migration_sglang_worker_failure(
<<<<<<< HEAD
    request, runtime_services, set_ucx_tls_no_mm, predownload_models
=======
    request, runtime_services_dynamic_ports, set_ucx_tls_no_mm
>>>>>>> c6b440e4
):
    """
    End-to-end test for worker fault tolerance with migration support using SGLang.

    This test verifies that when a worker is killed during request processing,
    the system can handle the failure gracefully and migrate the request to
    another worker.

    Timing (Last Run: 2025-12-09): ~58s total
    - Engine initialization: ~22s (Worker1: 12s, Worker2: 10s)
    - Test execution (request + migration): ~21s
    - Teardown: ~15s
    """

    # Allocate ports to avoid conflicts with parallel tests
    worker1_system_port = allocate_port(9100)
    worker2_system_port = allocate_port(9200)

    # Step 1: Start the frontend (allocates its own port)
    with DynamoFrontendProcess(request) as frontend:
        logger.info("Frontend started successfully")

        # Step 2: Start 2 workers sequentially
        with DynamoWorkerProcess(
            request,
            "worker1",
            system_port=worker1_system_port,
            frontend_port=frontend.frontend_port,
        ) as worker1:
            logger.info(f"Worker 1 PID: {worker1.get_pid()}")

            with DynamoWorkerProcess(
                request,
                "worker2",
                system_port=worker2_system_port,
                frontend_port=frontend.frontend_port,
            ) as worker2:
                logger.info(f"Worker 2 PID: {worker2.get_pid()}")

                # Step 3: Send the request
                request_thread, response_list = start_completion_request(
                    frontend.frontend_port
                )

                # Step 4: Use polling to determine which worker received the request
                worker, worker_name = determine_request_receiving_worker(
                    worker1, worker2, receiving_pattern="New Request ID: "
                )

                # Step 5: Kill the worker that has the request
                logger.info(
                    f"Killing {worker_name} with PID {worker.get_pid()} processing the request"
                )
                terminate_process_tree(worker.get_pid(), immediate_kill=True, timeout=0)

                # Step 6: Validate the completion response
                validate_completion_response(request_thread, response_list)

                # Step 7: Verify migration occurred
                verify_migration_occurred(frontend)


@pytest.mark.timeout(235)  # 3x average
@pytest.mark.skip(reason="SGLang graceful shutdown not yet implemented")
@pytest.mark.parametrize(
    "request_plane",
    [
        "nats",
        pytest.param(
            "tcp",
            marks=pytest.mark.xfail(reason="Multi-worker TCP unstable", strict=False),
        ),
    ],
    indirect=True,
)
def test_request_migration_sglang_graceful_shutdown(
<<<<<<< HEAD
    request, runtime_services, set_ucx_tls_no_mm, predownload_models
=======
    request, runtime_services_dynamic_ports, set_ucx_tls_no_mm
>>>>>>> c6b440e4
):
    """
    End-to-end test for worker fault tolerance with graceful shutdown and migration support using SGLang.

    This test verifies that when a worker receives a graceful shutdown signal (SIGTERM)
    during request processing, the system can handle the shutdown gracefully and migrate
    the request to another worker. Unlike the abrupt kill test, this simulates a more
    controlled shutdown scenario where the worker has time to clean up and notify the
    system about its shutdown.

    Timing (Last Run: 2025-12-09): ~58s total (estimated, similar to worker_failure)
    - Engine initialization: ~22s (Worker1: 12s, Worker2: 10s)
    - Test execution (request + graceful shutdown + migration): ~21s
    - Teardown: ~15s
    """

    # Allocate ports to avoid conflicts with parallel tests
    worker1_system_port = allocate_port(9100)
    worker2_system_port = allocate_port(9200)

    # Step 1: Start the frontend (allocates its own port)
    with DynamoFrontendProcess(request) as frontend:
        logger.info("Frontend started successfully")

        # Step 2: Start 2 workers sequentially
        with DynamoWorkerProcess(
            request,
            "worker1",
            system_port=worker1_system_port,
            frontend_port=frontend.frontend_port,
        ) as worker1:
            logger.info(f"Worker 1 PID: {worker1.get_pid()}")

            with DynamoWorkerProcess(
                request,
                "worker2",
                system_port=worker2_system_port,
                frontend_port=frontend.frontend_port,
            ) as worker2:
                logger.info(f"Worker 2 PID: {worker2.get_pid()}")

                # Step 3: Send the request
                request_thread, response_list = start_completion_request(
                    frontend.frontend_port
                )

                # Step 4: Use polling to determine which worker received the request
                worker, worker_name = determine_request_receiving_worker(
                    worker1, worker2, receiving_pattern="New Request ID: "
                )

                # Step 5: Gracefully shutdown the worker that has the request
                logger.info(
                    f"Gracefully shutting down {worker_name} with PID {worker.get_pid()} processing the request"
                )
                terminate_process_tree(
                    worker.get_pid(), immediate_kill=False, timeout=10
                )

                # Step 6: Validate the completion response
                validate_completion_response(request_thread, response_list)

                # Step 7: Verify migration occurred during graceful shutdown
                verify_migration_occurred(frontend)


@pytest.mark.timeout(135)  # 3x average
@pytest.mark.parametrize(
    "request_plane",
    [
        "nats",
        pytest.param(
            "tcp",
            marks=pytest.mark.xfail(reason="Multi-worker TCP unstable", strict=False),
        ),
    ],
    indirect=True,
)
def test_no_request_migration_sglang_worker_failure(
<<<<<<< HEAD
    request, runtime_services, set_ucx_tls_no_mm, predownload_models
=======
    request, runtime_services_dynamic_ports, set_ucx_tls_no_mm
>>>>>>> c6b440e4
):
    """
    End-to-end test for worker fault tolerance with migration disabled using SGLang.

    This test verifies that when migration is disabled (migration_limit=0) and a worker
    is killed during request processing, the request fails as expected without migration.
    This is the opposite behavior of test_request_migration_sglang_worker_failure.

    Timing (Last Run: 2025-12-09): ~38s total
    - Engine initialization: ~23s (Worker1: 13s, Worker2: 10s)
    - Test execution (failure validation): <1s
    - Teardown: ~15s
    """

    # Allocate ports to avoid conflicts with parallel tests
    worker1_system_port = allocate_port(9100)
    worker2_system_port = allocate_port(9200)

    # Step 1: Start the frontend (allocates its own port)
    with DynamoFrontendProcess(request) as frontend:
        logger.info("Frontend started successfully")

        # Step 2: Start 2 workers sequentially with migration disabled
        with DynamoWorkerProcess(
            request,
            "worker1",
            system_port=worker1_system_port,
            frontend_port=frontend.frontend_port,
            migration_limit=0,
        ) as worker1:
            logger.info(f"Worker 1 PID: {worker1.get_pid()}")

            with DynamoWorkerProcess(
                request,
                "worker2",
                system_port=worker2_system_port,
                frontend_port=frontend.frontend_port,
                migration_limit=0,
            ) as worker2:
                logger.info(f"Worker 2 PID: {worker2.get_pid()}")

                # Step 3: Send the request
                request_thread, response_list = start_completion_request(
                    frontend.frontend_port
                )

                # Step 4: Use polling to determine which worker received the request
                worker, worker_name = determine_request_receiving_worker(
                    worker1, worker2, receiving_pattern="New Request ID: "
                )

                # Step 5: Kill the worker that has the request
                logger.info(
                    f"Killing {worker_name} with PID {worker.get_pid()} processing the request"
                )
                terminate_process_tree(worker.get_pid(), immediate_kill=True, timeout=0)

                # Step 6: Validate the completion response - should fail without migration
                try:
                    validate_completion_response(request_thread, response_list)
                    pytest.fail(
                        "Request succeeded unexpectedly when migration was disabled"
                    )
                except AssertionError as e:
                    assert "Request failed with status 500: " in str(
                        e
                    ), f"Unexpected request error message: {e}"

                # Step 7: Verify migration did NOT occur - should fail
                try:
                    verify_migration_occurred(frontend)
                    pytest.fail(
                        "Migration verification unexpectedly passed when migration was disabled"
                    )
                except AssertionError as e:
                    assert "'Cannot recreate stream: ...' error found in logs" in str(
                        e
                    ), f"Unexpected migration message: {e}"


@pytest.mark.timeout(135)  # 3x average
@pytest.mark.skip(reason="SGLang graceful shutdown not yet implemented")
@pytest.mark.parametrize(
    "request_plane",
    [
        "nats",
        pytest.param(
            "tcp",
            marks=pytest.mark.xfail(reason="Multi-worker TCP unstable", strict=False),
        ),
    ],
    indirect=True,
)
def test_no_request_migration_sglang_graceful_shutdown(
<<<<<<< HEAD
    request, runtime_services, set_ucx_tls_no_mm, predownload_models
=======
    request, runtime_services_dynamic_ports, set_ucx_tls_no_mm
>>>>>>> c6b440e4
):
    """
    End-to-end test for worker fault tolerance with graceful shutdown and migration disabled using SGLang.

    This test verifies that when migration is disabled (migration_limit=0) and a worker
    receives a graceful shutdown signal (SIGTERM) during request processing, the request
    fails as expected without migration. This is the opposite behavior of
    test_request_migration_sglang_graceful_shutdown.

    Timing (Last Run: 2025-12-09): ~38s total (estimated, similar to no_migration_worker_failure)
    - Engine initialization: ~23s (Worker1: 13s, Worker2: 10s)
    - Test execution (graceful shutdown + failure validation): <1s
    - Teardown: ~15s
    """

    # Allocate ports to avoid conflicts with parallel tests
    worker1_system_port = allocate_port(9100)
    worker2_system_port = allocate_port(9200)

    # Step 1: Start the frontend (allocates its own port)
    with DynamoFrontendProcess(request) as frontend:
        logger.info("Frontend started successfully")

        # Step 2: Start 2 workers sequentially with migration disabled
        with DynamoWorkerProcess(
            request,
            "worker1",
            system_port=worker1_system_port,
            frontend_port=frontend.frontend_port,
            migration_limit=0,
        ) as worker1:
            logger.info(f"Worker 1 PID: {worker1.get_pid()}")

            with DynamoWorkerProcess(
                request,
                "worker2",
                system_port=worker2_system_port,
                frontend_port=frontend.frontend_port,
                migration_limit=0,
            ) as worker2:
                logger.info(f"Worker 2 PID: {worker2.get_pid()}")

                # Step 3: Send the request
                request_thread, response_list = start_completion_request(
                    frontend.frontend_port
                )

                # Step 4: Use polling to determine which worker received the request
                worker, worker_name = determine_request_receiving_worker(
                    worker1, worker2, receiving_pattern="New Request ID: "
                )

                # Step 5: Gracefully shutdown the worker that has the request
                logger.info(
                    f"Gracefully shutting down {worker_name} with PID {worker.get_pid()} processing the request"
                )
                terminate_process_tree(
                    worker.get_pid(), immediate_kill=False, timeout=10
                )

                # Step 6: Validate the completion response - should fail without migration
                try:
                    validate_completion_response(request_thread, response_list)
                    pytest.fail(
                        "Request succeeded unexpectedly when migration was disabled"
                    )
                except AssertionError as e:
                    assert "Request failed with status 500: " in str(
                        e
                    ), f"Unexpected request error message: {e}"

                # Step 7: Verify migration did NOT occur - should fail
                try:
                    verify_migration_occurred(frontend)
                    pytest.fail(
                        "Migration verification unexpectedly passed when migration was disabled"
                    )
                except AssertionError as e:
                    assert "'Cannot recreate stream: ...' error found in logs" in str(
                        e
                    ), f"Unexpected migration message: {e}"<|MERGE_RESOLUTION|>--- conflicted
+++ resolved
@@ -151,11 +151,7 @@
     indirect=True,
 )
 def test_request_migration_sglang_worker_failure(
-<<<<<<< HEAD
-    request, runtime_services, set_ucx_tls_no_mm, predownload_models
-=======
     request, runtime_services_dynamic_ports, set_ucx_tls_no_mm
->>>>>>> c6b440e4
 ):
     """
     End-to-end test for worker fault tolerance with migration support using SGLang.
@@ -232,11 +228,7 @@
     indirect=True,
 )
 def test_request_migration_sglang_graceful_shutdown(
-<<<<<<< HEAD
-    request, runtime_services, set_ucx_tls_no_mm, predownload_models
-=======
     request, runtime_services_dynamic_ports, set_ucx_tls_no_mm
->>>>>>> c6b440e4
 ):
     """
     End-to-end test for worker fault tolerance with graceful shutdown and migration support using SGLang.
@@ -316,11 +308,7 @@
     indirect=True,
 )
 def test_no_request_migration_sglang_worker_failure(
-<<<<<<< HEAD
-    request, runtime_services, set_ucx_tls_no_mm, predownload_models
-=======
     request, runtime_services_dynamic_ports, set_ucx_tls_no_mm
->>>>>>> c6b440e4
 ):
     """
     End-to-end test for worker fault tolerance with migration disabled using SGLang.
@@ -415,11 +403,7 @@
     indirect=True,
 )
 def test_no_request_migration_sglang_graceful_shutdown(
-<<<<<<< HEAD
-    request, runtime_services, set_ucx_tls_no_mm, predownload_models
-=======
     request, runtime_services_dynamic_ports, set_ucx_tls_no_mm
->>>>>>> c6b440e4
 ):
     """
     End-to-end test for worker fault tolerance with graceful shutdown and migration disabled using SGLang.
