--- conflicted
+++ resolved
@@ -15,12 +15,8 @@
 
 import re
 from dataclasses import dataclass
-<<<<<<< HEAD
+from enum import Enum, auto
 from typing import Callable, Dict, Optional, Pattern
-=======
-from enum import Enum, auto
-from typing import Dict, Optional, Pattern
->>>>>>> f31a1dad
 
 from typing_extensions import TypedDict
 
@@ -188,13 +184,10 @@
     failures: list[Failure]
     model: Optional[str] = None
     backend: str = "vllm"  # Backend type for tracking
-<<<<<<< HEAD
-    validation: Optional[Callable] = None  # Optional custom validation function
-=======
     # When set to True, the test will be automatically marked with @pytest.mark.custom_build
     # and excluded from default test runs unless --include-custom-build flag is used
     requires_custom_build: bool = False  # Flag for tests needing custom builds/setup
->>>>>>> f31a1dad
+    validation: Optional[Callable] = None  # Optional custom validation function
 
 
 # Helper functions to create deployment specs
@@ -592,10 +585,7 @@
             failures=failure,
             model=scenario_model,
             backend=backend,
-<<<<<<< HEAD
             validation=custom_validation,
-        )
-=======
             requires_custom_build=is_moe,  # MoE models require custom builds
         )
 
@@ -734,5 +724,4 @@
 
 
 # Add the token overflow scenarios
-add_token_overflow_scenarios()
->>>>>>> f31a1dad
+add_token_overflow_scenarios()