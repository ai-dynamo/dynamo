# SPDX-FileCopyrightText: Copyright (c) 2025 NVIDIA CORPORATION & AFFILIATES. All rights reserved.
# SPDX-License-Identifier: Apache-2.0
#
# Licensed under the Apache License, Version 2.0 (the "License");
# you may not use this file except in compliance with the License.
# You may obtain a copy of the License at
#
# http://www.apache.org/licenses/LICENSE-2.0
#
# Unless required by applicable law or agreed to in writing, software
# distributed under the License is distributed on an "AS IS" BASIS,
# WITHOUT WARRANTIES OR CONDITIONS OF ANY KIND, either express or implied.
# See the License for the specific language governing permissions and
# limitations under the License.

import logging
import os
import time
from contextlib import contextmanager
from multiprocessing import Process

import psutil
import pytest

from tests.fault_tolerance.client import client
from tests.fault_tolerance.utils.circus_controller import CircusController
from tests.serve.test_dynamo_serve import DynamoServeProcess
from tests.utils.managed_process import terminate_process_tree


def _set_deployment_args(request, max_num_seqs):
    decode_worker_name = "VllmWorker"
    args = {}

    if max_num_seqs is not None:
        args[f"--{decode_worker_name}.max_num_seqs"] = max_num_seqs

    return args


def _list_vllm_worker_processes():
    processes = []
    for ps_process in psutil.process_iter(["name", "cmdline"]):
        if "from multiprocessing.spawn import spawn_main;" in " ".join(
            ps_process.cmdline()
        ):
            processes.append(ps_process.pid)
    return processes


@contextmanager
def _clients(
    logger,
    num_clients,
    request,
    deployment_graph,
    server_process,
    payload,
    requests_per_client,
    input_token_length,
    output_token_length,
    max_retries,
):
    procs = []
    for i in range(num_clients):
        procs.append(
            Process(
                target=client,
                args=(
                    deployment_graph,
                    server_process,
                    payload,
                    request.node.name,
                    i,
                    requests_per_client,
                    input_token_length,
                    output_token_length,
                    max_retries,
                ),
            )
        )
        procs[-1].start()
    yield procs

    for proc in procs:
        logger.debug(f"{proc} waiting for join")
        proc.join()
        logger.debug(f"{proc} joined")


def _inject_failures(failures, logger):
    circus_controller = CircusController.from_state_file("dynamo")

    for failure_time, component in failures:
        time.sleep(failure_time)
        for component_name, number in component:
            logger.info(f"Injecting failure for: {component_name}")

            if "dynamo" in component_name:
                result = circus_controller.client.call(
                    {"command": "list", "properties": {"name": f"{component_name}"}}
                )
                if result["status"] == "error":
                    logger.warning(f"component {component_name} not found {result}")
                    continue

                num_processes = len(result["pids"])
                if number is None:
                    number = num_processes
                for x in range(number):
                    pid = result["pids"][x % num_processes]
                    logger.info(f"Terminating {component_name} Pid {pid}")
                    terminate_process_tree(pid, logger)
            elif "vllm" in component_name:
                vllm_processes = _list_vllm_worker_processes()
                num_processes = len(vllm_processes)
                if number is None:
                    number = len(vllm_processes)
                for x in range(number):
                    pid = vllm_processes[x % num_processes]
                    terminate_process_tree(pid, logger)

        circus_controller.close()


@pytest.mark.e2e
@pytest.mark.slow
async def test_worker_failure(
    deployment_graph_test,
    request,
    runtime_services,
    num_clients,
    requests_per_client,
    worker_metrics,
    respawn,
    failures,
    input_token_length,
    output_token_length,
    max_num_seqs,
    max_retries,
    display_dynamo_output,
    nvidia_smi,
    separate_process_logs,
):
    """
    Test dynamo serve deployments with injected failures
    """

    # runtime_services is used to start nats and etcd

    logger = logging.getLogger(request.node.name)
    logger.info("Starting test_deployment")
    deployment_graph, payload = deployment_graph_test

    os.environ["HF_HUB_OFFLINE"] = "1"

    if respawn:
        os.environ["DYN_CIRCUS_RESPAWN"] = "1"
    else:
        if "DYN_CIRCUS_RESPAWN" in os.environ:
            del os.environ["DYN_CIRCUS_RESPAWN"]

    if separate_process_logs:
        os.environ["DYN_CIRCUS_LOG_DIR"] = os.path.abspath(request.node.name)

    deployment_args = _set_deployment_args(request, max_num_seqs)

    with DynamoServeProcess(
        deployment_graph,
        request,
        display_output=display_dynamo_output,
        args=deployment_args,
    ) as server_process:
        server_process.wait_for_ready(payload)

<<<<<<< HEAD
        with _clients(
            logger,
            num_clients,
            request,
            deployment_graph,
            server_process,
            payload,
            requests_per_client,
            input_token_length,
            output_token_length,
            max_retries,
        ):
            _inject_failures(failures, logger)
=======
        procs = []
        for i in range(num_clients):
            procs.append(
                Process(
                    target=client,
                    args=(
                        deployment_graph,
                        server_process,
                        payload,
                        request.node.name,
                        i,
                        requests_per_client,
                        input_token_length,
                        output_token_length,
                        max_retries,
                    ),
                )
            )
            procs[-1].start()

        circus_controller = CircusController.from_state_file("dynamo")

        for failure_time, component in failures:
            time.sleep(failure_time)
            for component_name, number in component:
                logger.info(f"Injecting failure for: {component_name}")

                if "dynamo" in component_name:
                    result = circus_controller.client.call(
                        {"command": "list", "properties": {"name": f"{component_name}"}}
                    )
                    if result["status"] == "error":
                        logger.warning(f"component {component_name} not found {result}")
                        continue

                    num_processes = len(result["pids"])
                    if number is None:
                        number = num_processes
                    for x in range(number):
                        pid = result["pids"][x % num_processes]
                        logger.info(f"Terminating {component_name} Pid {pid}")
                        terminate_process_tree(pid, logger)
                elif "vllm" in component_name:
                    vllm_processes = _list_vllm_worker_processes()
                    num_processes = len(vllm_processes)
                    if number is None:
                        number = len(vllm_processes)
                    for x in range(number):
                        pid = vllm_processes[x % num_processes]
                        terminate_process_tree(pid, logger)

        for proc in procs:
            logger.debug(f"{proc} waiting for join")
            proc.join()
            logger.debug(f"{proc} joined")

        circus_controller.close()
>>>>>>> 08705d4c
<|MERGE_RESOLUTION|>--- conflicted
+++ resolved
@@ -173,7 +173,6 @@
     ) as server_process:
         server_process.wait_for_ready(payload)
 
-<<<<<<< HEAD
         with _clients(
             logger,
             num_clients,
@@ -186,63 +185,4 @@
             output_token_length,
             max_retries,
         ):
-            _inject_failures(failures, logger)
-=======
-        procs = []
-        for i in range(num_clients):
-            procs.append(
-                Process(
-                    target=client,
-                    args=(
-                        deployment_graph,
-                        server_process,
-                        payload,
-                        request.node.name,
-                        i,
-                        requests_per_client,
-                        input_token_length,
-                        output_token_length,
-                        max_retries,
-                    ),
-                )
-            )
-            procs[-1].start()
-
-        circus_controller = CircusController.from_state_file("dynamo")
-
-        for failure_time, component in failures:
-            time.sleep(failure_time)
-            for component_name, number in component:
-                logger.info(f"Injecting failure for: {component_name}")
-
-                if "dynamo" in component_name:
-                    result = circus_controller.client.call(
-                        {"command": "list", "properties": {"name": f"{component_name}"}}
-                    )
-                    if result["status"] == "error":
-                        logger.warning(f"component {component_name} not found {result}")
-                        continue
-
-                    num_processes = len(result["pids"])
-                    if number is None:
-                        number = num_processes
-                    for x in range(number):
-                        pid = result["pids"][x % num_processes]
-                        logger.info(f"Terminating {component_name} Pid {pid}")
-                        terminate_process_tree(pid, logger)
-                elif "vllm" in component_name:
-                    vllm_processes = _list_vllm_worker_processes()
-                    num_processes = len(vllm_processes)
-                    if number is None:
-                        number = len(vllm_processes)
-                    for x in range(number):
-                        pid = vllm_processes[x % num_processes]
-                        terminate_process_tree(pid, logger)
-
-        for proc in procs:
-            logger.debug(f"{proc} waiting for join")
-            proc.join()
-            logger.debug(f"{proc} joined")
-
-        circus_controller.close()
->>>>>>> 08705d4c
+            _inject_failures(failures, logger)