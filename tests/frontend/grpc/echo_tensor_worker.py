--- conflicted
+++ resolved
@@ -70,13 +70,10 @@
 
 
 async def generate(request, context):
-<<<<<<< HEAD
+    """Echo tensors and parameters back to the client."""
     # [NOTE] gluo: currently there is no frontend side
     # validation between model config and actual request,
     # so any request will reach here and be echoed back.
-=======
-    """Echo tensors and parameters back to the client."""
->>>>>>> 8354d325
     print(f"Echoing request: {request}")
 
     params = {}
