--- conflicted
+++ resolved
@@ -774,12 +774,9 @@
         ],
         indirect=True,
     )
-<<<<<<< HEAD
+
     @pytest.mark.vllm
-    def test_determinism_with_cache_reset(self, tester, vllm_server, runtime_services):
-=======
     def test_determinism_with_cache_reset(self, tester, llm_server, runtime_services):
->>>>>>> 7fabe7bf
         """Test determinism across cache reset: run test with warmup, reset cache, run again without warmup."""
         print("\n" + "=" * 70)
         print("STARTING DETERMINISM TEST (WITH CACHE RESET)")
