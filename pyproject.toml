--- conflicted
+++ resolved
@@ -50,11 +50,7 @@
 [project.optional-dependencies]
 trtllm =[
     "uvloop",
-<<<<<<< HEAD
-    "tensorrt-llm==1.2.0rc3",
-=======
     "tensorrt-llm==1.2.0rc5",
->>>>>>> 52503032
 ]
 
 vllm = [
