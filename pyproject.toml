# SPDX-FileCopyrightText: Copyright (c) 2024-2025 NVIDIA CORPORATION & AFFILIATES. All rights reserved.
# SPDX-License-Identifier: Apache-2.0

[project]
name = "ai-dynamo"
version = "0.5.1"
description = "Distributed Inference Framework"
readme = "README.md"
authors = [
    { name = "NVIDIA Inc.", email = "sw-dl-dynamo@nvidia.com" },
]
license = { text = "Apache-2.0" }
license-files = ["LICENSE"]
requires-python = ">=3.10"
dependencies = [
    "ai-dynamo-runtime==0.5.1",
    "pytest>=8.3.4",
    "types-psutil>=7.0.0.20250218",
    "kubernetes>=32.0.1,<33.0.0",
    "fastapi>=0.115.0",
    "distro",
    # filelock: required by planner
    "filelock",
    "typer",
    "click<8.2.0",
    "setuptools",
]

classifiers = [
    "Development Status :: 4 - Beta",
    "Intended Audience :: Developers",
    "Intended Audience :: Science/Research",
    "Intended Audience :: Information Technology",
    "License :: OSI Approved :: Apache Software License",
    "Programming Language :: Python :: 3",
    "Programming Language :: Python :: 3.10",
    "Programming Language :: Python :: 3.11",
    "Programming Language :: Python :: 3.12",
    "Topic :: Scientific/Engineering",
    "Topic :: Scientific/Engineering :: Artificial Intelligence",
    "Operating System :: POSIX :: Linux",
]
keywords = ["llm", "genai", "inference", "nvidia", "distributed", "dynamo"]

[project.urls]
Repository = "https://github.com/ai-dynamo/dynamo.git"

[project.optional-dependencies]
trtllm =[
    "uvloop",
    "tensorrt-llm==1.1.0rc5",
]

vllm = [
    "uvloop",
    "nixl<=0.4.1",
    "vllm[flashinfer]==0.10.2",
]

sglang = [
    "uvloop",
    "nixl<=0.4.1",
    "sglang[all]==0.5.3rc0",
]

llama_cpp = [
    "uvloop",
    "llama-cpp-python",
]

[build-system]
requires = ["hatchling"]
build-backend = "hatchling.build"

[tool.hatch.build.hooks.custom]
path = "hatch_build.py"

[tool.hatch.build.targets.wheel]
packages = [
<<<<<<< HEAD
    "components/src/dynamo",
=======
    "components/frontend/src/dynamo",
    "components/planner/src/dynamo",
    "components/router/src/dynamo",
    "components/backends/llama_cpp/src/dynamo",
    "components/backends/mocker/src/dynamo",
    "components/backends/trtllm/src/dynamo",
    "components/backends/sglang/src/dynamo",
    "components/backends/vllm/src/dynamo"
>>>>>>> fcc42624
]

[tool.hatch.metadata]
allow-direct-references = true

[tool.codespell]
# note: pre-commit passes explicit lists of files here, which this skip file list doesn't override -
# this is only to allow you to run codespell interactively
# this also overrides the grpc_generated folder, since it is generated

# Ignore data files and auto-generated files
skip = "./.git,./.github,./lib/llm/tests/data,*.lock,*.sum"

# ignore allowed words used in code
ignore-words-list = "afterall,ser,ende"
# use the 'clear' dictionary for unambiguous spelling mistakes
builtin = "clear"
# use custom dictionary in addition to the built-in one
dictionary = "./codespell.txt"
# disable warnings about binary files and wrong encoding
quiet-level = 3

[tool.isort]
profile = "black"
use_parentheses = true
multi_line_output = 3
include_trailing_comma = true
force_grid_wrap = 0
ensure_newline_before_comments = true
line_length = 88
balanced_wrapping = true
indent = "    "
skip = ["build"]
known_first_party = ["dynamo"]

[tool.pytest.ini_options]
minversion = "8.0"
tmp_path_retention_policy = "failed"

# NOTE
# We ignore model.py explcitly here to avoid mypy errors with duplicate modules
# pytest overrides the default mypy exclude configuration and so we exclude here as well
addopts = [
    "-ra",
    "--showlocals",
    "--strict-markers",
    "--strict-config",
    "--mypy",
    "--ignore-glob=*model.py",
    "--ignore-glob=*vllm_integration*",
    "--ignore-glob=*trtllm_integration*",
    "--ignore-glob=*_inc.py",
    "--ignore-glob=*/llm/tensorrtllm*",
    "--ignore-glob=docs/*",
    "--ignore-glob=components/src/dynamo/sglang/request_handlers/*",
    "--ignore-glob=components/backends/sglang/slurm_jobs/*",
    # FIXME: Get relative/generic blob paths to work here
]
xfail_strict = true
log_cli_level = "INFO"
filterwarnings = [
    "error",
    "ignore:.*cuda*:DeprecationWarning", # Need this to avoid deprecation warnings from CUDA in tensorrt_llm.
    "ignore:.*pkg_resources.*:DeprecationWarning",
    "ignore:.*pkg_resources.*:UserWarning",
    "ignore:.*multipart.*:PendingDeprecationWarning",
    "ignore:.*PyType_Spec.*custom tp_new.*:DeprecationWarning", # Ignore protobuf deprecation warning
    "ignore:.*unclosed.*socket.*:ResourceWarning", # Ignore unclosed socket warnings
    "ignore:.*unclosed event loop.*:ResourceWarning", # Ignore unclosed event loop warnings
    "ignore:.*Exception ignored in.*:pytest.PytestUnraisableExceptionWarning", # Ignore unraisable exception warnings
    "ignore:The pynvml package is deprecated.*:FutureWarning", # Ignore pynvml deprecation warning, temporary until upstream library updates to nvidia-ml-py
]


# NOTE: Can also manually mark tests with @pytest.mark.asyncio
asyncio_mode = "auto"
markers = [
    "pre_merge: marks tests to run before merging",
    "nightly: marks tests to run nightly",
    "weekly: marks tests to run weekly",
    "gpu_1: marks tests to run on GPU",
    "gpu_2: marks tests to run on 2GPUs",
    "gpu_4: marks tests to run on 4GPUs",
    "gpu_8: marks tests to run on 8GPUs",
    "e2e: marks tests as end-to-end tests",
    "integration: marks tests as integration tests",
    "unit: marks tests as unit tests",
    "stress: marks tests as stress tests",
    "vllm: marks tests as requiring vllm",
    "trtllm: marks tests as requiring trtllm",
    "trtllm_marker: marks tests as requiring trtllm",
    "sglang: marks tests as requiring sglang",
    "slow: marks tests as known to be slow",
    "h100: marks tests to run on H100",
    "kvbm: marks tests for KV behavior and model determinism",
    "model: model id used by a test or parameter"
]

# Linting/formatting
[tool.ruff]
# Same as Black.
line-length = 88
indent-width = 4

[tool.ruff.lint.extend-per-file-ignores]
"icp/tests/**/test_*.py" = ["F811", "F401"]
"*_inc.py" = ["F821"]

[tool.mypy]

# --disable-error-code: WAR large set of errors due to mypy not being run
#   previously. We can slowly enable sets of errors to fix over time.
# disable_error_code = []

# --explicit-package-bases: WAR errors about duplicate module names used
#   throughout the llm examples. For example, the common module in
#   tensorrt_llm and vllm are both named common.
explicit_package_bases = true

# --ignore-missing-imports: WAR too many errors when developing outside
#   of container environment with PYTHONPATH set and packages installed.
#   NOTE: Can possibly move mypy from pre-commit to a github action run only in
#   a container with the expected environment and PYTHONPATH setup.
ignore_missing_imports = true

check_untyped_defs = true

[[tool.mypy.overrides]]
# Skip mypy analysis on internal dependencies of vllm
module = ["vllm.*"]
follow_imports = "skip"
ignore_missing_imports = true

[tool.sphinx]

# extra-content-head
extra_content_head = [
   '''
   <script src="https://assets.adobedtm.com/5d4962a43b79/c1061d2c5e7b/launch-191c2462b890.min.js" ></script>
   ''',
]

#extra-content-footer
extra_content_footer = [
   '''
   <script type="text/javascript">if (typeof _satellite !== "undefined") {_satellite.pageBottom();}</script>
   ''',
]
<|MERGE_RESOLUTION|>--- conflicted
+++ resolved
@@ -77,18 +77,7 @@
 
 [tool.hatch.build.targets.wheel]
 packages = [
-<<<<<<< HEAD
     "components/src/dynamo",
-=======
-    "components/frontend/src/dynamo",
-    "components/planner/src/dynamo",
-    "components/router/src/dynamo",
-    "components/backends/llama_cpp/src/dynamo",
-    "components/backends/mocker/src/dynamo",
-    "components/backends/trtllm/src/dynamo",
-    "components/backends/sglang/src/dynamo",
-    "components/backends/vllm/src/dynamo"
->>>>>>> fcc42624
 ]
 
 [tool.hatch.metadata]
