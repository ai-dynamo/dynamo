# SPDX-FileCopyrightText: Copyright (c) 2024-2025 NVIDIA CORPORATION & AFFILIATES. All rights reserved.
# SPDX-License-Identifier: Apache-2.0

[project]
name = "ai-dynamo"
version = "0.6.1"
description = "Distributed Inference Framework"
readme = "README.md"
authors = [
    { name = "NVIDIA Inc.", email = "sw-dl-dynamo@nvidia.com" },
]
license = { text = "Apache-2.0" }
license-files = ["LICENSE"]
requires-python = ">=3.10"
dependencies = [
    "ai-dynamo-runtime==0.6.1",
    "pytest>=8.3.4",
    "types-psutil>=7.0.0.20250218",
    "kubernetes>=32.0.1,<33.0.0",
    "fastapi>=0.115.0",
    "distro",
    # filelock: required by planner
    "filelock",
    "typer",
    "click<8.2.0",
    "setuptools",
    "prometheus_client>=0.23.1,<1.0",
]

classifiers = [
    "Development Status :: 4 - Beta",
    "Intended Audience :: Developers",
    "Intended Audience :: Science/Research",
    "Intended Audience :: Information Technology",
    "License :: OSI Approved :: Apache Software License",
    "Programming Language :: Python :: 3",
    "Programming Language :: Python :: 3.10",
    "Programming Language :: Python :: 3.11",
    "Programming Language :: Python :: 3.12",
    "Topic :: Scientific/Engineering",
    "Topic :: Scientific/Engineering :: Artificial Intelligence",
    "Operating System :: POSIX :: Linux",
]
keywords = ["llm", "genai", "inference", "nvidia", "distributed", "dynamo"]

[project.urls]
Repository = "https://github.com/ai-dynamo/dynamo.git"

[project.optional-dependencies]
trtllm =[
    "uvloop",
    "tensorrt-llm==1.1.0rc5",
]

vllm = [
    "uvloop",
    "nixl<=0.7.0",
    "vllm[flashinfer]==0.10.2",
]

sglang = [
    "uvloop",
    "nixl<=0.7.0",
<<<<<<< HEAD
    "sglang[all]==0.5.3.post2",
=======
    "sglang[all]==0.5.4.post1",
>>>>>>> d18d2608
]

[dependency-groups]
docs = [
    # Core Sphinx
    "sphinx>=8.1",
    "nvidia-sphinx-theme>=0.0.8",
    # Sphinx extensions
    "ablog>=0.11",
    "sphinx-copybutton>=0.5",
    "sphinx-design>=0.6",
    "sphinx-prompt>=1.9",
    "sphinx-sitemap>=2.6",
    "sphinx-tabs>=3.4",
    "sphinx-book-theme>=1.1",
    "sphinxcontrib-mermaid>=1.0",
    "sphinxcontrib-bibtex>=2.6",
    # Markdown and notebook support
    "myst-parser>=4.0",
    "myst-nb>=1.2",
    "nbsphinx>=0.9",
]

[build-system]
requires = ["hatchling"]
build-backend = "hatchling.build"

[tool.hatch.build.hooks.custom]
path = "hatch_build.py"

[tool.hatch.build.targets.wheel]
packages = [
    "components/src/dynamo",
]

[tool.hatch.metadata]
allow-direct-references = true

[tool.codespell]
# note: pre-commit passes explicit lists of files here, which this skip file list doesn't override -
# this is only to allow you to run codespell interactively
# this also overrides the grpc_generated folder, since it is generated

# Ignore data files and auto-generated files
skip = "./.git,./.github,./lib/llm/tests/data,*.lock,*.sum"

# ignore allowed words used in code
ignore-words-list = "afterall,ser,ende"
# use the 'clear' dictionary for unambiguous spelling mistakes
builtin = "clear"
# use custom dictionary in addition to the built-in one
dictionary = "./codespell.txt"
# disable warnings about binary files and wrong encoding
quiet-level = 3

[tool.isort]
profile = "black"
use_parentheses = true
multi_line_output = 3
include_trailing_comma = true
force_grid_wrap = 0
ensure_newline_before_comments = true
line_length = 88
balanced_wrapping = true
indent = "    "
skip = ["build"]
known_first_party = ["dynamo"]

[tool.pytest.ini_options]
minversion = "8.0"
tmp_path_retention_policy = "failed"

# NOTE
# We ignore model.py explcitly here to avoid mypy errors with duplicate modules
# pytest overrides the default mypy exclude configuration and so we exclude here as well
addopts = [
    "-ra",
    "--showlocals",
    "--strict-markers",
    "--strict-config",
    "--mypy",
    "--ignore-glob=*model.py",
    "--ignore-glob=*vllm_integration*",
    "--ignore-glob=*trtllm_integration*",
    "--ignore-glob=*_inc.py",
    "--ignore-glob=*/llm/tensorrtllm*",
    "--ignore-glob=docs/*",
    "--ignore-glob=components/src/dynamo/sglang/request_handlers/*",
    "--ignore-glob=components/src/dynamo/sglang/multimodal_utils/*",
    "--ignore-glob=components/backends/sglang/slurm_jobs/*",
    # FIXME: Get relative/generic blob paths to work here
]
xfail_strict = true
log_cli_level = "INFO"
filterwarnings = [
    "error",
    "ignore:.*cuda*:DeprecationWarning", # Need this to avoid deprecation warnings from CUDA in tensorrt_llm.
    "ignore:.*pkg_resources.*:DeprecationWarning",
    "ignore:.*pkg_resources.*:UserWarning",
    "ignore:.*multipart.*:PendingDeprecationWarning",
    "ignore:.*PyType_Spec.*custom tp_new.*:DeprecationWarning", # Ignore protobuf deprecation warning
    "ignore:.*unclosed.*socket.*:ResourceWarning", # Ignore unclosed socket warnings
    "ignore:.*unclosed event loop.*:ResourceWarning", # Ignore unclosed event loop warnings
    "ignore:.*Exception ignored in.*:pytest.PytestUnraisableExceptionWarning", # Ignore unraisable exception warnings
    "ignore:The pynvml package is deprecated.*:FutureWarning", # Ignore pynvml deprecation warning, temporary until upstream library updates to nvidia-ml-py
    # Pydantic V2 deprecation warnings from TRTLLM dependencies (raised at import time during collection)
    "ignore:Support for class-based `config`.*:pydantic.warnings.PydanticDeprecatedSince20",
    "ignore:Using extra keyword arguments on `Field`.*:pydantic.warnings.PydanticDeprecatedSince20",
    "ignore:The `schema` method is deprecated.*:pydantic.warnings.PydanticDeprecatedSince20",
]


# NOTE: Can also manually mark tests with @pytest.mark.asyncio
asyncio_mode = "auto"
markers = [
    "pre_merge: marks tests to run before merging",
    "nightly: marks tests to run nightly",
    "weekly: marks tests to run weekly",
    "gpu_1: marks tests to run on GPU",
    "gpu_2: marks tests to run on 2GPUs",
    "gpu_4: marks tests to run on 4GPUs",
    "gpu_8: marks tests to run on 8GPUs",
    "e2e: marks tests as end-to-end tests",
    "integration: marks tests as integration tests",
    "unit: marks tests as unit tests",
    "stress: marks tests as stress tests",
    "vllm: marks tests as requiring vllm",
    "trtllm: marks tests as requiring trtllm",
    "trtllm_marker: marks tests as requiring trtllm",
    "sglang: marks tests as requiring sglang",
    "slow: marks tests as known to be slow",
    "h100: marks tests to run on H100",
    "kvbm: marks tests for KV behavior and model determinism",
    "model: model id used by a test or parameter"
]

# Linting/formatting
[tool.ruff]
# Same as Black.
line-length = 88
indent-width = 4

[tool.ruff.lint.extend-per-file-ignores]
"icp/tests/**/test_*.py" = ["F811", "F401"]
"*_inc.py" = ["F821"]

[tool.mypy]

# --disable-error-code: WAR large set of errors due to mypy not being run
#   previously. We can slowly enable sets of errors to fix over time.
# disable_error_code = []

# --explicit-package-bases: WAR errors about duplicate module names used
#   throughout the llm examples. For example, the common module in
#   tensorrt_llm and vllm are both named common.
explicit_package_bases = true

# --ignore-missing-imports: WAR too many errors when developing outside
#   of container environment with PYTHONPATH set and packages installed.
#   NOTE: Can possibly move mypy from pre-commit to a github action run only in
#   a container with the expected environment and PYTHONPATH setup.
ignore_missing_imports = true

check_untyped_defs = true

[[tool.mypy.overrides]]
# Skip mypy analysis on internal dependencies of vllm
module = ["vllm.*"]
follow_imports = "skip"
ignore_missing_imports = true

[tool.sphinx]

# extra-content-head
extra_content_head = [
   '''
   <script src="https://assets.adobedtm.com/5d4962a43b79/c1061d2c5e7b/launch-191c2462b890.min.js" ></script>
   ''',
]

#extra-content-footer
extra_content_footer = [
   '''
   <script type="text/javascript">if (typeof _satellite !== "undefined") {_satellite.pageBottom();}</script>
   ''',
]
<|MERGE_RESOLUTION|>--- conflicted
+++ resolved
@@ -61,11 +61,7 @@
 sglang = [
     "uvloop",
     "nixl<=0.7.0",
-<<<<<<< HEAD
     "sglang[all]==0.5.3.post2",
-=======
-    "sglang[all]==0.5.4.post1",
->>>>>>> d18d2608
 ]
 
 [dependency-groups]
