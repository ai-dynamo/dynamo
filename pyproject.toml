# SPDX-FileCopyrightText: Copyright (c) 2024-2025 NVIDIA CORPORATION & AFFILIATES. All rights reserved.
# SPDX-License-Identifier: Apache-2.0
#
# Licensed under the Apache License, Version 2.0 (the "License");
# you may not use this file except in compliance with the License.
# You may obtain a copy of the License at
#
# http://www.apache.org/licenses/LICENSE-2.0
#
# Unless required by applicable law or agreed to in writing, software
# distributed under the License is distributed on an "AS IS" BASIS,
# WITHOUT WARRANTIES OR CONDITIONS OF ANY KIND, either express or implied.
# See the License for the specific language governing permissions and
# limitations under the License.

[project]
name = "ai-dynamo"
version = "0.2.1"
description = "Distributed Inference Framework"
readme = "README.md"
authors = [
    { name = "NVIDIA Inc.", email = "sw-dl-dynamo@nvidia.com" },
]
license = { text = "Apache-2.0" }
license-files = ["LICENSE"]
requires-python = ">=3.10"
dependencies = [
    "pytest>=8.3.4",
    "bentoml==1.4.8",
    "types-psutil==7.0.0.20250218",
    "kubernetes==32.0.1",
    "ai-dynamo-runtime==0.2.1",
    "fastapi==0.115.6",
    "distro",
    "typer",
    "circus>=0.17.0",
<<<<<<< HEAD
    "sglang[all]>=0.4.6.post2"
=======
    "click<8.2.0",
>>>>>>> 41c9c046
]

classifiers = [
    "Development Status :: 4 - Beta",
    "Intended Audience :: Developers",
    "Intended Audience :: Science/Research",
    "Intended Audience :: Information Technology",
    "License :: OSI Approved :: Apache Software License",
    "Programming Language :: Python :: 3",
    "Programming Language :: Python :: 3.10",
    "Programming Language :: Python :: 3.11",
    "Programming Language :: Python :: 3.12",
    "Topic :: Scientific/Engineering",
    "Topic :: Scientific/Engineering :: Artificial Intelligence",
    "Operating System :: POSIX :: Linux",
]
keywords = ["llm", "genai", "inference", "nvidia", "distributed", "dynamo"]

[project.urls]
Repository = "https://github.com/ai-dynamo/dynamo.git"

[project.optional-dependencies]
all = [
    "ai-dynamo-vllm~=0.8.4",
    "nixl",
]

vllm = [
    "ai-dynamo-vllm~=0.8.4"
]

[project.scripts]
dynamo = "dynamo.sdk.cli.cli:cli"
dynamo-run = "dynamo.sdk.cli.run_executable:dynamo_run"
llmctl = "dynamo.sdk.cli.run_executable:llmctl"
http = "dynamo.sdk.cli.run_executable:http"
metrics = "dynamo.sdk.cli.run_executable:metrics"
mock_worker = "dynamo.sdk.cli.run_executable:mock_worker"

[build-system]
requires = ["hatchling"]
build-backend = "hatchling.build"

[tool.hatch.build.targets.wheel]
packages = ["deploy/sdk/src/dynamo", "components/planner/src/dynamo"]

# This section is for including the binaries in the wheel package
# but doesn't make them executable scripts in the venv bin directory

[tool.hatch.build.hooks.custom]
path = "hatch_build.py"

[tool.codespell]
# note: pre-commit passes explicit lists of files here, which this skip file list doesn't override -
# this is only to allow you to run codespell interactively
# this also overrides the grpc_generated folder, since it is generated

# Ignore data files and auto-generated files
skip = "./.git,./.github,./lib/llm/tests/data,*.lock,*.sum"

# ignore allowed words used in code
ignore-words-list = "afterall,ser,ende"
# use the 'clear' dictionary for unambiguous spelling mistakes
builtin = "clear"
# use custom dictionary in addition to the built-in one
dictionary = "./codespell.txt"
# disable warnings about binary files and wrong encoding
quiet-level = 3

[tool.isort]
profile = "black"
use_parentheses = true
multi_line_output = 3
include_trailing_comma = true
force_grid_wrap = 0
ensure_newline_before_comments = true
line_length = 88
balanced_wrapping = true
indent = "    "
skip = ["build"]
known_first_party = ["dynamo"]

[tool.pytest.ini_options]
minversion = "8.0"
tmp_path_retention_policy = "failed"

# NOTE
# We ignore model.py explcitly here to avoid mypy errors with duplicate modules
# pytest overrides the default mypy exclude configuration and so we exclude here as well
# Ignore mypy check for api-store component from Dynamo Deploy. Mypy analysis will fail since this package (and its dependencies) are not installed.
addopts = [
    "-ra",
    "--showlocals",
    "--strict-markers",
    "--strict-config",
    "--mypy",
    "--ignore-glob=*model.py",
    "--ignore-glob=*_inc.py",
    "--ignore-glob=deploy/cloud/api-store/*",
    # FIXME: Get relative/generic blob paths to work here
]
xfail_strict = true
log_cli_level = "INFO"
filterwarnings = [
    "error",
    "ignore:.*cuda*:DeprecationWarning", # Need this to avoid deprecation warnings from CUDA in tensorrt_llm.
    "ignore:.*pkg_resources.*:DeprecationWarning",
    "ignore:.*multipart.*:PendingDeprecationWarning"
]


# NOTE: Can also manually mark tests with @pytest.mark.asyncio
asyncio_mode = "auto"
markers = [
    "pre_merge: marks tests to run before merging",
    "nightly: marks tests to run nightly",
    "weekly: marks tests to run weekly",
    "gpu: marks tests to run on GPU"
]

# Linting/formatting
[tool.ruff]
# Same as Black.
line-length = 88
indent-width = 4

[tool.ruff.lint.extend-per-file-ignores]
"icp/tests/**/test_*.py" = ["F811", "F401"]
"*_inc.py" = ["F821"]

[tool.mypy]

# --disable-error-code: WAR large set of errors due to mypy not being run
#   previously. We can slowly enable sets of errors to fix over time.
# disable_error_code = []

# --explicit-package-bases: WAR errors about duplicate module names used
#   throughout the llm examples. For example, the common module in
#   tensorrt_llm and vllm are both named common.
explicit_package_bases = true

# --ignore-missing-imports: WAR too many errors when developing outside
#   of container environment with PYTHONPATH set and packages installed.
#   NOTE: Can possibly move mypy from pre-commit to a github action run only in
#   a container with the expected environment and PYTHONPATH setup.
ignore_missing_imports = true

check_untyped_defs = true

[[tool.mypy.overrides]]
# Skip mypy analysis on internal dependencies of vllm
module = ["vllm.*", "bentoml.*", "fs.*", "_bentoml_sdk.*"]
follow_imports = "skip"
ignore_missing_imports = true<|MERGE_RESOLUTION|>--- conflicted
+++ resolved
@@ -34,11 +34,7 @@
     "distro",
     "typer",
     "circus>=0.17.0",
-<<<<<<< HEAD
-    "sglang[all]>=0.4.6.post2"
-=======
     "click<8.2.0",
->>>>>>> 41c9c046
 ]
 
 classifiers = [
