--- conflicted
+++ resolved
@@ -200,12 +200,9 @@
     "h100: marks tests to run on H100",
     "kvbm: marks tests for KV behavior and model determinism",
     "model: model id used by a test or parameter",
-<<<<<<< HEAD
+    "custom_build: marks tests that require custom builds or special setup (e.g., MoE models)",
     "k8s: marks tests as requiring Kubernetes",
     "fault_tolerance: marks tests as fault tolerance tests"
-=======
-    "custom_build: marks tests that require custom builds or special setup (e.g., MoE models)"
->>>>>>> b73e6eb5
 ]
 
 # Linting/formatting
