# SPDX-FileCopyrightText: Copyright (c) 2024-2025 NVIDIA CORPORATION & AFFILIATES. All rights reserved.
# SPDX-License-Identifier: Apache-2.0

[project]
name = "ai-dynamo"
version = "0.6.1"
description = "Distributed Inference Framework"
readme = "README.md"
authors = [
    { name = "NVIDIA Inc.", email = "sw-dl-dynamo@nvidia.com" },
]
license = { text = "Apache-2.0" }
license-files = ["LICENSE"]
requires-python = ">=3.10"
dependencies = [
    "ai-dynamo-runtime==0.6.1",
    "pytest>=8.3.4",
    "types-psutil>=7.0.0.20250218",
    "kubernetes>=32.0.1,<33.0.0",
    "fastapi>=0.115.0",
    "distro",
    # filelock: required by planner
    "filelock",
    "typer",
    "click<8.2.0",
    "setuptools",
    "prometheus_client>=0.23.1,<1.0",
]

classifiers = [
    "Development Status :: 4 - Beta",
    "Intended Audience :: Developers",
    "Intended Audience :: Science/Research",
    "Intended Audience :: Information Technology",
    "License :: OSI Approved :: Apache Software License",
    "Programming Language :: Python :: 3",
    "Programming Language :: Python :: 3.10",
    "Programming Language :: Python :: 3.11",
    "Programming Language :: Python :: 3.12",
    "Topic :: Scientific/Engineering",
    "Topic :: Scientific/Engineering :: Artificial Intelligence",
    "Operating System :: POSIX :: Linux",
]
keywords = ["llm", "genai", "inference", "nvidia", "distributed", "dynamo"]

[project.urls]
Repository = "https://github.com/ai-dynamo/dynamo.git"

[project.optional-dependencies]
trtllm =[
    "uvloop",
    "tensorrt-llm==1.1.0rc5",
]

vllm = [
    "uvloop",
    "nixl<=0.6.0",
    "vllm[flashinfer]==0.10.2",
]

sglang = [
    "uvloop",
    "nixl<=0.6.0",
    "sglang[all]==0.5.4.post1",
]

[dependency-groups]
docs = [
    # Core Sphinx
    "sphinx>=8.1",
    "nvidia-sphinx-theme>=0.0.8",
    # Sphinx extensions
    "ablog>=0.11",
    "sphinx-copybutton>=0.5",
    "sphinx-design>=0.6",
    "sphinx-prompt>=1.9",
    "sphinx-sitemap>=2.6",
    "sphinx-tabs>=3.4",
    "sphinx-book-theme>=1.1",
    "sphinxcontrib-mermaid>=1.0",
    "sphinxcontrib-bibtex>=2.6",
    "sphinx-reredirects>=1.0.0",
    # Markdown and notebook support
    "myst-parser>=4.0",
    "myst-nb>=1.2",
    "nbsphinx>=0.9",
]

[build-system]
requires = ["hatchling"]
build-backend = "hatchling.build"

[tool.hatch.build.hooks.custom]
path = "hatch_build.py"

[tool.hatch.build.targets.wheel]
packages = [
    "components/src/dynamo",
]

[tool.hatch.metadata]
allow-direct-references = true

[tool.codespell]
# note: pre-commit passes explicit lists of files here, which this skip file list doesn't override -
# this is only to allow you to run codespell interactively
# this also overrides the grpc_generated folder, since it is generated

# Ignore data files and auto-generated files
skip = "./.git,./.github,./lib/llm/tests/data,*.lock,*.sum"

# ignore allowed words used in code
ignore-words-list = "afterall,ser,ende"
# use the 'clear' dictionary for unambiguous spelling mistakes
builtin = "clear"
# use custom dictionary in addition to the built-in one
dictionary = "./codespell.txt"
# disable warnings about binary files and wrong encoding
quiet-level = 3

[tool.isort]
profile = "black"
use_parentheses = true
multi_line_output = 3
include_trailing_comma = true
force_grid_wrap = 0
ensure_newline_before_comments = true
line_length = 88
balanced_wrapping = true
indent = "    "
skip = ["build"]
known_first_party = ["dynamo"]

[tool.pytest.ini_options]
minversion = "8.0"
tmp_path_retention_policy = "failed"

# NOTE
# We ignore model.py explcitly here to avoid mypy errors with duplicate modules
# pytest overrides the default mypy exclude configuration and so we exclude here as well
addopts = [
    "-ra",
    "--showlocals",
    "--strict-markers",
    "--strict-config",
    "--mypy",
    "--ignore-glob=*model.py",
    "--ignore-glob=*vllm_integration*",
    "--ignore-glob=*trtllm_integration*",
    "--ignore-glob=*_inc.py",
    "--ignore-glob=*/llm/tensorrtllm*",
    "--ignore-glob=docs/*",
    "--ignore-glob=components/src/dynamo/sglang/request_handlers/*",
    "--ignore-glob=components/src/dynamo/sglang/multimodal_utils/*",
<<<<<<< HEAD
    "--ignore-glob=examples/backends/sglang/slurm_jobs/*",
=======
    "--ignore-glob=components/src/dynamo/vllm/multimodal_utils/*",
    "--ignore-glob=components/src/dynamo/vllm/multimodal_handlers/*",
    "--ignore-glob=components/backends/sglang/slurm_jobs/*",
>>>>>>> 6bec8b31
    # FIXME: Get relative/generic blob paths to work here
]
xfail_strict = true
log_cli_level = "INFO"
filterwarnings = [
    "error",
    "ignore:.*cuda*:DeprecationWarning", # Need this to avoid deprecation warnings from CUDA in tensorrt_llm.
    "ignore:.*pkg_resources.*:DeprecationWarning",
    "ignore:.*pkg_resources.*:UserWarning",
    "ignore:.*multipart.*:PendingDeprecationWarning",
    "ignore:.*PyType_Spec.*custom tp_new.*:DeprecationWarning", # Ignore protobuf deprecation warning
    "ignore:.*unclosed.*socket.*:ResourceWarning", # Ignore unclosed socket warnings
    "ignore:.*unclosed event loop.*:ResourceWarning", # Ignore unclosed event loop warnings
    "ignore:.*Exception ignored in.*:pytest.PytestUnraisableExceptionWarning", # Ignore unraisable exception warnings
    "ignore:The pynvml package is deprecated.*:FutureWarning", # Ignore pynvml deprecation warning, temporary until upstream library updates to nvidia-ml-py
    # Pydantic V2 deprecation warnings from TRTLLM dependencies (raised at import time during collection)
    "ignore:Support for class-based `config`.*:pydantic.warnings.PydanticDeprecatedSince20",
    "ignore:Using extra keyword arguments on `Field`.*:pydantic.warnings.PydanticDeprecatedSince20",
    "ignore:The `schema` method is deprecated.*:pydantic.warnings.PydanticDeprecatedSince20",
]


# NOTE: Can also manually mark tests with @pytest.mark.asyncio
asyncio_mode = "auto"
markers = [
    "pre_merge: marks tests to run before merging",
    "nightly: marks tests to run nightly",
    "weekly: marks tests to run weekly",
    "gpu_1: marks tests to run on GPU",
    "gpu_2: marks tests to run on 2GPUs",
    "gpu_4: marks tests to run on 4GPUs",
    "gpu_8: marks tests to run on 8GPUs",
    "e2e: marks tests as end-to-end tests",
    "integration: marks tests as integration tests",
    "unit: marks tests as unit tests",
    "stress: marks tests as stress tests",
    "vllm: marks tests as requiring vllm",
    "trtllm: marks tests as requiring trtllm",
    "trtllm_marker: marks tests as requiring trtllm",
    "sglang: marks tests as requiring sglang",
    "slow: marks tests as known to be slow",
    "h100: marks tests to run on H100",
    "kvbm: marks tests for KV behavior and model determinism",
    "model: model id used by a test or parameter"
]

# Linting/formatting
[tool.ruff]
# Same as Black.
line-length = 88
indent-width = 4

[tool.ruff.lint.extend-per-file-ignores]
"icp/tests/**/test_*.py" = ["F811", "F401"]
"*_inc.py" = ["F821"]

[tool.mypy]

# --disable-error-code: WAR large set of errors due to mypy not being run
#   previously. We can slowly enable sets of errors to fix over time.
# disable_error_code = []

# --explicit-package-bases: WAR errors about duplicate module names used
#   throughout the llm examples. For example, the common module in
#   tensorrt_llm and vllm are both named common.
explicit_package_bases = true

# --ignore-missing-imports: WAR too many errors when developing outside
#   of container environment with PYTHONPATH set and packages installed.
#   NOTE: Can possibly move mypy from pre-commit to a github action run only in
#   a container with the expected environment and PYTHONPATH setup.
ignore_missing_imports = true

check_untyped_defs = true

[[tool.mypy.overrides]]
# Skip mypy analysis on internal dependencies of vllm
module = ["vllm.*"]
follow_imports = "skip"
ignore_missing_imports = true

[tool.sphinx]

# extra-content-head
extra_content_head = [
   '''
   <script src="https://assets.adobedtm.com/5d4962a43b79/c1061d2c5e7b/launch-191c2462b890.min.js" ></script>
   ''',
]

#extra-content-footer
extra_content_footer = [
   '''
   <script type="text/javascript">if (typeof _satellite !== "undefined") {_satellite.pageBottom();}</script>
   ''',
]
<|MERGE_RESOLUTION|>--- conflicted
+++ resolved
@@ -152,13 +152,9 @@
     "--ignore-glob=docs/*",
     "--ignore-glob=components/src/dynamo/sglang/request_handlers/*",
     "--ignore-glob=components/src/dynamo/sglang/multimodal_utils/*",
-<<<<<<< HEAD
-    "--ignore-glob=examples/backends/sglang/slurm_jobs/*",
-=======
     "--ignore-glob=components/src/dynamo/vllm/multimodal_utils/*",
     "--ignore-glob=components/src/dynamo/vllm/multimodal_handlers/*",
-    "--ignore-glob=components/backends/sglang/slurm_jobs/*",
->>>>>>> 6bec8b31
+    "--ignore-glob=examples/backends/sglang/slurm_jobs/*",
     # FIXME: Get relative/generic blob paths to work here
 ]
 xfail_strict = true
