# SPDX-FileCopyrightText: Copyright (c) 2024-2025 NVIDIA CORPORATION & AFFILIATES. All rights reserved.
# SPDX-License-Identifier: Apache-2.0

[project]
name = "ai-dynamo"
version = "0.7.0"
description = "Distributed Inference Framework"
readme = "README.md"
authors = [
    { name = "NVIDIA Inc.", email = "sw-dl-dynamo@nvidia.com" },
]
license = { text = "Apache-2.0" }
license-files = ["LICENSE"]
requires-python = ">=3.10"
dependencies = [
    "ai-dynamo-runtime==0.7.0",
    "transformers>=4.56.0,<=4.57.1",
    "pytest>=8.3.4",
    "types-psutil>=7.0.0.20250218",
    "kubernetes>=32.0.1,<33.0.0",
    "fastapi>=0.115.0",
    "distro",
    # filelock: required by planner
    "filelock",
    "typer",
    "click<8.2.0",
    "setuptools",
    "prometheus_client>=0.23.1,<1.0",
]

classifiers = [
    "Development Status :: 4 - Beta",
    "Intended Audience :: Developers",
    "Intended Audience :: Science/Research",
    "Intended Audience :: Information Technology",
    "License :: OSI Approved :: Apache Software License",
    "Programming Language :: Python :: 3",
    "Programming Language :: Python :: 3.10",
    "Programming Language :: Python :: 3.11",
    "Programming Language :: Python :: 3.12",
    "Topic :: Scientific/Engineering",
    "Topic :: Scientific/Engineering :: Artificial Intelligence",
    "Operating System :: POSIX :: Linux",
]
keywords = ["llm", "genai", "inference", "nvidia", "distributed", "dynamo"]

[project.urls]
Repository = "https://github.com/ai-dynamo/dynamo.git"

[project.optional-dependencies]
trtllm =[
    "uvloop",
    "tensorrt-llm==1.2.0rc2",
]

vllm = [
    "uvloop",
    "nixl[cu12]<=0.7.1",
<<<<<<< HEAD
    "vllm[flashinfer]==0.11.2",
=======
    "vllm[flashinfer]==0.11.0",
>>>>>>> 445b4bd9
]

sglang = [
    "uvloop",
    "nixl[cu12]<=0.7.1",
    "sglang==0.5.4.post3",
]

[dependency-groups]
docs = [
    # Core Sphinx
    "sphinx>=8.1",
    "nvidia-sphinx-theme>=0.0.8",
    # Sphinx extensions
    "ablog>=0.11",
    "sphinx-copybutton>=0.5",
    "sphinx-design>=0.6",
    "sphinx-prompt>=1.9",
    "sphinx-sitemap>=2.6",
    "sphinx-tabs>=3.4",
    "sphinx-book-theme>=1.1",
    "sphinxcontrib-mermaid>=1.0",
    "sphinxcontrib-bibtex>=2.6",
    "sphinx-reredirects>=1.0.0",
    # Markdown and notebook support
    "myst-parser>=4.0",
    "myst-nb>=1.2",
    "nbsphinx>=0.9",
]

[build-system]
requires = ["hatchling"]
build-backend = "hatchling.build"

[tool.hatch.build.hooks.custom]
path = "hatch_build.py"

[tool.hatch.build.targets.wheel]
packages = [
    "components/src/dynamo",
]

[tool.hatch.metadata]
allow-direct-references = true

[tool.codespell]
# note: pre-commit passes explicit lists of files here, which this skip file list doesn't override -
# this is only to allow you to run codespell interactively
# this also overrides the grpc_generated folder, since it is generated

# Ignore data files and auto-generated files
skip = "./.git,./.github,./lib/llm/tests/data,*.lock,*.sum"

# ignore allowed words used in code
ignore-words-list = "afterall,ser,ende"
# use the 'clear' dictionary for unambiguous spelling mistakes
builtin = "clear"
# use custom dictionary in addition to the built-in one
dictionary = "./codespell.txt"
# disable warnings about binary files and wrong encoding
quiet-level = 3

[tool.isort]
profile = "black"
use_parentheses = true
multi_line_output = 3
include_trailing_comma = true
force_grid_wrap = 0
ensure_newline_before_comments = true
line_length = 88
balanced_wrapping = true
indent = "    "
skip = ["build"]
known_first_party = ["dynamo"]

[tool.pytest.ini_options]
minversion = "8.0"
tmp_path_retention_policy = "failed"

# NOTE
# We ignore model.py explicitly here to avoid mypy errors with duplicate modules
# pytest overrides the default mypy exclude configuration and so we exclude here as well
addopts = [
    "-ra",
    "--showlocals",
    "--strict-markers",
    "--strict-config",
    "--mypy",
    "--ignore-glob=*model.py",
    "--ignore-glob=*vllm_integration*",
    "--ignore-glob=*trtllm_integration*",
    "--ignore-glob=*kvbm/python/kvbm*",
    "--ignore-glob=*_inc.py",
    "--ignore-glob=*/llm/tensorrtllm*",
    "--ignore-glob=docs/*",
    "--ignore-glob=components/src/dynamo/sglang/request_handlers/*",
    "--ignore-glob=components/src/dynamo/sglang/multimodal_utils/*",
    "--ignore-glob=components/src/dynamo/vllm/multimodal_utils/*",
    "--ignore-glob=components/src/dynamo/vllm/multimodal_handlers/*",
    "--ignore-glob=examples/backends/sglang/slurm_jobs/*",
    # FIXME: Get relative/generic blob paths to work here
]
xfail_strict = true
log_cli_level = "INFO"
filterwarnings = [
    "error",
    "ignore:.*cuda*:DeprecationWarning", # Need this to avoid deprecation warnings from CUDA in tensorrt_llm.
    "ignore:.*pkg_resources.*:DeprecationWarning",
    "ignore:.*pkg_resources.*:UserWarning",
    "ignore:.*multipart.*:PendingDeprecationWarning",
    "ignore:.*PyType_Spec.*custom tp_new.*:DeprecationWarning", # Ignore protobuf deprecation warning
    "ignore:.*unclosed.*socket.*:ResourceWarning", # Ignore unclosed socket warnings
    "ignore:.*unclosed event loop.*:ResourceWarning", # Ignore unclosed event loop warnings
    "ignore:.*Exception ignored in.*:pytest.PytestUnraisableExceptionWarning", # Ignore unraisable exception warnings
    "ignore:The pynvml package is deprecated.*:FutureWarning", # Ignore pynvml deprecation warning, temporary until upstream library updates to nvidia-ml-py
    # Pydantic V2 deprecation warnings from TRTLLM dependencies (raised at import time during collection)
    "ignore:Support for class-based `config`.*:pydantic.warnings.PydanticDeprecatedSince20",
    "ignore:Using extra keyword arguments on `Field`.*:pydantic.warnings.PydanticDeprecatedSince20",
    "ignore:The `schema` method is deprecated.*:pydantic.warnings.PydanticDeprecatedSince20",
    # pytest-benchmark automatically disables when xdist is active, ignore the warning
    "ignore:.*Benchmarks are automatically disabled.*:pytest_benchmark.logger.PytestBenchmarkWarning",
]


# NOTE: Can also manually mark tests with @pytest.mark.asyncio
asyncio_mode = "auto"
markers = [
    "pre_merge: marks tests to run before merging",
    "parallel: marks tests that can run in parallel with pytest-xdist",
    "nightly: marks tests to run nightly",
    "weekly: marks tests to run weekly",
    "gpu_1: marks tests to run on GPU",
    "gpu_2: marks tests to run on 2GPUs",
    "gpu_4: marks tests to run on 4GPUs",
    "gpu_8: marks tests to run on 8GPUs",
    "e2e: marks tests as end-to-end tests",
    "integration: marks tests as integration tests",
    "unit: marks tests as unit tests",
    "stress: marks tests as stress tests",
    "vllm: marks tests as requiring vllm",
    "trtllm: marks tests as requiring trtllm",
    "trtllm_marker: marks tests as requiring trtllm",
    "sglang: marks tests as requiring sglang",
    "multimodal: marks tests as multimodal (image/video) tests",
    "slow: marks tests as known to be slow",
    "h100: marks tests to run on H100",
    "kvbm: marks tests for KV behavior and model determinism",
    "kvbm_v2: marks tests using KVBM V2",
    "model: model id used by a test or parameter",
    "custom_build: marks tests that require custom builds or special setup (e.g., MoE models)",
    "k8s: marks tests as requiring Kubernetes",
    "fault_tolerance: marks tests as fault tolerance tests"
]

# Linting/formatting
[tool.ruff]
# Same as Black.
line-length = 88
indent-width = 4

[tool.ruff.lint.extend-per-file-ignores]
"icp/tests/**/test_*.py" = ["F811", "F401"]
"*_inc.py" = ["F821"]

[tool.mypy]

# --disable-error-code: WAR large set of errors due to mypy not being run
#   previously. We can slowly enable sets of errors to fix over time.
# disable_error_code = []

# --explicit-package-bases: WAR errors about duplicate module names used
#   throughout the llm examples. For example, the common module in
#   tensorrt_llm and vllm are both named common.
explicit_package_bases = true

# --ignore-missing-imports: WAR too many errors when developing outside
#   of container environment with PYTHONPATH set and packages installed.
#   NOTE: Can possibly move mypy from pre-commit to a github action run only in
#   a container with the expected environment and PYTHONPATH setup.
ignore_missing_imports = true

check_untyped_defs = true

[[tool.mypy.overrides]]
# Skip mypy analysis on internal dependencies of vllm
module = ["vllm.*"]
follow_imports = "skip"
ignore_missing_imports = true

[tool.sphinx]

# extra-content-head
extra_content_head = [
   '''
   <script src="https://assets.adobedtm.com/5d4962a43b79/c1061d2c5e7b/launch-191c2462b890.min.js" ></script>
   ''',
]

#extra-content-footer
extra_content_footer = [
   '''
   <script type="text/javascript">if (typeof _satellite !== "undefined") {_satellite.pageBottom();}</script>
   ''',
]
<|MERGE_RESOLUTION|>--- conflicted
+++ resolved
@@ -56,11 +56,7 @@
 vllm = [
     "uvloop",
     "nixl[cu12]<=0.7.1",
-<<<<<<< HEAD
     "vllm[flashinfer]==0.11.2",
-=======
-    "vllm[flashinfer]==0.11.0",
->>>>>>> 445b4bd9
 ]
 
 sglang = [
