# SPDX-FileCopyrightText: Copyright (c) 2024-2025 NVIDIA CORPORATION & AFFILIATES. All rights reserved.
# SPDX-License-Identifier: Apache-2.0

[project]
name = "ai-dynamo"
version = "0.8.0"
description = "Distributed Inference Framework"
readme = "README.md"
authors = [
    { name = "NVIDIA Inc.", email = "sw-dl-dynamo@nvidia.com" },
]
license = { text = "Apache-2.0" }
license-files = ["LICENSE"]
requires-python = ">=3.10"
dependencies = [
    "ai-dynamo-runtime==0.8.0",
    "transformers>=4.56.0,<=4.57.1",
    "pytest>=8.3.4",
    "types-psutil>=7.0.0.20250218",
    "kubernetes>=32.0.1,<33.0.0",
    "fastapi>=0.115.0",
    "distro",
    # filelock: required by planner
    "filelock",
    "typer",
    "click<8.2.0",
    "setuptools",
    "prometheus_client>=0.23.1,<1.0",
]

classifiers = [
    "Development Status :: 4 - Beta",
    "Intended Audience :: Developers",
    "Intended Audience :: Science/Research",
    "Intended Audience :: Information Technology",
    "License :: OSI Approved :: Apache Software License",
    "Programming Language :: Python :: 3",
    "Programming Language :: Python :: 3.10",
    "Programming Language :: Python :: 3.11",
    "Programming Language :: Python :: 3.12",
    "Topic :: Scientific/Engineering",
    "Topic :: Scientific/Engineering :: Artificial Intelligence",
    "Operating System :: POSIX :: Linux",
]
keywords = ["llm", "genai", "inference", "nvidia", "distributed", "dynamo"]

[project.urls]
Repository = "https://github.com/ai-dynamo/dynamo.git"

[project.optional-dependencies]
trtllm =[
    "uvloop",
    "tensorrt-llm==1.2.0rc5",
]

vllm = [
    "uvloop",
    "nixl[cu12]<=0.8.0",
    "vllm[flashinfer,runai]==0.12.0",
]

sglang = [
    "uvloop",
<<<<<<< HEAD
    "nixl[cu12]<=0.7.1",
    "sglang==0.5.6.post2",
=======
    "nixl[cu12]<=0.8.0",
    "sglang==0.5.6",
>>>>>>> f30089aa
]

[project.entry-points.pytest11]
vllm_tests = "dynamo.vllm.tests.conftest"
trtllm_tests = "dynamo.trtllm.tests.conftest"
sglang_tests = "dynamo.sglang.tests.conftest"

[dependency-groups]
docs = [
    # Core Sphinx
    "sphinx>=8.1",
    "nvidia-sphinx-theme>=0.0.8",
    # Sphinx extensions
    "ablog>=0.11",
    "sphinx-copybutton>=0.5",
    "sphinx-design>=0.6",
    "sphinx-prompt>=1.9",
    "sphinx-sitemap>=2.6",
    "sphinx-tabs>=3.4",
    "sphinx-book-theme>=1.1",
    "sphinxcontrib-mermaid>=1.0",
    "sphinxcontrib-bibtex>=2.6",
    "sphinx-reredirects>=1.0.0",
    # Markdown and notebook support
    "myst-parser>=4.0",
    "myst-nb>=1.2",
    "nbsphinx>=0.9",
]

[build-system]
requires = ["hatchling"]
build-backend = "hatchling.build"

[tool.hatch.build.hooks.custom]
path = "hatch_build.py"

[tool.hatch.build.targets.wheel]
packages = [
    "components/src/dynamo",
]

[tool.hatch.metadata]
allow-direct-references = true

[tool.codespell]
# note: pre-commit passes explicit lists of files here, which this skip file list doesn't override -
# this is only to allow you to run codespell interactively
# this also overrides the grpc_generated folder, since it is generated

# Ignore data files and auto-generated files
skip = "./.git,./.github,./lib/llm/tests/data,*.lock,*.sum"

# ignore allowed words used in code
ignore-words-list = "afterall,ser,ende"
# use the 'clear' dictionary for unambiguous spelling mistakes
builtin = "clear"
# use custom dictionary in addition to the built-in one
dictionary = "./codespell.txt"
# disable warnings about binary files and wrong encoding
quiet-level = 3

[tool.isort]
profile = "black"
use_parentheses = true
multi_line_output = 3
include_trailing_comma = true
force_grid_wrap = 0
ensure_newline_before_comments = true
line_length = 88
balanced_wrapping = true
indent = "    "
skip = ["build"]
known_first_party = ["dynamo"]

[tool.pytest.ini_options]
minversion = "8.0"
tmp_path_retention_policy = "failed"

# NOTE
# We ignore model.py explicitly here to avoid mypy errors with duplicate modules
# pytest overrides the default mypy exclude configuration and so we exclude here as well
addopts = [
    "-ra",
    "--showlocals",
    "--strict-markers",
    "--strict-config",
    "--mypy",
    "--ignore-glob=*model.py",
    "--ignore-glob=*vllm_integration*",
    "--ignore-glob=*trtllm_integration*",
    "--ignore-glob=*kvbm/python/kvbm*",
    "--ignore-glob=*_inc.py",
    "--ignore-glob=*/llm/tensorrtllm*",
    "--ignore-glob=docs/*",
    "--ignore-glob=components/src/dynamo/sglang/request_handlers/*",
    "--ignore-glob=components/src/dynamo/sglang/multimodal_utils/*",
    "--ignore-glob=components/src/dynamo/vllm/multimodal_utils/*",
    "--ignore-glob=components/src/dynamo/vllm/multimodal_handlers/*",
    "--ignore-glob=examples/backends/sglang/slurm_jobs/*",
    # FIXME: Get relative/generic blob paths to work here
]
xfail_strict = true
log_cli_level = "INFO"
filterwarnings = [
    "error",
    "ignore:.*cuda*:DeprecationWarning", # Need this to avoid deprecation warnings from CUDA in tensorrt_llm.
    "ignore:.*pkg_resources.*:DeprecationWarning",
    "ignore:.*pkg_resources.*:UserWarning",
    "ignore:.*multipart.*:PendingDeprecationWarning",
    "ignore:.*PyType_Spec.*custom tp_new.*:DeprecationWarning", # Ignore protobuf deprecation warning
    "ignore:.*unclosed.*socket.*:ResourceWarning", # Ignore unclosed socket warnings
    "ignore:.*unclosed event loop.*:ResourceWarning", # Ignore unclosed event loop warnings
    "ignore:.*Exception ignored in.*:pytest.PytestUnraisableExceptionWarning", # Ignore unraisable exception warnings
    "ignore:The pynvml package is deprecated.*:FutureWarning", # Ignore pynvml deprecation warning, temporary until upstream library updates to nvidia-ml-py
    # Pydantic V2 deprecation warnings from TRTLLM dependencies (raised at import time during collection)
    "ignore:Support for class-based `config`.*:pydantic.warnings.PydanticDeprecatedSince20",
    "ignore:Using extra keyword arguments on `Field`.*:pydantic.warnings.PydanticDeprecatedSince20",
    "ignore:The `schema` method is deprecated.*:pydantic.warnings.PydanticDeprecatedSince20",
    # Pydantic warning about field shadowing in tensorrt_llm.serve.openai_protocol.ResponseFormat
    'ignore:Field name "schema" in "ResponseFormat" shadows an attribute in parent:UserWarning',
    # pytest-benchmark automatically disables when xdist is active, ignore the warning
    "ignore:.*Benchmarks are automatically disabled.*:pytest_benchmark.logger.PytestBenchmarkWarning",
]


# NOTE: Can also manually mark tests with @pytest.mark.asyncio
asyncio_mode = "auto"
# IMPORTANT: tests/conftest.py also registers a subset of these markers for
# environments where pyproject.toml is not available (e.g. some CI containers).
# Keep the marker definitions here and in tests/conftest.py synchronized.
markers = [
    "pre_merge: marks tests to run before merging",
    "post_merge: marks tests to run after merge",
    "parallel: marks tests that can run in parallel with pytest-xdist",
    "nightly: marks tests to run nightly",
    "weekly: marks tests to run weekly",
    "gpu_0: marks tests that don't require GPU",
    "gpu_1: marks tests to run on GPU",
    "gpu_2: marks tests to run on 2GPUs",
    "gpu_4: marks tests to run on 4GPUs",
    "gpu_8: marks tests to run on 8GPUs",
    "e2e: marks tests as end-to-end tests",
    "integration: marks tests as integration tests",
    "unit: marks tests as unit tests",
    "stress: marks tests as stress tests",
    "performance: marks tests as performance tests",
    "vllm: marks tests as requiring vllm",
    "trtllm: marks tests as requiring trtllm",
    "sglang: marks tests as requiring sglang",
    "multimodal: marks tests as multimodal (image/video) tests",
    "slow: marks tests as known to be slow",
    "h100: marks tests to run on H100",
    "router: marks tests for router component",
    "planner: marks tests for planner component",
    "kvbm: marks tests for KV behavior and model determinism",
    "kvbm_v2: marks tests using KVBM V2",
    "model: model id used by a test or parameter",
    "custom_build: marks tests that require custom builds or special setup (e.g., MoE models)",
    "k8s: marks tests as requiring Kubernetes",
    "fault_tolerance: marks tests as fault tolerance tests"
]

# Linting/formatting
[tool.ruff]
# Same as Black.
line-length = 88
indent-width = 4

[tool.ruff.lint.extend-per-file-ignores]
"icp/tests/**/test_*.py" = ["F811", "F401"]
"*_inc.py" = ["F821"]

[tool.mypy]

# --disable-error-code: WAR large set of errors due to mypy not being run
#   previously. We can slowly enable sets of errors to fix over time.
# disable_error_code = []

# --explicit-package-bases: WAR errors about duplicate module names used
#   throughout the llm examples. For example, the common module in
#   tensorrt_llm and vllm are both named common.
explicit_package_bases = true

# --ignore-missing-imports: WAR too many errors when developing outside
#   of container environment with PYTHONPATH set and packages installed.
#   NOTE: Can possibly move mypy from pre-commit to a github action run only in
#   a container with the expected environment and PYTHONPATH setup.
ignore_missing_imports = true

check_untyped_defs = true

[[tool.mypy.overrides]]
# Skip mypy analysis on internal dependencies of vllm
module = ["vllm.*"]
follow_imports = "skip"
ignore_missing_imports = true

[tool.sphinx]

# extra-content-head
extra_content_head = [
   '''
   <script src="https://assets.adobedtm.com/5d4962a43b79/c1061d2c5e7b/launch-191c2462b890.min.js" ></script>
   ''',
]

#extra-content-footer
extra_content_footer = [
   '''
   <script type="text/javascript">if (typeof _satellite !== "undefined") {_satellite.pageBottom();}</script>
   ''',
]
<|MERGE_RESOLUTION|>--- conflicted
+++ resolved
@@ -61,13 +61,8 @@
 
 sglang = [
     "uvloop",
-<<<<<<< HEAD
-    "nixl[cu12]<=0.7.1",
     "sglang==0.5.6.post2",
-=======
     "nixl[cu12]<=0.8.0",
-    "sglang==0.5.6",
->>>>>>> f30089aa
 ]
 
 [project.entry-points.pytest11]
