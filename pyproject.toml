--- conflicted
+++ resolved
@@ -54,13 +54,8 @@
 
 vllm = [
     "uvloop",
-<<<<<<< HEAD
-    "nixl>=0.6.0",
-    "vllm[flashinfer]==0.11.0",
-=======
     "nixl<=0.6.0",
     "vllm[flashinfer]==0.10.2",
->>>>>>> 6deeecb1
 ]
 
 sglang = [
