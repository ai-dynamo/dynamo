--- conflicted
+++ resolved
@@ -175,11 +175,8 @@
     "trtllm_marker: marks tests as requiring trtllm",
     "sglang: marks tests as requiring sglang",
     "slow: marks tests as known to be slow",
-<<<<<<< HEAD
-    "h100: marks tests to run on H100"
-=======
+    "h100: marks tests to run on H100",
     "kvbm: marks tests for KV behavior and model determinism"
->>>>>>> 5f57ea5f
 ]
 
 # Linting/formatting
