--- conflicted
+++ resolved
@@ -60,11 +60,7 @@
 ]
 
 vllm = [
-<<<<<<< HEAD
-    "ai-dynamo-vllm~=0.8.4",
-=======
     "ai-dynamo-vllm~=0.8.4"
->>>>>>> 6ce428a5
 ]
 
 [project.scripts]
