--- conflicted
+++ resolved
@@ -3,11 +3,7 @@
 
 [project]
 name = "ai-dynamo"
-<<<<<<< HEAD
-version = "0.7.0"
-=======
 version = "0.8.0"
->>>>>>> d7c27e68
 description = "Distributed Inference Framework"
 readme = "README.md"
 authors = [
@@ -17,12 +13,8 @@
 license-files = ["LICENSE"]
 requires-python = ">=3.10"
 dependencies = [
-<<<<<<< HEAD
-    "ai-dynamo-runtime==0.7.0",
-=======
     "ai-dynamo-runtime==0.8.0",
     "transformers>=4.56.0,<=4.57.1",
->>>>>>> d7c27e68
     "pytest>=8.3.4",
     "types-psutil>=7.0.0.20250218",
     "kubernetes>=32.0.1,<33.0.0",
@@ -58,33 +50,19 @@
 [project.optional-dependencies]
 trtllm =[
     "uvloop",
-<<<<<<< HEAD
-    "tensorrt-llm==1.2.0rc2",
-=======
     "tensorrt-llm==1.2.0rc5",
->>>>>>> d7c27e68
 ]
 
 vllm = [
     "uvloop",
-<<<<<<< HEAD
-    "nixl[cu12]<=0.7.1",
-    "vllm[flashinfer]==0.10.2",
-=======
     "nixl[cu12]<=0.8.0",
     "vllm[flashinfer,runai]==0.12.0",
->>>>>>> d7c27e68
 ]
 
 sglang = [
     "uvloop",
-<<<<<<< HEAD
-    "nixl[cu12]<=0.7.1",
-    "sglang==0.5.4.post3",
-=======
     "sglang==0.5.6.post2",
     "nixl[cu12]<=0.8.0",
->>>>>>> d7c27e68
 ]
 
 [project.entry-points.pytest11]
