// SPDX-FileCopyrightText: Copyright (c) 2024-2025 NVIDIA CORPORATION & AFFILIATES. All rights reserved.
// SPDX-License-Identifier: Apache-2.0

use super::config::{ToolCallConfig, ToolCallParserType};
use super::harmony::{detect_tool_call_start_harmony, parse_tool_calls_harmony};
use super::json::{detect_tool_call_start_json, try_tool_call_parse_json};
use super::pythonic::{detect_tool_call_start_pythonic, try_tool_call_parse_pythonic};
use super::response::ToolCallResponse;
use std::collections::HashMap;
use std::sync::OnceLock;

static PARSER_MAP: OnceLock<HashMap<&'static str, ToolCallConfig>> = OnceLock::new();

// Always update this parsermap when adding a new parser
pub fn get_tool_parser_map() -> &'static HashMap<&'static str, ToolCallConfig> {
    PARSER_MAP.get_or_init(|| {
        let mut map = HashMap::new();
        map.insert("hermes", ToolCallConfig::hermes());
        map.insert("nemotron_deci", ToolCallConfig::nemotron_deci());
        map.insert("llama3_json", ToolCallConfig::llama3_json());
        map.insert("mistral", ToolCallConfig::mistral());
        map.insert("phi4", ToolCallConfig::phi4());
        map.insert("pythonic", ToolCallConfig::pythonic());
        map.insert("harmony", ToolCallConfig::harmony());
        map.insert("deepseek_v3_1", ToolCallConfig::deepseek_v3_1());
        map.insert("default", ToolCallConfig::default());
        map
    })
}

pub fn get_available_tool_parsers() -> Vec<&'static str> {
    get_tool_parser_map().keys().copied().collect()
}

pub fn try_tool_call_parse(
    message: &str,
    config: &ToolCallConfig,
) -> anyhow::Result<(Vec<ToolCallResponse>, Option<String>)> {
    // Use match statement (Rust's switch statement) to call the appropriate parser
    match config.format {
        ToolCallParserType::Json => {
            let (results, normal_content) = try_tool_call_parse_json(message, &config.json)?;
            Ok((results, normal_content))
        }
        ToolCallParserType::Harmony => {
            let (results, normal_content) = parse_tool_calls_harmony(message, &config.json)?;
            Ok((results, normal_content))
        }
        ToolCallParserType::Pythonic => {
            let (results, normal_content) = try_tool_call_parse_pythonic(message)?;
            Ok((results, normal_content))
        }
        ToolCallParserType::Typescript => {
            anyhow::bail!("Typescript parser not implemented");
        }
        ToolCallParserType::Xml => {
            anyhow::bail!("Xml parser not implemented");
        }
    }
}

// Base Detector to call for all tool parsing
pub fn detect_and_parse_tool_call(
    message: &str,
    parser_str: Option<&str>,
) -> anyhow::Result<(Vec<ToolCallResponse>, Option<String>)> {
    // Get the tool parser map
    let parser_map = get_tool_parser_map();

    // Handle None or empty string by defaulting to "default"
    let parser_key = match parser_str {
        Some(s) if !s.is_empty() => s,
        _ => "default", // None or empty string
    };

    match parser_map.get(parser_key) {
        Some(config) => {
            let (results, normal_content) = try_tool_call_parse(message, config)?;
            Ok((results, normal_content))
        }
        None => anyhow::bail!(
            "Parser '{}' is not implemented. Available parsers: {:?}",
            parser_key,
            get_available_tool_parsers()
        ),
    }
}

pub fn detect_tool_call_start(chunk: &str, parser_str: Option<&str>) -> anyhow::Result<bool> {
    let parser_map = get_tool_parser_map();
    let parser_key = match parser_str {
        Some(s) if !s.is_empty() => s,
        _ => "default", // None or empty string
    };

    match parser_map.get(parser_key) {
        Some(config) => match config.format {
            ToolCallParserType::Json => Ok(detect_tool_call_start_json(chunk, &config.json)),
            ToolCallParserType::Harmony => Ok(detect_tool_call_start_harmony(chunk, &config.json)),
            ToolCallParserType::Pythonic => Ok(detect_tool_call_start_pythonic(chunk)),
            ToolCallParserType::Typescript => {
                anyhow::bail!("Typescript parser not implemented");
            }
            ToolCallParserType::Xml => {
                anyhow::bail!("Xml parser not implemented");
            }
        },
        None => anyhow::bail!(
            "Parser '{}' is not implemented. Available parsers: {:?}",
            parser_key,
            get_available_tool_parsers()
        ),
    }
}

// Tests
// cargo test postprocessor::tool_calling::parsers
#[cfg(test)]
mod tests {
    use super::super::config::JsonParserConfig;
    use super::*;

    fn extract_name_and_args(call: ToolCallResponse) -> (String, serde_json::Value) {
        let args: serde_json::Value = serde_json::from_str(&call.function.arguments).unwrap();
        (call.function.name, args)
    }

    #[test]
    fn test_get_available_tool_parsers() {
        let parsers = get_available_tool_parsers();
        assert!(!parsers.is_empty());
        // Update this list when adding a new parser
        let available_parsers = [
            "hermes",
            "llama3_json",
            "harmony",
            "nemotron_deci",
            "mistral",
            "phi4",
            "default",
            "pythonic",
            "deepseek_v3_1",
        ];
        for parser in available_parsers {
            assert!(parsers.contains(&parser));
        }
    }

    #[test]
    fn parses_single_parameters_object() {
        let input = r#"{ "name": "hello", "parameters": { "x": 1, "y": 2 } }"#;
        let (result, content) = try_tool_call_parse(input, &ToolCallConfig::default()).unwrap();
        assert_eq!(content, Some("".to_string()));
        assert!(!result.is_empty());
        assert_eq!(result.len(), 1);
        let (name, args) = extract_name_and_args(result[0].clone());
        assert_eq!(name, "hello");
        assert_eq!(args["x"], 1);
        assert_eq!(args["y"], 2);
    }

    #[test]
    fn parses_single_arguments_object() {
        let input = r#"{ "name": "world", "arguments": { "a": "abc", "b": 42 } }"#;
        let (result, content) = try_tool_call_parse(input, &ToolCallConfig::default()).unwrap();
        assert_eq!(content, Some("".to_string()));
        assert!(!result.is_empty());
        assert_eq!(result.len(), 1);
        let (name, args) = extract_name_and_args(result[0].clone());
        assert_eq!(name, "world");
        assert_eq!(args["a"], "abc");
        assert_eq!(args["b"], 42);
    }

    #[test]
    fn parses_vec_of_parameters() {
        let input = r#"[{ "name": "first", "parameters": { "a": 1 } }, { "name": "second", "parameters": { "b": 2 } }]"#;
        let (result, content) = try_tool_call_parse(input, &ToolCallConfig::default()).unwrap();
        assert_eq!(content, Some("".to_string()));
        assert!(!result.is_empty());
        assert_eq!(result.len(), 2);
        let (name, args) = extract_name_and_args(result[0].clone());
        assert_eq!(name, "first");
        assert_eq!(args["a"], 1);
        let (name, args) = extract_name_and_args(result[1].clone());
        assert_eq!(name, "second");
        assert_eq!(args["b"], 2);
    }

    #[test]
    fn parses_vec_of_arguments() {
        let input = r#"[{ "name": "alpha", "arguments": { "a": "x" } }, { "name": "omega", "arguments": { "z": "y" } }]"#;
        let (result, content) = try_tool_call_parse(input, &ToolCallConfig::default()).unwrap();
        assert_eq!(content, Some("".to_string()));
        assert!(!result.is_empty());
        assert_eq!(result.len(), 2);
        let (name, args) = extract_name_and_args(result[0].clone());
        assert_eq!(name, "alpha");
        assert_eq!(args["a"], "x");
        let (name, args) = extract_name_and_args(result[1].clone());
        assert_eq!(name, "omega");
        assert_eq!(args["z"], "y");
    }

    #[test]
    fn parses_toolcall_wrapped_payload() {
        let input =
            r#"<TOOLCALL>[{ "name": "wrapped", "parameters": { "foo": "bar" } }]</TOOLCALL>"#;
        let (result, content) = try_tool_call_parse(input, &ToolCallConfig::default()).unwrap();
        assert_eq!(content, Some("".to_string()));
        assert!(!result.is_empty());
        assert_eq!(result.len(), 1);
        let (name, args) = extract_name_and_args(result[0].clone());
        assert_eq!(name, "wrapped");
        assert_eq!(args["foo"], "bar");
    }

    #[test]
    fn parses_python_tag_prefixed_payload() {
        let input = r#"<|python_tag|>{ "name": "pyfunc", "arguments": { "k": "v" } }"#;
        let (result, content) = try_tool_call_parse(
            input,
            &ToolCallConfig {
                format: ToolCallParserType::Json,
                json: JsonParserConfig {
                    tool_call_start_tokens: vec!["<|python_tag|>".to_string()],
                    tool_call_end_tokens: vec!["".to_string()],
                    ..Default::default()
                },
            },
        )
        .unwrap();
        assert_eq!(content, Some("".to_string()));
        assert!(!result.is_empty());
        assert_eq!(result.len(), 1);
        let (name, args) = extract_name_and_args(result[0].clone());
        assert_eq!(name, "pyfunc");
        assert_eq!(args["k"], "v");
    }

    #[test]
    fn returns_none_on_invalid_input() {
        let input = r#"not even json"#;
        let (result, content) = try_tool_call_parse(input, &ToolCallConfig::default()).unwrap();
        assert_eq!(content, Some("not even json".to_string()));
        assert!(result.is_empty());
    }

    #[test]
    fn returns_none_on_valid_json_wrong_shape() {
        let input = r#"{ "foo": "bar" }"#;
        let (result, content) = try_tool_call_parse(input, &ToolCallConfig::default()).unwrap();
        assert_eq!(content, Some("{ \"foo\": \"bar\" }".to_string()));
        assert!(result.is_empty());
    }

    // Tests for real model outputs - disabled by default
    #[test]
    fn test_nvidia_llama3_nemotron_super_49b_simple() {
        let input = r#"<think>
Okay, the user is asking for the weather in San Francisco in Fahrenheit. Let me check the tools available.
</think>

<TOOLCALL>[{"name": "get_weather", "arguments": {"location": "San Francisco, CA", "unit": "fahrenheit"}}]</TOOLCALL>"#;
        let (result, content) = detect_and_parse_tool_call(input, Some("nemotron_deci")).unwrap();
        assert!(!result.is_empty());
        assert_eq!(result.len(), 1);
        assert_eq!(content, Some("<think>\nOkay, the user is asking for the weather in San Francisco in Fahrenheit. Let me check the tools available.\n</think>".to_string()));
        let (name, args) = extract_name_and_args(result[0].clone());
        assert_eq!(name, "get_weather");
        assert_eq!(args["location"], "San Francisco, CA");
        assert_eq!(args["unit"], "fahrenheit");
    }

    #[test]
    fn test_nvidia_llama3_nemotron_super_49b_simple_with_no_think() {
        let input = r#"<TOOLCALL>[{"name": "get_weather", "arguments": {"location": "San Francisco, CA", "unit": "fahrenheit"}}]</TOOLCALL>"#;
        let (result, content) = detect_and_parse_tool_call(input, Some("nemotron_deci")).unwrap();
        assert!(!result.is_empty());
        assert_eq!(result.len(), 1);
        assert_eq!(content, Some("".to_string()));
        let (name, args) = extract_name_and_args(result[0].clone());
        assert_eq!(name, "get_weather");
        assert_eq!(args["location"], "San Francisco, CA");
        assert_eq!(args["unit"], "fahrenheit");
    }

    #[test]
    fn test_nvidia_llama3_nemotron_super_49b_with_function_array() {
        let input = r#"<think>
Okay, the user is asking for the weather in San Francisco in Fahrenheit. Let me check the tools available.
</think>

<TOOLCALL>[{"name": "get_weather", "arguments": {"location": "San Francisco, CA", "unit": "fahrenheit"}}, {"name": "get_weather", "arguments": {"location": "New York, NY", "unit": "fahrenheit"}}]</TOOLCALL>"#;
        let config = ToolCallConfig::nemotron_deci();
        let (result, content) = try_tool_call_parse(input, &config).unwrap();
        assert_eq!(content, Some("<think>\nOkay, the user is asking for the weather in San Francisco in Fahrenheit. Let me check the tools available.\n</think>".to_string()));
        assert!(!result.is_empty());
        assert_eq!(result.len(), 2);
        let (name, args) = extract_name_and_args(result[0].clone());
        assert_eq!(name, "get_weather");
        assert_eq!(args["location"], "San Francisco, CA");
        assert_eq!(args["unit"], "fahrenheit");
        let (name, args) = extract_name_and_args(result[1].clone());
        assert_eq!(name, "get_weather");
        assert_eq!(args["location"], "New York, NY");
        assert_eq!(args["unit"], "fahrenheit");
    }

    #[test]
    fn test_nvidia_llama3_nemotron_super_49b_with_function_array_with_new_lines() {
        let input = r#"<think>
Okay, the user is asking for the weather in San Francisco in Fahrenheit. Let me check the tools available.
</think>

<TOOLCALL>
[{"name": "get_weather",
 "arguments": {"location": "San Francisco, CA",
  "unit": "fahrenheit"}},
  {"name": "get_weather",
   "arguments":
  {"location": "New York, NY",
  "unit": "fahrenheit"}}]
  </TOOLCALL>
  "#;
        let config = ToolCallConfig::nemotron_deci();
        let (result, content) = try_tool_call_parse(input, &config).unwrap();
        assert_eq!(content, Some("<think>\nOkay, the user is asking for the weather in San Francisco in Fahrenheit. Let me check the tools available.\n</think>".to_string()));
        assert!(!result.is_empty());
        assert_eq!(result.len(), 2);
        let (name, args) = extract_name_and_args(result[0].clone());
        assert_eq!(name, "get_weather");
        assert_eq!(args["location"], "San Francisco, CA");
        assert_eq!(args["unit"], "fahrenheit");
        let (name, args) = extract_name_and_args(result[1].clone());
        assert_eq!(name, "get_weather");
        assert_eq!(args["location"], "New York, NY");
        assert_eq!(args["unit"], "fahrenheit");
    }

    #[test]
    fn test_qwen_qwq_32b_simple() {
        let input = r#"<tool_call>
{"name": "get_weather", "arguments": {"location": "San Francisco, CA", "unit": "fahrenheit"}}
</tool_call>"#;
        let (result, content) = detect_and_parse_tool_call(input, Some("hermes")).unwrap();
        assert_eq!(content, Some("".to_string()));
        assert!(!result.is_empty());
        assert_eq!(result.len(), 1);
        let (name, args) = extract_name_and_args(result[0].clone());
        assert_eq!(name, "get_weather");
        assert_eq!(args["location"], "San Francisco, CA");
        assert_eq!(args["unit"], "fahrenheit");
    }

    #[test]
    fn test_qwen_qwq_32b_simple_with_normal_text() {
        let input = r#"Hey How are you? <tool_call>
{"name": "get_weather", "arguments": {"location": "San Francisco, CA", "unit": "fahrenheit"}}
</tool_call>"#;
        let (result, content) = detect_and_parse_tool_call(input, Some("hermes")).unwrap();
        assert_eq!(content, Some("Hey How are you?".to_string()));
        assert!(!result.is_empty());
        assert_eq!(result.len(), 1);
    }

    #[test]
    fn test_nousresearch_hermes3_llama31_8b_simple() {
        let input = r#"<tool_call>
{"name": "get_weather", "arguments": {"location": "San Francisco, CA", "unit": "fahrenheit"}}
</tool_call>"#;
        let (result, content) = detect_and_parse_tool_call(input, Some("hermes")).unwrap();
        assert_eq!(content, Some("".to_string()));
        assert!(!result.is_empty());
        assert_eq!(result.len(), 1);
        let (name, args) = extract_name_and_args(result[0].clone());
        assert_eq!(name, "get_weather");
        assert_eq!(args["location"], "San Francisco, CA");
        assert_eq!(args["unit"], "fahrenheit");
    }

    #[test]
    fn test_qwen_qwq_32b_multiple_tool_calls() {
        let input = r#"<tool_call>
{"name": "get_weather", "arguments": {"location": "San Francisco, CA", "unit": "fahrenheit"}}
</tool_call>
<tool_call>
{"name": "get_weather", "arguments": {"location": "New York, NY", "unit": "fahrenheit"}}
</tool_call>
"#;
        let config = ToolCallConfig::hermes();
        let (result, content) = try_tool_call_parse(input, &config).unwrap();
        assert_eq!(content, Some("".to_string()));
        assert!(!result.is_empty());
        assert_eq!(result.len(), 2);
        let (name, args) = extract_name_and_args(result[0].clone());
        assert_eq!(name, "get_weather");
        assert_eq!(args["location"], "San Francisco, CA");
        assert_eq!(args["unit"], "fahrenheit");
        let (name, args) = extract_name_and_args(result[1].clone());
        assert_eq!(name, "get_weather");
        assert_eq!(args["location"], "New York, NY");
        assert_eq!(args["unit"], "fahrenheit");
    }

    #[test]
    fn test_qwen_qwq_32b_multiple_tool_calls_with_normal_text() {
        let input = r#"Hey How are you? <tool_call>
{"name": "get_weather", "arguments": {"location": "San Francisco, CA", "unit": "fahrenheit"}}
</tool_call>
<tool_call>
{"name": "get_weather", "arguments": {"location": "New York, NY", "unit": "fahrenheit"}}
</tool_call>
"#;
        let config = ToolCallConfig::hermes();
        let (result, content) = try_tool_call_parse(input, &config).unwrap();
        assert_eq!(content, Some("Hey How are you?".to_string()));
        assert!(!result.is_empty());
        assert_eq!(result.len(), 2);
        let (name, args) = extract_name_and_args(result[0].clone());
        assert_eq!(name, "get_weather");
        assert_eq!(args["location"], "San Francisco, CA");
        assert_eq!(args["unit"], "fahrenheit");
        let (name, args) = extract_name_and_args(result[1].clone());
        assert_eq!(name, "get_weather");
        assert_eq!(args["location"], "New York, NY");
        assert_eq!(args["unit"], "fahrenheit");
    }

    #[test]
    fn test_qwen_qwq_32b_multiple_tool_calls_with_new_lines() {
        let input = r#"<tool_call>
{"name": "get_weather",
"arguments": {"location": "San Francisco, CA",
"unit": "fahrenheit"}}
</tool_call>
<tool_call>
{"name": "get_weather", "arguments":
{"location": "New York, NY", "unit":
"fahrenheit"}}
</tool_call>
"#;
        let config = ToolCallConfig::hermes();
        let (result, content) = try_tool_call_parse(input, &config).unwrap();
        assert_eq!(content, Some("".to_string()));
        assert!(!result.is_empty());
        assert_eq!(result.len(), 2);
        let (name, args) = extract_name_and_args(result[0].clone());
        assert_eq!(name, "get_weather");
        assert_eq!(args["location"], "San Francisco, CA");
        assert_eq!(args["unit"], "fahrenheit");
        let (name, args) = extract_name_and_args(result[1].clone());
        assert_eq!(name, "get_weather");
        assert_eq!(args["location"], "New York, NY");
        assert_eq!(args["unit"], "fahrenheit");
    }

    #[test]
    #[ignore]
    fn test_ibm_granite_40_tiny_preview_simple() {
        let input = r#"[{"arguments": {"location": "San Francisco, CA", "unit": "fahrenheit"}, "name": "get_weather"}]"#;
        let config = ToolCallConfig {
            format: ToolCallParserType::Json,
            json: JsonParserConfig {
                tool_call_start_tokens: vec![],
                tool_call_end_tokens: vec![],
                arguments_keys: vec!["arguments".to_string()],
                ..Default::default()
            },
        };
        let (result, content) = try_tool_call_parse(input, &config).unwrap();
        assert_eq!(content, Some("".to_string()));
        assert!(!result.is_empty());
        assert_eq!(result.len(), 1);
        let (name, args) = extract_name_and_args(result[0].clone());
        assert_eq!(name, "get_weather");
        assert_eq!(args["location"], "San Francisco, CA");
        assert_eq!(args["unit"], "fahrenheit");
    }

    #[test]
    fn test_mistralai_mistral_7b_instruct_v03_simple() {
        let input = r#" [{"name": "get_weather", "arguments": {"location": "San Francisco, CA", "unit": "fahrenheit"}}]"#;
        let config = ToolCallConfig::mistral();
        let (result, content) = try_tool_call_parse(input, &config).unwrap();
        assert_eq!(content, Some("".to_string()));
        assert!(!result.is_empty());
        assert_eq!(result.len(), 1);
        let (name, args) = extract_name_and_args(result[0].clone());
        assert_eq!(name, "get_weather");
        assert_eq!(args["location"], "San Francisco, CA");
        assert_eq!(args["unit"], "fahrenheit");
    }

    #[test]
    fn test_mistralai_mistral_7b_instruct_v03_simple_with_normal_text() {
        let input = r#"Hey How are you? [{"name": "get_weather", "arguments": {"location": "San Francisco, CA", "unit": "fahrenheit"}}]"#;
        let config = ToolCallConfig::mistral();
        let (result, content) = try_tool_call_parse(input, &config).unwrap();
        assert_eq!(content, Some("Hey How are you?".to_string()));
        assert!(!result.is_empty());
        assert_eq!(result.len(), 1);
        let (name, args) = extract_name_and_args(result[0].clone());
        assert_eq!(name, "get_weather");
        assert_eq!(args["location"], "San Francisco, CA");
        assert_eq!(args["unit"], "fahrenheit");
    }

    #[test]
    fn test_mistralai_mistral_7b_instruct_v03_simple_with_new_lines() {
        let input = r#"
        [{"name": "get_weather",
        "arguments": {"location":
        "San Francisco, CA",
        "unit": "fahrenheit"}}]
        "#;
        let config = ToolCallConfig::mistral();
        let (result, content) = try_tool_call_parse(input, &config).unwrap();
        assert_eq!(content, Some("".to_string()));
        assert!(!result.is_empty());
        assert_eq!(result.len(), 1);
        let (name, args) = extract_name_and_args(result[0].clone());
        assert_eq!(name, "get_weather");
        assert_eq!(args["location"], "San Francisco, CA");
        assert_eq!(args["unit"], "fahrenheit");
    }

    #[test]
    fn test_mistralai_mistral_7b_instruct_v03_multiple() {
        let input = r#" [{"name": "get_weather", "arguments": {"location": "San Francisco, CA", "unit": "fahrenheit"}}, {"name": "get_weather", "arguments": {"location": "New York, NY", "unit": "fahrenheit"}}]"#;
        let config = ToolCallConfig::mistral();
        let (result, content) = try_tool_call_parse(input, &config).unwrap();
        assert_eq!(content, Some("".to_string()));
        assert!(!result.is_empty());
        assert_eq!(result.len(), 2);
        let (name, args) = extract_name_and_args(result[0].clone());
        assert_eq!(name, "get_weather");
        assert_eq!(args["location"], "San Francisco, CA");
        assert_eq!(args["unit"], "fahrenheit");
        let (name, args) = extract_name_and_args(result[1].clone());
        assert_eq!(name, "get_weather");
        assert_eq!(args["location"], "New York, NY");
        assert_eq!(args["unit"], "fahrenheit");
    }

    #[test]
    fn test_mistralai_mistral_7b_instruct_v03_multiple_with_normal_text() {
        let input = r#"Hey How are you? [{"name": "get_weather", "arguments": {"location": "San Francisco, CA", "unit": "fahrenheit"}}, {"name": "get_weather", "arguments": {"location": "New York, NY", "unit": "fahrenheit"}}]"#;
        let config = ToolCallConfig::mistral();
        let (result, content) = try_tool_call_parse(input, &config).unwrap();
        assert_eq!(content, Some("Hey How are you?".to_string()));
        assert!(!result.is_empty());
        assert_eq!(result.len(), 2);
        let (name, args) = extract_name_and_args(result[0].clone());
        assert_eq!(name, "get_weather");
        assert_eq!(args["location"], "San Francisco, CA");
        assert_eq!(args["unit"], "fahrenheit");
        let (name, args) = extract_name_and_args(result[1].clone());
        assert_eq!(name, "get_weather");
        assert_eq!(args["location"], "New York, NY");
        assert_eq!(args["unit"], "fahrenheit");
    }

    #[test]
    fn test_mistralai_mistral_7b_instruct_v03_multiple_with_new_lines() {
        let input = r#"
        [{"name": "get_weather",
        "arguments": {"location":
        "San Francisco, CA",
        "unit": "fahrenheit"}},
        {"name": "get_weather", "arguments":
        {"location": "New York, NY", "unit":
        "fahrenheit"}}]
        "#;
        let config = ToolCallConfig::mistral();
        let (result, content) = try_tool_call_parse(input, &config).unwrap();
        assert_eq!(content, Some("".to_string()));
        assert!(!result.is_empty());
        assert_eq!(result.len(), 2);
        let (name, args) = extract_name_and_args(result[0].clone());
        assert_eq!(name, "get_weather");
        assert_eq!(args["location"], "San Francisco, CA");
        assert_eq!(args["unit"], "fahrenheit");
        let (name, args) = extract_name_and_args(result[1].clone());
        assert_eq!(name, "get_weather");
        assert_eq!(args["location"], "New York, NY");
        assert_eq!(args["unit"], "fahrenheit");
    }

    #[test]
    fn test_mistralai_mistral_7b_instruct_v03_single_with_start_token() {
        let input = r#"[TOOL_CALLS] [{"name": "get_weather", "arguments": {"location": "San Francisco, CA", "unit": "fahrenheit"}}]"#;
        let config = ToolCallConfig::mistral();
        let (result, content) = try_tool_call_parse(input, &config).unwrap();
        assert_eq!(content, Some("".to_string()));
        assert!(!result.is_empty());
        assert_eq!(result.len(), 1);
        let (name, args) = extract_name_and_args(result[0].clone());
        assert_eq!(name, "get_weather");
        assert_eq!(args["location"], "San Francisco, CA");
        assert_eq!(args["unit"], "fahrenheit");
    }

    #[test]
    fn test_mistralai_mistral_7b_instruct_v03_single_with_start_token_with_normal_text() {
        let input = r#"Hey How are you? [TOOL_CALLS] [{"name": "get_weather", "arguments": {"location": "San Francisco, CA", "unit": "fahrenheit"}}]"#;
        let config = ToolCallConfig::mistral();
        let (result, content) = try_tool_call_parse(input, &config).unwrap();
        assert_eq!(content, Some("Hey How are you?".to_string()));
        assert!(!result.is_empty());
        assert_eq!(result.len(), 1);
        let (name, args) = extract_name_and_args(result[0].clone());
        assert_eq!(name, "get_weather");
        assert_eq!(args["location"], "San Francisco, CA");
        assert_eq!(args["unit"], "fahrenheit");
    }

    #[test]
    fn test_mistralai_mistral_7b_instruct_v03_single_with_start_tokenwith_new_lines() {
        let input = r#"
        [TOOL_CALLS]
        [{"name": "get_weather",
        "arguments": {"location":
        "San Francisco, CA",
        "unit": "fahrenheit"}}]
        "#;
        let config = ToolCallConfig::mistral();
        let (result, content) = try_tool_call_parse(input, &config).unwrap();
        assert_eq!(content, Some("".to_string()));
        assert!(!result.is_empty());
        assert_eq!(result.len(), 1);
        let (name, args) = extract_name_and_args(result[0].clone());
        assert_eq!(name, "get_weather");
        assert_eq!(args["location"], "San Francisco, CA");
        assert_eq!(args["unit"], "fahrenheit");
    }

    #[test]
    fn test_mistralai_mistral_7b_instruct_v03_single_with_start_token_multiple() {
        let input = r#"[TOOL_CALLS] [{"name": "get_weather", "arguments": {"location": "San Francisco, CA", "unit": "fahrenheit"}}, {"name": "get_weather", "arguments": {"location": "New York, NY", "unit": "fahrenheit"}}]"#;
        let config = ToolCallConfig::mistral();
        let (result, content) = try_tool_call_parse(input, &config).unwrap();
        assert_eq!(content, Some("".to_string()));
        assert!(!result.is_empty());
        assert_eq!(result.len(), 2);
        let (name, args) = extract_name_and_args(result[0].clone());
        assert_eq!(name, "get_weather");
        assert_eq!(args["location"], "San Francisco, CA");
        assert_eq!(args["unit"], "fahrenheit");
        let (name, args) = extract_name_and_args(result[1].clone());
        assert_eq!(name, "get_weather");
        assert_eq!(args["location"], "New York, NY");
        assert_eq!(args["unit"], "fahrenheit");
    }

    #[test]
    fn test_mistralai_mistral_7b_instruct_v03_single_with_start_token_multiple_with_normal_text() {
        let input = r#"Hey How are you? [TOOL_CALLS] [{"name": "get_weather", "arguments": {"location": "San Francisco, CA", "unit": "fahrenheit"}}, {"name": "get_weather", "arguments": {"location": "New York, NY", "unit": "fahrenheit"}}]"#;
        let config = ToolCallConfig::mistral();
        let (result, content) = try_tool_call_parse(input, &config).unwrap();
        assert_eq!(content, Some("Hey How are you?".to_string()));
        assert!(!result.is_empty());
        assert_eq!(result.len(), 2);
        let (name, args) = extract_name_and_args(result[0].clone());
        assert_eq!(name, "get_weather");
        assert_eq!(args["location"], "San Francisco, CA");
        assert_eq!(args["unit"], "fahrenheit");
        let (name, args) = extract_name_and_args(result[1].clone());
        assert_eq!(name, "get_weather");
        assert_eq!(args["location"], "New York, NY");
        assert_eq!(args["unit"], "fahrenheit");
    }

    #[test]
    fn test_mistralai_mistral_7b_instruct_v03_single_with_start_token_multiple_with_new_lines() {
        let input = r#"
        [TOOL_CALLS]
        [{"name": "get_weather",
        "arguments": {"location":
        "San Francisco, CA",
        "unit": "fahrenheit"}},
        {"name": "get_weather", "arguments":
        {"location": "New York, NY", "unit":
        "fahrenheit"}}]
        "#;
        let config = ToolCallConfig::mistral();
        let (result, content) = try_tool_call_parse(input, &config).unwrap();
        assert_eq!(content, Some("".to_string()));
        assert!(!result.is_empty());
        assert_eq!(result.len(), 2);
        let (name, args) = extract_name_and_args(result[0].clone());
        assert_eq!(name, "get_weather");
        assert_eq!(args["location"], "San Francisco, CA");
        assert_eq!(args["unit"], "fahrenheit");
        let (name, args) = extract_name_and_args(result[1].clone());
        assert_eq!(name, "get_weather");
        assert_eq!(args["location"], "New York, NY");
        assert_eq!(args["unit"], "fahrenheit");
    }

    #[test]
    fn test_meta_llama_llama31_8b_instruct_simple() {
        let input = r#"{"name": "get_weather", "parameters": {"location": "San Francisco, CA", "unit": "fahrenheit"}}"#;
        let (result, content) = try_tool_call_parse(input, &ToolCallConfig::mistral()).unwrap();
        assert_eq!(content, Some("".to_string()));
        assert!(!result.is_empty());
        assert_eq!(result.len(), 1);
        let (name, args) = extract_name_and_args(result[0].clone());
        assert_eq!(name, "get_weather");
        assert_eq!(args["location"], "San Francisco, CA");
        assert_eq!(args["unit"], "fahrenheit");
    }

    #[test]
    fn test_meta_llama_llama31_8b_instruct_simple_with_normal_text() {
        let input = r#"Hey How are you? {"name": "get_weather", "parameters": {"location": "San Francisco, CA", "unit": "fahrenheit"}}"#;
        let (result, content) = try_tool_call_parse(input, &ToolCallConfig::mistral()).unwrap();
        assert_eq!(content, Some("Hey How are you?".to_string()));
        assert!(!result.is_empty());
        assert_eq!(result.len(), 1);
        let (name, args) = extract_name_and_args(result[0].clone());
        assert_eq!(name, "get_weather");
        assert_eq!(args["location"], "San Francisco, CA");
        assert_eq!(args["unit"], "fahrenheit");
    }

    #[test]
    fn test_meta_llama_llama31_8b_instruct_with_new_lines() {
        let input = r#"
        {"name": "get_weather",
        "parameters": {"location": "San Francisco, CA", "unit": "fahrenheit"}}
        "#;
        let (result, content) = detect_and_parse_tool_call(input, Some("llama3_json")).unwrap();
        assert_eq!(content, Some("".to_string()));
        assert!(!result.is_empty());
        assert_eq!(result.len(), 1);
        let (name, args) = extract_name_and_args(result[0].clone());
        assert_eq!(name, "get_weather");
        assert_eq!(args["location"], "San Francisco, CA");
        assert_eq!(args["unit"], "fahrenheit");
    }

    #[test]
    fn test_meta_llama_llama31_8b_instruct_with_python_tag() {
        let input = r#"<|python_tag|>{ "name": "get_weather", "parameters": {"location": "San Francisco, CA", "unit": "fahrenheit" } }"#;
        let (result, content) = detect_and_parse_tool_call(input, Some("llama3_json")).unwrap();
        assert_eq!(content, Some("".to_string()));
        assert!(!result.is_empty());
        assert_eq!(result.len(), 1);
        let (name, args) = extract_name_and_args(result[0].clone());
        assert_eq!(name, "get_weather");
        assert_eq!(args["location"], "San Francisco, CA");
        assert_eq!(args["unit"], "fahrenheit");
    }

    #[test]
    fn test_meta_llama_llama31_8b_instruct_with_python_tag_with_normal_text() {
        let input = r#"Hey How are you? <|python_tag|>{ "name": "get_weather", "parameters": {"location": "San Francisco, CA", "unit": "fahrenheit" } }"#;
        let (result, content) = detect_and_parse_tool_call(input, Some("llama3_json")).unwrap();
        assert_eq!(content, Some("Hey How are you?".to_string()));
        assert!(!result.is_empty());
        assert_eq!(result.len(), 1);
        let (name, args) = extract_name_and_args(result[0].clone());
        assert_eq!(name, "get_weather");
        assert_eq!(args["location"], "San Francisco, CA");
        assert_eq!(args["unit"], "fahrenheit");
    }

    #[test]
    fn test_meta_llama_llama31_8b_instruct_with_python_tag_with_new_lines() {
        let input = r#"
        <|python_tag|>
        {"name": "get_weather", "parameters": {"location": "San Francisco, CA", "unit": "fahrenheit"}}
        "#;
        let (result, content) = detect_and_parse_tool_call(input, Some("llama3_json")).unwrap();
        assert_eq!(content, Some("".to_string()));
        assert!(!result.is_empty());
        assert_eq!(result.len(), 1);
        let (name, args) = extract_name_and_args(result[0].clone());
        assert_eq!(name, "get_weather");
        assert_eq!(args["location"], "San Francisco, CA");
        assert_eq!(args["unit"], "fahrenheit");
    }

    #[test]
    fn test_meta_llama_llama31_8b_instruct_with_python_tag_multiple_with_new_lines() {
        let input = r#"
        <|python_tag|>
        {"name": "get_weather", "parameters": {"location": "San Francisco, CA", "unit": "fahrenheit" }}
        <|python_tag|>
        {"name": "get_weather", "parameters": {"location": "New York, NY", "unit": "fahrenheit" }}
        "#;
        let (result, content) = detect_and_parse_tool_call(input, Some("llama3_json")).unwrap();
        assert_eq!(content, Some("".to_string()));
        assert!(!result.is_empty());
        assert_eq!(result.len(), 2);
        let (name, args) = extract_name_and_args(result[0].clone());
        assert_eq!(name, "get_weather");
        assert_eq!(args["location"], "San Francisco, CA");
        assert_eq!(args["unit"], "fahrenheit");
        let (name, args) = extract_name_and_args(result[1].clone());
        assert_eq!(name, "get_weather");
        assert_eq!(args["location"], "New York, NY");
        assert_eq!(args["unit"], "fahrenheit");
    }

    #[test]
    fn test_detect_and_parse_tool_call_error_handling() {
        // Unknown parser string should return an error
        let input = r#"{"name": "get_weather", "arguments": {"location": "San Francisco, CA"}}"#;
        let result = detect_and_parse_tool_call(input, Some("unknown_parser"));
        assert!(result.is_err());
        let err = result.unwrap_err().to_string();
        assert!(
            err.contains("is not implemented"),
            "Unexpected error message: {}",
            err
        );

        // Known parser, but invalid input (not JSON) should return Ok(None)
        let input = "not a json";
        let (result, content) = detect_and_parse_tool_call(input, Some("hermes")).unwrap();
        assert_eq!(content, Some("not a json".to_string()));
        assert!(result.is_empty());

        // Known parser, but valid JSON with wrong shape should return Ok(None)
        let input = r#"{"foo": "bar"}"#;
        let (result, content) = detect_and_parse_tool_call(input, Some("hermes")).unwrap();
        assert_eq!(content, Some(r#"{"foo": "bar"}"#.to_string()));
        assert!(result.is_empty());
    }

    #[test]
    #[ignore]
    fn test_internlm_internlm2_5_7b_chat_simple() {
        let input = r#"San Francisco's weather is known for its mild climate with plenty of fog, especially along the coast. Here's an overview of the weather in Fahrenheit:

- **Summer (June to August)**: Average highs range from the mid-60s to low 70s Fahrenheit, with cooler mornings and evenings. Coastal areas may be cooler than inland spots.

Remember, San Francisco weather can be quite unpredictable, particularly with its famous fog, which can significantly lower temperatures. Always check a local weather forecast for the most accurate and up-to-date information."#;
        let (result, content) = try_tool_call_parse(input, &ToolCallConfig::default()).unwrap();
        assert_eq!(content, Some(input.to_string()));
        assert!(result.is_empty()); // This model doesn't produce tool calls
    }

    #[test]
    #[ignore]
    fn test_ai21labs_ai21_jamba_15_mini_simple() {
        let input = r#" [
    {"name": "get_weather", "arguments": {"location": "San Francisco, CA", "unit": "fahrenheit"}}
]"#;
        let config = ToolCallConfig {
            format: ToolCallParserType::Json,
            json: JsonParserConfig {
                tool_call_start_tokens: vec![],
                tool_call_end_tokens: vec![],
                arguments_keys: vec!["arguments".to_string()],
                ..Default::default()
            },
        };
        let (result, content) = try_tool_call_parse(input, &config).unwrap();
        assert_eq!(content, Some("".to_string()));
        assert!(!result.is_empty());
        assert_eq!(result.len(), 1);
        let (name, args) = extract_name_and_args(result[0].clone());
        assert_eq!(name, "get_weather");
        assert_eq!(args["location"], "San Francisco, CA");
        assert_eq!(args["unit"], "fahrenheit");
    }

    #[test]
    #[ignore]
    fn test_salesforce_llama_xlam_2_8b_fc_r_simple() {
        let input = r#"[{"name": "get_weather", "arguments": {"location": "San Francisco, CA", "unit": "fahrenheit"}}]"#;
        let config = ToolCallConfig {
            format: ToolCallParserType::Json,
            json: JsonParserConfig {
                tool_call_start_tokens: vec![],
                tool_call_end_tokens: vec![],
                arguments_keys: vec!["arguments".to_string()],
                ..Default::default()
            },
        };
        let (result, content) = try_tool_call_parse(input, &config).unwrap();
        assert_eq!(content, Some("".to_string()));
        assert!(!result.is_empty());
        assert_eq!(result.len(), 1);
        let (name, args) = extract_name_and_args(result[0].clone());
        assert_eq!(name, "get_weather");
        assert_eq!(args["location"], "San Francisco, CA");
        assert_eq!(args["unit"], "fahrenheit");
    }

    #[test]
    fn test_detect_and_parse_tool_call_default_parser_nemotron_deci() {
        let input = r#"<TOOLCALL>[{"name": "get_weather", "arguments": {"location": "San Francisco, CA", "unit": "fahrenheit"}}]</TOOLCALL>"#;
        let (result, content) = detect_and_parse_tool_call(input, None).unwrap();
        assert_eq!(content, Some("".to_string()));
        assert!(!result.is_empty());
        assert_eq!(result.len(), 1);
        let (name, args) = extract_name_and_args(result[0].clone());
        assert_eq!(name, "get_weather");
        assert_eq!(args["location"], "San Francisco, CA");
        assert_eq!(args["unit"], "fahrenheit");
    }

    #[test]
    fn test_detect_and_parse_tool_call_default_parser_nemotron_deci_multiple() {
        let input = r#"<TOOLCALL>[{"name": "get_weather", "arguments": {"location": "San Francisco, CA", "unit": "fahrenheit"}}, {"name": "get_weather", "arguments": {"location": "New York, NY", "unit": "fahrenheit"}}]</TOOLCALL>"#;
        let (result, content) = detect_and_parse_tool_call(input, None).unwrap();
        assert_eq!(content, Some("".to_string()));
        assert!(!result.is_empty());
        assert_eq!(result.len(), 2);
        let (name, args) = extract_name_and_args(result[0].clone());
        assert_eq!(name, "get_weather");
        assert_eq!(args["location"], "San Francisco, CA");
        assert_eq!(args["unit"], "fahrenheit");
        let (name, args) = extract_name_and_args(result[1].clone());
        assert_eq!(name, "get_weather");
        assert_eq!(args["location"], "New York, NY");
        assert_eq!(args["unit"], "fahrenheit");
    }

    #[test]
    fn test_detect_and_parse_tool_call_default_parser_nemotron_deci_multiple_with_normal_text() {
        let input = r#"Hey How are you? <TOOLCALL>[{"name": "get_weather", "arguments": {"location": "San Francisco, CA", "unit": "fahrenheit"}}, {"name": "get_weather", "arguments": {"location": "New York, NY", "unit": "fahrenheit"}}]</TOOLCALL>"#;
        let (result, content) = detect_and_parse_tool_call(input, None).unwrap();
        assert_eq!(content, Some("Hey How are you?".to_string()));
        assert!(!result.is_empty());
        assert_eq!(result.len(), 2);
        let (name, args) = extract_name_and_args(result[0].clone());
        assert_eq!(name, "get_weather");
        assert_eq!(args["location"], "San Francisco, CA");
        assert_eq!(args["unit"], "fahrenheit");
        let (name, args) = extract_name_and_args(result[1].clone());
        assert_eq!(name, "get_weather");
        assert_eq!(args["location"], "New York, NY");
        assert_eq!(args["unit"], "fahrenheit");
    }

    #[test]
    fn test_detect_and_parse_tool_call_default_parser_llama3_json_with_python_tag() {
        let input = r#"<|python_tag|>{ "name": "get_weather", "arguments": {"location": "San Francisco, CA", "unit": "fahrenheit" } }"#;
        let (result, content) = detect_and_parse_tool_call(input, None).unwrap();
        assert_eq!(content, Some("".to_string()));
        assert!(!result.is_empty());
        assert_eq!(result.len(), 1);
        let (name, args) = extract_name_and_args(result[0].clone());
        assert_eq!(name, "get_weather");
        assert_eq!(args["location"], "San Francisco, CA");
        assert_eq!(args["unit"], "fahrenheit");
    }

    #[test]
    fn test_detect_and_parse_tool_call_default_parser_llama3_json_with_python_tag_with_normal_text()
    {
        let input = r#"Hey How are you? <|python_tag|>{ "name": "get_weather", "arguments": {"location": "San Francisco, CA", "unit": "fahrenheit" } }"#;
        let (result, content) = detect_and_parse_tool_call(input, None).unwrap();
        assert_eq!(content, Some("Hey How are you?".to_string()));
        assert!(!result.is_empty());
        assert_eq!(result.len(), 1);
        let (name, args) = extract_name_and_args(result[0].clone());
        assert_eq!(name, "get_weather");
        assert_eq!(args["location"], "San Francisco, CA");
        assert_eq!(args["unit"], "fahrenheit");
    }

    #[test]
    fn test_detect_and_parse_tool_call_default_parser_llama3_json_with_python_tag_with_new_lines() {
        let input = r#"
        <|python_tag|>
        {"name":
        "get_weather",
         "arguments":
          {"location": "San Francisco, CA",
          "unit": "fahrenheit" }}
        "#;
        let (result, content) = detect_and_parse_tool_call(input, None).unwrap();
        assert_eq!(content, Some("".to_string()));
        assert!(!result.is_empty());
        assert_eq!(result.len(), 1);
        let (name, args) = extract_name_and_args(result[0].clone());
        assert_eq!(name, "get_weather");
        assert_eq!(args["location"], "San Francisco, CA");
        assert_eq!(args["unit"], "fahrenheit");
    }

    #[test]
    fn test_detect_and_parse_tool_call_default_parser_llama3_json_without_python_tag_multiple_with_new_lines()
     {
        let input = r#"
        {"name": "get_weather", "arguments":
         {"location": "San Francisco, CA",
          "unit": "fahrenheit" }}
        "#;
        let (result, content) = detect_and_parse_tool_call(input, None).unwrap();
        assert_eq!(content, Some("".to_string()));
        assert!(!result.is_empty());
        assert_eq!(result.len(), 1);
        let (name, args) = extract_name_and_args(result[0].clone());
        assert_eq!(name, "get_weather");
        assert_eq!(args["location"], "San Francisco, CA");
        assert_eq!(args["unit"], "fahrenheit");
    }

    #[test]
    fn test_detect_and_parse_tool_call_default_parser_llama3_json_without_python_tag() {
        let input = r#"{ "name": "get_weather", "arguments": {"location": "San Francisco, CA", "unit": "fahrenheit" } }"#;
        let (result, content) = try_tool_call_parse(input, &ToolCallConfig::mistral()).unwrap();
        assert_eq!(content, Some("".to_string()));
        assert!(!result.is_empty());
        assert_eq!(result.len(), 1);
        let (name, args) = extract_name_and_args(result[0].clone());
        assert_eq!(name, "get_weather");
        assert_eq!(args["location"], "San Francisco, CA");
        assert_eq!(args["unit"], "fahrenheit");
    }

    #[test]
    fn test_detect_and_parse_tool_call_default_parser_llama3_json_without_python_tag_with_normal_text()
     {
        let input = r#"Hey How are you? { "name": "get_weather", "arguments": {"location": "San Francisco, CA", "unit": "fahrenheit" } }"#;
        let (result, content) = try_tool_call_parse(input, &ToolCallConfig::mistral()).unwrap();
        assert_eq!(content, Some("Hey How are you?".to_string()));
        assert!(!result.is_empty());
        assert_eq!(result.len(), 1);
        let (name, args) = extract_name_and_args(result[0].clone());
        assert_eq!(name, "get_weather");
        assert_eq!(args["location"], "San Francisco, CA");
        assert_eq!(args["unit"], "fahrenheit");
    }

    #[test]
    fn test_phi4_single_function_call() {
        let input =
            r#"functools[{"name": "get_country_capital", "arguments": {"country": "Poland"}}]"#;
        let (result, content) = detect_and_parse_tool_call(input, Some("phi4")).unwrap();
        assert_eq!(content, Some("".to_string()));
        assert_eq!(result.len(), 1);
        let (name, args) = extract_name_and_args(result[0].clone());
        assert_eq!(name, "get_country_capital");
        assert_eq!(args["country"], "Poland");
    }

    #[test]
    fn test_phi4_single_function_call_with_normal_text() {
        let input = r#"Hey How are you? functools[{"name": "get_country_capital", "arguments": {"country": "Poland"}}]"#;
        let (result, content) = detect_and_parse_tool_call(input, Some("phi4")).unwrap();
        assert_eq!(content, Some("Hey How are you?".to_string()));
        assert_eq!(result.len(), 1);
        let (name, args) = extract_name_and_args(result[0].clone());
        assert_eq!(name, "get_country_capital");
        assert_eq!(args["country"], "Poland");
    }

    #[test]
    fn test_phi4_multiple_function_calls_simple_arguments() {
        let input = r#"functools[
  {"name": "get_country_capital", "arguments": {"country": "Poland"}},
  {"name": "get_population", "arguments": {"city": "Warsaw"}}
]"#;
        let (result, content) = detect_and_parse_tool_call(input, Some("phi4")).unwrap();
        assert_eq!(content, Some("".to_string()));
        assert_eq!(result.len(), 2);

        let (name1, args1) = extract_name_and_args(result[0].clone());
        assert_eq!(name1, "get_country_capital");
        assert_eq!(args1["country"], "Poland");

        let (name2, args2) = extract_name_and_args(result[1].clone());
        assert_eq!(name2, "get_population");
        assert_eq!(args2["city"], "Warsaw");
    }

    #[test]
    fn test_phi4_multiple_function_calls_simple_arguments_with_normal_text() {
        let input = r#"Hey How are you? functools[
  {"name": "get_country_capital", "arguments": {"country": "Poland"}},
  {"name": "get_population", "arguments": {"city": "Warsaw"}}
]"#;
        let (result, content) = detect_and_parse_tool_call(input, Some("phi4")).unwrap();
        assert_eq!(content, Some("Hey How are you?".to_string()));
        assert_eq!(result.len(), 2);

        let (name1, args1) = extract_name_and_args(result[0].clone());
        assert_eq!(name1, "get_country_capital");
        assert_eq!(args1["country"], "Poland");

        let (name2, args2) = extract_name_and_args(result[1].clone());
        assert_eq!(name2, "get_population");
        assert_eq!(args2["city"], "Warsaw");
    }

    #[test]
    fn test_phi4_single_function_call_nested_json_arguments() {
        let input = r#"functools[{"name": "get_weather_forecast", "arguments":
        {"location": {"city": "San Francisco",
        "state": "CA"}, "date": "2023-10-05"}}]"#;
        let (result, content) = detect_and_parse_tool_call(input, Some("phi4")).unwrap();
        assert_eq!(content, Some("".to_string()));
        assert_eq!(result.len(), 1);
        let (name, args) = extract_name_and_args(result[0].clone());
        assert_eq!(name, "get_weather_forecast");
        assert_eq!(args["date"], "2023-10-05");
        assert_eq!(args["location"]["city"], "San Francisco");
        assert_eq!(args["location"]["state"], "CA");
    }

    #[test]
    fn test_phi4_single_function_call_nested_json_arguments_with_normal_text() {
        let input = r#"Hey How are you? functools[{"name": "get_weather_forecast", "arguments":
        {"location": {"city": "San Francisco",
        "state": "CA"}, "date": "2023-10-05"}}]"#;
        let (result, content) = detect_and_parse_tool_call(input, Some("phi4")).unwrap();
        assert_eq!(content, Some("Hey How are you?".to_string()));
        assert_eq!(result.len(), 1);
        let (name, args) = extract_name_and_args(result[0].clone());
        assert_eq!(name, "get_weather_forecast");
        assert_eq!(args["date"], "2023-10-05");
        assert_eq!(args["location"]["city"], "San Francisco");
        assert_eq!(args["location"]["state"], "CA");
    }

    #[test]
    fn test_phi4_function_call_with_parameters_instead_of_arguments() {
        let input = r#"functools[{"name": "calculate_distance",
         "parameters": {"from": "New York", "to": "Los Angeles"}}]"#;
        let (result, content) = detect_and_parse_tool_call(input, Some("phi4")).unwrap();
        assert_eq!(content, Some("".to_string()));
        assert_eq!(result.len(), 1);
        let (name, args) = extract_name_and_args(result[0].clone());
        assert_eq!(name, "calculate_distance");
        assert_eq!(args["from"], "New York");
        assert_eq!(args["to"], "Los Angeles");
    }

    #[test]
    fn test_phi4_function_call_with_parameters_instead_of_arguments_with_normal_text() {
        let input = r#"Hey How are you? functools[{"name": "calculate_distance",
         "parameters": {"from": "New York", "to": "Los Angeles"}}]"#;
        let (result, content) = detect_and_parse_tool_call(input, Some("phi4")).unwrap();
        assert_eq!(content, Some("Hey How are you?".to_string()));
        assert_eq!(result.len(), 1);
        let (name, args) = extract_name_and_args(result[0].clone());
        assert_eq!(name, "calculate_distance");
        assert_eq!(args["from"], "New York");
        assert_eq!(args["to"], "Los Angeles");
    }

    #[test]
    fn test_pythonic_parser_basic_with_constants() {
        let input = r#"[get_weather(location="San Francisco", unit="fahrenheit"), get_weather(location="New York", unit="fahrenheit")]"#;
        let (result, content) = detect_and_parse_tool_call(input, Some("pythonic")).unwrap();
        assert_eq!(content, Some("".to_string()));
        assert_eq!(result.len(), 2);
        let (name, args) = extract_name_and_args(result[0].clone());
        assert_eq!(name, "get_weather");
        assert_eq!(args["location"], "San Francisco");
        assert_eq!(args["unit"], "fahrenheit");
        let (name, args) = extract_name_and_args(result[1].clone());
        assert_eq!(name, "get_weather");
        assert_eq!(args["location"], "New York");
        assert_eq!(args["unit"], "fahrenheit");
    }

    #[test]
    #[ignore]
    fn test_pythonic_parser_with_constants_and_normal_text() {
        let input = r#"Hey How are you? [get_weather(location="San Francisco", unit="fahrenheit"), get_weather(location="New York", unit="fahrenheit")]"#;
        let (result, content) = detect_and_parse_tool_call(input, Some("pythonic")).unwrap();
        assert_eq!(content, Some("Hey How are you?".to_string()));
        assert_eq!(result.len(), 2);

        let (name, args) = extract_name_and_args(result[0].clone());
        assert_eq!(name, "get_weather");
        assert_eq!(args["location"], "San Francisco");
        assert_eq!(args["unit"], "fahrenheit");
        let (name, args) = extract_name_and_args(result[1].clone());
        assert_eq!(name, "get_weather");
        assert_eq!(args["location"], "New York");
        assert_eq!(args["unit"], "fahrenheit");
    }

    #[test]
    fn test_harmony_parser_basic() {
        let input = r#"
        <|channel|>analysis<|message|>Need to use function get_current_weather.<|end|>
        <|start|>assistant<|channel|>commentary to=functions.get_current_weather <|constrain|>json
        <|message|>{"location":"San Francisco", "unit":"fahrenheit"}<|call|>
        "#;
        let (result, content) = detect_and_parse_tool_call(input, Some("harmony")).unwrap();
        assert_eq!(
            content,
            Some("Need to use function get_current_weather.".to_string())
        );
        assert_eq!(result.len(), 1);
        let (name, args) = extract_name_and_args(result[0].clone());
        assert_eq!(name, "get_current_weather");
        assert_eq!(args["location"], "San Francisco");
        assert_eq!(args["unit"], "fahrenheit");
    }

    #[test]
    fn test_deepseek_v3_1_parser_basic() {
        let input = r#"<｜tool▁calls▁begin｜><｜tool▁call▁begin｜>get_current_weather<｜tool▁sep｜>{"location": "Tokyo"}<｜tool▁call▁end｜><｜tool▁call▁begin｜>get_current_weather<｜tool▁sep｜>{"location": "Paris"}<｜tool▁call▁end｜><｜tool▁calls▁end｜><｜end▁of▁sentence｜>"#;
        let (result, content) = detect_and_parse_tool_call(input, Some("deepseek_v3_1")).unwrap();
        assert_eq!(content, Some("".to_string()));
        assert_eq!(result.len(), 2);
        let (name, args) = extract_name_and_args(result[0].clone());
        assert_eq!(name, "get_current_weather");
        assert_eq!(args["location"], "Tokyo");
        let (name, args) = extract_name_and_args(result[1].clone());
        assert_eq!(name, "get_current_weather");
        assert_eq!(args["location"], "Paris");
    }
<<<<<<< HEAD
}

#[cfg(test)]
// Just e2e tests to test the flow. Detailed tests are covered in the individual parsers
mod detect_parser_tests {
    use super::*;

    #[test]
    fn test_e2e_detect_tool_call_start_harmony() {
        let text = r#"<|start|>assistant<|channel|>commentary to=functions.get_current_weather <|constrain|>json"#;
        let result = detect_tool_call_start(text, Some("harmony")).unwrap();
        assert!(result);
    }

    #[test]
    fn test_e2e_detect_tool_call_start_hermes() {
        let text = r#"{"name": "get_current_weather", "parameters": {"location": "Tokyo"}}"#;
        let result = detect_tool_call_start(text, Some("hermes")).unwrap();
        assert!(result);
    }

    #[test]
    fn test_e2e_detect_tool_call_start_pythonic() {
        let text = r#"foo(a=1, b=2), bar(x=3)]"#;
        let result = detect_tool_call_start(text, Some("pythonic")).unwrap();
        assert!(!result);
    }

    #[test]
    fn test_e2e_detect_tool_call_start_nemotron_deci() {
        let text = r#"<TOOLCALL>[{"name": "get_current_weather", "parameters": {"location": "Tokyo"}}]</TOOLCALL>"#;
        let result = detect_tool_call_start(text, Some("nemotron_deci")).unwrap();
        assert!(result);
    }

    #[test]
    fn test_e2e_detect_tool_call_start_phi4() {
        let text =
            r#"functools{"name": "get_current_weather", "parameters": {"location": "Tokyo"}}"#;
        let result = detect_tool_call_start(text, Some("phi4")).unwrap();
        assert!(result);
    }

    #[test]
    fn test_e2e_detect_tool_call_start_llama3_json() {
        let text = r#"<|python_tag|>{ "name": "get_current_weather", "parameters": {"location": "Tokyo"}}"#;
        let result = detect_tool_call_start(text, Some("llama3_json")).unwrap();
        assert!(result);
    }

    #[test]
    fn test_e2e_detect_tool_call_start_mistral() {
        let text =
            r#"[TOOL_CALLS]{"name": "get_current_weather", "parameters": {"location": "Tokyo"}}"#;
        let result = detect_tool_call_start(text, Some("mistral")).unwrap();
        assert!(result);
    }

    #[test]
    fn test_e2e_detect_tool_call_start_deepseek_v3_1() {
        let text = r#"<｜tool▁calls▁begin｜><｜tool▁call▁begin｜>get_current_weather{"location": "Tokyo"}<｜tool▁call▁end｜>"#;
        let result = detect_tool_call_start(text, Some("deepseek_v3_1")).unwrap();
        assert!(result);
=======

    #[test]
    fn test_hermes_parser_without_new_line() {
        let input = r#"<tool_call>{"name": "get_weather", "arguments": {"location": "San Francisco, CA", "unit": "celsius"}}</tool_call>"
        "#;
        let (result, content) = detect_and_parse_tool_call(input, Some("hermes")).unwrap();
        assert_eq!(content, Some("".to_string()));
        assert_eq!(result.len(), 1);
        let (name, args) = extract_name_and_args(result[0].clone());
        assert_eq!(name, "get_weather");
        assert_eq!(args["location"], "San Francisco, CA");
        assert_eq!(args["unit"], "celsius");
>>>>>>> f93a7cad
    }
}<|MERGE_RESOLUTION|>--- conflicted
+++ resolved
@@ -1213,7 +1213,19 @@
         assert_eq!(name, "get_current_weather");
         assert_eq!(args["location"], "Paris");
     }
-<<<<<<< HEAD
+
+    #[test]
+    fn test_hermes_parser_without_new_line() {
+        let input = r#"<tool_call>{"name": "get_weather", "arguments": {"location": "San Francisco, CA", "unit": "celsius"}}</tool_call>"
+        "#;
+        let (result, content) = detect_and_parse_tool_call(input, Some("hermes")).unwrap();
+        assert_eq!(content, Some("".to_string()));
+        assert_eq!(result.len(), 1);
+        let (name, args) = extract_name_and_args(result[0].clone());
+        assert_eq!(name, "get_weather");
+        assert_eq!(args["location"], "San Francisco, CA");
+        assert_eq!(args["unit"], "celsius");
+    }
 }
 
 #[cfg(test)]
@@ -1277,19 +1289,5 @@
         let text = r#"<｜tool▁calls▁begin｜><｜tool▁call▁begin｜>get_current_weather{"location": "Tokyo"}<｜tool▁call▁end｜>"#;
         let result = detect_tool_call_start(text, Some("deepseek_v3_1")).unwrap();
         assert!(result);
-=======
-
-    #[test]
-    fn test_hermes_parser_without_new_line() {
-        let input = r#"<tool_call>{"name": "get_weather", "arguments": {"location": "San Francisco, CA", "unit": "celsius"}}</tool_call>"
-        "#;
-        let (result, content) = detect_and_parse_tool_call(input, Some("hermes")).unwrap();
-        assert_eq!(content, Some("".to_string()));
-        assert_eq!(result.len(), 1);
-        let (name, args) = extract_name_and_args(result[0].clone());
-        assert_eq!(name, "get_weather");
-        assert_eq!(args["location"], "San Francisco, CA");
-        assert_eq!(args["unit"], "celsius");
->>>>>>> f93a7cad
     }
 }