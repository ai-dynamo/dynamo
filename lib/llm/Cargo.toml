# SPDX-FileCopyrightText: Copyright (c) 2025 NVIDIA CORPORATION & AFFILIATES. All rights reserved.
# SPDX-License-Identifier: Apache-2.0

[package]
name = "dynamo-llm"
version.workspace = true
edition.workspace = true
authors.workspace = true
license.workspace = true
homepage.workspace = true
repository.workspace = true
readme.workspace = true
description = "Dynamo LLM Library"

[features]
default = []
# todo(ops): get this working in CI as a default.
# default = ["block-manager", "testing-full"]

testing-full = ["testing-cuda", "testing-nixl"]
testing-cuda = ["dep:cudarc"]
testing-nixl = ["dep:nixl-sys"]
testing-etcd = []
block-manager = ["dep:nixl-sys", "dep:cudarc", "dep:nix", "dep:aligned-vec"]
cuda = ["dep:cudarc"]
integration = ["dynamo-runtime/integration"]
media-nixl = ["dep:nixl-sys", "dep:dynamo-memory"]

[[bench]]
name = "tokenizer"
harness = false

[[bench]]
name = "transfer_context_v2"
harness = false
required-features = ["block-manager", "testing-cuda"]

[dependencies]
# repo
dynamo-runtime = { workspace = true }
dynamo-memory = { path = "../memory", version = "0.7.0", optional = true }

# workspace
aho-corasick = "1.1"
anyhow = { workspace = true }
dynamo-async-openai = { workspace = true }
dynamo-parsers = { workspace = true }
async-stream = { workspace = true }
async-trait = { workspace = true }
async-nats = { workspace = true }
async_zmq = { workspace = true }
bytes = { workspace = true }
chrono = { workspace = true }
derive_builder = { workspace = true }
either = { workspace = true }
etcd-client = { workspace = true }
futures = { workspace = true }
futures-util = "0.3.31"
hf-hub = { workspace = true }
humantime = { workspace = true }                           # input/batch
rand = { workspace = true }
oneshot = { workspace = true }
parking_lot = { workspace = true }
prometheus = { workspace = true }
serde = { workspace = true }
serde_json = { workspace = true }
strum = { workspace = true }
tempfile = { workspace = true }
thiserror = { workspace = true }
tmq = "0.5.0"
tokio = { workspace = true }
tokio-stream = { workspace = true }
tokio-util = { workspace = true }
tracing = { workspace = true }
validator = { workspace = true }
url = { workspace = true }
uuid = { workspace = true }
xxhash-rust = { workspace = true }
modelexpress-client = { workspace = true }
modelexpress-common = { workspace = true }
akin = "0.4.0"
bitflags = { version = "2.4", features = ["serde"] }
blake3 = { version = "1.8", features = ["mmap", "rayon"] }
bytemuck = "1.22"
candle-core = { version = "0.9.1" }
derive-getters = "0.5"
offset-allocator = "0.2"
regex = "1"
rayon = "1"
dashmap = { version = "5.5.3" }
bincode = { version = "2.0.1", features = ["serde", "derive"] }

# input/text
dialoguer = { version = "0.11", default-features = false, features = [
  "editor",
  "history",
] }

# block_manager
aligned-vec = { version = "0.6.4", optional = true }
nixl-sys = { version = "=0.7.1", optional = true }
cudarc = { workspace = true, optional = true }
nix = { version = "0.26", optional = true }


# protocols
unicode-segmentation = "1.12"

# http-service
axum = { workspace = true }
axum-server = { version = "0.7", features = ["tls-rustls"] }
hyper = { version = "1.5", features = ["http2", "server"] }
hyper-util = { version = "0.1", features = ["tokio", "server", "server-auto"] }
tower-http = { workspace = true }
rustls = { version = "0.23" }
tower = { version = "0.5", features = ["util", "make"] }
utoipa = { version = "5.3", features = ["axum_extras"] }
utoipa-swagger-ui = { version = "9.0", features = ["axum"] }


# grpc-service
# ping version to 0.13.1 so it depends on prost 0.13.5
# which is used across other libraries
tonic = { version = "0.13.1" }
# Request prost specifically so tonic-build properly compiles protobuf message
prost = { version = "0.13.5" }

# tokenizers
tokenizers = { version = "0.21.4", default-features = false, features = [
  "onig",
  "esaxx_fast",
  "rustls-tls",
] }

# backend
galil-seiferas = { version = "0.1" }
toktrie = { version = "1.1" }
toktrie_hf_tokenizers = { version = "1.1" }

# preprocessor
bs62 = { version = "0.1" }
erased-serde = { version = "0.4" }
itertools = { version = "0.14.0" }
minijinja = { version = "2.10.2", features = ["loader"] }
minijinja-contrib = { version = "2.10.2", features = ["pycompat"] }
json-five = { version = "0.3" }

# media loading in the preprocessor
reqwest = { workspace = true }
base64 = { version = "0.22" }
image = { version = "0.25", features = ["serde"] }
tokio-rayon = {version = "2" }
ndarray = { version = "0.16" }
<<<<<<< HEAD
flate2 = { version = "1.0" }
=======
ndarray-npy = { version = "0.9" }
ndarray-interp = { version = "0.5" }
>>>>>>> 1d673355

# Publishers
zeromq = "0.4.1"
rmp-serde = "1.3"
ahash = "0.8.12"

[dev-dependencies]
approx = "0.5"
assert_matches = "1.5"
criterion = { version = "0.3", features = ["html_reports"] }
hf-hub = { workspace = true }
modelexpress-client = { workspace = true }
modelexpress-common = { workspace = true }
proptest = "1.5.0"
reqwest = { workspace = true }
rstest = "0.18.2"
rstest_reuse = "0.7.0"
serial_test = "3"
temp-env = { version = "0.3.6", features = ["async_closure"] }
tempfile = "3.17.1"
insta = { version = "1.41", features = [
  "glob",
  "json",
  "redactions",
  "filters",
] }

lazy_static = "1.4"
mockito = "1.7.0"

[build-dependencies]
tonic-build = { version = "0.13.1" }<|MERGE_RESOLUTION|>--- conflicted
+++ resolved
@@ -151,12 +151,9 @@
 image = { version = "0.25", features = ["serde"] }
 tokio-rayon = {version = "2" }
 ndarray = { version = "0.16" }
-<<<<<<< HEAD
 flate2 = { version = "1.0" }
-=======
 ndarray-npy = { version = "0.9" }
 ndarray-interp = { version = "0.5" }
->>>>>>> 1d673355
 
 # Publishers
 zeromq = "0.4.1"
