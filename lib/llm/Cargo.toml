# SPDX-FileCopyrightText: Copyright (c) 2025 NVIDIA CORPORATION & AFFILIATES. All rights reserved.
# SPDX-License-Identifier: Apache-2.0

[package]
name = "dynamo-llm"
version.workspace = true
edition.workspace = true
authors.workspace = true
license.workspace = true
homepage.workspace = true
repository.workspace = true
readme.workspace = true
description = "Dynamo LLM Library"

[features]
default = []
# todo(ops): get this working in CI as a default.
# default = ["block-manager", "testing-full"]

testing-full = ["testing-cuda", "testing-nixl"]
testing-cuda = ["dep:cudarc"]
testing-nixl = ["dep:nixl-sys"]
testing-etcd = []
block-manager = ["dep:nixl-sys", "dep:cudarc", "dep:ndarray", "dep:nix", "dep:aligned-vec"]
cuda = ["dep:cudarc"]
integration = ["dynamo-runtime/integration"]

[[bench]]
name = "tokenizer"
harness = false

[[bench]]
name = "transfer_context_v2"
harness = false
required-features = ["block-manager", "testing-cuda"]
[dependencies]
# repo
dynamo-runtime = { workspace = true }

# workspace
aho-corasick = "1.1"
anyhow = { workspace = true }
dynamo-async-openai = { workspace = true }
dynamo-parsers = { workspace = true }
async-stream = { workspace = true }
async-trait = { workspace = true }
async-nats = { workspace = true }
async_zmq = { workspace = true }
bytes = { workspace = true }
chrono = { workspace = true }
derive_builder = { workspace = true }
either = { workspace = true }
etcd-client = { workspace = true }
futures = { workspace = true }
futures-util = "0.3.31"
hf-hub = { workspace = true }
humantime = { workspace = true }                           # input/batch
rand = { workspace = true }
oneshot = { workspace = true }
parking_lot = { workspace = true }
prometheus = { workspace = true }
serde = { workspace = true }
serde_json = { workspace = true }
strum = { workspace = true }
tempfile = { workspace = true }
thiserror = { workspace = true }
tmq = "0.5.0"
tokio = { workspace = true }
tokio-stream = { workspace = true }
tokio-util = { workspace = true }
tracing = { workspace = true }
validator = { workspace = true }
url = { workspace = true }
uuid = { workspace = true }
xxhash-rust = { workspace = true }
modelexpress-client = { workspace = true }
modelexpress-common = { workspace = true }
akin = "0.4.0"
bitflags = { version = "2.4", features = ["serde"] }
blake3 = { version = "1.8", features = ["mmap", "rayon"] }
bytemuck = "1.22"
candle-core = { version = "0.9.1" }
derive-getters = "0.5"
offset-allocator = "0.2"
regex = "1"
rayon = "1"
dashmap = { version = "5.5.3" }
<<<<<<< HEAD
bincode = { version = "1" }
=======
bincode = { version = "2.0.1", features = ["serde", "derive"] }
>>>>>>> 3998fdcb

# input/text
dialoguer = { version = "0.11", default-features = false, features = [
  "editor",
  "history",
] }

# block_manager
aligned-vec = { version = "0.6.4", optional = true }
nixl-sys = { version = "=0.6.0", optional = true }
cudarc = { workspace = true, optional = true }
ndarray = { version = "0.16", optional = true }
nix = { version = "0.26", optional = true }


# protocols
unicode-segmentation = "1.12"

# http-service
axum = { workspace = true }
axum-server = { version = "0.7", features = ["tls-rustls"] }
tower-http = { workspace = true }
rustls = { version = "0.23" }
utoipa = { version = "5.3", features = ["axum_extras"] }
utoipa-swagger-ui = { version = "9.0", features = ["axum"] }


# grpc-service
# ping version to 0.13.1 so it depends on prost 0.13.5
# which is used across other libraries
tonic = { version = "0.13.1" }
# Request prost specifically so tonic-build properly compiles protobuf message
prost = { version = "0.13.5" }

# tokenizers
tokenizers = { version = "0.21.4", default-features = false, features = [
  "onig",
  "esaxx_fast",
  "rustls-tls",
] }

# backend
galil-seiferas = { version = "0.1" }
toktrie = { version = "1.1" }
toktrie_hf_tokenizers = { version = "1.1" }

# preprocessor
bs62 = { version = "0.1" }
erased-serde = { version = "0.4" }
itertools = { version = "0.14.0" }
minijinja = { version = "2.10.2", features = ["loader"] }
minijinja-contrib = { version = "2.10.2", features = ["pycompat"] }
json-five = { version = "0.3" }

# Publishers
zeromq = "0.4.1"
rmp-serde = "1.3"
ahash = "0.8.12"

[dev-dependencies]
approx = "0.5"
assert_matches = "1.5"
criterion = { version = "0.3", features = ["html_reports"] }
hf-hub = { workspace = true }
modelexpress-client = { workspace = true }
modelexpress-common = { workspace = true }
proptest = "1.5.0"
reqwest = { workspace = true }
rstest = "0.18.2"
rstest_reuse = "0.7.0"
serial_test = "3"
temp-env = { version = "0.3.6", features = ["async_closure"] }
tempfile = "3.17.1"
insta = { version = "1.41", features = [
  "glob",
  "json",
  "redactions",
  "filters",
] }

lazy_static = "1.4"

[build-dependencies]
tonic-build = { version = "0.13.1" }<|MERGE_RESOLUTION|>--- conflicted
+++ resolved
@@ -85,11 +85,7 @@
 regex = "1"
 rayon = "1"
 dashmap = { version = "5.5.3" }
-<<<<<<< HEAD
-bincode = { version = "1" }
-=======
 bincode = { version = "2.0.1", features = ["serde", "derive"] }
->>>>>>> 3998fdcb
 
 # input/text
 dialoguer = { version = "0.11", default-features = false, features = [
