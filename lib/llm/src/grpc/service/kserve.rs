--- conflicted
+++ resolved
@@ -21,13 +21,9 @@
 use tokio_stream::{Stream, StreamExt};
 use tokio_util::sync::CancellationToken;
 
-<<<<<<< HEAD
-use crate::grpc::service::openai::{completion_response_stream, get_parsing_options};
+use crate::grpc::service::openai::completion_response_stream;
 use crate::grpc::service::tensor::tensor_response_stream;
 use std::convert::{TryFrom, TryInto};
-=======
-use crate::grpc::service::openai::completion_response_stream;
->>>>>>> 08cb08c1
 use tonic::{Request, Response, Status, transport::Server};
 
 use crate::protocols::openai::completions::{
@@ -200,12 +196,7 @@
             let tensor_request: NvCreateTensorRequest = NvCreateTensorRequest::try_from(request)
                 .map_err(|e| Status::invalid_argument(format!("Failed to parse request: {}", e)))?;
 
-<<<<<<< HEAD
             let stream = tensor_response_stream(self.state_clone(), tensor_request, false).await?;
-=======
-        let model = completion_request.inner.model.clone();
-        let parsing_options = self.state.manager.get_parsing_options(&model);
->>>>>>> 08cb08c1
 
             let tensor_response = NvCreateTensorResponse::from_annotated_stream(stream)
                 .await
@@ -244,8 +235,8 @@
                 }
             }
 
-            let parsing_options =
-                get_parsing_options(self.state.manager(), &completion_request.inner.model);
+            let model = completion_request.inner.model.clone();
+            let parsing_options = self.state.manager.get_parsing_options(&model);
 
             let stream = completion_response_stream(self.state_clone(), completion_request).await?;
 
@@ -298,25 +289,7 @@
                     }
                 };
 
-<<<<<<< HEAD
                 let model = request.model_name.clone();
-=======
-                // Apply template values if present
-                if let Some(template) = &template {
-                    if completion_request.inner.model.is_empty() {
-                        completion_request.inner.model = template.model.clone();
-                    }
-                    if completion_request.inner.temperature.unwrap_or(0.0) == 0.0 {
-                        completion_request.inner.temperature = Some(template.temperature);
-                    }
-                    if completion_request.inner.max_tokens.unwrap_or(0) == 0 {
-                        completion_request.inner.max_tokens = Some(template.max_completion_tokens);
-                    }
-                }
-
-                let model = completion_request.inner.model.clone();
-                let parsing_options = state.manager.get_parsing_options(&model);
->>>>>>> 08cb08c1
 
                 // [gluo TODO] refactor to reuse code, inference logic is largely the same
                 if state.is_tensor_model(&model) {
@@ -367,7 +340,7 @@
                     }
 
                     let model = completion_request.inner.model.clone();
-                    let parsing_options = get_parsing_options(state.manager(), &model);
+                    let parsing_options = state.manager.get_parsing_options(&model);
 
                     let streaming = completion_request.inner.stream.unwrap_or(false);
 
