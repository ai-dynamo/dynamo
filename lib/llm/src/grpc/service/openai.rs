// SPDX-FileCopyrightText: Copyright (c) 2024-2025 NVIDIA CORPORATION & AFFILIATES. All rights reserved.
// SPDX-License-Identifier: Apache-2.0

use dynamo_runtime::{
    engine::AsyncEngineContext,
    pipeline::{AsyncEngineContextProvider, Context},
    protocols::annotated::AnnotationsProvider,
};
use futures::{Stream, StreamExt, stream};
use std::sync::Arc;

use crate::protocols::openai::completions::{
    NvCreateCompletionRequest, NvCreateCompletionResponse,
};
use crate::types::Annotated;

use super::kserve;
use super::kserve::inference;

// [gluo NOTE] These are common utilities that should be shared between frontends
use crate::http::service::{
    disconnect::{ConnectionHandle, create_connection_monitor},
    metrics::{Endpoint, InflightGuard, process_response_and_observe_metrics},
};
<<<<<<< HEAD
use crate::{http::service::metrics::InflightGuard, preprocessor::LLMMetricAnnotation};
use dynamo_async_openai::types::{CompletionFinishReason, CreateCompletionRequest, Prompt};
=======
>>>>>>> 08cb08c1

use tonic::Status;

/// Dynamo Annotation for the request ID
pub const ANNOTATION_REQUEST_ID: &str = "request_id";

// [gluo NOTE] strip down version of lib/llm/src/http/service/openai.rs
// dupliating it here as the original file has coupling with HTTP objects.

/// OpenAI Completions Request Handler
///
/// This method will handle the incoming request for the `/v1/completions endpoint`. The endpoint is a "source"
/// for an [`super::OpenAICompletionsStreamingEngine`] and will return a stream of
/// responses which will be forward to the client.
///
/// Note: For all requests, streaming or non-streaming, we always call the engine with streaming enabled. For
/// non-streaming requests, we will fold the stream into a single response as part of this handler.
pub async fn completion_response_stream(
    state: Arc<kserve::State>,
    request: NvCreateCompletionRequest,
) -> Result<impl Stream<Item = Annotated<NvCreateCompletionResponse>>, Status> {
    // create the context for the request
    // [WIP] from request id.
    let request_id = get_or_create_request_id(request.inner.user.as_deref());
    let request = Context::with_id(request, request_id.clone());
    let context = request.context();

    // create the connection handles
    let (mut connection_handle, stream_handle) =
        create_connection_monitor(context.clone(), Some(state.metrics_clone())).await;

    let streaming = request.inner.stream.unwrap_or(false);
    // update the request to always stream
    let request = request.map(|mut req| {
        req.inner.stream = Some(true);
        req
    });

    // todo - make the protocols be optional for model name
    // todo - when optional, if none, apply a default
    let model = &request.inner.model;

    // todo - error handling should be more robust
    let engine = state
        .manager()
        .get_completions_engine(model)
        .map_err(|_| Status::not_found("model not found"))?;

    let http_queue_guard = state.metrics_clone().create_http_queue_guard(model);

    let inflight_guard =
        state
            .metrics_clone()
            .create_inflight_guard(model, Endpoint::Completions, streaming);

    let mut response_collector = state.metrics_clone().create_response_collector(model);

    // prepare to process any annotations
    let annotations = request.annotations();

    // issue the generate call on the engine
    let stream = engine
        .generate(request)
        .await
        .map_err(|e| Status::internal(format!("Failed to generate completions: {}", e)))?;

    // capture the context to cancel the stream if the client disconnects
    let ctx = stream.context();

    // prepare any requested annotations
    let annotations = annotations.map_or(Vec::new(), |annotations| {
        annotations
            .iter()
            .filter_map(|annotation| {
                if annotation == ANNOTATION_REQUEST_ID {
                    Annotated::<NvCreateCompletionResponse>::from_annotation(
                        ANNOTATION_REQUEST_ID,
                        &request_id,
                    )
                    .ok()
                } else {
                    None
                }
            })
            .collect::<Vec<_>>()
    });

    // apply any annotations to the front of the stream
    let stream = stream::iter(annotations).chain(stream);

    // Tap on the stream to collect response metrics and handle http_queue_guard
    let mut http_queue_guard = Some(http_queue_guard);
    let stream = stream.inspect(move |response| {
        // Calls observe_response() on each token - drops http_queue_guard on first token
        process_response_and_observe_metrics(
            response,
            &mut response_collector,
            &mut http_queue_guard,
        );
    });

    let stream = grpc_monitor_for_disconnects(stream, ctx, inflight_guard, stream_handle);

    // if we got here, then we will return a response and the potentially long running task has completed successfully
    // without need to be cancelled.
    connection_handle.disarm();

    Ok(stream)
}

/// This method will consume an AsyncEngineStream and monitor for disconnects or context cancellation.
/// This is gRPC variant of `monitor_for_disconnects` as that implementation has SSE specific handling.
/// Should decouple and reuse `monitor_for_disconnects`
///
/// Uses `tokio::select!` to choose between receiving responses from the source stream or detecting when
/// the context is stopped. If the context is stopped, we break the stream. If the source stream ends
/// naturally, we mark the request as successful and send the final `[DONE]` event.
pub fn grpc_monitor_for_disconnects<T>(
    stream: impl Stream<Item = Annotated<T>>,
    context: Arc<dyn AsyncEngineContext>,
    mut inflight_guard: InflightGuard,
    mut stream_handle: ConnectionHandle,
) -> impl Stream<Item = Annotated<T>> {
    stream_handle.arm();
    async_stream::stream! {
        tokio::pin!(stream);
        loop {
            tokio::select! {
                event = stream.next() => {
                    match event {
                        Some(response) => {
                            yield response;
                        }
                        None => {
                            // Stream ended normally
                            inflight_guard.mark_ok();
                            stream_handle.disarm();
                            break;
                        }
                    }
                }
                _ = context.stopped() => {
                    tracing::trace!("Context stopped; breaking stream");
                    break;
                }
            }
        }
    }
}

/// Get the request ID from a primary source, or lastly create a new one if not present
// TODO: Similar function exists in lib/llm/src/http/service/openai.rs but with different signature and more complex logic (distributed tracing, headers)
fn get_or_create_request_id(primary: Option<&str>) -> String {
    // Try to get the request ID from the primary source
    if let Some(primary) = primary
        && let Ok(uuid) = uuid::Uuid::parse_str(primary)
    {
        return uuid.to_string();
    }

    // Try to parse the request ID as a UUID, or generate a new one if missing/invalid
    let uuid = uuid::Uuid::new_v4();
    uuid.to_string()
<<<<<<< HEAD
}

pub fn get_parsing_options(manager: &ModelManager, model: &str) -> ParsingOptions {
    let tool_call_parser = manager.get_model_tool_call_parser(model);
    let reasoning_parser = None; // TODO: Implement reasoning parser

    ParsingOptions::new(tool_call_parser, reasoning_parser)
}

impl TryFrom<inference::ModelInferRequest> for NvCreateCompletionRequest {
    type Error = Status;

    fn try_from(request: inference::ModelInferRequest) -> Result<Self, Self::Error> {
        // Protocol requires if `raw_input_contents` is used to hold input data,
        // it must be used for all inputs.
        if !request.raw_input_contents.is_empty()
            && request.inputs.len() != request.raw_input_contents.len()
        {
            return Err(Status::invalid_argument(
                "`raw_input_contents` must be used for all inputs",
            ));
        }

        // iterate through inputs
        let mut text_input = None;
        let mut stream = false;
        for (idx, input) in request.inputs.iter().enumerate() {
            match input.name.as_str() {
                "text_input" => {
                    if input.datatype != "BYTES" {
                        return Err(Status::invalid_argument(format!(
                            "Expected 'text_input' to be of type BYTES for string input, got {:?}",
                            input.datatype
                        )));
                    }
                    if input.shape != vec![1] && input.shape != vec![1, 1] {
                        return Err(Status::invalid_argument(format!(
                            "Expected 'text_input' to have shape [1], got {:?}",
                            input.shape
                        )));
                    }
                    match &input.contents {
                        Some(content) => {
                            let bytes = &content.bytes_contents[0];
                            text_input = Some(String::from_utf8_lossy(bytes).to_string());
                        }
                        None => {
                            let raw_input =
                                request.raw_input_contents.get(idx).ok_or_else(|| {
                                    Status::invalid_argument("Missing raw input for 'text_input'")
                                })?;
                            if raw_input.len() < 4 {
                                return Err(Status::invalid_argument(
                                    "'text_input' raw input must be length-prefixed (>= 4 bytes)",
                                ));
                            }
                            // We restrict the 'text_input' only contain one element, only need to
                            // parse the first element. Skip first four bytes that is used to store
                            // the length of the input.
                            text_input = Some(String::from_utf8_lossy(&raw_input[4..]).to_string());
                        }
                    }
                }
                "streaming" | "stream" => {
                    if input.datatype != "BOOL" {
                        return Err(Status::invalid_argument(format!(
                            "Expected '{}' to be of type BOOL, got {:?}",
                            input.name, input.datatype
                        )));
                    }
                    if input.shape != vec![1] {
                        return Err(Status::invalid_argument(format!(
                            "Expected 'stream' to have shape [1], got {:?}",
                            input.shape
                        )));
                    }
                    match &input.contents {
                        Some(content) => {
                            stream = content.bool_contents[0];
                        }
                        None => {
                            let raw_input =
                                request.raw_input_contents.get(idx).ok_or_else(|| {
                                    Status::invalid_argument("Missing raw input for 'stream'")
                                })?;
                            if raw_input.is_empty() {
                                return Err(Status::invalid_argument(
                                    "'stream' raw input must contain at least one byte",
                                ));
                            }
                            stream = raw_input[0] != 0;
                        }
                    }
                }
                _ => {
                    return Err(Status::invalid_argument(format!(
                        "Invalid input name: {}, supported inputs are 'text_input', 'stream'",
                        input.name
                    )));
                }
            }
        }

        // return error if text_input is None
        let text_input = match text_input {
            Some(input) => input,
            None => {
                return Err(Status::invalid_argument(
                    "Missing required input: 'text_input'",
                ));
            }
        };

        Ok(NvCreateCompletionRequest {
            inner: CreateCompletionRequest {
                model: request.model_name,
                prompt: Prompt::String(text_input),
                stream: Some(stream),
                user: if request.id.is_empty() {
                    None
                } else {
                    Some(request.id.clone())
                },
                ..Default::default()
            },
            common: Default::default(),
            nvext: None,
        })
    }
}

impl TryFrom<NvCreateCompletionResponse> for inference::ModelInferResponse {
    type Error = anyhow::Error;

    fn try_from(response: NvCreateCompletionResponse) -> Result<Self, Self::Error> {
        let mut outputs = vec![];
        let mut text_output = vec![];
        let mut finish_reason = vec![];
        for choice in &response.inner.choices {
            text_output.push(choice.text.clone());
            if let Some(reason) = choice.finish_reason.as_ref() {
                match reason {
                    CompletionFinishReason::Stop => {
                        finish_reason.push("stop".to_string());
                    }
                    CompletionFinishReason::Length => {
                        finish_reason.push("length".to_string());
                    }
                    CompletionFinishReason::ContentFilter => {
                        finish_reason.push("content_filter".to_string());
                    }
                }
            }
        }
        outputs.push(inference::model_infer_response::InferOutputTensor {
            name: "text_output".to_string(),
            datatype: "BYTES".to_string(),
            shape: vec![text_output.len() as i64],
            contents: Some(inference::InferTensorContents {
                bytes_contents: text_output
                    .into_iter()
                    .map(|text| text.as_bytes().to_vec())
                    .collect(),
                ..Default::default()
            }),
            ..Default::default()
        });
        outputs.push(inference::model_infer_response::InferOutputTensor {
            name: "finish_reason".to_string(),
            datatype: "BYTES".to_string(),
            shape: vec![finish_reason.len() as i64],
            contents: Some(inference::InferTensorContents {
                bytes_contents: finish_reason
                    .into_iter()
                    .map(|text| text.as_bytes().to_vec())
                    .collect(),
                ..Default::default()
            }),
            ..Default::default()
        });

        Ok(inference::ModelInferResponse {
            model_name: response.inner.model,
            model_version: "1".to_string(),
            id: response.inner.id,
            outputs,
            parameters: ::std::collections::HashMap::<String, inference::InferParameter>::new(),
            raw_output_contents: vec![],
        })
    }
}

impl TryFrom<NvCreateCompletionResponse> for inference::ModelStreamInferResponse {
    type Error = anyhow::Error;

    fn try_from(response: NvCreateCompletionResponse) -> Result<Self, Self::Error> {
        match inference::ModelInferResponse::try_from(response) {
            Ok(response) => Ok(inference::ModelStreamInferResponse {
                infer_response: Some(response),
                ..Default::default()
            }),
            Err(e) => Ok(inference::ModelStreamInferResponse {
                infer_response: None,
                error_message: format!("Failed to convert response: {}", e),
            }),
        }
    }
=======
>>>>>>> 08cb08c1
}<|MERGE_RESOLUTION|>--- conflicted
+++ resolved
@@ -22,11 +22,7 @@
     disconnect::{ConnectionHandle, create_connection_monitor},
     metrics::{Endpoint, InflightGuard, process_response_and_observe_metrics},
 };
-<<<<<<< HEAD
-use crate::{http::service::metrics::InflightGuard, preprocessor::LLMMetricAnnotation};
 use dynamo_async_openai::types::{CompletionFinishReason, CreateCompletionRequest, Prompt};
-=======
->>>>>>> 08cb08c1
 
 use tonic::Status;
 
@@ -190,14 +186,6 @@
     // Try to parse the request ID as a UUID, or generate a new one if missing/invalid
     let uuid = uuid::Uuid::new_v4();
     uuid.to_string()
-<<<<<<< HEAD
-}
-
-pub fn get_parsing_options(manager: &ModelManager, model: &str) -> ParsingOptions {
-    let tool_call_parser = manager.get_model_tool_call_parser(model);
-    let reasoning_parser = None; // TODO: Implement reasoning parser
-
-    ParsingOptions::new(tool_call_parser, reasoning_parser)
 }
 
 impl TryFrom<inference::ModelInferRequest> for NvCreateCompletionRequest {
@@ -398,6 +386,4 @@
             }),
         }
     }
-=======
->>>>>>> 08cb08c1
 }