// SPDX-FileCopyrightText: Copyright (c) 2025 NVIDIA CORPORATION & AFFILIATES. All rights reserved.
// SPDX-License-Identifier: Apache-2.0

use super::*;

use utils::*;
use zmq::*;

use dynamo_runtime::{utils::leader_worker_barrier::LeaderBarrier, DistributedRuntime};

use derive_builder::Builder;
use serde::{Deserialize, Serialize};
use std::sync::Arc;
use std::time::Duration;
use tokio_util::sync::CancellationToken;

/// Data that is sent to workers over ETCD to establish a ZMQ connection.
#[derive(Debug, Clone, Serialize, Deserialize)]
pub struct KvbmLeaderData {
    pub zmq_url: String,
    pub broadcast_port: usize,
    pub ack_port: usize,
    pub num_host_blocks: usize,
    pub num_disk_blocks: usize,
}

fn compute_num_blocks(env_var: &str, bytes_per_block: usize) -> usize {
    let cache_size_gb = std::env::var(env_var)
        .unwrap_or_default()
        .parse::<usize>()
        .unwrap_or(0);
    (cache_size_gb * 1_000_000_000) / bytes_per_block
}

#[derive(Builder, Clone, Debug)]
pub struct KvbmLeaderConfig {
    /// Amount of bytes within a full kv cache block (summed across all ranks).
    bytes_per_block: usize,

    /// The barrier id to use for syncing with workers.
    #[builder(default = "String::from(\"kvbm\")")]
    barrier_id: String,

    /// The world size.
    #[builder(default = "1")]
    world_size: usize,
}

impl KvbmLeaderConfig {
    pub fn builder() -> KvbmLeaderConfigBuilder {
        KvbmLeaderConfigBuilder::default()
    }
}

/// The leader of the KVBM.
///
/// This is responsible for:
/// - Establishing a ZMQ connection with workers.
/// - Syncing the leader barrier with workers.
/// - Sending messages to workers.
pub struct KvbmLeader {
    _drt: DistributedRuntime,
    // The DistributedRuntime only stores a handle, so we need to keep the runtime around.
    _runtime: tokio::runtime::Runtime,
    _zmq_leader: ZmqActiveMessageLeader,
}

impl KvbmLeader {
    pub fn new(config: KvbmLeaderConfig) -> anyhow::Result<Self> {
        let (drt, runtime) = build_drt()?;

        tracing::info!(
            "Syncing leader barrier with {} workers on barrier id {}",
            config.world_size,
            config.barrier_id
        );

        let num_host_blocks = compute_num_blocks("DYNAMO_KVBM_CPU_CACHE", config.bytes_per_block);
        let num_disk_blocks = compute_num_blocks("DYNAMO_KVBM_DISK_CACHE", config.bytes_per_block);

        // TODO: For now, just hardcode localhost.
        let zmq_data = Arc::new(KvbmLeaderData {
            zmq_url: "127.0.0.1".to_string(),
            broadcast_port: 5555,
            ack_port: 5556,
            num_host_blocks,
            num_disk_blocks,
        });

        // Build our leader barrier and publish the data.
<<<<<<< HEAD
        let leader_barrier = LeaderBarrier::new(
            config.barrier_id,
            config.world_size,
            Some(Duration::from_secs(30)),
        );
=======
        let leader_barrier: LeaderBarrier<KvbmLeaderData, ()> =
            LeaderBarrier::new(barrier_id, world_size, Some(Duration::from_secs(30)));
>>>>>>> d8d73345

        let drt_clone = drt.clone();
        let zmq_data_clone = zmq_data.clone();

        // Block leader initialization (and vLLM) until all workers have come online.
        drt.runtime()
            .primary()
            .block_on(async move {
                leader_barrier
                    .sync(&drt_clone, zmq_data_clone.as_ref())
                    .await
            })
            .map_err(|e| anyhow::anyhow!("Failed to sync leader barrier: {:?}", e))?;

        tracing::info!("Leader barrier synced with {} workers", config.world_size);

        // Now, create our active message leader.
        // This also blocks until a ZMQ connection has been established.
        let zmq_leader = drt.runtime().primary().block_on(async move {
            let cancel_token = CancellationToken::new();
            ZmqActiveMessageLeader::new(
                &zmq_data.zmq_url,
                zmq_data.broadcast_port,
                zmq_data.ack_port,
                config.world_size,
                Duration::from_secs(30),
                cancel_token.clone(),
            )
            .await
        })?;

        Ok(Self {
            _drt: drt,
            _runtime: runtime,
            _zmq_leader: zmq_leader,
        })
    }
}<|MERGE_RESOLUTION|>--- conflicted
+++ resolved
@@ -88,16 +88,11 @@
         });
 
         // Build our leader barrier and publish the data.
-<<<<<<< HEAD
-        let leader_barrier = LeaderBarrier::new(
+        let leader_barrier: LeaderBarrier<KvbmLeaderData, ()> = LeaderBarrier::new(
             config.barrier_id,
             config.world_size,
             Some(Duration::from_secs(30)),
         );
-=======
-        let leader_barrier: LeaderBarrier<KvbmLeaderData, ()> =
-            LeaderBarrier::new(barrier_id, world_size, Some(Duration::from_secs(30)));
->>>>>>> d8d73345
 
         let drt_clone = drt.clone();
         let zmq_data_clone = zmq_data.clone();
