--- conflicted
+++ resolved
@@ -74,108 +74,19 @@
     Ok((device_tensors, shape.unwrap()))
 }
 
-<<<<<<< HEAD
 #[derive(Builder, Debug)]
 #[builder(pattern = "owned")]
 pub struct KvbmWorkerConfig {
     num_device_blocks: usize,
-=======
-pub struct KvbmWorker {
-    cancel_token: CancellationToken,
-    task: Option<std::thread::JoinHandle<anyhow::Result<()>>>,
-}
-
-impl KvbmWorker {
-    fn register_layout<S: Storage, M: BlockMetadata>(
-        mut layout: Box<dyn NixlLayout<StorageType = S>>,
-        agent: &Option<NixlAgent>,
-        block_set_idx: usize,
-        worker_id: usize,
-    ) -> anyhow::Result<Vec<Block<S, locality::Local, M>>> {
-        // Register with NIXL, if applicable.
-        if let Some(agent) = agent {
-            layout.nixl_register(agent, None)?;
-        }
-
-        // Convert the layout into blocks.
-        let layout: Arc<dyn NixlLayout<StorageType = S>> = Arc::from(layout);
-        let blocks = layout_to_blocks::<_, M>(layout, block_set_idx, worker_id as u64)?;
-        Ok(blocks)
-    }
-
-    async fn worker_task(
-        device_layout: Box<dyn NixlLayout<StorageType = DeviceStorage>>,
-        host_layout: Option<Box<dyn NixlLayout<StorageType = PinnedStorage>>>,
-        disk_layout: Option<Box<dyn NixlLayout<StorageType = DiskStorage>>>,
-        barrier_id: String,
-        worker_id: usize,
-        transfer_context: Arc<TransferContext>,
-        cancel_token: CancellationToken,
-    ) -> anyhow::Result<()> {
-        // Build our device, host, and disk block lists.
-        let device_blocks = Some(Self::register_layout::<_, BasicMetadata>(
-            device_layout,
-            transfer_context.nixl_agent().as_ref(),
-            0,
-            worker_id,
-        )?);
-        let host_blocks = host_layout
-            .map(|layout| {
-                Self::register_layout::<_, BasicMetadata>(
-                    layout,
-                    transfer_context.nixl_agent().as_ref(),
-                    1,
-                    worker_id,
-                )
-            })
-            .transpose()?;
-        let disk_blocks = disk_layout
-            .map(|layout| {
-                Self::register_layout::<_, BasicMetadata>(
-                    layout,
-                    transfer_context.nixl_agent().as_ref(),
-                    2,
-                    worker_id,
-                )
-            })
-            .transpose()?;
-
-        // Create the handler for our active message worker.
-        let block_transfer_handler =
-            BlockTransferHandler::new(device_blocks, host_blocks, disk_blocks, transfer_context)?;
-
-        let handlers = HashMap::from([(
-            ZMQ_TRANSFER_BLOCKS_MESSAGE.to_string(),
-            Arc::new(block_transfer_handler) as Arc<dyn Handler>,
-        )]);
-
-        let runtime = Runtime::from_current()?;
-        let drt = DistributedRuntime::from_settings(runtime).await?;
->>>>>>> d8d73345
 
     #[builder(default = "32")]
     page_size: usize,
 
-<<<<<<< HEAD
     #[builder(default = "Vec::new()")]
     tensors: Vec<Box<dyn TorchTensor>>,
 
     #[builder(default = "0")]
     device_id: usize,
-=======
-        let worker_barrier =
-            WorkerBarrier::<KvbmLeaderData, ()>::new(barrier_id, worker_id.to_string());
-
-        let leader_data = tokio::select! {
-            _ = cancel_token.cancelled() => {
-                return Ok(())
-            }
-            leader_data = worker_barrier.sync(&drt, &()) => {
-                leader_data
-            }
-        }
-        .map_err(|e| anyhow::anyhow!("Failed to sync worker barrier: {:?}", e))?;
->>>>>>> d8d73345
 
     #[builder(default = "1")]
     worker_id: usize,
@@ -316,7 +227,7 @@
         agent: &Option<NixlAgent>,
         block_set_idx: usize,
         worker_id: usize,
-    ) -> anyhow::Result<Vec<Block<S, M>>> {
+    ) -> anyhow::Result<Vec<Block<S, locality::Local, M>>> {
         // Register with NIXL, if applicable.
         if let Some(agent) = agent {
             layout.nixl_register(agent, None)?;
@@ -351,13 +262,13 @@
         tracing::info!("Worker {} waiting on barrier {}", worker_id, barrier_id);
 
         let worker_barrier =
-            WorkerBarrier::<KvbmLeaderData>::new(barrier_id, worker_id.to_string());
+            WorkerBarrier::<KvbmLeaderData, ()>::new(barrier_id, worker_id.to_string());
 
         let leader_data = tokio::select! {
             _ = cancel_token.cancelled() => {
                 return Ok(())
             }
-            leader_data = worker_barrier.sync(&drt) => {
+            leader_data = worker_barrier.sync(&drt, &()) => {
                 leader_data
             }
         }
