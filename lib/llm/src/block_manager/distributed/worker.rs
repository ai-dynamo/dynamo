// SPDX-FileCopyrightText: Copyright (c) 2025 NVIDIA CORPORATION & AFFILIATES. All rights reserved.
// SPDX-License-Identifier: Apache-2.0

use super::*;

use async_trait::async_trait;
use transfer::*;
use utils::*;
use zmq::*;

use crate::block_manager::{
    BasicMetadata, BlockMetadata, LayoutConfigBuilder, NixlLayout, Storage,
    block::{
        Block, layout_to_blocks, locality,
        transfer::{PoolConfig, TransferContext},
    },
    connector::scheduler::TransferSchedulerClient,
    layout::LayoutType,
    offload::{MAX_CONCURRENT_TRANSFERS, MAX_TRANSFER_BATCH_SIZE},
    storage::{DeviceAllocator, DeviceStorage, DiskAllocator, PinnedAllocator, torch::TorchTensor},
    v2::memory::DeviceStorage as DeviceStorageV2,
    v2::physical::{
        layout::{BlockDimension, LayoutConfig as LayoutConfigV2, builder::PhysicalLayoutBuilder},
        manager::TransportManager,
        transfer::{NixlAgent as NixlAgentV2, TransferCapabilities},
    },
};

use derive_builder::Builder;
use nixl_sys::Agent as NixlAgent;
use std::collections::HashMap;
use std::sync::Arc;
use std::sync::atomic::{AtomicBool, Ordering};

use tokio::runtime::Handle;
use tokio_util::sync::CancellationToken;

use dynamo_runtime::utils::task::CriticalTaskExecutionHandle;
use tokio::sync::{Mutex, RwLock, oneshot};

struct WorkerState {
    ready_for_ping: AtomicBool,
}

impl WorkerState {
    fn new() -> Self {
        Self {
            ready_for_ping: AtomicBool::new(false),
        }
    }
    fn mark_ready(&self) {
        self.ready_for_ping.store(true, Ordering::SeqCst);
    }
    fn is_ready(&self) -> bool {
        self.ready_for_ping.load(Ordering::SeqCst)
    }
}

pub fn load_and_validate_tensors(
    tensors: &[Arc<dyn TorchTensor>],
    device_id: usize,
) -> anyhow::Result<(Vec<DeviceStorage>, Vec<usize>)> {
    let mut shape = None;

    let mut device_tensors = Vec::with_capacity(tensors.len());
    let allocator = DeviceAllocator::new(device_id)?;

    for tensor in tensors {
        // Check the stride, and ensure our tensor is contiguous.
        // TODO: We eventually need to be able to handle this.
        let stride = tensor.stride();
        tracing::debug!("stride: {:?}", stride);
        tracing::debug!("stride is monotonically decreasing for NHD layout");
        tracing::debug!("stride is NOT monotonically decreasing for HND layout");

        // Check that all layer tensors have the same shape.
        // TODO: We eventually need to support the weirder models with heterogenous layers.
        if let Some(shape) = shape.as_ref() {
            if *shape != tensor.shape() {
                return Err(anyhow::anyhow!(
                    "All tensors must have the same shape! Got {:?} and {:?}",
                    *shape,
                    tensor.shape()
                ));
            }
        } else {
            shape = Some(tensor.shape());
        }

        // Build the storage object from the tensor.
        let device_tensor = DeviceStorage::new_from_torch(allocator.ctx(), tensor.clone())?;

        device_tensors.push(device_tensor);
    }

    Ok((device_tensors, shape.unwrap()))
}

fn build_agent(worker_id: usize, use_gds: bool) -> anyhow::Result<NixlAgent> {
    let agent = NixlAgent::new(&format!("kvbm-worker-{}", worker_id))?;
    if use_gds {
        let (_, gds_params) = agent.get_plugin_params("GDS_MT")?;
        agent.create_backend("GDS_MT", &gds_params)?;
    }
    let (_, posix_params) = agent.get_plugin_params("POSIX")?;
    agent.create_backend("POSIX", &posix_params)?;

    Ok(agent)
}

// Helper: perform allocation and build transfer handler (factored from previous code)
async fn perform_allocation_and_build_handler(
    device_layout: Box<dyn NixlLayout<StorageType = DeviceStorage>>,
    mut layout_builder: LayoutConfigBuilder,
    worker_config: KvbmWorkerConfig,
    leader_meta: LeaderMetadata,
    worker_id: usize,
    device_id: usize,
    scheduler_client: Option<TransferSchedulerClient>,
) -> anyhow::Result<Arc<dyn BlockTransferHandler>> {
    let use_v2_transfer = std::env::var("DYN_KVBM_USE_V2_TRANSFER_EXPERIMENTAL")
        .unwrap_or("0".to_string())
        .parse::<usize>()
        .map(|v| v > 0)
        .unwrap_or(false);

    if use_v2_transfer {
        tracing::warn!("Using V2 transfer handler. This is experimental. Use at your own risk.");
        let backends = if leader_meta.num_disk_blocks > 0 {
            vec!["POSIX", "GDS_MT"]
        } else {
            vec!["POSIX"]
        };

        let agent = NixlAgentV2::new_with_backends(worker_id.to_string().as_str(), &backends)?;

        let mut layout_config = LayoutConfigV2::builder()
            .num_blocks(device_layout.config().num_blocks)
            .num_layers(device_layout.config().num_layers)
            .outer_dim(device_layout.config().outer_dim)
            .inner_dim(device_layout.config().inner_dim)
            .page_size(device_layout.config().page_size)
            .alignment(device_layout.config().alignment)
            .dtype_width_bytes(device_layout.config().dtype_width_bytes)
            .build()?;

        let v2_device_layout =
            PhysicalLayoutBuilder::new(agent.clone()).with_config(layout_config.clone());

        let v2_device_layout =
            if let LayoutType::LayerSeparate { outer_contiguous } = device_layout.layout_type() {
                v2_device_layout.layer_separate(if outer_contiguous {
                    BlockDimension::BlockIsSecondDim
                } else {
                    BlockDimension::BlockIsFirstDim
                })
            } else {
                v2_device_layout.fully_contiguous()
            };

        let regions = device_layout
            .storage()
            .iter()
            .map(|s| DeviceStorageV2::from_v1(s).unwrap())
            .collect::<Vec<_>>();
        let v2_device_layout = v2_device_layout.with_memory_regions(regions)?.build()?;

        let host_layout = if leader_meta.num_host_blocks > 0 {
            layout_config.num_blocks = leader_meta.num_host_blocks;
            Some(
                PhysicalLayoutBuilder::new(agent.clone())
                    .with_config(layout_config.clone())
                    .fully_contiguous()
                    .allocate_pinned(Some(device_id as u32))
                    .build()?,
            )
        } else {
            None
        };

        let disk_layout = if leader_meta.num_disk_blocks > 0 {
            layout_config.num_blocks = leader_meta.num_disk_blocks;
            Some(
                PhysicalLayoutBuilder::new(agent.clone())
                    .with_config(layout_config)
                    .fully_contiguous()
                    .allocate_disk(None)
                    .build()?,
            )
        } else {
            None
        };

        let transport_manager = TransportManager::builder()
            .capabilities(TransferCapabilities::default().with_gds(true))
            .worker_id(worker_id as u64)
            .nixl_agent(agent)
            .cuda_device_id(device_id)
            .build()?;

        let handler = BlockTransferHandlerV2::new(
            Some(v2_device_layout),
            host_layout,
            disk_layout,
            transport_manager,
            scheduler_client,
        )?;

        Ok(Arc::new(handler) as Arc<dyn BlockTransferHandler>)
    } else {
        let agent = build_agent(worker_id, leader_meta.num_disk_blocks > 0)?;
        let pool_config = PoolConfig {
            enable_pool: true,
            max_concurrent_transfers: MAX_CONCURRENT_TRANSFERS,
            max_transfer_batch_size: MAX_TRANSFER_BATCH_SIZE,
            num_outer_components: device_layout.config().outer_dim,
            num_layers: device_layout.config().num_layers,
        };
        let transfer_context = Arc::new(TransferContext::new(
            Arc::new(Some(agent)),
            DeviceAllocator::new(device_id)?.ctx().new_stream()?,
            Handle::current(),
            Some(pool_config),
        ));

        // device
        let device_blocks = Some(KvbmWorker::make_layout::<_, BasicMetadata>(
            device_layout,
            transfer_context.nixl_agent().as_ref(),
            0,
            worker_id,
        )?);
        // host
<<<<<<< HEAD
        tracing::info!("leader_meta.num_host_blocks: {}", leader_meta.num_host_blocks);
=======
        tracing::info!("Number of host blocks: {}", leader_meta.num_host_blocks);
>>>>>>> 45077a86
        let host_blocks = if leader_meta.num_host_blocks > 0 {
            let host_allocator = Arc::new(PinnedAllocator::default());
            let host_layout = layout_builder
                .num_blocks(leader_meta.num_host_blocks)
                .build()?
                .allocate_layout(worker_config.host_layout_type, host_allocator)?;
            Some(KvbmWorker::make_layout::<_, BasicMetadata>(
                host_layout,
                transfer_context.nixl_agent().as_ref(),
                1,
                worker_id,
            )?)
        } else {
            None
        };
        // disk
<<<<<<< HEAD
        tracing::info!("leader_meta.num_disk_blocks: {}", leader_meta.num_disk_blocks);
=======
        tracing::info!("Number of disk blocks: {}", leader_meta.num_disk_blocks);
>>>>>>> 45077a86
        let disk_blocks = if leader_meta.num_disk_blocks > 0 {
            let disk_allocator = Arc::new(DiskAllocator);
            let disk_layout = layout_builder
                .num_blocks(leader_meta.num_disk_blocks)
                .build()?
                .allocate_layout(worker_config.disk_layout_type, disk_allocator)?;
            Some(KvbmWorker::make_layout::<_, BasicMetadata>(
                disk_layout,
                transfer_context.nixl_agent().as_ref(),
                2,
                worker_id,
            )?)
        } else {
            None
        };

        let handler = BlockTransferHandlerV1::new(
            device_blocks,
            host_blocks,
            disk_blocks,
            transfer_context,
            scheduler_client,
        )?;

        Ok(Arc::new(handler) as Arc<dyn BlockTransferHandler>)
    }
}

struct WorkerMetadataHandler {
    num_device_blocks: usize,
    bytes_per_block: usize,
}

#[async_trait]
impl Handler for WorkerMetadataHandler {
    async fn handle(&self, mut message: MessageHandle) -> anyhow::Result<()> {
        let payload = bincode::serde::encode_to_vec(
            &WorkerMetadata {
                num_device_blocks: self.num_device_blocks,
                bytes_per_block: self.bytes_per_block,
            },
            bincode::config::standard(),
        )?;
        message
            .reply(ZMQ_WORKER_METADATA_MESSAGE, &[payload])
            .await?;
        Ok(())
    }
}

type TransferHandlerSender = Mutex<Option<oneshot::Sender<Arc<dyn BlockTransferHandler>>>>;

// Leader sends allocation config -> allocate -> publish handler -> mark ready -> ACK
struct LeaderMetadataHandler {
    state: Arc<WorkerState>,
    device_layout: Mutex<Option<Box<dyn NixlLayout<StorageType = DeviceStorage>>>>,
    layout_builder: LayoutConfigBuilder,
    worker_config: KvbmWorkerConfig,
    worker_id: usize,
    device_id: usize,
    scheduler_client: Option<TransferSchedulerClient>,
    handler_cell: Arc<RwLock<Option<Arc<dyn BlockTransferHandler>>>>,
    handler_tx: Arc<TransferHandlerSender>,
    started: AtomicBool,
}

#[async_trait]
impl Handler for LeaderMetadataHandler {
    async fn handle(&self, mut message: MessageHandle) -> anyhow::Result<()> {
        // Always ACK ASAP so Drop can't panic and leader can finish the round.
        if let Err(e) = message.ack().await {
            tracing::error!("leader_metadata: failed to ACK: {e:#}");
        }

        // Validate payload; if bad, ignore.
        if message.data.len() != 1 {
            tracing::error!(
                "leader_metadata expects 1 payload frame (got {})",
                message.data.len()
            );
            return Ok(());
        }
        let leader_meta: LeaderMetadata = match bincode::serde::decode_from_slice(
            &message.data[0],
            bincode::config::standard(),
        ) {
            Ok((m, _)) => m,
            Err(e) => {
                tracing::error!("leader_metadata: bad payload: {e:#}");
                return Ok(());
            }
        };

        // Single-flight: only the first message triggers allocation.
        if self
            .started
            .compare_exchange(false, true, Ordering::SeqCst, Ordering::SeqCst)
            .is_err()
        {
            tracing::debug!("leader_metadata: allocation already started; dropping duplicate");
            return Ok(());
        }

        // Take device_layout once.
        let dev_layout = {
            let mut guard = self.device_layout.lock().await;
            match guard.take() {
                Some(d) => d,
                None => {
                    tracing::warn!("leader_metadata: device_layout already consumed; dropping");
                    return Ok(());
                }
            }
        };

        // Capture what we need and run allocation in the background.
        let layout_builder = self.layout_builder.clone();
        let worker_config = self.worker_config.clone();
        let worker_id = self.worker_id;
        let device_id = self.device_id;
        let scheduler_client = self.scheduler_client.clone();
        let handler_cell = self.handler_cell.clone();
        let handler_tx = self.handler_tx.clone();
        let state = self.state.clone();

        tokio::spawn(async move {
            match perform_allocation_and_build_handler(
                dev_layout,
                layout_builder,
                worker_config,
                leader_meta,
                worker_id,
                device_id,
                scheduler_client,
            )
            .await
            {
                Ok(handler) => {
                    // Install transfer handler
                    {
                        let mut w = handler_cell.write().await;
                        *w = Some(handler.clone());
                    }
                    // Return handler to creator (once)
                    {
                        let mut g = handler_tx.lock().await;
                        if let Some(tx) = g.take() {
                            let _ = tx.send(handler);
                        }
                    }
                    // Now the worker can ACK pings
                    state.mark_ready();
                    tracing::info!("allocation finished; worker is ping-ACK-able");
                }
                Err(e) => {
                    tracing::error!("allocation failed: {e:#}");
                    // leave ready=false so pings keep being ignored
                }
            }
        });

        Ok(())
    }
}

// Gated ping: the worker can only response to ping after the state is ready
struct GatedPing {
    state: Arc<WorkerState>,
    // fired exactly once after the first successful ping ACK
    layout_ready_tx: Mutex<Option<oneshot::Sender<String>>>,
}

#[async_trait]
impl Handler for GatedPing {
    async fn handle(&self, mut message: MessageHandle) -> anyhow::Result<()> {
        if !self.state.is_ready() {
            tracing::info!(
                "KVBM worker is under initialization. It could take a while if set with large CPU or DISK cache size. Please wait..."
            );
            tracing::debug!("Ping received but worker not ready; deferring ACK");
            // Prevent Drop panic; leader won't get an ACK for this round and will retry.
            message.mark_handled();
            return Ok(());
        }

        message.ack().await?;

        // After a successful ACK, flip the readiness oneshot exactly once
        let mut guard = self.layout_ready_tx.lock().await;
        if let Some(tx) = guard.take() {
            let _ = tx.send("ping-acked".to_string());
            tracing::info!("Reported ping-ready after first ACK");
        }

        Ok(())
    }
}

// Transfer dispatcher that waits until block transfer handler exists
struct BlockTransferDispatch {
    cell: Arc<RwLock<Option<Arc<dyn BlockTransferHandler>>>>,
}

#[async_trait]
impl Handler for BlockTransferDispatch {
    async fn handle(&self, message: MessageHandle) -> anyhow::Result<()> {
        let maybe = { self.cell.read().await.clone() };
        if let Some(inner) = maybe {
            inner.handle(message).await
        } else {
            Err(anyhow::anyhow!("transfer handler not ready yet"))
        }
    }
}

#[derive(Builder, Clone)]
#[builder(pattern = "owned")]
pub struct KvbmWorkerConfig {
    cancel_token: CancellationToken,

    num_device_blocks: usize,

    #[builder(default = "32")]
    page_size: usize,

    #[builder(default = "Vec::new()")]
    tensors: Vec<Arc<dyn TorchTensor>>,

    #[builder(default = "0")]
    device_id: usize,

    #[builder(default = "2")]
    dtype_width_bytes: usize,

    #[builder(default = "LayoutType::FullyContiguous")]
    device_layout_type: LayoutType,

    #[builder(default = "LayoutType::FullyContiguous")]
    host_layout_type: LayoutType,

    #[builder(default = "LayoutType::FullyContiguous")]
    disk_layout_type: LayoutType,

    #[builder(default = "None")]
    scheduler_client: Option<TransferSchedulerClient>,

    #[builder(default = "String::from(\"tcp://127.0.0.1:56001\")")]
    leader_pub_url: String,

    #[builder(default = "String::from(\"tcp://127.0.0.1:56002\")")]
    leader_ack_url: String,
}

impl KvbmWorkerConfig {
    pub fn builder() -> KvbmWorkerConfigBuilder {
        KvbmWorkerConfigBuilder::default()
    }
}

pub struct KvbmWorker {
    task: Option<CriticalTaskExecutionHandle>,
    block_transfer_handler_rx: Option<oneshot::Receiver<Arc<dyn BlockTransferHandler>>>,
}

impl KvbmWorker {
    pub async fn new(config: KvbmWorkerConfig, layout_blocking: bool) -> anyhow::Result<Self> {
        tracing::info!(
            "Initializing KvbmWorker with params: num_device_blocks={}, page_size={}, dtype_width_bytes={}",
            config.num_device_blocks,
            config.page_size,
            config.dtype_width_bytes
        );

        if config.num_device_blocks == 0 {
            return Err(anyhow::anyhow!("num_device_blocks must be greater than 0"));
        }

        let (device_tensors, shape) = load_and_validate_tensors(&config.tensors, config.device_id)?;

        if shape.len() < 3 {
            return Err(anyhow::anyhow!(format!(
                "Unsupported kv cache layout. Got shape: {:?}",
                shape
            )));
        }

        let (layout_type, num_layers, outer_dim, inner_dim) = match config.device_layout_type {
            LayoutType::FullyContiguous => {
                let num_layers = shape[1];
                let outer_dim = shape[2];
                let inner_dim = shape[3..].iter().product::<usize>() / config.page_size;
                tracing::info!(
                    "Inferred layout: num_layers={}, outer_dim={}, page_size={}, inner_dim={}",
                    num_layers,
                    outer_dim,
                    config.page_size,
                    inner_dim
                );

                (
                    LayoutType::FullyContiguous,
                    num_layers,
                    outer_dim,
                    inner_dim,
                )
            }
            LayoutType::LayerSeparate { outer_contiguous } => {
                // Use the already-detected layout type from config (no re-detection needed)
                let layout_type = config.device_layout_type;

                // Extract outer_dim based on the provided outer_contiguous value
                let outer_dim = if outer_contiguous {
                    shape[0] // Outer contiguous: [outer_dim, n_blocks, ...]
                } else {
                    shape[1] // Block contiguous: [n_blocks, outer_dim, ...]
                };

                let num_layers = device_tensors.len();
                let inner_dim = shape[2..].iter().product::<usize>() / config.page_size;

                tracing::info!(
                    "Inferred layout: num_layers={}, outer_dim={}, outer_contiguous={}, page_size={}, inner_dim={}",
                    num_layers,
                    outer_dim,
                    outer_contiguous,
                    config.page_size,
                    inner_dim
                );

                (layout_type, num_layers, outer_dim, inner_dim)
            }
        };

        let bytes_per_block =
            num_layers * outer_dim * config.page_size * inner_dim * config.dtype_width_bytes;

        let mut layout_builder_instance = LayoutConfigBuilder::default();
        let layout_builder = layout_builder_instance
            .num_layers(num_layers)
            .outer_dim(outer_dim)
            .page_size(config.page_size)
            .inner_dim(inner_dim)
            .dtype_width_bytes(config.dtype_width_bytes);

        let device_layout = layout_builder
            .num_blocks(config.num_device_blocks)
            .build()?
            .create_layout(layout_type, device_tensors)?;

        let layout_builder = layout_builder.clone();

        let (task, handler_rx) = if layout_blocking {
            Self::run_blocking_layout_initialization(
                config,
                bytes_per_block,
                device_layout,
                layout_builder,
                layout_type,
            )
            .await?
        } else {
            Self::run_non_blocking_layout_initialization(
                config,
                bytes_per_block,
                device_layout,
                layout_builder,
                layout_type,
            )
            .await?
        };

        Ok(Self {
            task: Some(task),
            block_transfer_handler_rx: Some(handler_rx),
        })
    }

    async fn run_blocking_layout_initialization(
        config: KvbmWorkerConfig,
        bytes_per_block: usize,
        device_layout: Box<dyn NixlLayout<StorageType = DeviceStorage>>,
        layout_builder: LayoutConfigBuilder,
        layout_type: LayoutType,
    ) -> anyhow::Result<(
        CriticalTaskExecutionHandle,
        oneshot::Receiver<Arc<dyn BlockTransferHandler>>,
    )> {
        let cancel_token = config.cancel_token.clone();

        // establish a oneshot channel to get back the raw BlockTransferHandler
        let (handler_tx, handler_rx) = oneshot::channel();
        let handler_tx_cell = Arc::new(Mutex::new(Some(handler_tx)));

        // establish a oneshot channel to block on the main routine to wait for layout allocation readiness
        let (layout_ready_tx, layout_ready_rx) = oneshot::channel::<String>();
        let layout_ready_tx_cell = Mutex::new(Some(layout_ready_tx));

        let scheduler_client = config.scheduler_client.clone();

        let worker_config = config.clone();
        // start background worker task to do layout allocation for host or disk
        let task = CriticalTaskExecutionHandle::new(
            move |cancel_token| {
                KvbmWorker::worker_task(
                    device_layout,
                    layout_builder,
                    layout_type,
                    worker_config,
                    cancel_token,
                    handler_tx_cell,
                    layout_ready_tx_cell,
                    scheduler_client,
                    bytes_per_block,
                )
            },
            cancel_token.clone(),
            "kvbm-worker-task",
        )?;

        // waiting for the worker layout allocation ready
        match layout_ready_rx.await {
            Ok(_) => tracing::info!("worker layout allocation finished."),
            Err(_) => tracing::error!("Worker layout dropped without sending"),
        }

        Ok((task, handler_rx))
    }

    async fn run_non_blocking_layout_initialization(
        config: KvbmWorkerConfig,
        bytes_per_block: usize,
        device_layout: Box<dyn NixlLayout<StorageType = DeviceStorage> + Send + 'static>,
        layout_builder: LayoutConfigBuilder,
        layout_type: LayoutType,
    ) -> anyhow::Result<(
        CriticalTaskExecutionHandle,
        oneshot::Receiver<Arc<dyn BlockTransferHandler>>,
    )> {
        let cancel_token = config.cancel_token.clone();
        let scheduler_client = config.scheduler_client.clone();

        // channel to get BlockTransferHandler back to the caller
        let (handler_tx, handler_rx) = oneshot::channel::<Arc<dyn BlockTransferHandler>>();
        let handler_tx_cell = Arc::new(Mutex::new(Some(handler_tx)));

        // channel that the worker will use to signal layout readiness
        let (layout_ready_tx, layout_ready_rx) = oneshot::channel::<String>();
        let layout_ready_tx_cell = Mutex::new(Some(layout_ready_tx));

        // clone what we need inside the orchestrator
        let worker_config = config.clone();
        let cancel_token_for_task = cancel_token.clone();

        // Single task that orchestrates everything in-order.
        let task = CriticalTaskExecutionHandle::new(
            move |ct| {
                let cfg = worker_config.clone();
                let scheduler = scheduler_client.clone();

                async move {
                    // Start the long-running worker.
                    let dev_layout = device_layout; // moved in
                    let lb = layout_builder; // moved in
                    let lt = layout_type; // moved in

                    let worker_fut = KvbmWorker::worker_task(
                        dev_layout,
                        lb,
                        lt,
                        cfg.clone(),
                        ct.clone(),
                        handler_tx_cell,
                        layout_ready_tx_cell,
                        scheduler,
                        bytes_per_block,
                    );

                    // If worker_task returns Result, handle/log it inside the spawned task.
                    tokio::spawn(async move {
                        if let Err(e) = worker_fut.await {
                            tracing::error!("worker_task exited with error: {e:#}");
                        }
                    });

                    // 3) wait for the worker’s layout allocation readiness
                    match layout_ready_rx.await {
                        Ok(_) => tracing::info!("worker layout allocation finished."),
                        Err(_) => tracing::warn!("worker layout readiness channel dropped"),
                    }

                    Ok::<(), anyhow::Error>(())
                }
            },
            cancel_token_for_task,
            "kvbm-worker-task",
        )?;

        Ok((task, handler_rx))
    }

    /// One-time use method to extract the block transfer handler from the worker.
    ///
    /// This is a bit of a hack. Improve the API design around this in the future.
    pub fn block_transfer_handler_rx(
        &mut self,
    ) -> Option<tokio::sync::oneshot::Receiver<Arc<dyn BlockTransferHandler>>> {
        self.block_transfer_handler_rx.take()
    }

    fn make_layout<S: Storage, M: BlockMetadata>(
        mut layout: Box<dyn NixlLayout<StorageType = S>>,
        agent: &Option<NixlAgent>,
        block_set_idx: usize,
        worker_id: usize,
    ) -> anyhow::Result<Vec<Block<S, locality::Local, M>>> {
        // Register with NIXL, if applicable.
        if let Some(agent) = agent {
            layout.nixl_register(agent, None)?;
        }

        // Convert the layout into blocks.
        let layout: Arc<dyn NixlLayout<StorageType = S>> = Arc::from(layout);
        let blocks = layout_to_blocks::<_, M>(layout, block_set_idx, worker_id as u64)?;
        Ok(blocks)
    }

    #[allow(clippy::too_many_arguments)]
    async fn worker_task(
        device_layout: Box<dyn NixlLayout<StorageType = DeviceStorage>>,
        layout_builder: LayoutConfigBuilder,
        _device_layout_type: LayoutType,
        config: KvbmWorkerConfig,
        cancel_token: CancellationToken,
        handler_tx: Arc<TransferHandlerSender>,
        layout_ready_tx: tokio::sync::Mutex<Option<oneshot::Sender<String>>>,
        scheduler_client: Option<TransferSchedulerClient>,
        bytes_per_block: usize,
    ) -> anyhow::Result<()> {
        let worker_id = config.device_id;
        // Readiness gating for ping
        let state = Arc::new(WorkerState::new());

        // Cell to publish the transfer handler
        let transfer_handler_cell: Arc<RwLock<Option<Arc<dyn BlockTransferHandler>>>> =
            Arc::new(RwLock::new(None));

        // Build handlers map
        let mut handlers: HashMap<String, Arc<dyn Handler>> = HashMap::new();

        handlers.insert(
            ZMQ_PING_MESSAGE.to_string(),
            Arc::new(GatedPing {
                state: state.clone(),
                layout_ready_tx,
            }) as Arc<dyn Handler>,
        );

        handlers.insert(
            ZMQ_WORKER_METADATA_MESSAGE.to_string(),
            Arc::new(WorkerMetadataHandler {
                num_device_blocks: config.num_device_blocks,
                bytes_per_block,
            }) as Arc<dyn Handler>,
        );

        handlers.insert(
            ZMQ_LEADER_METADATA_MESSAGE.to_string(),
            Arc::new(LeaderMetadataHandler {
                state: state.clone(),
                device_layout: tokio::sync::Mutex::new(Some(device_layout)), // moved in
                layout_builder,                                              // moved
                worker_config: config.clone(),
                worker_id,
                device_id: config.device_id,
                scheduler_client,
                handler_cell: transfer_handler_cell.clone(),
                handler_tx, // sends BlockTransferHandler to caller
                started: AtomicBool::new(false),
            }) as Arc<dyn Handler>,
        );

        // transfer requests get dispatched to built handler (after allocation)
        handlers.insert(
            ZMQ_TRANSFER_BLOCKS_MESSAGE.to_string(),
            Arc::new(BlockTransferDispatch {
                cell: transfer_handler_cell.clone(),
            }) as Arc<dyn Handler>,
        );

        let _zmq_worker = ZmqActiveMessageWorker::new(
            &config.leader_pub_url,
            &config.leader_ack_url,
            handlers,
            cancel_token.clone(),
        )?;

        // TODO: Some sort of fancy loop here.
        // For now, just wait for cancellation.
        cancel_token.cancelled().await;

        Ok(())
    }
}

impl Drop for KvbmWorker {
    fn drop(&mut self) {
        if let Some(task) = self.task.take() {
            task.cancel();
            task.detach();
        }
    }
}<|MERGE_RESOLUTION|>--- conflicted
+++ resolved
@@ -231,11 +231,7 @@
             worker_id,
         )?);
         // host
-<<<<<<< HEAD
-        tracing::info!("leader_meta.num_host_blocks: {}", leader_meta.num_host_blocks);
-=======
         tracing::info!("Number of host blocks: {}", leader_meta.num_host_blocks);
->>>>>>> 45077a86
         let host_blocks = if leader_meta.num_host_blocks > 0 {
             let host_allocator = Arc::new(PinnedAllocator::default());
             let host_layout = layout_builder
@@ -252,11 +248,7 @@
             None
         };
         // disk
-<<<<<<< HEAD
-        tracing::info!("leader_meta.num_disk_blocks: {}", leader_meta.num_disk_blocks);
-=======
         tracing::info!("Number of disk blocks: {}", leader_meta.num_disk_blocks);
->>>>>>> 45077a86
         let disk_blocks = if leader_meta.num_disk_blocks > 0 {
             let disk_allocator = Arc::new(DiskAllocator);
             let disk_layout = layout_builder
