--- conflicted
+++ resolved
@@ -473,41 +473,6 @@
         write!(f, "KvBlockManagerState")
     }
 }
-
-<<<<<<< HEAD
-pub(crate) fn create_layout<S: Storage + NixlRegisterableStorage>(
-    mut builder: LayoutConfigBuilder,
-    config: KvManagerLayoutConfig<S>,
-    nixl_agent: Option<&NixlAgent>,
-) -> Result<Arc<dyn NixlLayout<StorageType = S>>> {
-    let layout = builder.num_blocks(config.num_blocks).build()?;
-    if let Some(storage) = config.storage {
-        let mut layout = layout.create_layout(config.layout_type, storage)?;
-        if let Some(nixl_agent) = nixl_agent {
-            layout.nixl_register(nixl_agent, None)?;
-        }
-        return Ok(layout.into());
-    }
-
-    if let Some(allocator) = config.allocator {
-        let mut layout = layout.allocate_layout(config.layout_type, allocator)?;
-        if let Some(nixl_agent) = nixl_agent {
-            layout.nixl_register(nixl_agent, None)?;
-        }
-        return Ok(layout.into());
-    }
-=======
-// pub(crate) fn create_layout<S: Storage + NixlRegisterableStorage>(
-//     mut builder: LayoutConfigBuilder,
-//     config: KvManagerLayoutConfig<S>,
-//     nixl_agent: Option<&NixlAgent>,
-// ) -> Result<Arc<dyn NixlLayout<StorageType = S>>> {
-//     let layout = builder.num_blocks(config.num_blocks).build()?;
-//     if let Some(_logical) = config.logical {
-//         return Err(anyhow::anyhow!(
-//             "Logical layouts are not supported by the local builder"
-//         ));
-//     }
 
 //     if let Some(storage) = config.storage {
 //         let mut layout = layout.create_layout(config.layout_type, storage, false)?;
@@ -549,7 +514,6 @@
         .event_manager(resources.event_manager.clone())
         .pool_metrics(resources.metrics.pool(pool_name))
         .build()?;
->>>>>>> d8d73345
 
     let (layout, block_set_idx, worker_id) = factory.dissolve();
 
