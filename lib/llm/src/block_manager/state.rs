// SPDX-FileCopyrightText: Copyright (c) 2024-2025 NVIDIA CORPORATION & AFFILIATES. All rights reserved.
// SPDX-License-Identifier: Apache-2.0
//
// Licensed under the Apache License, Version 2.0 (the "License");
// you may not use this file except in compliance with the License.
// You may obtain a copy of the License at
//
// http://www.apache.org/licenses/LICENSE-2.0
//
// Unless required by applicable law or agreed to in writing, software
// distributed under the License is distributed on an "AS IS" BASIS,
// WITHOUT WARRANTIES OR CONDITIONS OF ANY KIND, either express or implied.
// See the License for the specific language governing permissions and
// limitations under the License.

use super::*;

use super::offload::OffloadManager;
use super::{
    block::{Block, GlobalRegistry, ImmutableBlock},
    config::NixlOptions,
<<<<<<< HEAD
    metrics::{BlockManagerMetrics, PoolMetrics},
=======
    events::{EventManager, NullEventManager},
>>>>>>> 9281c95f
};
use cudarc::driver::CudaStream;
use std::sync::Arc;
use tokio::runtime::Handle;

pub struct TransferContext {
    nixl_agent: Arc<Option<NixlAgent>>,
    stream: Arc<CudaStream>,
}

impl TransferContext {
    pub fn new(nixl_agent: Arc<Option<NixlAgent>>, stream: Arc<CudaStream>) -> Self {
        Self { nixl_agent, stream }
    }

    pub fn nixl_agent(&self) -> Arc<Option<NixlAgent>> {
        self.nixl_agent.clone()
    }

    pub fn stream(&self) -> &Arc<CudaStream> {
        &self.stream
    }
}

#[allow(dead_code)]
pub struct KvBlockManagerState<Metadata: BlockMetadata> {
    worker_id: WorkerID,
    cancellation_token: CancellationToken,

    nixl_agent: Arc<Option<NixlAgent>>,
    nixl_backends: HashMap<String, Arc<nixl_sys::Backend>>,

    disk_pool: Option<Arc<BlockPool<DiskStorage, Metadata>>>,
    host_pool: Option<Arc<BlockPool<PinnedStorage, Metadata>>>,
    device_pool: Option<Arc<BlockPool<DeviceStorage, Metadata>>>,

    local_block_set: NixlBlockSet,
    remote_block_sets: RwLock<HashMap<WorkerID, HashMap<usize, RemoteBlocks>>>,

    offload_manager: Arc<OffloadManager<Metadata>>,
}

impl<Metadata: BlockMetadata> KvBlockManagerState<Metadata> {
    pub fn new(config: KvBlockManagerConfig) -> Result<Arc<Self>> {
        config
            .runtime
            .validate()
            .context("Validating runtime config")?;

        config.model.validate().context("Validating model config")?;

        let worker_id = config.runtime.worker_id;
        let cancellation_token = config.runtime.cancellation_token;

        // Create a map of NIXL backends
        let mut nixl_backends: HashMap<String, Arc<nixl_sys::Backend>> = HashMap::new();

        let global_registry = GlobalRegistry::default();
<<<<<<< HEAD
        let metrics = BlockManagerMetrics::new(&config.runtime.metrics_registry)?;
=======
        let event_manager = config
            .event_manager
            .clone()
            .unwrap_or_else(|| NullEventManager::new());
>>>>>>> 9281c95f

        // Create a NIXL agent if NIXL is enabled and instantiate requested backends
        // TODO: Build a map of NIXL backends to block pools/sets
        let nixl_agent = Arc::new(match config.runtime.nixl {
            NixlOptions::Enabled => {
                tracing::debug!("Creating NIXL agent");
                let agent = NixlAgent::new(&worker_id.to_string())?;

                tracing::debug!("Creating NIXL backends");

                if let Ok((_, ucx_params)) = agent.get_plugin_params("UCX") {
                    let backend = agent.create_backend("UCX", &ucx_params)?;
                    nixl_backends.insert("UCX".to_string(), Arc::new(backend));
                } else {
                    tracing::warn!("No UCX plugin found; will not create UCX backend");
                }

                if config.disk_layout.is_some() {
                    if let Ok((_, gds_params)) = agent.get_plugin_params("GDS") {
                        let backend = agent.create_backend("GDS", &gds_params)?;
                        nixl_backends.insert("GDS".to_string(), Arc::new(backend));
                    } else {
                        tracing::warn!("No GDS plugin found; will not create GDS backend");
                    }
                }

                Some(agent)
            }
            NixlOptions::EnabledWithAgent(agent) => Some(agent),
            NixlOptions::Disabled => None,
        });

        // Initialize model-specific layout config. The layout_builder is incomplete at this point.
        // We will clone this builder and apply the storage-specific configs to each clone in the
        // following steps.
        let model = &config.model;
        let mut layout_builder = LayoutConfig::builder();

        layout_builder
            .num_layers(model.num_layers)
            .outer_dim(model.outer_dim)
            .page_size(model.page_size)
            .inner_dim(model.inner_dim)
            .dtype(model.dtype);

        let mut next_block_set_idx = 0;
        let mut local_block_set = block::nixl::NixlBlockSet::new(worker_id);

        let async_rt_handle = match config.runtime.async_runtime {
            Some(rt) => rt.handle().clone(),
            None => match Handle::try_current() {
                Ok(handle) => handle,
                Err(e) => anyhow::bail!(e),
            },
        };

        let (disk_pool, disk_blocks) = if let Some(config) = config.disk_layout {
            if nixl_agent.is_none() {
                tracing::warn!("NIXL is disabled; will not allocate disk blocks.");
                (None, None)
            } else {
                next_block_set_idx += 1;
                tracing::debug!("Constructing disk pool.");
                let layout =
                    create_layout(layout_builder.clone(), config, nixl_agent.as_ref().as_ref())?;
                local_block_set.add_block_set(next_block_set_idx, layout.serialize()?);
                let (pool, blocks) = create_block_pool::<_, Metadata>(
                    layout,
                    next_block_set_idx,
                    cancellation_token.clone(),
                    worker_id,
                    global_registry.clone(),
                    async_rt_handle.clone(),
<<<<<<< HEAD
                    metrics.pool("disk"),
=======
                    Some(event_manager.clone()),
>>>>>>> 9281c95f
                )?;
                (Some(Arc::new(pool)), Some(blocks))
            }
        } else {
            tracing::debug!("No disk layout provided; will not allocate disk blocks.");
            (None, None)
        };

        // Create the host block pool if a host layout is provided
        let (host_pool, host_blocks) = if let Some(config) = config.host_layout {
            next_block_set_idx += 1;
            tracing::debug!("Constructing host pool.");
            let layout =
                create_layout(layout_builder.clone(), config, nixl_agent.as_ref().as_ref())?;
            local_block_set.add_block_set(next_block_set_idx, layout.serialize()?);
            let (pool, blocks) = create_block_pool::<_, Metadata>(
                layout,
                next_block_set_idx,
                cancellation_token.clone(),
                worker_id,
                global_registry.clone(),
                async_rt_handle.clone(),
<<<<<<< HEAD
                metrics.pool("host"),
=======
                Some(event_manager.clone()),
>>>>>>> 9281c95f
            )?;
            (Some(Arc::new(pool)), Some(blocks))
        } else {
            tracing::debug!("No host layout provided; will not allocate host blocks.");
            (None, None)
        };

        // Create the device block pool if a device layout is provided
        let (device_pool, device_blocks) = if let Some(config) = config.device_layout {
            next_block_set_idx += 1;
            tracing::debug!("Constructing device pool.");
            let layout =
                create_layout(layout_builder.clone(), config, nixl_agent.as_ref().as_ref())?;
            local_block_set.add_block_set(next_block_set_idx, layout.serialize()?);
            let (pool, blocks) = create_block_pool::<_, Metadata>(
                layout,
                next_block_set_idx,
                cancellation_token.clone(),
                worker_id,
                global_registry.clone(),
                async_rt_handle.clone(),
<<<<<<< HEAD
                metrics.pool("device"),
=======
                Some(event_manager.clone()),
>>>>>>> 9281c95f
            )?;
            (Some(Arc::new(pool)), Some(blocks))
        } else {
            tracing::debug!("No device layout provided; will not allocate device blocks.");
            (None, None)
        };

        // Finalize the local block set by adding NIXL metadata
        if let Some(nixl_agent) = nixl_agent.as_ref() {
            tracing::debug!("Finalize NixlBlockSet: adding NIXL metadata.");
            local_block_set.set_nixl_metadata(nixl_agent.get_local_md()?);
        }

        let offload_manager = OffloadManager::new(
            disk_pool.clone(),
            host_pool.clone(),
            device_pool.clone(),
            nixl_agent.clone(),
            async_rt_handle,
<<<<<<< HEAD
            metrics.clone(),
=======
            cancellation_token.clone(),
>>>>>>> 9281c95f
        )?;

        let state = Arc::new(Self {
            worker_id,
            cancellation_token,
            nixl_agent,
            nixl_backends,
            disk_pool,
            host_pool,
            device_pool,
            local_block_set,
            remote_block_sets: RwLock::new(HashMap::new()),
            offload_manager,
        });

        if let Some(mut blocks) = disk_blocks {
            blocks.iter_mut().for_each(|block| {
                block.set_manager(state.clone());
            });

            state
                .disk_pool
                .as_ref()
                .as_ref()
                .unwrap()
                .add_blocks_blocking(blocks)?;
        }

        if let Some(mut blocks) = host_blocks {
            blocks.iter_mut().for_each(|block| {
                block.set_manager(state.clone());
            });

            state
                .host_pool
                .as_ref()
                .as_ref()
                .unwrap()
                .add_blocks_blocking(blocks)?;
        }

        if let Some(mut blocks) = device_blocks {
            blocks.iter_mut().for_each(|block| {
                block.set_manager(state.clone());
            });

            state
                .device_pool
                .as_ref()
                .as_ref()
                .unwrap()
                .add_blocks_blocking(blocks)?;
        }

        Ok(state)
    }

    /// Exports the local blockset configuration as a serialized object.
    pub fn export_local_blockset(&self) -> Result<SerializedNixlBlockSet> {
        SerializedNixlBlockSet::try_from(&self.local_block_set)
            .context("Failed to serialize local blockset")
    }

    /// Imports a remote blockset configuration from a serialized object.
    // TODO: NIXL will validate the every descriptor list against the memory registration list for
    // a given agent; this is can be an expensive operation. To avoid this, NIXL offers the ability
    // to generate "partial pre-validated (PPV)" descriptor lists. However, to support per-block and per-layer
    // PPV lists we will need as many as `num_layers + 1` PPV lists per block:
    // - one for representing the entire block
    // - one for representing each layer individually
    //
    // A deeper dive into the performance impact of PPV lists is required to determine if this is
    // the best approach.
    //
    // If PPV are valuable, it might be beneficial to lazily instantiate PPV lists when they are
    // needed; alternatively, we could generate the entire PPV list for each block at import time.
    pub fn import_remote_blockset(
        &self,
        serialized_blockset: SerializedNixlBlockSet,
    ) -> Result<()> {
        let remote = NixlBlockSet::try_from(serialized_blockset)
            .context("Failed to deserialize remote blockset")?;

        let (block_sets, metadata, worker_id) = remote.dissolve();
        tracing::debug!("Importing remote blockset from worker {}", worker_id);

        assert_ne!(
            worker_id, self.worker_id,
            "Cannot import blockset from self"
        );

        let agent = self
            .nixl_agent
            .as_ref()
            .as_ref()
            .ok_or_else(|| anyhow::anyhow!("NIXL agent not initialized"))?;

        let mut remote_block_sets = self.remote_block_sets.write().unwrap();

        if remote_block_sets.contains_key(&worker_id) {
            anyhow::bail!(
                "Worker ID {} already exists; cannot update remote blockset",
                worker_id
            );
        }

        let mut inner_map = HashMap::new();

        for (block_set_idx, block_set_layout) in block_sets {
            // Deserialize the individual layout and create RemoteBlocks
            let remote_blocks =
                RemoteBlocks::from_serialized(block_set_layout.clone(), block_set_idx, worker_id)?;

            // check the storage type of the remote blocks
            let layout = remote_blocks.layout();
            let storage = layout.storage();

            let storage = storage
                .first()
                .ok_or_else(|| anyhow::anyhow!("No storage found in remote blockset"))?;

            match storage.mem_type() {
                MemType::Dram => {
                    tracing::trace!(block_set_idx, "Detected Host/DRAM remote descriptor");
                }
                MemType::Vram => {
                    tracing::trace!(block_set_idx, "Detected GPU/Device/VRAM remote descriptor");
                }
                _ => {
                    tracing::warn!(
                        block_set_idx,
                        "Detected unknown remote descriptor; skipping blockset..."
                    );
                    continue;
                }
            }

            inner_map.insert(block_set_idx, remote_blocks);
        }

        let agent_id = agent
            .load_remote_md(&metadata)
            .context("Loading remote metadata")?;

        // try to convert the agent_id (String) to a WorkerID (u64)
        let agent_id: WorkerID =
            agent_id // Assuming agent_id is String here
                .parse() // Parse the String into u64 (WorkerID)
                .context("Failed to parse agent ID string into WorkerID (u64)")?;

        assert_eq!(agent_id, worker_id, "Mismatch with remote worker ID");

        remote_block_sets.insert(worker_id, inner_map);

        Ok(())
    }

    /// Get a [`Vec<RemoteBlock<IsImmutable>>`] from a [`BlockDescriptorList`]
    pub fn get_remote_blocks_immutable(
        &self,
        bds: &BlockDescriptorList,
    ) -> Result<Vec<RemoteBlock<IsImmutable>>> {
        // no checks - we can always create an immutable remote block even if the bds is mutable
        self.get_remote_blocks::<IsImmutable>(bds)
    }

    /// Get a [`Vec<RemoteBlock<IsMutable>>`] from a [`BlockDescriptorList`]
    pub fn get_remote_blocks_mutable(
        &self,
        bds: &BlockDescriptorList,
    ) -> Result<Vec<RemoteBlock<IsMutable>>> {
        if bds.mutability() == BlockMutability::Mutable {
            self.get_remote_blocks::<IsMutable>(bds)
        } else {
            anyhow::bail!("Cannot get mutable remote blocks for immutable block descriptor set");
        }
    }

    /// Generate a [`Vec<RemoteBlock>`] from a [`BlockDescriptorList`]
    fn get_remote_blocks<M: MutabilityKind>(
        &self,
        bds: &BlockDescriptorList,
    ) -> Result<Vec<RemoteBlock<M>>> {
        // Get a read lock on the remote block sets
        let remote_block_sets = self.remote_block_sets.read().unwrap();

        // validate we have loaded a remote blockset for the worker and the specific block_set_idx
        let remote_blocks = remote_block_sets
            .get(&bds.worker_id())
            .and_then(|map| map.get(&bds.block_set_idx()))
            .ok_or_else(|| {
                anyhow::anyhow!(
                    "No remote blockset found for worker {} and block_set_idx {}",
                    bds.worker_id(),
                    bds.block_set_idx()
                )
            })?;

        // Iterate through indices, call .block() for each, and collect results.
        // The collect::<Result<...>>() handles potential errors from .block()
        let blocks: Vec<block::nixl::RemoteBlock<M>> = bds
            .block_indices()
            .iter()
            .map(|block_idx| remote_blocks.block(*block_idx))
            .collect::<Result<Vec<_>, _>>()?;

        Ok(blocks)
    }

    pub fn disk(&self) -> Option<&BlockPool<DiskStorage, Metadata>> {
        self.disk_pool.as_ref().map(|pool| pool.as_ref())
    }

    pub fn host(&self) -> Option<&BlockPool<PinnedStorage, Metadata>> {
        self.host_pool.as_ref().map(|pool| pool.as_ref())
    }

    pub fn device(&self) -> Option<&BlockPool<DeviceStorage, Metadata>> {
        self.device_pool.as_ref().map(|pool| pool.as_ref())
    }

    pub fn worker_id(&self) -> WorkerID {
        self.worker_id
    }

    pub(crate) async fn enqueue_offload_block<S: Storage + 'static>(
        &self,
        block: &ImmutableBlock<S, Metadata>,
        priority: u64,
    ) -> Result<()> {
        self.offload_manager.offload(block, priority).await?;

        Ok(())
    }

    pub async fn onboard_blocks<S: Storage>(
        &self,
        blocks: Vec<ImmutableBlock<S, Metadata>>,
    ) -> BlockResult<DeviceStorage, Metadata> {
        self.offload_manager.onboard(blocks).await
    }
}

impl<Metadata: BlockMetadata> std::fmt::Debug for KvBlockManagerState<Metadata> {
    fn fmt(&self, f: &mut std::fmt::Formatter<'_>) -> std::fmt::Result {
        write!(f, "KvBlockManagerState")
    }
}

fn create_layout<S: Storage + NixlRegisterableStorage>(
    mut builder: LayoutConfigBuilder,
    config: KvManagerLayoutConfig<S>,
    nixl_agent: Option<&NixlAgent>,
) -> Result<Arc<dyn NixlLayout<StorageType = S>>> {
    let layout = builder.num_blocks(config.num_blocks).build()?;
    if let Some(storage) = config.storage {
        let mut layout = layout.create_layout(config.layout_type, storage)?;
        if let Some(nixl_agent) = nixl_agent {
            layout.nixl_register(nixl_agent, None)?;
        }
        return Ok(Arc::new(layout));
    }

    if let Some(allocator) = config.allocator {
        let mut layout = layout.allocate_layout(config.layout_type, allocator)?;
        if let Some(nixl_agent) = nixl_agent {
            layout.nixl_register(nixl_agent, None)?;
        }
        return Ok(Arc::new(layout));
    }

    anyhow::bail!("failed to create layout");
}

#[expect(clippy::type_complexity)]
fn create_block_pool<S: Storage + NixlRegisterableStorage, M: BlockMetadata>(
    layout: Arc<dyn NixlLayout<StorageType = S>>,
    block_set_idx: usize,
    cancellation_token: CancellationToken,
    worker_id: WorkerID,
    global_registry: GlobalRegistry,
    async_runtime: Handle,
<<<<<<< HEAD
    pool_metrics: Arc<PoolMetrics>,
=======
    event_manager: Option<Arc<dyn EventManager>>,
>>>>>>> 9281c95f
) -> Result<(BlockPool<S, M>, Vec<Block<S, M>>)> {
    let blocks = block::layout_to_blocks::<_, M>(layout, block_set_idx, worker_id)?;
    let event_manager = event_manager.unwrap_or_else(|| NullEventManager::new());
    let pool = BlockPool::<S, M>::builder()
        .cancel_token(cancellation_token)
        .global_registry(global_registry)
        .async_runtime(async_runtime)
<<<<<<< HEAD
        .pool_metrics(pool_metrics)
=======
        .event_manager(event_manager)
>>>>>>> 9281c95f
        .build()?;
    Ok((pool, blocks))
}<|MERGE_RESOLUTION|>--- conflicted
+++ resolved
@@ -19,11 +19,8 @@
 use super::{
     block::{Block, GlobalRegistry, ImmutableBlock},
     config::NixlOptions,
-<<<<<<< HEAD
+    events::{EventManager, NullEventManager},
     metrics::{BlockManagerMetrics, PoolMetrics},
-=======
-    events::{EventManager, NullEventManager},
->>>>>>> 9281c95f
 };
 use cudarc::driver::CudaStream;
 use std::sync::Arc;
@@ -82,14 +79,13 @@
         let mut nixl_backends: HashMap<String, Arc<nixl_sys::Backend>> = HashMap::new();
 
         let global_registry = GlobalRegistry::default();
-<<<<<<< HEAD
+
         let metrics = BlockManagerMetrics::new(&config.runtime.metrics_registry)?;
-=======
+
         let event_manager = config
             .event_manager
             .clone()
             .unwrap_or_else(|| NullEventManager::new());
->>>>>>> 9281c95f
 
         // Create a NIXL agent if NIXL is enabled and instantiate requested backends
         // TODO: Build a map of NIXL backends to block pools/sets
@@ -163,11 +159,8 @@
                     worker_id,
                     global_registry.clone(),
                     async_rt_handle.clone(),
-<<<<<<< HEAD
                     metrics.pool("disk"),
-=======
                     Some(event_manager.clone()),
->>>>>>> 9281c95f
                 )?;
                 (Some(Arc::new(pool)), Some(blocks))
             }
@@ -190,11 +183,8 @@
                 worker_id,
                 global_registry.clone(),
                 async_rt_handle.clone(),
-<<<<<<< HEAD
                 metrics.pool("host"),
-=======
                 Some(event_manager.clone()),
->>>>>>> 9281c95f
             )?;
             (Some(Arc::new(pool)), Some(blocks))
         } else {
@@ -216,11 +206,8 @@
                 worker_id,
                 global_registry.clone(),
                 async_rt_handle.clone(),
-<<<<<<< HEAD
                 metrics.pool("device"),
-=======
                 Some(event_manager.clone()),
->>>>>>> 9281c95f
             )?;
             (Some(Arc::new(pool)), Some(blocks))
         } else {
@@ -240,11 +227,8 @@
             device_pool.clone(),
             nixl_agent.clone(),
             async_rt_handle,
-<<<<<<< HEAD
             metrics.clone(),
-=======
             cancellation_token.clone(),
->>>>>>> 9281c95f
         )?;
 
         let state = Arc::new(Self {
@@ -519,7 +503,7 @@
     anyhow::bail!("failed to create layout");
 }
 
-#[expect(clippy::type_complexity)]
+#[expect(clippy::type_complexity, clippy::too_many_arguments)]
 fn create_block_pool<S: Storage + NixlRegisterableStorage, M: BlockMetadata>(
     layout: Arc<dyn NixlLayout<StorageType = S>>,
     block_set_idx: usize,
@@ -527,11 +511,8 @@
     worker_id: WorkerID,
     global_registry: GlobalRegistry,
     async_runtime: Handle,
-<<<<<<< HEAD
     pool_metrics: Arc<PoolMetrics>,
-=======
     event_manager: Option<Arc<dyn EventManager>>,
->>>>>>> 9281c95f
 ) -> Result<(BlockPool<S, M>, Vec<Block<S, M>>)> {
     let blocks = block::layout_to_blocks::<_, M>(layout, block_set_idx, worker_id)?;
     let event_manager = event_manager.unwrap_or_else(|| NullEventManager::new());
@@ -539,11 +520,8 @@
         .cancel_token(cancellation_token)
         .global_registry(global_registry)
         .async_runtime(async_runtime)
-<<<<<<< HEAD
         .pool_metrics(pool_metrics)
-=======
         .event_manager(event_manager)
->>>>>>> 9281c95f
         .build()?;
     Ok((pool, blocks))
 }