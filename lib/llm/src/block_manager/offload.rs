// SPDX-FileCopyrightText: Copyright (c) 2024-2025 NVIDIA CORPORATION & AFFILIATES. All rights reserved.
// SPDX-License-Identifier: Apache-2.0
//
// Licensed under the Apache License, Version 2.0 (the "License");
// you may not use this file except in compliance with the License.
// You may obtain a copy of the License at
//
// http://www.apache.org/licenses/LICENSE-2.0
//
// Unless required by applicable law or agreed to in writing, software
// distributed under the License is distributed on an "AS IS" BASIS,
// WITHOUT WARRANTIES OR CONDITIONS OF ANY KIND, either express or implied.
// See the License for the specific language governing permissions and
// limitations under the License.

//! # Offload Manager
//! The offload manager is responsible for handling all block transfers between different cache levels.
//!
//! ## Offloading
//! Offloading is the process of moving blocks to a cache level further away from the device.
//! When blocks are registered (via [`BlockPool::register_blocks`]), they are automatically sent to the offload manager.
//! Due to limited bandwidth, the offload manager must prioritize which offloads to perform.
//! This is indicated by the `priority` parameter to [`OffloadManager::offload`].
//! When a offload request is received, the offload manager will enqueue it into a priority queue.
//! This priority queue is keyed by the `priority` parameter, where blocks with lower priority values are processed first.
//! Within the same priority, blocks that were sent to the offload manager earlier are processed first.
//!
//! ## Onboarding
//! Onboarding is the process of moving blocks to a cache level closer to the device.
//! All onboardings are manually triggered through the [`OffloadManager::onboard`] method.
//!
//! ## Transfer Managers
//! The offload manager uses two transfer managers to handle the offloading and onboarding of blocks.
//!
//! The [`CudaTransferManager`] is responsible for transfers between the device and host.
//! The [`DiskTransferManager`] is responsible for transfers from host to disk and disk to device.
//!
//! ## Worker Threads
//! The offload manager uses two kinds of worker threads to handle the offloading and onboarding of blocks.
//!
//! The [`OffloadManager::offload_worker`] is responsible for offloading blocks.
//! The [`OffloadManager::onboard_worker`] is responsible for onboarding blocks.
//!
//! The kind of offloads/onboards they perform is dictated by the source and target arguments
//! of the [`OffloadManager::offload_worker`] and [`OffloadManager::onboard_worker`] methods.

use super::block::{BlockError, BlockMetadata, BlockState, ImmutableBlock};
use super::metrics::{BlockManagerMetrics, PoolMetrics};
use super::pool::BlockPoolError;
use super::state::TransferContext;
use super::storage::{Cuda, Storage};
use super::{BlockPool, DeviceStorage, DiskStorage, PinnedStorage};
use nixl_sys::Agent as NixlAgent;
use std::sync::Arc;
use tokio::runtime::Handle;
use tokio::sync::{
    mpsc::{self, error::TryRecvError},
    Mutex,
};
use tokio_util::sync::CancellationToken;

use anyhow::Result;
use std::any::Any;

use std::collections::BTreeSet;

mod pending;
pub mod request;

use pending::{
    CudaTransferManager, DiskTransferManager, PendingTransfer, TransferBatcher, TransferManager,
};
use request::{BlockResult, OffloadRequest, OffloadRequestKey, OnboardRequest};

use dynamo_runtime::utils::task::CriticalTaskExecutionHandle;

const MAX_CONCURRENT_TRANSFERS: usize = 4;
const MAX_TRANSFER_BATCH_SIZE: usize = 16;

/// The offload manager handles all block transfers between different cache levels.
pub struct OffloadManager<Metadata: BlockMetadata> {
    // Handles to the device, host, and disk pools.
    disk: Option<Arc<BlockPool<DiskStorage, Metadata>>>,
    host: Option<Arc<BlockPool<PinnedStorage, Metadata>>>,
    device: Option<Arc<BlockPool<DeviceStorage, Metadata>>>,

    /// Queue of offloading requests.
    device_offload_tx: mpsc::UnboundedSender<OffloadRequest<DeviceStorage, Metadata>>,
    host_offload_tx: mpsc::UnboundedSender<OffloadRequest<PinnedStorage, Metadata>>,

    /// Queue of pending onboarding requests.
    host_onboard_tx: mpsc::UnboundedSender<OnboardRequest<PinnedStorage, DeviceStorage, Metadata>>,
    disk_onboard_tx: mpsc::UnboundedSender<OnboardRequest<DiskStorage, DeviceStorage, Metadata>>,

    /// An incrementing counter for offloaded blocks. Within the same priority, blocks with lower tick values are processed first.
    tick: Arc<Mutex<u64>>,
}

impl<Metadata: BlockMetadata> OffloadManager<Metadata> {
    pub fn new(
        disk: Option<Arc<BlockPool<DiskStorage, Metadata>>>,
        host: Option<Arc<BlockPool<PinnedStorage, Metadata>>>,
        device: Option<Arc<BlockPool<DeviceStorage, Metadata>>>,
        nixl_agent: Arc<Option<NixlAgent>>,
        async_rt_handle: Handle,
<<<<<<< HEAD
        metrics: Arc<BlockManagerMetrics>,
=======
        cancellation_token: CancellationToken,
>>>>>>> 9281c95f
    ) -> Result<Arc<Self>> {
        let (device_offload_tx, device_offload_rx) = mpsc::unbounded_channel();
        let (host_offload_tx, host_offload_rx) = mpsc::unbounded_channel();

        let (host_onboard_tx, host_onboard_rx) = mpsc::unbounded_channel();
        let (disk_onboard_tx, disk_onboard_rx) = mpsc::unbounded_channel();

        let this = Arc::new(Self {
            disk,
            host,
            device,
            device_offload_tx,
            host_offload_tx,
            host_onboard_tx,
            disk_onboard_tx,
            tick: Arc::new(Mutex::new(0)),
        });

        let cuda_ctx = Cuda::device_or_create(0)?;

        // We want cuda offloads to happen in parallel with host onboards, so we need to use a different stream.
        let device_offload_transfer_ctx = Arc::new(TransferContext::new(
            nixl_agent.clone(),
            cuda_ctx.new_stream()?,
        ));

        // Device -> Host offload
<<<<<<< HEAD
        let device_clone = this.device.clone();
        let host_clone = this.host.clone();
        let device_offload_metrics = metrics.pool("device");
        async_rt_handle.spawn(async move {
            let res = OffloadManager::offload_worker(
                device_clone,
                host_clone,
                device_offload_rx,
                Arc::new(TransferBatcher::new(
                    CudaTransferManager::new(device_offload_transfer_ctx, MAX_CONCURRENT_TRANSFERS),
                    MAX_TRANSFER_BATCH_SIZE,
                )),
                device_offload_metrics,
            )
            .await;
            tracing::warn!("Offload worker terminated: {:?}", res);
        });
=======
        let device_to_host_task = OffloadManager::offload_worker(
            this.device.clone(),
            this.host.clone(),
            device_offload_rx,
            Arc::new(TransferBatcher::new(
                CudaTransferManager::new(
                    device_offload_transfer_ctx,
                    MAX_CONCURRENT_TRANSFERS,
                    cancellation_token.clone(),
                ),
                MAX_TRANSFER_BATCH_SIZE,
                &async_rt_handle,
                cancellation_token.clone(),
            )),
            cancellation_token.clone(),
        );
        CriticalTaskExecutionHandle::new_with_runtime(
            |_| device_to_host_task,
            cancellation_token.clone(),
            "Device -> Host offload worker",
            &async_rt_handle,
        )?
        .detach();
>>>>>>> 9281c95f

        let transfer_ctx = Arc::new(TransferContext::new(
            nixl_agent.clone(),
            cuda_ctx.new_stream()?,
        ));

        // Host -> Disk offload
<<<<<<< HEAD
        let host_clone = this.host.clone();
        let disk_clone = this.disk.clone();
        let transfer_ctx_clone = transfer_ctx.clone();
        let host_offload_metrics = metrics.pool("host");
        async_rt_handle.spawn(async move {
            let res = OffloadManager::offload_worker(
                host_clone,
                disk_clone,
                host_offload_rx,
                Arc::new(TransferBatcher::new(
                    DiskTransferManager::new(transfer_ctx_clone, MAX_CONCURRENT_TRANSFERS),
                    MAX_TRANSFER_BATCH_SIZE,
                )),
                host_offload_metrics,
            )
            .await;
            tracing::warn!("Offload worker terminated: {:?}", res);
        });

        // Host -> Device onboarding
        let host_clone = this.host.clone();
        let device_clone = this.device.clone();
        let transfer_ctx_clone = transfer_ctx.clone();
        let host_onboard_metrics = metrics.pool("host");
        async_rt_handle.spawn(async move {
            let res = OffloadManager::onboard_worker(
                host_clone,
                device_clone,
                host_onboard_rx,
                Arc::new(TransferBatcher::new(
                    CudaTransferManager::new(transfer_ctx_clone, MAX_CONCURRENT_TRANSFERS),
                    MAX_TRANSFER_BATCH_SIZE,
                )),
                host_onboard_metrics,
            )
            .await;
            tracing::warn!("Onboard worker terminated: {:?}", res);
        });

        // Disk -> Device onboarding
        let disk_clone = this.disk.clone();
        let device_clone = this.device.clone();
        let transfer_ctx_clone = transfer_ctx.clone();
        let disk_onboard_metrics = metrics.pool("disk");
        async_rt_handle.spawn(async move {
            let res = OffloadManager::onboard_worker(
                disk_clone,
                device_clone,
                disk_onboard_rx,
                Arc::new(TransferBatcher::new(
                    DiskTransferManager::new(transfer_ctx_clone, MAX_CONCURRENT_TRANSFERS),
                    MAX_TRANSFER_BATCH_SIZE,
                )),
                disk_onboard_metrics,
            )
            .await;
            tracing::warn!("Onboard worker terminated: {:?}", res);
        });
=======
        let host_to_disk_task = OffloadManager::offload_worker(
            this.host.clone(),
            this.disk.clone(),
            host_offload_rx,
            Arc::new(TransferBatcher::new(
                DiskTransferManager::new(
                    transfer_ctx.clone(),
                    MAX_CONCURRENT_TRANSFERS,
                    &async_rt_handle,
                    cancellation_token.clone(),
                ),
                MAX_TRANSFER_BATCH_SIZE,
                &async_rt_handle,
                cancellation_token.clone(),
            )),
            cancellation_token.clone(),
        );
        CriticalTaskExecutionHandle::new_with_runtime(
            |_| host_to_disk_task,
            cancellation_token.clone(),
            "Host -> Disk offload worker",
            &async_rt_handle,
        )?
        .detach();

        // Host -> Device onboarding
        let host_to_device_task = OffloadManager::onboard_worker(
            this.host.clone(),
            this.device.clone(),
            host_onboard_rx,
            Arc::new(TransferBatcher::new(
                CudaTransferManager::new(
                    transfer_ctx.clone(),
                    MAX_CONCURRENT_TRANSFERS,
                    cancellation_token.clone(),
                ),
                MAX_TRANSFER_BATCH_SIZE,
                &async_rt_handle,
                cancellation_token.clone(),
            )),
            cancellation_token.clone(),
        );
        CriticalTaskExecutionHandle::new_with_runtime(
            |_| host_to_device_task,
            cancellation_token.clone(),
            "Host -> Device onboarding worker",
            &async_rt_handle,
        )?
        .detach();

        // Disk -> Device onboarding
        let disk_to_device_task = OffloadManager::onboard_worker(
            this.disk.clone(),
            this.device.clone(),
            disk_onboard_rx,
            Arc::new(TransferBatcher::new(
                DiskTransferManager::new(
                    transfer_ctx.clone(),
                    MAX_CONCURRENT_TRANSFERS,
                    &async_rt_handle,
                    cancellation_token.clone(),
                ),
                MAX_TRANSFER_BATCH_SIZE,
                &async_rt_handle,
                cancellation_token.clone(),
            )),
            cancellation_token.clone(),
        );
        CriticalTaskExecutionHandle::new_with_runtime(
            |_| disk_to_device_task,
            cancellation_token.clone(),
            "Disk -> Device onboarding worker",
            &async_rt_handle,
        )?
        .detach();
>>>>>>> 9281c95f

        Ok(this)
    }

    async fn offload_worker<Source: Storage, Target: Storage>(
        source_pool: Option<Arc<BlockPool<Source, Metadata>>>,
        target_pool: Option<Arc<BlockPool<Target, Metadata>>>,
        mut offload_rx: mpsc::UnboundedReceiver<OffloadRequest<Source, Metadata>>,
        transfer_manager: Arc<dyn TransferManager<Source, Target, Metadata>>,
<<<<<<< HEAD
        pool_metrics: Arc<PoolMetrics>,
=======
        cancellation_token: CancellationToken,
>>>>>>> 9281c95f
    ) -> Result<()> {
        if source_pool.is_none() || target_pool.is_none() {
            return Ok(());
        }

        let source_pool = source_pool.as_ref().unwrap();
        let target_pool = target_pool.as_ref().unwrap();

        let mut queue = BTreeSet::new();

        loop {
            if cancellation_token.is_cancelled() {
                return Ok(());
            }

            // Try to check the offload queue.
            loop {
                match offload_rx.try_recv() {
                    Ok(request) => {
                        queue.insert(request);
                        pool_metrics.gauge("offload_queue_size").inc();
                    }
                    Err(TryRecvError::Empty) => {
                        break;
                    }
                    Err(e) => return Err(e.into()),
                }
            }

            // If there is a request, process it.
            if let Some(request) = queue.pop_first() {
                pool_metrics.gauge("offload_queue_size").dec();
                // Try to upgrade the block to a strong reference.
                let block = match request.block.upgrade() {
                    Some(block) => Some(block),
                    // If unable to upgrade, the block may have been moved to the inactive pool.
                    None => source_pool
                        .match_sequence_hashes(vec![request.sequence_hash].as_slice())
                        .await?
                        .pop()
                        .map(|block| block.mutable_block().clone()),
                };

                // If we've found the block, offload it.
                if let Some(block) = block {
                    // If the block is already in the target, don't offload it.
                    if let Ok(blocks) = target_pool
                        .match_sequence_hashes_blocking(vec![request.sequence_hash].as_slice())
                    {
                        if !blocks.is_empty() {
                            continue;
                        }
                    }

                    let target_blocks = match target_pool.allocate_blocks(1).await {
                        Ok(blocks) => blocks,
                        Err(_) => {
                            tracing::warn!("Target pool full. Skipping offload. This should only ever happen with very small pool sizes.");
                            continue;
                        }
                    };

                    if let Some(target_block) = target_blocks.into_iter().next() {
                        pool_metrics.counter("offload_processed").inc();
                        transfer_manager
                            .enqueue_transfer(PendingTransfer::new(
                                vec![block],
                                vec![target_block],
                                None,
                                target_pool.clone(),
                            ))
                            .await?;
                    }
                }
            } else {
                // Await the next request.
<<<<<<< HEAD
                if let Some(request) = offload_rx.recv().await {
                    queue.insert(request);
                    pool_metrics.gauge("offload_queue_size").inc();
=======
                tokio::select! {
                    _ = cancellation_token.cancelled() => return Ok(()),
                    Some(request) = offload_rx.recv() => {
                        queue.insert(request);
                    }
>>>>>>> 9281c95f
                }
            }
        }
    }

    async fn onboard_worker<Source: Storage, Target: Storage>(
        source_pool: Option<Arc<BlockPool<Source, Metadata>>>,
        target_pool: Option<Arc<BlockPool<Target, Metadata>>>,
        mut onboard_rx: mpsc::UnboundedReceiver<OnboardRequest<Source, Target, Metadata>>,
        transfer_manager: Arc<dyn TransferManager<Source, Target, Metadata>>,
<<<<<<< HEAD
        pool_metrics: Arc<PoolMetrics>,
=======
        cancellation_token: CancellationToken,
>>>>>>> 9281c95f
    ) -> Result<()> {
        if source_pool.is_none() || target_pool.is_none() {
            return Ok(());
        }

        let target_pool = target_pool.as_ref().unwrap();
        loop {
            tokio::select! {
                _ = cancellation_token.cancelled() => return Ok::<(), anyhow::Error>(()),
                Some(request) = onboard_rx.recv() => {
                    // Try to allocate blocks on the device.
                    let target_blocks = match target_pool.allocate_blocks(request.blocks.len()).await {
                        Ok(blocks) => blocks,
                        Err(err) => {
                            request.response_tx.send(Err(err))?;
                            continue;
                        }
                    };

<<<<<<< HEAD
        // Loop on incoming requests
        while let Some(request) = onboard_rx.recv().await {
            pool_metrics
                .gauge("onboard_queue_size")
                .set(onboard_rx.len() as i64);
            // Try to allocate blocks on the device.
            let target_blocks = match target_pool.allocate_blocks(request.blocks.len()).await {
                Ok(blocks) => blocks,
                Err(err) => {
                    request.response_tx.send(Err(err))?;
                    continue;
                }
            };

            pool_metrics
                .counter("onboard_processed")
                .inc_by(request.blocks.len() as u64);

            let sources = request
                .blocks
                .iter()
                .map(|b| b.mutable_block().clone())
                .collect();

            transfer_manager
                .enqueue_transfer(PendingTransfer::new(
                    sources,
                    target_blocks,
                    Some(request.response_tx),
                    target_pool.clone(),
                ))
                .await?;
=======
                    let sources = request
                        .blocks
                        .iter()
                        .map(|b| b.mutable_block().clone())
                        .collect();

                    transfer_manager
                        .enqueue_transfer(PendingTransfer::new(
                            sources,
                            target_blocks,
                            Some(request.response_tx),
                            target_pool.clone(),
                        ))
                        .await?;

                    Ok::<(), anyhow::Error>(())
                }
            }?;
>>>>>>> 9281c95f
        }
    }

    pub async fn offload<S: Storage>(
        &self,
        block: &ImmutableBlock<S, Metadata>,
        priority: u64,
    ) -> core::result::Result<(), BlockPoolError> {
        match block.state() {
            BlockState::Registered(_, _) => {}
            _ => {
                return Err(BlockPoolError::BlockError(BlockError::InvalidState(
                    "Block is not registered.".to_string(),
                )));
            }
        }

        let mut tick = self.tick.lock().await;
        let key = OffloadRequestKey {
            priority,
            timestamp: *tick,
        };
        // Increment a counter for each block. Within the same priority, blocks with lower counter values are processed first.
        *tick += 1;
        drop(tick);

        // This can get called by all pools, regardless of whether or not they have a place to offload to.
        // Because of this, we need to check the block type here.
        let any_block = block as &dyn Any;

        // TODO: What's the performance penalty of this runtime type-checking?
        if let Some(device_block) =
            any_block.downcast_ref::<ImmutableBlock<DeviceStorage, Metadata>>()
        {
            // The host pool doesn't exist, so we can't offload to it.
            if self.device_offload_tx.is_closed() {
                return Ok(());
            }

            let request = OffloadRequest {
                block: Arc::downgrade(device_block.mutable_block()),
                sequence_hash: device_block.sequence_hash()?,
                key,
            };

            self.device_offload_tx.send(request).unwrap();
        } else if let Some(host_block) =
            any_block.downcast_ref::<ImmutableBlock<PinnedStorage, Metadata>>()
        {
            // The disk pool doesn't exist, so we can't offload to it.
            if self.host_offload_tx.is_closed() {
                return Ok(());
            }

            let request = OffloadRequest {
                block: Arc::downgrade(host_block.mutable_block()),
                sequence_hash: host_block.sequence_hash()?,
                key,
            };

            self.host_offload_tx.send(request).unwrap();
        }

        Ok(())
    }

    pub async fn onboard<S: Storage>(
        &self,
        blocks: Vec<ImmutableBlock<S, Metadata>>,
    ) -> BlockResult<DeviceStorage, Metadata> {
        for block in &blocks {
            match block.state() {
                BlockState::Registered(_, _) => {}
                _ => {
                    return Err(BlockPoolError::BlockError(BlockError::InvalidState(
                        "Block is not registered.".to_string(),
                    )));
                }
            }
        }

        if blocks.is_empty() {
            return Ok(vec![]);
        }

        let (tx, rx) = oneshot::channel();

        let any_block = blocks.first().unwrap() as &dyn Any;

        // TODO: This is really ugly.
        if any_block
            .downcast_ref::<ImmutableBlock<PinnedStorage, Metadata>>()
            .is_some()
        {
            let host_blocks = blocks
                .iter()
                .map(|b| {
                    (b as &dyn Any)
                        .downcast_ref::<ImmutableBlock<PinnedStorage, Metadata>>()
                        .unwrap()
                        .clone()
                })
                .collect();

            self.host_onboard_tx
                .send(OnboardRequest::new(host_blocks, tx))
                .map_err(|_| BlockPoolError::ProgressEngineShutdown)?;
        } else if any_block
            .downcast_ref::<ImmutableBlock<DiskStorage, Metadata>>()
            .is_some()
        {
            let disk_blocks = blocks
                .iter()
                .map(|b| {
                    (b as &dyn Any)
                        .downcast_ref::<ImmutableBlock<DiskStorage, Metadata>>()
                        .unwrap()
                        .clone()
                })
                .collect();

            self.disk_onboard_tx
                .send(OnboardRequest::new(disk_blocks, tx))
                .map_err(|_| BlockPoolError::ProgressEngineShutdown)?;
        } else {
            return Err(BlockPoolError::BlockError(BlockError::Other(
                anyhow::anyhow!("Block type not supported for onboarding."),
            )));
        }

        match rx.await {
            Ok(res) => res,
            Err(_) => Err(BlockPoolError::ProgressEngineShutdown),
        }
    }
}

#[cfg(all(test, feature = "testing-cuda"))]
mod tests {
    use super::*;
    use crate::block_manager::block::test_utils::get_private_token;

    use crate::block_manager::{
        block::{
            nixl::BlockHandleInfo, BasicMetadata, BlockDataExt, BlockDataProvider, BlockExt,
            Blocks, MutableBlock,
        },
        layout::{nixl::NixlLayout, FullyContiguous},
        pool::BlockPool,
        storage::{
            DeviceAllocator, DeviceStorage, DiskAllocator, DiskStorage, PinnedAllocator,
            PinnedStorage, StorageType,
        },
        DType, LayoutConfig,
    };
    use nixl_sys::{MemoryRegion, NixlDescriptor};

    use aligned_vec::avec;
    use cudarc::runtime::sys::{cudaMemcpy, cudaMemcpyKind, cudaMemset};
    use prometheus::Registry;
    use std::fs::File;
    use std::io::{Read, Seek, SeekFrom, Write};
    use std::mem::ManuallyDrop;
    use std::os::unix::io::FromRawFd;

    const BLOCK_SIZE: usize = 4;
    const NUM_LAYERS: usize = 8;

    type DevicePool = Option<Arc<BlockPool<DeviceStorage, BasicMetadata>>>;
    type HostPool = Option<Arc<BlockPool<PinnedStorage, BasicMetadata>>>;
    type DiskPool = Option<Arc<BlockPool<DiskStorage, BasicMetadata>>>;

    lazy_static::lazy_static! {
        static ref NIXL_AGENT: Arc<Option<NixlAgent>> = {
            let agent = NixlAgent::new("offload-manager").unwrap();
            let (_, ucx_params) = agent.get_plugin_params("UCX").unwrap();
            let (_, gds_params) = agent.get_plugin_params("GDS").unwrap();
            agent.create_backend("UCX", &ucx_params).unwrap();
            agent.create_backend("GDS", &gds_params).unwrap();
            Arc::new(Some(agent))
        };
    }

    fn build_pools(
        device_blocks: usize,
        host_blocks: Option<usize>,
        disk_blocks: Option<usize>,
        inner_dim: Option<usize>,
    ) -> Result<(
        Arc<OffloadManager<BasicMetadata>>,
        DevicePool,
        HostPool,
        DiskPool,
    )> {
        let mut config = LayoutConfig {
            num_blocks: device_blocks,
            num_layers: NUM_LAYERS,
            outer_dim: 1,
            page_size: BLOCK_SIZE,
            inner_dim: inner_dim.unwrap_or(1024),
            alignment: 1,
            dtype: DType::FP16,
        };

        let agent_arc = NIXL_AGENT.clone();
        let agent = agent_arc.as_ref().as_ref().unwrap();

        let mut device = FullyContiguous::allocate(config.clone(), &DeviceAllocator::default())?;

        device.nixl_register(agent, None)?;

        let device_blocks = Blocks::<_, BasicMetadata>::new(device, 42, 0)?.into_blocks()?;
        let device_pool = Some(Arc::new(
            BlockPool::builder().blocks(device_blocks).build()?,
        ));

        let host_pool = if let Some(host_blocks) = host_blocks {
            config.num_blocks = host_blocks;
            let mut host = FullyContiguous::allocate(config.clone(), &PinnedAllocator::default())?;
            host.nixl_register(agent, None)?;
            let host_blocks = Blocks::<_, BasicMetadata>::new(host, 42, 0)?.into_blocks()?;
            Some(Arc::new(BlockPool::builder().blocks(host_blocks).build()?))
        } else {
            None
        };

        let disk_pool = if let Some(disk_blocks) = disk_blocks {
            config.num_blocks = disk_blocks;
            let mut disk = FullyContiguous::allocate(config, &DiskAllocator)?;
            disk.nixl_register(agent, None)?;
            let disk_blocks = Blocks::<_, BasicMetadata>::new(disk, 42, 0)?.into_blocks()?;
            Some(Arc::new(BlockPool::builder().blocks(disk_blocks).build()?))
        } else {
            None
        };

        let async_rt_handle = Handle::current();

        let manager = OffloadManager::new(
            disk_pool.clone(),
            host_pool.clone(),
            device_pool.clone(),
            agent_arc,
            async_rt_handle,
<<<<<<< HEAD
            BlockManagerMetrics::new(&Arc::new(Registry::new()))?,
=======
            CancellationToken::new(),
>>>>>>> 9281c95f
        )?;

        Ok((manager, device_pool, host_pool, disk_pool))
    }

    /// Create a block in the 'RESET' state.
    async fn get_block<S: Storage, Metadata: BlockMetadata>(
        pool: &Arc<BlockPool<S, Metadata>>,
    ) -> Result<MutableBlock<S, Metadata>> {
        pool.allocate_blocks(1)
            .await?
            .into_iter()
            .next()
            .ok_or(anyhow::anyhow!("Failed to allocate block"))
    }

    /// Create a block in the 'PARTIAL' state.
    async fn partial_block<S: Storage, Metadata: BlockMetadata>(
        pool: &Arc<BlockPool<S, Metadata>>,
        token: u32,
    ) -> Result<MutableBlock<S, Metadata>> {
        let mut block = get_block(pool).await?;
        block.init_sequence(42)?;
        block.add_token(token)?;
        Ok(block)
    }

    /// Create a block in the 'COMPLETED' state.
    async fn completed_block<S: Storage, Metadata: BlockMetadata>(
        pool: &Arc<BlockPool<S, Metadata>>,
        tokens: [u32; BLOCK_SIZE],
    ) -> Result<MutableBlock<S, Metadata>> {
        let mut block = get_block(pool).await?;
        block.init_sequence(42)?;
        for token in tokens {
            block.add_token(token)?;
        }
        block.commit()?;
        Ok(block)
    }

    fn populate_block<S: Storage + NixlDescriptor>(
        block: &impl BlockDataProvider<StorageType = S>,
        value: u8,
    ) -> Result<()> {
        let block_data = block.block_data(get_private_token());
        let block_view = block_data.block_view()?;
        let block_size = block_view.size();

        match block_data.storage_type() {
            StorageType::Device(_) | StorageType::Pinned => unsafe {
                cudaMemset(
                    block_view.as_ptr() as *mut std::ffi::c_void,
                    value as i32,
                    block_size,
                )
                .result()?;
            },
            StorageType::Disk => {
                let nixl_desc = block_view.as_nixl_descriptor();
                let mut file: ManuallyDrop<File>;
                let data = avec![[4096] | value; block_size];

                unsafe {
                    file = ManuallyDrop::new(File::from_raw_fd(nixl_desc.device_id() as i32));
                    file.seek(SeekFrom::Start(nixl_desc.as_ptr() as u64))?;
                }
                file.write_all(&data)?;
                file.sync_all()?;
                file.flush()?;
            }
            _ => panic!(),
        }

        Ok(())
    }

    fn get_block_contents<S: Storage + NixlDescriptor>(
        block: &impl BlockDataProvider<StorageType = S>,
    ) -> Result<Vec<u8>> {
        let block_data = block.block_data(get_private_token());
        let block_view = block_data.block_view()?;
        let size = block_view.size();

        let mut contents: Vec<u8> = vec![0; size];

        match block_data.storage_type() {
            StorageType::Device(_) => unsafe {
                cudaMemcpy(
                    contents.as_mut_ptr() as *mut std::ffi::c_void,
                    block_view.as_ptr() as *const std::ffi::c_void,
                    size,
                    cudaMemcpyKind::cudaMemcpyDeviceToHost,
                )
                .result()?;
            },
            StorageType::Pinned => unsafe {
                contents = std::slice::from_raw_parts(block_view.as_ptr(), size).to_vec();
            },
            StorageType::Disk => {
                let nixl_desc = block_view.as_nixl_descriptor();
                let mut file: ManuallyDrop<File>;
                let mut aligned = avec![[4096] | 0; size];

                unsafe {
                    file = ManuallyDrop::new(File::from_raw_fd(nixl_desc.device_id() as i32));
                    file.seek(SeekFrom::Start(nixl_desc.as_ptr() as u64))?;
                }
                file.read_exact(&mut aligned)?;
                contents = aligned.to_vec();
            }
            _ => anyhow::bail!("Unsupported storage type."),
        }

        Ok(contents.to_vec())
    }

    fn check_block_contents(
        block1: &impl BlockDataProvider<StorageType = impl Storage + NixlDescriptor>,
        block2: &impl BlockDataProvider<StorageType = impl Storage + NixlDescriptor>,
        value: u8,
    ) -> Result<()> {
        let contents1 = get_block_contents(block1)?;
        let contents2 = get_block_contents(block2)?;

        for (c1_value, c2_value) in contents1.iter().zip(contents2.iter()) {
            if *c1_value != *c2_value || *c1_value != value {
                panic!("{} != {} != {}", c1_value, c2_value, value);
            }
        }
        Ok(())
    }

    #[tokio::test]
    async fn test_offload_invalid_blocks() -> Result<()> {
        let (offload_manager, device_pool, _, _) = build_pools(4, Some(4), None, None)?;

        let device_pool = device_pool.as_ref().unwrap();

        // Check blocks in the 'RESET' state.
        let immutable_block = ImmutableBlock::new(Arc::new(get_block(device_pool).await?));

        assert!(matches!(
            offload_manager.offload(&immutable_block, 0).await,
            Err(BlockPoolError::BlockError(BlockError::InvalidState(_)))
        ));

        // Check blocks in the 'PARTIAL' state.
        let immutable_block = ImmutableBlock::new(Arc::new(partial_block(device_pool, 0).await?));
        assert!(matches!(
            offload_manager.offload(&immutable_block, 0).await,
            Err(BlockPoolError::BlockError(BlockError::InvalidState(_)))
        ));

        // Check blocks in the 'COMPLETED' state.
        let immutable_block = ImmutableBlock::new(Arc::new(
            completed_block(device_pool, [0; BLOCK_SIZE]).await?,
        ));
        assert!(matches!(
            offload_manager.offload(&immutable_block, 0).await,
            Err(BlockPoolError::BlockError(BlockError::InvalidState(_)))
        ));

        Ok(())
    }

    #[tokio::test]
    async fn test_offload_registered_blocks() -> Result<()> {
        let (offload_manager, device_pool, host_pool, _) = build_pools(4, Some(4), None, None)?;

        let device_pool = device_pool.as_ref().unwrap();
        let host_pool = host_pool.as_ref().unwrap();

        // Create a block and register it with the offload manager
        let block = completed_block(device_pool, [0, 1, 2, 3]).await?;

        let immutable_device_block = device_pool
            .register_blocks(vec![block])
            .await?
            .into_iter()
            .next()
            .ok_or(anyhow::anyhow!("Failed to register block"))?;

        populate_block(&immutable_device_block, 42)?;

        // Offloads should only go to G2 (for now)
        offload_manager.offload(&immutable_device_block, 0).await?;

        // Wait for it to be processed.
        // TODO: This is a bit of a hack, and may lead to non-deterministic behavior.
        // In theory, the offload + memcpy should take much less time than this.
        tokio::time::sleep(std::time::Duration::from_millis(100)).await;

        // Check that the block exists in the host pool
        let host_blocks = host_pool
            .match_sequence_hashes(vec![immutable_device_block.sequence_hash()?].as_slice())
            .await?;

        assert_eq!(host_blocks.len(), 1);
        assert_eq!(
            host_blocks[0].sequence_hash()?,
            immutable_device_block.sequence_hash()?
        );

        check_block_contents(&immutable_device_block, &host_blocks[0], 42)?;

        Ok(())
    }

    #[tokio::test]
    async fn test_no_host_blocks_available() -> Result<()> {
        let (offload_manager, device_pool, host_pool, _) = build_pools(4, Some(4), None, None)?;

        let device_pool = device_pool.as_ref().unwrap();
        let host_pool = host_pool.as_ref().unwrap();

        let host_blocks = host_pool.allocate_blocks(4).await?;
        assert_eq!(host_blocks.len(), 4);

        let device_block = completed_block(device_pool, [0, 1, 2, 3]).await?;
        let immutable_device_block = device_pool
            .register_blocks(vec![device_block])
            .await?
            .into_iter()
            .next()
            .unwrap();

        offload_manager.offload(&immutable_device_block, 0).await?;

        // Wait for offload to be processed.
        tokio::time::sleep(std::time::Duration::from_millis(100)).await;

        // The offload should fail gracefuly due to a lack of host blocks
        let matched_host_blocks = host_pool
            .match_sequence_hashes(vec![immutable_device_block.sequence_hash()?].as_slice())
            .await?;
        assert_eq!(matched_host_blocks.len(), 0);

        // Wait for blocks to be returned to the pool.
        drop(host_blocks);
        tokio::time::sleep(std::time::Duration::from_millis(100)).await;

        // Try the offload again.
        offload_manager.offload(&immutable_device_block, 0).await?;

        // Wait for offload to be processed.
        tokio::time::sleep(std::time::Duration::from_millis(100)).await;

        // This time, the offload should succeed.
        let matched_host_blocks = host_pool
            .match_sequence_hashes(vec![immutable_device_block.sequence_hash()?].as_slice())
            .await?;
        assert_eq!(matched_host_blocks.len(), 1);

        Ok(())
    }

    #[tokio::test]
    async fn test_onboard() -> Result<()> {
        let (offload_manager, device_pool, host_pool, _) = build_pools(4, Some(4), None, None)?;

        let device_pool = device_pool.as_ref().unwrap();
        let host_pool = host_pool.as_ref().unwrap();

        // Allocate and fill a block on the host.
        let host_block = completed_block(host_pool, [0, 1, 2, 3]).await?;
        let immutable_host_block = host_pool
            .register_blocks(vec![host_block])
            .await?
            .into_iter()
            .next()
            .unwrap();

        populate_block(&immutable_host_block, 42)?;

        // Onboard the block.
        let onboarded_blocks = offload_manager
            .onboard(vec![immutable_host_block.clone()])
            .await?;

        assert_eq!(onboarded_blocks.len(), 1);
        // Check that the sequence hash is the same.
        assert_eq!(
            onboarded_blocks[0].sequence_hash()?,
            immutable_host_block.sequence_hash()?
        );
        // Check that the block is registered.
        assert!(matches!(
            onboarded_blocks[0].state(),
            BlockState::Registered(_, _)
        ));

        check_block_contents(&immutable_host_block, &onboarded_blocks[0], 42)?;

        // Wait for the new value to show up in the device pool.
        tokio::time::sleep(std::time::Duration::from_millis(100)).await;
        let device_blocks = device_pool
            .match_sequence_hashes(vec![onboarded_blocks[0].sequence_hash()?].as_slice())
            .await?;
        assert_eq!(device_blocks.len(), 1);
        assert_eq!(
            device_blocks[0].sequence_hash()?,
            onboarded_blocks[0].sequence_hash()?
        );

        // Check that this is the same block.
        check_block_contents(&immutable_host_block, &device_blocks[0], 42)?;

        Ok(())
    }

    #[tokio::test]
    async fn test_offload_onboard() -> Result<()> {
        let (offload_manager, device_pool, host_pool, _) = build_pools(4, Some(4), None, None)?;

        let device_pool = device_pool.as_ref().unwrap();
        let host_pool = host_pool.as_ref().unwrap();

        let device_block = completed_block(device_pool, [0, 1, 2, 3]).await?;
        let immutable_device_block = device_pool
            .register_blocks(vec![device_block])
            .await?
            .into_iter()
            .next()
            .unwrap();

        populate_block(&immutable_device_block, 42)?;
        // Offload the block to the host.
        offload_manager.offload(&immutable_device_block, 0).await?;

        // Wait for the offload to be processed.
        tokio::time::sleep(std::time::Duration::from_millis(100)).await;

        // Check that the block exists in the host pool.
        let immutable_host_block = host_pool
            .match_sequence_hashes(vec![immutable_device_block.sequence_hash()?].as_slice())
            .await?
            .into_iter()
            .next()
            .unwrap();

        check_block_contents(&immutable_device_block, &immutable_host_block, 42)?;

        // Remove the device block from the pool by dropping it and allocating more blocks.
        drop(immutable_device_block);

        // Wait for the block to be returned to the pool.
        tokio::time::sleep(std::time::Duration::from_millis(100)).await;

        let device_blocks = device_pool.allocate_blocks(4).await?;
        assert_eq!(device_blocks.len(), 4);

        drop(device_blocks);
        tokio::time::sleep(std::time::Duration::from_millis(100)).await;

        // Check that the block is not in the device pool.
        let device_blocks = device_pool
            .match_sequence_hashes(vec![immutable_host_block.sequence_hash()?].as_slice())
            .await?;
        assert_eq!(device_blocks.len(), 0);

        // Onboard the block back to the device pool.
        let onboarded_blocks = offload_manager
            .onboard(vec![immutable_host_block.clone()])
            .await?;
        assert_eq!(onboarded_blocks.len(), 1);
        assert_eq!(
            onboarded_blocks[0].sequence_hash()?,
            immutable_host_block.sequence_hash()?
        );
        assert!(matches!(
            onboarded_blocks[0].state(),
            BlockState::Registered(_, _)
        ));

        check_block_contents(&immutable_host_block, &onboarded_blocks[0], 42)?;

        Ok(())
    }

    #[tokio::test]
    async fn test_onboard_err_handling() -> Result<()> {
        let (offload_manager, device_pool, host_pool, _) = build_pools(4, Some(4), None, None)?;

        let device_pool = device_pool.as_ref().unwrap();
        let host_pool = host_pool.as_ref().unwrap();

        let host_block = completed_block(host_pool, [0, 1, 2, 3]).await?;
        let immutable_host_block = host_pool
            .register_blocks(vec![host_block])
            .await?
            .into_iter()
            .next()
            .unwrap();

        let device_blocks = device_pool.allocate_blocks(4).await?;
        assert_eq!(device_blocks.len(), 4);

        let res = offload_manager
            .onboard(vec![immutable_host_block.clone()])
            .await;
        assert!(matches!(
            res.err().unwrap(),
            BlockPoolError::NotEnoughBlocksAvailable(_, _)
        ));

        Ok(())
    }

    #[tokio::test]
    async fn test_offload_onboard_no_host_blocks() -> Result<()> {
        let (offload_manager, device_pool, _, _) = build_pools(4, None, None, None)?;

        let device_pool = device_pool.as_ref().unwrap();

        let device_block = completed_block(device_pool, [0, 1, 2, 3]).await?;
        let immutable_device_block = device_pool
            .register_blocks(vec![device_block])
            .await?
            .into_iter()
            .next()
            .unwrap();

        offload_manager.offload(&immutable_device_block, 0).await?;

        Ok(())
    }

    #[tokio::test]
    async fn test_offload_disk() -> Result<()> {
        let (offload_manager, _, host_pool, disk_pool) = build_pools(4, Some(4), Some(4), None)?;

        let host_pool = host_pool.as_ref().unwrap();
        let disk_pool = disk_pool.as_ref().unwrap();

        let host_block = completed_block(host_pool, [0, 1, 2, 3]).await?;
        let immutable_host_block = host_pool
            .register_blocks(vec![host_block])
            .await?
            .into_iter()
            .next()
            .unwrap();

        populate_block(&immutable_host_block, 42)?;

        offload_manager.offload(&immutable_host_block, 0).await?;

        tokio::time::sleep(std::time::Duration::from_millis(500)).await;

        let disk_blocks = disk_pool
            .match_sequence_hashes(vec![immutable_host_block.sequence_hash()?].as_slice())
            .await?;
        assert_eq!(disk_blocks.len(), 1);
        assert_eq!(
            disk_blocks[0].sequence_hash()?,
            immutable_host_block.sequence_hash()?
        );

        check_block_contents(&immutable_host_block, &disk_blocks[0], 42)?;

        Ok(())
    }

    #[tokio::test]
    async fn test_onboard_disk() -> Result<()> {
        let (offload_manager, device_pool, _, disk_pool) = build_pools(4, None, Some(4), None)?;

        let device_pool = device_pool.as_ref().unwrap();
        let disk_pool = disk_pool.as_ref().unwrap();

        let disk_block = completed_block(disk_pool, [0, 1, 2, 3]).await?;
        let immutable_disk_block = disk_pool
            .register_blocks(vec![disk_block])
            .await?
            .into_iter()
            .next()
            .unwrap();

        populate_block(&immutable_disk_block, 42)?;

        let device_block = offload_manager
            .onboard(vec![immutable_disk_block.clone()])
            .await?;

        check_block_contents(&immutable_disk_block, &device_block[0], 42)?;

        assert_eq!(device_block.len(), 1);
        assert_eq!(
            device_block[0].sequence_hash()?,
            immutable_disk_block.sequence_hash()?
        );
        assert_eq!(
            device_pool
                .match_sequence_hashes(vec![immutable_disk_block.sequence_hash()?].as_slice())
                .await?
                .len(),
            1
        );

        Ok(())
    }

    #[tokio::test]
    async fn test_bulk_transfer_disk() -> Result<()> {
        let (offload_manager, device_pool, host_pool, disk_pool) =
            build_pools(8, Some(8), Some(8), None)?;

        let disk_pool = disk_pool.as_ref().unwrap();
        let host_pool = host_pool.as_ref().unwrap();
        let device_pool = device_pool.as_ref().unwrap();

        let mut host_blocks = Vec::new();

        for i in 0..8 {
            let block = completed_block(host_pool, [i; 4]).await?;
            populate_block(&block, i as u8)?;
            host_blocks.push(block);
        }

        let immutable_host_blocks = host_pool.register_blocks(host_blocks).await?;

        for block in &immutable_host_blocks {
            offload_manager.offload(block, 0).await?;
        }

        tokio::time::sleep(std::time::Duration::from_millis(500)).await;

        let mut disk_blocks = Vec::new();

        for (i, host_block) in immutable_host_blocks.iter().enumerate() {
            let blocks = disk_pool
                .match_sequence_hashes(vec![host_block.sequence_hash()?].as_slice())
                .await?;
            assert_eq!(blocks.len(), 1);
            check_block_contents(host_block, &blocks[0], i as u8)?;
            disk_blocks.push(blocks[0].clone());
        }

        let device_blocks = offload_manager.onboard(disk_blocks.clone()).await?;
        assert_eq!(device_blocks.len(), disk_blocks.len());

        for (i, disk_block) in disk_blocks.iter().enumerate() {
            let blocks = device_pool
                .match_sequence_hashes(vec![disk_block.sequence_hash()?].as_slice())
                .await?;
            assert_eq!(blocks.len(), 1);
            check_block_contents(disk_block, &blocks[0], i as u8)?;
        }

        Ok(())
    }

    #[tokio::test]
    async fn test_transfer_batcher() -> Result<()> {
        let (offload_manager, device_pool, _, disk_pool) = build_pools(
            2 * MAX_TRANSFER_BATCH_SIZE + 1,
            None,
            Some(2 * MAX_TRANSFER_BATCH_SIZE + 1),
            None,
        )?;

        let device_pool = device_pool.as_ref().unwrap();
        let disk_pool = disk_pool.as_ref().unwrap();

        let mut disk_blocks = Vec::new();

        for i in 0..2 * MAX_TRANSFER_BATCH_SIZE + 1 {
            let disk_block = completed_block(disk_pool, [i as u32; 4]).await?;
            populate_block(&disk_block, i as u8)?;
            disk_blocks.push(disk_block);
        }

        let immutable_disk_blocks = disk_pool.register_blocks(disk_blocks).await?;

        let device_blocks = offload_manager
            .onboard(immutable_disk_blocks.clone())
            .await?;
        assert_eq!(device_blocks.len(), 2 * MAX_TRANSFER_BATCH_SIZE + 1);

        for (i, device_block) in device_blocks.iter().enumerate() {
            let blocks = device_pool
                .match_sequence_hashes(vec![device_block.sequence_hash()?].as_slice())
                .await?;
            check_block_contents(device_block, &blocks[0], i as u8)?;
            assert_eq!(blocks.len(), 1);
        }

        Ok(())
    }

    #[tokio::test]
    async fn test_onboard_unsupported_block_type() -> Result<()> {
        let (offload_manager, device_pool, _, _) = build_pools(1, None, None, None)?;

        let device_pool = device_pool.as_ref().unwrap();

        let block = completed_block(device_pool, [0; 4]).await?;

        let registered_block = device_pool
            .register_blocks(vec![block])
            .await?
            .into_iter()
            .next()
            .unwrap();

        let onboarded_blocks = offload_manager.onboard(vec![registered_block]).await;
        assert!(matches!(
            onboarded_blocks,
            Err(BlockPoolError::BlockError(BlockError::Other(_)))
        ));

        Ok(())
    }

    #[tokio::test]
    async fn test_offload_transfer_metadata() -> Result<()> {
        let (offload_manager, device_pool, host_pool, _) = build_pools(4, Some(4), None, None)?;

        let device_pool = device_pool.as_ref().unwrap();
        let host_pool = host_pool.as_ref().unwrap();

        let mut device_block = completed_block(device_pool, [0; 4]).await?;

        populate_block(&device_block, 42)?;

        let new_metadata = device_block.metadata().update_priority(1);
        device_block.update_metadata(new_metadata);

        let immutable_device_block = device_pool
            .register_blocks(vec![device_block])
            .await?
            .into_iter()
            .next()
            .unwrap();
        offload_manager.offload(&immutable_device_block, 0).await?;

        tokio::time::sleep(std::time::Duration::from_millis(100)).await;

        let host_blocks = host_pool
            .match_sequence_hashes(vec![immutable_device_block.sequence_hash()?].as_slice())
            .await?;
        assert_eq!(host_blocks.len(), 1);
        check_block_contents(&immutable_device_block, &host_blocks[0], 42)?;
        assert_eq!(host_blocks[0].metadata().priority(), 1);

        Ok(())
    }

    #[tokio::test]
    async fn test_onboard_duplicate() -> Result<()> {
        let (offload_manager, device_pool, host_pool, _) = build_pools(4, Some(4), None, None)?;

        let device_pool = device_pool.as_ref().unwrap();
        let host_pool = host_pool.as_ref().unwrap();

        let device_block = completed_block(device_pool, [0; 4]).await?;

        let immutable_device_block = device_pool
            .register_blocks(vec![device_block])
            .await?
            .into_iter()
            .next()
            .unwrap();

        populate_block(&immutable_device_block, 42)?;

        offload_manager.offload(&immutable_device_block, 0).await?;

        tokio::time::sleep(std::time::Duration::from_millis(100)).await;

        let host_blocks = host_pool
            .match_sequence_hashes(vec![immutable_device_block.sequence_hash()?].as_slice())
            .await?;
        assert_eq!(host_blocks.len(), 1);

        let onboarded_blocks = offload_manager
            .onboard(vec![host_blocks[0].clone()])
            .await?;
        assert_eq!(onboarded_blocks.len(), 1);
        check_block_contents(&host_blocks[0], &onboarded_blocks[0], 42)?;

        // This should be the same block that we put on the device.
        // The block that was copied should be discarded by the block pool.
        assert_eq!(
            onboarded_blocks[0].block_idx(),
            immutable_device_block.block_idx()
        );

        Ok(())
    }

    #[tokio::test]
    async fn test_transfer_big_blocks() -> Result<()> {
        // Try a block size of 32 MB.
        let inner_dim = 2_usize.pow(20) * 32 / NUM_LAYERS / BLOCK_SIZE;
        let (offload_manager, device_pool, host_pool, disk_pool) =
            build_pools(2, Some(2), Some(2), Some(inner_dim))?;

        let device_pool = device_pool.as_ref().unwrap();
        let host_pool = host_pool.as_ref().unwrap();
        let disk_pool = disk_pool.as_ref().unwrap();

        let device_block = completed_block(device_pool, [0; 4]).await?;

        populate_block(&device_block, 42)?;

        let immutable_device_block = device_pool
            .register_blocks(vec![device_block])
            .await?
            .into_iter()
            .next()
            .unwrap();

        // Offload to host.
        offload_manager.offload(&immutable_device_block, 0).await?;

        // Wait for the offload to be processed.
        tokio::time::sleep(std::time::Duration::from_millis(100)).await;

        let host_blocks = host_pool
            .match_sequence_hashes(vec![immutable_device_block.sequence_hash()?].as_slice())
            .await?;
        assert_eq!(host_blocks.len(), 1);
        check_block_contents(&immutable_device_block, &host_blocks[0], 42)?;

        // Offload to disk
        offload_manager.offload(&host_blocks[0], 0).await?;

        // Wait for the offload to be processed.
        tokio::time::sleep(std::time::Duration::from_millis(500)).await;

        let disk_blocks = disk_pool
            .match_sequence_hashes(vec![immutable_device_block.sequence_hash()?].as_slice())
            .await?;
        assert_eq!(disk_blocks.len(), 1);
        check_block_contents(&host_blocks[0], &disk_blocks[0], 42)?;

        // Onboard to device.
        let device_blocks = offload_manager.onboard(disk_blocks.clone()).await?;
        assert_eq!(device_blocks.len(), 1);
        check_block_contents(&disk_blocks[0], &device_blocks[0], 42)?;

        Ok(())
    }
}<|MERGE_RESOLUTION|>--- conflicted
+++ resolved
@@ -103,11 +103,8 @@
         device: Option<Arc<BlockPool<DeviceStorage, Metadata>>>,
         nixl_agent: Arc<Option<NixlAgent>>,
         async_rt_handle: Handle,
-<<<<<<< HEAD
         metrics: Arc<BlockManagerMetrics>,
-=======
         cancellation_token: CancellationToken,
->>>>>>> 9281c95f
     ) -> Result<Arc<Self>> {
         let (device_offload_tx, device_offload_rx) = mpsc::unbounded_channel();
         let (host_offload_tx, host_offload_rx) = mpsc::unbounded_channel();
@@ -135,25 +132,6 @@
         ));
 
         // Device -> Host offload
-<<<<<<< HEAD
-        let device_clone = this.device.clone();
-        let host_clone = this.host.clone();
-        let device_offload_metrics = metrics.pool("device");
-        async_rt_handle.spawn(async move {
-            let res = OffloadManager::offload_worker(
-                device_clone,
-                host_clone,
-                device_offload_rx,
-                Arc::new(TransferBatcher::new(
-                    CudaTransferManager::new(device_offload_transfer_ctx, MAX_CONCURRENT_TRANSFERS),
-                    MAX_TRANSFER_BATCH_SIZE,
-                )),
-                device_offload_metrics,
-            )
-            .await;
-            tracing::warn!("Offload worker terminated: {:?}", res);
-        });
-=======
         let device_to_host_task = OffloadManager::offload_worker(
             this.device.clone(),
             this.host.clone(),
@@ -168,6 +146,7 @@
                 &async_rt_handle,
                 cancellation_token.clone(),
             )),
+            metrics.pool("device"),
             cancellation_token.clone(),
         );
         CriticalTaskExecutionHandle::new_with_runtime(
@@ -177,7 +156,6 @@
             &async_rt_handle,
         )?
         .detach();
->>>>>>> 9281c95f
 
         let transfer_ctx = Arc::new(TransferContext::new(
             nixl_agent.clone(),
@@ -185,66 +163,6 @@
         ));
 
         // Host -> Disk offload
-<<<<<<< HEAD
-        let host_clone = this.host.clone();
-        let disk_clone = this.disk.clone();
-        let transfer_ctx_clone = transfer_ctx.clone();
-        let host_offload_metrics = metrics.pool("host");
-        async_rt_handle.spawn(async move {
-            let res = OffloadManager::offload_worker(
-                host_clone,
-                disk_clone,
-                host_offload_rx,
-                Arc::new(TransferBatcher::new(
-                    DiskTransferManager::new(transfer_ctx_clone, MAX_CONCURRENT_TRANSFERS),
-                    MAX_TRANSFER_BATCH_SIZE,
-                )),
-                host_offload_metrics,
-            )
-            .await;
-            tracing::warn!("Offload worker terminated: {:?}", res);
-        });
-
-        // Host -> Device onboarding
-        let host_clone = this.host.clone();
-        let device_clone = this.device.clone();
-        let transfer_ctx_clone = transfer_ctx.clone();
-        let host_onboard_metrics = metrics.pool("host");
-        async_rt_handle.spawn(async move {
-            let res = OffloadManager::onboard_worker(
-                host_clone,
-                device_clone,
-                host_onboard_rx,
-                Arc::new(TransferBatcher::new(
-                    CudaTransferManager::new(transfer_ctx_clone, MAX_CONCURRENT_TRANSFERS),
-                    MAX_TRANSFER_BATCH_SIZE,
-                )),
-                host_onboard_metrics,
-            )
-            .await;
-            tracing::warn!("Onboard worker terminated: {:?}", res);
-        });
-
-        // Disk -> Device onboarding
-        let disk_clone = this.disk.clone();
-        let device_clone = this.device.clone();
-        let transfer_ctx_clone = transfer_ctx.clone();
-        let disk_onboard_metrics = metrics.pool("disk");
-        async_rt_handle.spawn(async move {
-            let res = OffloadManager::onboard_worker(
-                disk_clone,
-                device_clone,
-                disk_onboard_rx,
-                Arc::new(TransferBatcher::new(
-                    DiskTransferManager::new(transfer_ctx_clone, MAX_CONCURRENT_TRANSFERS),
-                    MAX_TRANSFER_BATCH_SIZE,
-                )),
-                disk_onboard_metrics,
-            )
-            .await;
-            tracing::warn!("Onboard worker terminated: {:?}", res);
-        });
-=======
         let host_to_disk_task = OffloadManager::offload_worker(
             this.host.clone(),
             this.disk.clone(),
@@ -260,6 +178,7 @@
                 &async_rt_handle,
                 cancellation_token.clone(),
             )),
+            metrics.pool("host"),
             cancellation_token.clone(),
         );
         CriticalTaskExecutionHandle::new_with_runtime(
@@ -285,6 +204,7 @@
                 &async_rt_handle,
                 cancellation_token.clone(),
             )),
+            metrics.pool("host"),
             cancellation_token.clone(),
         );
         CriticalTaskExecutionHandle::new_with_runtime(
@@ -311,6 +231,7 @@
                 &async_rt_handle,
                 cancellation_token.clone(),
             )),
+            metrics.pool("disk"),
             cancellation_token.clone(),
         );
         CriticalTaskExecutionHandle::new_with_runtime(
@@ -320,7 +241,6 @@
             &async_rt_handle,
         )?
         .detach();
->>>>>>> 9281c95f
 
         Ok(this)
     }
@@ -330,11 +250,8 @@
         target_pool: Option<Arc<BlockPool<Target, Metadata>>>,
         mut offload_rx: mpsc::UnboundedReceiver<OffloadRequest<Source, Metadata>>,
         transfer_manager: Arc<dyn TransferManager<Source, Target, Metadata>>,
-<<<<<<< HEAD
         pool_metrics: Arc<PoolMetrics>,
-=======
         cancellation_token: CancellationToken,
->>>>>>> 9281c95f
     ) -> Result<()> {
         if source_pool.is_none() || target_pool.is_none() {
             return Ok(());
@@ -411,17 +328,12 @@
                 }
             } else {
                 // Await the next request.
-<<<<<<< HEAD
-                if let Some(request) = offload_rx.recv().await {
-                    queue.insert(request);
-                    pool_metrics.gauge("offload_queue_size").inc();
-=======
                 tokio::select! {
                     _ = cancellation_token.cancelled() => return Ok(()),
                     Some(request) = offload_rx.recv() => {
                         queue.insert(request);
+                        pool_metrics.gauge("offload_queue_size").inc();
                     }
->>>>>>> 9281c95f
                 }
             }
         }
@@ -432,11 +344,8 @@
         target_pool: Option<Arc<BlockPool<Target, Metadata>>>,
         mut onboard_rx: mpsc::UnboundedReceiver<OnboardRequest<Source, Target, Metadata>>,
         transfer_manager: Arc<dyn TransferManager<Source, Target, Metadata>>,
-<<<<<<< HEAD
         pool_metrics: Arc<PoolMetrics>,
-=======
         cancellation_token: CancellationToken,
->>>>>>> 9281c95f
     ) -> Result<()> {
         if source_pool.is_none() || target_pool.is_none() {
             return Ok(());
@@ -447,6 +356,11 @@
             tokio::select! {
                 _ = cancellation_token.cancelled() => return Ok::<(), anyhow::Error>(()),
                 Some(request) = onboard_rx.recv() => {
+
+                    pool_metrics
+                        .gauge("onboard_queue_size")
+                        .set(onboard_rx.len() as i64);
+
                     // Try to allocate blocks on the device.
                     let target_blocks = match target_pool.allocate_blocks(request.blocks.len()).await {
                         Ok(blocks) => blocks,
@@ -456,40 +370,10 @@
                         }
                     };
 
-<<<<<<< HEAD
-        // Loop on incoming requests
-        while let Some(request) = onboard_rx.recv().await {
-            pool_metrics
-                .gauge("onboard_queue_size")
-                .set(onboard_rx.len() as i64);
-            // Try to allocate blocks on the device.
-            let target_blocks = match target_pool.allocate_blocks(request.blocks.len()).await {
-                Ok(blocks) => blocks,
-                Err(err) => {
-                    request.response_tx.send(Err(err))?;
-                    continue;
-                }
-            };
-
-            pool_metrics
-                .counter("onboard_processed")
-                .inc_by(request.blocks.len() as u64);
-
-            let sources = request
-                .blocks
-                .iter()
-                .map(|b| b.mutable_block().clone())
-                .collect();
-
-            transfer_manager
-                .enqueue_transfer(PendingTransfer::new(
-                    sources,
-                    target_blocks,
-                    Some(request.response_tx),
-                    target_pool.clone(),
-                ))
-                .await?;
-=======
+                    pool_metrics
+                        .counter("onboard_processed")
+                        .inc_by(request.blocks.len() as u64);
+
                     let sources = request
                         .blocks
                         .iter()
@@ -508,7 +392,6 @@
                     Ok::<(), anyhow::Error>(())
                 }
             }?;
->>>>>>> 9281c95f
         }
     }
 
@@ -753,11 +636,8 @@
             device_pool.clone(),
             agent_arc,
             async_rt_handle,
-<<<<<<< HEAD
             BlockManagerMetrics::new(&Arc::new(Registry::new()))?,
-=======
             CancellationToken::new(),
->>>>>>> 9281c95f
         )?;
 
         Ok((manager, device_pool, host_pool, disk_pool))
