// SPDX-FileCopyrightText: Copyright (c) 2024-2025 NVIDIA CORPORATION & AFFILIATES. All rights reserved.
// SPDX-License-Identifier: Apache-2.0
//
// Licensed under the Apache License, Version 2.0 (the "License");
// you may not use this file except in compliance with the License.
// You may obtain a copy of the License at
//
// http://www.apache.org/licenses/LICENSE-2.0
//
// Unless required by applicable law or agreed to in writing, software
// distributed under the License is distributed on an "AS IS" BASIS,
// WITHOUT WARRANTIES OR CONDITIONS OF ANY KIND, either express or implied.
// See the License for the specific language governing permissions and
// limitations under the License.

//! # Offload Manager
//! The offload manager is responsible for handling all block transfers between different cache levels.
//!
//! ## Offloading
//! Offloading is the process of moving blocks to a cache level further away from the device.
//! When blocks are registered (via [`BlockPool::register_blocks`]), they are automatically sent to the offload manager.
//! Due to limited bandwidth, the offload manager must prioritize which offloads to perform.
//! This is indicated by the `priority` parameter to [`OffloadManager::offload`].
//! When a offload request is received, the offload manager will enqueue it into a priority queue.
//! This priority queue is keyed by the `priority` parameter, where blocks with lower priority values are processed first.
//! Within the same priority, blocks that were sent to the offload manager earlier are processed first.
//!
//! ## Onboarding
//! Onboarding is the process of moving blocks to a cache level closer to the device.
//! All onboardings are manually triggered through the [`OffloadManager::onboard`] method.
//!
//! ## Transfer Managers
//! The offload manager uses two transfer managers to handle the offloading and onboarding of blocks.
//!
//! The [`CudaTransferManager`] is responsible for transfers between the device and host.
//! The [`DiskTransferManager`] is responsible for transfers from host to disk and disk to device.
//!
//! ## Worker Threads
//! The offload manager uses two kinds of worker threads to handle the offloading and onboarding of blocks.
//!
//! The [`OffloadManager::offload_worker`] is responsible for offloading blocks.
//! The [`OffloadManager::onboard_worker`] is responsible for onboarding blocks.
//!
//! The kind of offloads/onboards they perform is dictated by the source and target arguments
//! of the [`OffloadManager::offload_worker`] and [`OffloadManager::onboard_worker`] methods.

use super::block::{BlockError, BlockMetadata, BlockState, ImmutableBlock, TransferContext};
use super::metrics::{BlockManagerMetrics, PoolMetrics};
use super::pool::BlockPoolError;
use super::storage::{Cuda, Storage};
use super::{BlockPool, DeviceStorage, DiskStorage, PinnedStorage};
use nixl_sys::Agent as NixlAgent;
use std::sync::Arc;
use tokio::runtime::Handle;
use tokio::sync::{
    mpsc::{self, error::TryRecvError},
    Mutex,
};
use tokio_util::sync::CancellationToken;

use anyhow::Result;
use std::any::Any;

use std::collections::BTreeSet;

mod pending;
pub mod request;

use pending::{
    CudaTransferManager, DiskTransferManager, PendingTransfer, TransferBatcher, TransferManager,
};
use request::{BlockResult, OffloadRequest, OffloadRequestKey, OnboardRequest};

use dynamo_runtime::utils::task::CriticalTaskExecutionHandle;

const MAX_CONCURRENT_TRANSFERS: usize = 4;
const MAX_TRANSFER_BATCH_SIZE: usize = 16;

/// The offload manager handles all block transfers between different cache levels.
pub struct OffloadManager<Metadata: BlockMetadata> {
    // Handles to the device, host, and disk pools.
    disk: Option<Arc<BlockPool<DiskStorage, Metadata>>>,
    host: Option<Arc<BlockPool<PinnedStorage, Metadata>>>,
    device: Option<Arc<BlockPool<DeviceStorage, Metadata>>>,

    /// Queue of offloading requests.
    device_offload_tx: mpsc::UnboundedSender<OffloadRequest<DeviceStorage, Metadata>>,
    host_offload_tx: mpsc::UnboundedSender<OffloadRequest<PinnedStorage, Metadata>>,

    /// Queue of pending onboarding requests.
    host_onboard_tx: mpsc::UnboundedSender<OnboardRequest<PinnedStorage, DeviceStorage, Metadata>>,
    disk_onboard_tx: mpsc::UnboundedSender<OnboardRequest<DiskStorage, DeviceStorage, Metadata>>,

    /// An incrementing counter for offloaded blocks. Within the same priority, blocks with lower tick values are processed first.
    tick: Arc<Mutex<u64>>,
}

impl<Metadata: BlockMetadata> OffloadManager<Metadata> {
    pub fn new(
        disk: Option<Arc<BlockPool<DiskStorage, Metadata>>>,
        host: Option<Arc<BlockPool<PinnedStorage, Metadata>>>,
        device: Option<Arc<BlockPool<DeviceStorage, Metadata>>>,
        nixl_agent: Arc<Option<NixlAgent>>,
        async_rt_handle: Handle,
        metrics: Arc<BlockManagerMetrics>,
        cancellation_token: CancellationToken,
    ) -> Result<Arc<Self>> {
        let (device_offload_tx, device_offload_rx) = mpsc::unbounded_channel();
        let (host_offload_tx, host_offload_rx) = mpsc::unbounded_channel();

        let (host_onboard_tx, host_onboard_rx) = mpsc::unbounded_channel();
        let (disk_onboard_tx, disk_onboard_rx) = mpsc::unbounded_channel();

        let this = Arc::new(Self {
            disk,
            host,
            device,
            device_offload_tx,
            host_offload_tx,
            host_onboard_tx,
            disk_onboard_tx,
            tick: Arc::new(Mutex::new(0)),
        });

        let cuda_ctx = Cuda::device_or_create(0)?;

        // We want cuda offloads to happen in parallel with host onboards, so we need to use a different stream.
        let device_offload_transfer_ctx = Arc::new(TransferContext::new(
            nixl_agent.clone(),
            cuda_ctx.new_stream()?,
            async_rt_handle.clone(),
        ));

        // Device -> Host offload
        let device_to_host_task = OffloadManager::offload_worker(
            this.device.clone(),
            this.host.clone(),
            device_offload_rx,
            Arc::new(TransferBatcher::new(
                CudaTransferManager::new(
                    device_offload_transfer_ctx,
                    MAX_CONCURRENT_TRANSFERS,
                    &async_rt_handle,
                    cancellation_token.clone(),
                )?,
                MAX_TRANSFER_BATCH_SIZE,
                &async_rt_handle,
                cancellation_token.clone(),
            )),
            metrics.pool("device"),
            cancellation_token.clone(),
        );
        CriticalTaskExecutionHandle::new_with_runtime(
            |_| device_to_host_task,
            cancellation_token.clone(),
            "Device -> Host offload worker",
            &async_rt_handle,
        )?
        .detach();

        let transfer_ctx = Arc::new(TransferContext::new(
            nixl_agent.clone(),
            cuda_ctx.new_stream()?,
            async_rt_handle.clone(),
        ));

        // Host -> Disk offload
        let host_to_disk_task = OffloadManager::offload_worker(
            this.host.clone(),
            this.disk.clone(),
            host_offload_rx,
            Arc::new(TransferBatcher::new(
                DiskTransferManager::new(
                    transfer_ctx.clone(),
                    MAX_CONCURRENT_TRANSFERS,
                    &async_rt_handle,
                    cancellation_token.clone(),
                )?,
                MAX_TRANSFER_BATCH_SIZE,
                &async_rt_handle,
                cancellation_token.clone(),
            )),
            metrics.pool("host"),
            cancellation_token.clone(),
        );
        CriticalTaskExecutionHandle::new_with_runtime(
            |_| host_to_disk_task,
            cancellation_token.clone(),
            "Host -> Disk offload worker",
            &async_rt_handle,
        )?
        .detach();

        // Host -> Device onboarding
        let host_to_device_task = OffloadManager::onboard_worker(
            this.host.clone(),
            this.device.clone(),
            host_onboard_rx,
            Arc::new(TransferBatcher::new(
                CudaTransferManager::new(
                    transfer_ctx.clone(),
                    MAX_CONCURRENT_TRANSFERS,
                    &async_rt_handle,
                    cancellation_token.clone(),
                )?,
                MAX_TRANSFER_BATCH_SIZE,
                &async_rt_handle,
                cancellation_token.clone(),
            )),
            metrics.pool("host"),
            cancellation_token.clone(),
        );
        CriticalTaskExecutionHandle::new_with_runtime(
            |_| host_to_device_task,
            cancellation_token.clone(),
            "Host -> Device onboarding worker",
            &async_rt_handle,
        )?
        .detach();

        // Disk -> Device onboarding
        let disk_to_device_task = OffloadManager::onboard_worker(
            this.disk.clone(),
            this.device.clone(),
            disk_onboard_rx,
            Arc::new(TransferBatcher::new(
                DiskTransferManager::new(
                    transfer_ctx.clone(),
                    MAX_CONCURRENT_TRANSFERS,
                    &async_rt_handle,
                    cancellation_token.clone(),
                )?,
                MAX_TRANSFER_BATCH_SIZE,
                &async_rt_handle,
                cancellation_token.clone(),
            )),
            metrics.pool("disk"),
            cancellation_token.clone(),
        );
        CriticalTaskExecutionHandle::new_with_runtime(
            |_| disk_to_device_task,
            cancellation_token.clone(),
            "Disk -> Device onboarding worker",
            &async_rt_handle,
        )?
        .detach();

        Ok(this)
    }

    async fn offload_worker<Source: Storage, Target: Storage>(
        source_pool: Option<Arc<BlockPool<Source, Metadata>>>,
        target_pool: Option<Arc<BlockPool<Target, Metadata>>>,
        mut offload_rx: mpsc::UnboundedReceiver<OffloadRequest<Source, Metadata>>,
        transfer_manager: Arc<dyn TransferManager<Source, Target, Metadata>>,
        pool_metrics: Arc<PoolMetrics>,
        cancellation_token: CancellationToken,
    ) -> Result<()> {
        if source_pool.is_none() || target_pool.is_none() {
            return Ok(());
        }

        let source_pool = source_pool.as_ref().unwrap();
        let target_pool = target_pool.as_ref().unwrap();

        let mut queue = BTreeSet::new();

        loop {
            if cancellation_token.is_cancelled() {
                return Ok(());
            }

            // Try to check the offload queue.
            loop {
                match offload_rx.try_recv() {
                    Ok(request) => {
                        queue.insert(request);
                        pool_metrics.gauge("offload_queue_size").inc();
                    }
                    Err(TryRecvError::Empty) => {
                        break;
                    }
                    Err(e) => return Err(e.into()),
                }
            }

            // If there is a request, process it.
            if let Some(request) = queue.pop_first() {
                pool_metrics.gauge("offload_queue_size").dec();
                // Try to upgrade the block to a strong reference.
                let block = match request.block.upgrade() {
                    Some(block) => Some(block),
                    // If unable to upgrade, the block may have been moved to the inactive pool.
                    None => source_pool
                        .match_sequence_hashes(vec![request.sequence_hash].as_slice())
                        .await?
                        .pop()
                        .map(|block| block.mutable_block().clone()),
                };

                // If we've found the block, offload it.
                if let Some(block) = block {
                    // If the block is already in the target, don't offload it.
                    if let Ok(blocks) = target_pool
                        .match_sequence_hashes_blocking(vec![request.sequence_hash].as_slice())
                    {
                        if !blocks.is_empty() {
                            continue;
                        }
                    }

                    let target_block = 'target_block: {
                        if let Ok(blocks) = target_pool.allocate_blocks(1).await {
                            if let Some(block) = blocks.into_iter().next() {
                                break 'target_block Some(block);
                            }
                        }

                        tracing::warn!("Target pool full. Skipping offload. This should only ever happen with very small pool sizes.");
                        None
                    };

<<<<<<< HEAD
                    if let Some(target_block) = target_block {
=======
                    if let Some(target_block) = target_blocks.into_iter().next() {
                        pool_metrics.counter("offload_processed").inc();
>>>>>>> a1aea900
                        transfer_manager
                            .enqueue_transfer(PendingTransfer::new(
                                vec![block],
                                vec![target_block],
                                None,
                                target_pool.clone(),
                            ))
                            .await?;
                    }
                }
            } else {
                // Await the next request.
                tokio::select! {
                    _ = cancellation_token.cancelled() => return Ok(()),
                    Some(request) = offload_rx.recv() => {
                        queue.insert(request);
                        pool_metrics.gauge("offload_queue_size").inc();
                    }
                }
            }
        }
    }

    async fn onboard_worker<Source: Storage, Target: Storage>(
        source_pool: Option<Arc<BlockPool<Source, Metadata>>>,
        target_pool: Option<Arc<BlockPool<Target, Metadata>>>,
        mut onboard_rx: mpsc::UnboundedReceiver<OnboardRequest<Source, Target, Metadata>>,
        transfer_manager: Arc<dyn TransferManager<Source, Target, Metadata>>,
        pool_metrics: Arc<PoolMetrics>,
        cancellation_token: CancellationToken,
    ) -> Result<()> {
        if source_pool.is_none() || target_pool.is_none() {
            return Ok(());
        }

        let target_pool = target_pool.as_ref().unwrap();
        loop {
            tokio::select! {
                _ = cancellation_token.cancelled() => return Ok::<(), anyhow::Error>(()),
                Some(request) = onboard_rx.recv() => {

                    pool_metrics
                        .gauge("onboard_queue_size")
                        .set(onboard_rx.len() as i64);

                    // Try to allocate blocks on the device.
                    let target_blocks = match target_pool.allocate_blocks(request.blocks.len()).await {
                        Ok(blocks) => blocks,
                        Err(err) => {
                            request.response_tx.send(Err(err))?;
                            continue;
                        }
                    };

                    pool_metrics
                        .counter("onboard_processed")
                        .inc_by(request.blocks.len() as u64);

                    let sources = request
                        .blocks
                        .iter()
                        .map(|b| b.mutable_block().clone())
                        .collect();

                    transfer_manager
                        .enqueue_transfer(PendingTransfer::new(
                            sources,
                            target_blocks,
                            Some(request.response_tx),
                            target_pool.clone(),
                        ))
                        .await?;

                    Ok::<(), anyhow::Error>(())
                }
            }?;
        }
    }

    pub async fn offload<S: Storage>(
        &self,
        block: &ImmutableBlock<S, Metadata>,
        priority: u64,
    ) -> core::result::Result<(), BlockPoolError> {
        match block.state() {
            BlockState::Registered(_, _) => {}
            _ => {
                return Err(BlockPoolError::BlockError(BlockError::InvalidState(
                    "Block is not registered.".to_string(),
                )));
            }
        }

        let mut tick = self.tick.lock().await;
        let key = OffloadRequestKey {
            priority,
            timestamp: *tick,
        };
        // Increment a counter for each block. Within the same priority, blocks with lower counter values are processed first.
        *tick += 1;
        drop(tick);

        // This can get called by all pools, regardless of whether or not they have a place to offload to.
        // Because of this, we need to check the block type here.
        let any_block = block as &dyn Any;

        // TODO: What's the performance penalty of this runtime type-checking?
        if let Some(device_block) =
            any_block.downcast_ref::<ImmutableBlock<DeviceStorage, Metadata>>()
        {
            // The host pool doesn't exist, so we can't offload to it.
            if self.device_offload_tx.is_closed() {
                return Ok(());
            }

            let request = OffloadRequest {
                block: Arc::downgrade(device_block.mutable_block()),
                sequence_hash: device_block.sequence_hash()?,
                key,
            };

            self.device_offload_tx.send(request).unwrap();
        } else if let Some(host_block) =
            any_block.downcast_ref::<ImmutableBlock<PinnedStorage, Metadata>>()
        {
            // The disk pool doesn't exist, so we can't offload to it.
            if self.host_offload_tx.is_closed() {
                return Ok(());
            }

            let request = OffloadRequest {
                block: Arc::downgrade(host_block.mutable_block()),
                sequence_hash: host_block.sequence_hash()?,
                key,
            };

            self.host_offload_tx.send(request).unwrap();
        }

        Ok(())
    }

    pub async fn onboard<S: Storage>(
        &self,
        blocks: Vec<ImmutableBlock<S, Metadata>>,
    ) -> BlockResult<DeviceStorage, Metadata> {
        for block in &blocks {
            match block.state() {
                BlockState::Registered(_, _) => {}
                _ => {
                    return Err(BlockPoolError::BlockError(BlockError::InvalidState(
                        "Block is not registered.".to_string(),
                    )));
                }
            }
        }

        if blocks.is_empty() {
            return Ok(vec![]);
        }

        let (tx, rx) = oneshot::channel();

        let any_block = blocks.first().unwrap() as &dyn Any;

        // TODO: This is really ugly.
        if any_block
            .downcast_ref::<ImmutableBlock<PinnedStorage, Metadata>>()
            .is_some()
        {
            let host_blocks = blocks
                .iter()
                .map(|b| {
                    (b as &dyn Any)
                        .downcast_ref::<ImmutableBlock<PinnedStorage, Metadata>>()
                        .unwrap()
                        .clone()
                })
                .collect();

            self.host_onboard_tx
                .send(OnboardRequest::new(host_blocks, tx))
                .map_err(|_| BlockPoolError::ProgressEngineShutdown)?;
        } else if any_block
            .downcast_ref::<ImmutableBlock<DiskStorage, Metadata>>()
            .is_some()
        {
            let disk_blocks = blocks
                .iter()
                .map(|b| {
                    (b as &dyn Any)
                        .downcast_ref::<ImmutableBlock<DiskStorage, Metadata>>()
                        .unwrap()
                        .clone()
                })
                .collect();

            self.disk_onboard_tx
                .send(OnboardRequest::new(disk_blocks, tx))
                .map_err(|_| BlockPoolError::ProgressEngineShutdown)?;
        } else {
            return Err(BlockPoolError::BlockError(BlockError::Other(
                anyhow::anyhow!("Block type not supported for onboarding."),
            )));
        }

        match rx.await {
            Ok(res) => res,
            Err(_) => Err(BlockPoolError::ProgressEngineShutdown),
        }
    }
}

#[cfg(all(test, feature = "testing-cuda"))]
pub mod tests {
    use super::*;
    use crate::block_manager::block::test_utils::get_private_token;

    use crate::block_manager::{
        block::{
            nixl::BlockHandleInfo, BasicMetadata, BlockDataExt, BlockDataProvider, BlockExt,
            Blocks, MutableBlock,
        },
        layout::{nixl::NixlLayout, FullyContiguous},
        pool::BlockPool,
        storage::{
            DeviceAllocator, DeviceStorage, DiskAllocator, DiskStorage, PinnedAllocator,
            PinnedStorage, StorageType,
        },
        DType, LayoutConfig,
    };
    use crate::tokens::{TokenBlockSequence, Tokens};
    use nixl_sys::{MemoryRegion, NixlDescriptor};

    use aligned_vec::avec;
    use cudarc::runtime::sys::{cudaMemcpy, cudaMemcpyKind, cudaMemset};
    use prometheus::Registry;
    use std::fs::File;
    use std::io::{Read, Seek, SeekFrom, Write};
    use std::mem::ManuallyDrop;
    use std::os::unix::io::FromRawFd;

    const BLOCK_SIZE: usize = 4;
    const NUM_LAYERS: usize = 8;

    type DevicePool = Option<Arc<BlockPool<DeviceStorage, BasicMetadata>>>;
    type HostPool = Option<Arc<BlockPool<PinnedStorage, BasicMetadata>>>;
    type DiskPool = Option<Arc<BlockPool<DiskStorage, BasicMetadata>>>;

    lazy_static::lazy_static! {
        static ref NIXL_AGENT: Arc<Option<NixlAgent>> = {
            let agent = NixlAgent::new("offload-manager").unwrap();
            let (_, ucx_params) = agent.get_plugin_params("UCX").unwrap();
            let (_, gds_params) = agent.get_plugin_params("GDS").unwrap();
            let (_, posix_params) = agent.get_plugin_params("POSIX").unwrap();
            agent.create_backend("UCX", &ucx_params).unwrap();
            agent.create_backend("GDS", &gds_params).unwrap();
            agent.create_backend("POSIX", &posix_params).unwrap();
            Arc::new(Some(agent))
        };
    }

    pub fn build_pools(
        device_blocks: usize,
        host_blocks: Option<usize>,
        disk_blocks: Option<usize>,
        inner_dim: Option<usize>,
    ) -> Result<(
        Arc<OffloadManager<BasicMetadata>>,
        DevicePool,
        HostPool,
        DiskPool,
    )> {
        let mut config = LayoutConfig {
            num_blocks: device_blocks,
            num_layers: NUM_LAYERS,
            outer_dim: 1,
            page_size: BLOCK_SIZE,
            inner_dim: inner_dim.unwrap_or(1024),
            alignment: 1,
            dtype: DType::FP16,
        };

        let agent_arc = NIXL_AGENT.clone();
        let agent = agent_arc.as_ref().as_ref().unwrap();

        let mut device = FullyContiguous::allocate(config.clone(), &DeviceAllocator::default())?;

        device.nixl_register(agent, None)?;

        let device_blocks = Blocks::<_, BasicMetadata>::new(device, 42, 0)?.into_blocks()?;
        let device_pool = Some(Arc::new(
            BlockPool::builder().blocks(device_blocks).build()?,
        ));

        let host_pool = if let Some(host_blocks) = host_blocks {
            config.num_blocks = host_blocks;
            let mut host = FullyContiguous::allocate(config.clone(), &PinnedAllocator::default())?;
            host.nixl_register(agent, None)?;
            let host_blocks = Blocks::<_, BasicMetadata>::new(host, 42, 0)?.into_blocks()?;
            Some(Arc::new(BlockPool::builder().blocks(host_blocks).build()?))
        } else {
            None
        };

        let disk_pool = if let Some(disk_blocks) = disk_blocks {
            config.num_blocks = disk_blocks;
            let mut disk = FullyContiguous::allocate(config, &DiskAllocator)?;
            disk.nixl_register(agent, None)?;
            let disk_blocks = Blocks::<_, BasicMetadata>::new(disk, 42, 0)?.into_blocks()?;
            Some(Arc::new(BlockPool::builder().blocks(disk_blocks).build()?))
        } else {
            None
        };

        let async_rt_handle = Handle::current();

        let manager = OffloadManager::new(
            disk_pool.clone(),
            host_pool.clone(),
            device_pool.clone(),
            agent_arc,
            async_rt_handle,
            BlockManagerMetrics::new(&Arc::new(Registry::new()))?,
            CancellationToken::new(),
        )?;

        Ok((manager, device_pool, host_pool, disk_pool))
    }

    /// Create a block in the 'RESET' state.
    async fn get_block<S: Storage, Metadata: BlockMetadata>(
        pool: &Arc<BlockPool<S, Metadata>>,
    ) -> Result<MutableBlock<S, Metadata>> {
        pool.allocate_blocks(1)
            .await?
            .into_iter()
            .next()
            .ok_or(anyhow::anyhow!("Failed to allocate block"))
    }

    /// Create a block in the 'PARTIAL' state.
    async fn partial_block<S: Storage, Metadata: BlockMetadata>(
        pool: &Arc<BlockPool<S, Metadata>>,
        token: u32,
    ) -> Result<MutableBlock<S, Metadata>> {
        let mut block = get_block(pool).await?;
        block.init_sequence(42)?;
        block.add_token(token)?;
        Ok(block)
    }

    /// Create a block in the 'COMPLETED' state.
    async fn completed_block<S: Storage, Metadata: BlockMetadata>(
        pool: &Arc<BlockPool<S, Metadata>>,
        tokens: [u32; BLOCK_SIZE],
    ) -> Result<MutableBlock<S, Metadata>> {
        let mut block = get_block(pool).await?;
        block.init_sequence(42)?;
        for token in tokens {
            block.add_token(token)?;
        }
        block.commit()?;
        Ok(block)
    }

    fn populate_block<S: Storage + NixlDescriptor>(
        block: &impl BlockDataProvider<StorageType = S>,
        value: u8,
    ) -> Result<()> {
        let block_data = block.block_data(get_private_token());
        let block_view = block_data.block_view()?;
        let block_size = block_view.size();

        match block_data.storage_type() {
            StorageType::Device(_) | StorageType::Pinned => unsafe {
                cudaMemset(
                    block_view.as_ptr() as *mut std::ffi::c_void,
                    value as i32,
                    block_size,
                )
                .result()?;
            },
            StorageType::Disk => {
                let nixl_desc = block_view.as_nixl_descriptor();
                let mut file: ManuallyDrop<File>;
                let data = avec![[4096] | value; block_size];

                unsafe {
                    file = ManuallyDrop::new(File::from_raw_fd(nixl_desc.device_id() as i32));
                    file.seek(SeekFrom::Start(nixl_desc.as_ptr() as u64))?;
                }
                file.write_all(&data)?;
                file.sync_all()?;
                file.flush()?;
            }
            _ => panic!(),
        }

        Ok(())
    }

    fn get_block_contents<S: Storage + NixlDescriptor>(
        block: &impl BlockDataProvider<StorageType = S>,
    ) -> Result<Vec<u8>> {
        let block_data = block.block_data(get_private_token());
        let block_view = block_data.block_view()?;
        let size = block_view.size();

        let mut contents: Vec<u8> = vec![0; size];

        match block_data.storage_type() {
            StorageType::Device(_) => unsafe {
                cudaMemcpy(
                    contents.as_mut_ptr() as *mut std::ffi::c_void,
                    block_view.as_ptr() as *const std::ffi::c_void,
                    size,
                    cudaMemcpyKind::cudaMemcpyDeviceToHost,
                )
                .result()?;
            },
            StorageType::Pinned => unsafe {
                contents = std::slice::from_raw_parts(block_view.as_ptr(), size).to_vec();
            },
            StorageType::Disk => {
                let nixl_desc = block_view.as_nixl_descriptor();
                let mut file: ManuallyDrop<File>;
                let mut aligned = avec![[4096] | 0; size];

                unsafe {
                    file = ManuallyDrop::new(File::from_raw_fd(nixl_desc.device_id() as i32));
                    file.seek(SeekFrom::Start(nixl_desc.as_ptr() as u64))?;
                }
                file.read_exact(&mut aligned)?;
                contents = aligned.to_vec();
            }
            _ => anyhow::bail!("Unsupported storage type."),
        }

        Ok(contents.to_vec())
    }

    fn check_block_contents(
        block1: &impl BlockDataProvider<StorageType = impl Storage + NixlDescriptor>,
        block2: &impl BlockDataProvider<StorageType = impl Storage + NixlDescriptor>,
        value: u8,
    ) -> Result<()> {
        let contents1 = get_block_contents(block1)?;
        let contents2 = get_block_contents(block2)?;

        for (c1_value, c2_value) in contents1.iter().zip(contents2.iter()) {
            if *c1_value != *c2_value || *c1_value != value {
                panic!("{} != {} != {}", c1_value, c2_value, value);
            }
        }
        Ok(())
    }

    #[tokio::test]
    async fn test_offload_invalid_blocks() -> Result<()> {
        let (offload_manager, device_pool, _, _) = build_pools(4, Some(4), None, None)?;

        let device_pool = device_pool.as_ref().unwrap();

        // Check blocks in the 'RESET' state.
        let immutable_block = ImmutableBlock::new(Arc::new(get_block(device_pool).await?));

        assert!(matches!(
            offload_manager.offload(&immutable_block, 0).await,
            Err(BlockPoolError::BlockError(BlockError::InvalidState(_)))
        ));

        // Check blocks in the 'PARTIAL' state.
        let immutable_block = ImmutableBlock::new(Arc::new(partial_block(device_pool, 0).await?));
        assert!(matches!(
            offload_manager.offload(&immutable_block, 0).await,
            Err(BlockPoolError::BlockError(BlockError::InvalidState(_)))
        ));

        // Check blocks in the 'COMPLETED' state.
        let immutable_block = ImmutableBlock::new(Arc::new(
            completed_block(device_pool, [0; BLOCK_SIZE]).await?,
        ));
        assert!(matches!(
            offload_manager.offload(&immutable_block, 0).await,
            Err(BlockPoolError::BlockError(BlockError::InvalidState(_)))
        ));

        Ok(())
    }

    #[tokio::test]
    async fn test_offload_registered_blocks() -> Result<()> {
        let (offload_manager, device_pool, host_pool, _) = build_pools(4, Some(4), None, None)?;

        let device_pool = device_pool.as_ref().unwrap();
        let host_pool = host_pool.as_ref().unwrap();

        // Create a block and register it with the offload manager
        let block = completed_block(device_pool, [0, 1, 2, 3]).await?;

        let immutable_device_block = device_pool
            .register_blocks(vec![block])
            .await?
            .into_iter()
            .next()
            .ok_or(anyhow::anyhow!("Failed to register block"))?;

        populate_block(&immutable_device_block, 42)?;

        // Offloads should only go to G2 (for now)
        offload_manager.offload(&immutable_device_block, 0).await?;

        // Wait for it to be processed.
        // TODO: This is a bit of a hack, and may lead to non-deterministic behavior.
        // In theory, the offload + memcpy should take much less time than this.
        tokio::time::sleep(std::time::Duration::from_millis(100)).await;

        // Check that the block exists in the host pool
        let host_blocks = host_pool
            .match_sequence_hashes(vec![immutable_device_block.sequence_hash()?].as_slice())
            .await?;

        assert_eq!(host_blocks.len(), 1);
        assert_eq!(
            host_blocks[0].sequence_hash()?,
            immutable_device_block.sequence_hash()?
        );

        check_block_contents(&immutable_device_block, &host_blocks[0], 42)?;

        Ok(())
    }

    #[tokio::test]
    async fn test_no_host_blocks_available() -> Result<()> {
        let (offload_manager, device_pool, host_pool, _) = build_pools(4, Some(4), None, None)?;

        let device_pool = device_pool.as_ref().unwrap();
        let host_pool = host_pool.as_ref().unwrap();

        let host_blocks = host_pool.allocate_blocks(4).await?;
        assert_eq!(host_blocks.len(), 4);

        let device_block = completed_block(device_pool, [0, 1, 2, 3]).await?;
        let immutable_device_block = device_pool
            .register_blocks(vec![device_block])
            .await?
            .into_iter()
            .next()
            .unwrap();

        offload_manager.offload(&immutable_device_block, 0).await?;

        // Wait for offload to be processed.
        tokio::time::sleep(std::time::Duration::from_millis(100)).await;

        // The offload should fail gracefuly due to a lack of host blocks
        let matched_host_blocks = host_pool
            .match_sequence_hashes(vec![immutable_device_block.sequence_hash()?].as_slice())
            .await?;
        assert_eq!(matched_host_blocks.len(), 0);

        // Wait for blocks to be returned to the pool.
        drop(host_blocks);
        tokio::time::sleep(std::time::Duration::from_millis(100)).await;

        // Try the offload again.
        offload_manager.offload(&immutable_device_block, 0).await?;

        // Wait for offload to be processed.
        tokio::time::sleep(std::time::Duration::from_millis(100)).await;

        // This time, the offload should succeed.
        let matched_host_blocks = host_pool
            .match_sequence_hashes(vec![immutable_device_block.sequence_hash()?].as_slice())
            .await?;
        assert_eq!(matched_host_blocks.len(), 1);

        Ok(())
    }

    #[tokio::test]
    async fn test_onboard() -> Result<()> {
        let (offload_manager, device_pool, host_pool, _) = build_pools(4, Some(4), None, None)?;

        let device_pool = device_pool.as_ref().unwrap();
        let host_pool = host_pool.as_ref().unwrap();

        // Allocate and fill a block on the host.
        let host_block = completed_block(host_pool, [0, 1, 2, 3]).await?;
        let immutable_host_block = host_pool
            .register_blocks(vec![host_block])
            .await?
            .into_iter()
            .next()
            .unwrap();

        populate_block(&immutable_host_block, 42)?;

        // Onboard the block.
        let onboarded_blocks = offload_manager
            .onboard(vec![immutable_host_block.clone()])
            .await?;

        assert_eq!(onboarded_blocks.len(), 1);
        // Check that the sequence hash is the same.
        assert_eq!(
            onboarded_blocks[0].sequence_hash()?,
            immutable_host_block.sequence_hash()?
        );
        // Check that the block is registered.
        assert!(matches!(
            onboarded_blocks[0].state(),
            BlockState::Registered(_, _)
        ));

        check_block_contents(&immutable_host_block, &onboarded_blocks[0], 42)?;

        // Wait for the new value to show up in the device pool.
        tokio::time::sleep(std::time::Duration::from_millis(100)).await;
        let device_blocks = device_pool
            .match_sequence_hashes(vec![onboarded_blocks[0].sequence_hash()?].as_slice())
            .await?;
        assert_eq!(device_blocks.len(), 1);
        assert_eq!(
            device_blocks[0].sequence_hash()?,
            onboarded_blocks[0].sequence_hash()?
        );

        // Check that this is the same block.
        check_block_contents(&immutable_host_block, &device_blocks[0], 42)?;

        Ok(())
    }

    #[tokio::test]
    async fn test_offload_onboard() -> Result<()> {
        let (offload_manager, device_pool, host_pool, _) = build_pools(4, Some(4), None, None)?;

        let device_pool = device_pool.as_ref().unwrap();
        let host_pool = host_pool.as_ref().unwrap();

        let device_block = completed_block(device_pool, [0, 1, 2, 3]).await?;
        let immutable_device_block = device_pool
            .register_blocks(vec![device_block])
            .await?
            .into_iter()
            .next()
            .unwrap();

        populate_block(&immutable_device_block, 42)?;
        // Offload the block to the host.
        offload_manager.offload(&immutable_device_block, 0).await?;

        // Wait for the offload to be processed.
        tokio::time::sleep(std::time::Duration::from_millis(100)).await;

        // Check that the block exists in the host pool.
        let immutable_host_block = host_pool
            .match_sequence_hashes(vec![immutable_device_block.sequence_hash()?].as_slice())
            .await?
            .into_iter()
            .next()
            .unwrap();

        check_block_contents(&immutable_device_block, &immutable_host_block, 42)?;

        // Remove the device block from the pool by dropping it and allocating more blocks.
        drop(immutable_device_block);

        // Wait for the block to be returned to the pool.
        tokio::time::sleep(std::time::Duration::from_millis(100)).await;

        let device_blocks = device_pool.allocate_blocks(4).await?;
        assert_eq!(device_blocks.len(), 4);

        drop(device_blocks);
        tokio::time::sleep(std::time::Duration::from_millis(100)).await;

        // Check that the block is not in the device pool.
        let device_blocks = device_pool
            .match_sequence_hashes(vec![immutable_host_block.sequence_hash()?].as_slice())
            .await?;
        assert_eq!(device_blocks.len(), 0);

        // Onboard the block back to the device pool.
        let onboarded_blocks = offload_manager
            .onboard(vec![immutable_host_block.clone()])
            .await?;
        assert_eq!(onboarded_blocks.len(), 1);
        assert_eq!(
            onboarded_blocks[0].sequence_hash()?,
            immutable_host_block.sequence_hash()?
        );
        assert!(matches!(
            onboarded_blocks[0].state(),
            BlockState::Registered(_, _)
        ));

        check_block_contents(&immutable_host_block, &onboarded_blocks[0], 42)?;

        Ok(())
    }

    #[tokio::test]
    async fn test_onboard_err_handling() -> Result<()> {
        let (offload_manager, device_pool, host_pool, _) = build_pools(4, Some(4), None, None)?;

        let device_pool = device_pool.as_ref().unwrap();
        let host_pool = host_pool.as_ref().unwrap();

        let host_block = completed_block(host_pool, [0, 1, 2, 3]).await?;
        let immutable_host_block = host_pool
            .register_blocks(vec![host_block])
            .await?
            .into_iter()
            .next()
            .unwrap();

        let device_blocks = device_pool.allocate_blocks(4).await?;
        assert_eq!(device_blocks.len(), 4);

        let res = offload_manager
            .onboard(vec![immutable_host_block.clone()])
            .await;
        assert!(matches!(
            res.err().unwrap(),
            BlockPoolError::NotEnoughBlocksAvailable(_, _)
        ));

        Ok(())
    }

    #[tokio::test]
    async fn test_offload_onboard_no_host_blocks() -> Result<()> {
        let (offload_manager, device_pool, _, _) = build_pools(4, None, None, None)?;

        let device_pool = device_pool.as_ref().unwrap();

        let device_block = completed_block(device_pool, [0, 1, 2, 3]).await?;
        let immutable_device_block = device_pool
            .register_blocks(vec![device_block])
            .await?
            .into_iter()
            .next()
            .unwrap();

        offload_manager.offload(&immutable_device_block, 0).await?;

        Ok(())
    }

    #[tokio::test]
    async fn test_offload_disk() -> Result<()> {
        let (offload_manager, _, host_pool, disk_pool) = build_pools(4, Some(4), Some(4), None)?;

        let host_pool = host_pool.as_ref().unwrap();
        let disk_pool = disk_pool.as_ref().unwrap();

        let host_block = completed_block(host_pool, [0, 1, 2, 3]).await?;
        let immutable_host_block = host_pool
            .register_blocks(vec![host_block])
            .await?
            .into_iter()
            .next()
            .unwrap();

        populate_block(&immutable_host_block, 42)?;

        offload_manager.offload(&immutable_host_block, 0).await?;

        tokio::time::sleep(std::time::Duration::from_millis(500)).await;

        let disk_blocks = disk_pool
            .match_sequence_hashes(vec![immutable_host_block.sequence_hash()?].as_slice())
            .await?;
        assert_eq!(disk_blocks.len(), 1);
        assert_eq!(
            disk_blocks[0].sequence_hash()?,
            immutable_host_block.sequence_hash()?
        );

        check_block_contents(&immutable_host_block, &disk_blocks[0], 42)?;

        Ok(())
    }

    #[tokio::test]
    async fn test_onboard_disk() -> Result<()> {
        let (offload_manager, device_pool, _, disk_pool) = build_pools(4, None, Some(4), None)?;

        let device_pool = device_pool.as_ref().unwrap();
        let disk_pool = disk_pool.as_ref().unwrap();

        let disk_block = completed_block(disk_pool, [0, 1, 2, 3]).await?;
        let immutable_disk_block = disk_pool
            .register_blocks(vec![disk_block])
            .await?
            .into_iter()
            .next()
            .unwrap();

        populate_block(&immutable_disk_block, 42)?;

        let device_block = offload_manager
            .onboard(vec![immutable_disk_block.clone()])
            .await?;

        check_block_contents(&immutable_disk_block, &device_block[0], 42)?;

        assert_eq!(device_block.len(), 1);
        assert_eq!(
            device_block[0].sequence_hash()?,
            immutable_disk_block.sequence_hash()?
        );
        assert_eq!(
            device_pool
                .match_sequence_hashes(vec![immutable_disk_block.sequence_hash()?].as_slice())
                .await?
                .len(),
            1
        );

        Ok(())
    }

    #[tokio::test]
    async fn test_bulk_transfer_disk() -> Result<()> {
        let (offload_manager, device_pool, host_pool, disk_pool) =
            build_pools(8, Some(8), Some(8), None)?;

        let disk_pool = disk_pool.as_ref().unwrap();
        let host_pool = host_pool.as_ref().unwrap();
        let device_pool = device_pool.as_ref().unwrap();

        let mut host_blocks = Vec::new();

        for i in 0..8 {
            let block = completed_block(host_pool, [i; 4]).await?;
            populate_block(&block, i as u8)?;
            host_blocks.push(block);
        }

        let immutable_host_blocks = host_pool.register_blocks(host_blocks).await?;

        for block in &immutable_host_blocks {
            offload_manager.offload(block, 0).await?;
        }

        tokio::time::sleep(std::time::Duration::from_millis(500)).await;

        let mut disk_blocks = Vec::new();

        for (i, host_block) in immutable_host_blocks.iter().enumerate() {
            let blocks = disk_pool
                .match_sequence_hashes(vec![host_block.sequence_hash()?].as_slice())
                .await?;
            assert_eq!(blocks.len(), 1);
            check_block_contents(host_block, &blocks[0], i as u8)?;
            disk_blocks.push(blocks[0].clone());
        }

        let device_blocks = offload_manager.onboard(disk_blocks.clone()).await?;
        assert_eq!(device_blocks.len(), disk_blocks.len());

        for (i, disk_block) in disk_blocks.iter().enumerate() {
            let blocks = device_pool
                .match_sequence_hashes(vec![disk_block.sequence_hash()?].as_slice())
                .await?;
            assert_eq!(blocks.len(), 1);
            check_block_contents(disk_block, &blocks[0], i as u8)?;
        }

        Ok(())
    }

    #[tokio::test]
    async fn test_transfer_batcher() -> Result<()> {
        let (offload_manager, device_pool, _, disk_pool) = build_pools(
            2 * MAX_TRANSFER_BATCH_SIZE + 1,
            None,
            Some(2 * MAX_TRANSFER_BATCH_SIZE + 1),
            None,
        )?;

        let device_pool = device_pool.as_ref().unwrap();
        let disk_pool = disk_pool.as_ref().unwrap();

        let mut disk_blocks = Vec::new();

        for i in 0..2 * MAX_TRANSFER_BATCH_SIZE + 1 {
            let disk_block = completed_block(disk_pool, [i as u32; 4]).await?;
            populate_block(&disk_block, i as u8)?;
            disk_blocks.push(disk_block);
        }

        let immutable_disk_blocks = disk_pool.register_blocks(disk_blocks).await?;

        let device_blocks = offload_manager
            .onboard(immutable_disk_blocks.clone())
            .await?;
        assert_eq!(device_blocks.len(), 2 * MAX_TRANSFER_BATCH_SIZE + 1);

        for (i, device_block) in device_blocks.iter().enumerate() {
            let blocks = device_pool
                .match_sequence_hashes(vec![device_block.sequence_hash()?].as_slice())
                .await?;
            check_block_contents(device_block, &blocks[0], i as u8)?;
            assert_eq!(blocks.len(), 1);
        }

        Ok(())
    }

    #[tokio::test]
    async fn test_onboard_unsupported_block_type() -> Result<()> {
        let (offload_manager, device_pool, _, _) = build_pools(1, None, None, None)?;

        let device_pool = device_pool.as_ref().unwrap();

        let block = completed_block(device_pool, [0; 4]).await?;

        let registered_block = device_pool
            .register_blocks(vec![block])
            .await?
            .into_iter()
            .next()
            .unwrap();

        let onboarded_blocks = offload_manager.onboard(vec![registered_block]).await;
        assert!(matches!(
            onboarded_blocks,
            Err(BlockPoolError::BlockError(BlockError::Other(_)))
        ));

        Ok(())
    }

    #[tokio::test]
    async fn test_offload_transfer_metadata() -> Result<()> {
        let (offload_manager, device_pool, host_pool, _) = build_pools(4, Some(4), None, None)?;

        let device_pool = device_pool.as_ref().unwrap();
        let host_pool = host_pool.as_ref().unwrap();

        let mut device_block = completed_block(device_pool, [0; 4]).await?;

        populate_block(&device_block, 42)?;

        let new_metadata = device_block.metadata().update_priority(1);
        device_block.update_metadata(new_metadata);

        let immutable_device_block = device_pool
            .register_blocks(vec![device_block])
            .await?
            .into_iter()
            .next()
            .unwrap();
        offload_manager.offload(&immutable_device_block, 0).await?;

        tokio::time::sleep(std::time::Duration::from_millis(100)).await;

        let host_blocks = host_pool
            .match_sequence_hashes(vec![immutable_device_block.sequence_hash()?].as_slice())
            .await?;
        assert_eq!(host_blocks.len(), 1);
        check_block_contents(&immutable_device_block, &host_blocks[0], 42)?;
        assert_eq!(host_blocks[0].metadata().priority(), 1);

        Ok(())
    }

    #[tokio::test]
    async fn test_onboard_duplicate() -> Result<()> {
        let (offload_manager, device_pool, host_pool, _) = build_pools(4, Some(4), None, None)?;

        let device_pool = device_pool.as_ref().unwrap();
        let host_pool = host_pool.as_ref().unwrap();

        let device_block = completed_block(device_pool, [0; 4]).await?;

        let immutable_device_block = device_pool
            .register_blocks(vec![device_block])
            .await?
            .into_iter()
            .next()
            .unwrap();

        populate_block(&immutable_device_block, 42)?;

        offload_manager.offload(&immutable_device_block, 0).await?;

        tokio::time::sleep(std::time::Duration::from_millis(100)).await;

        let host_blocks = host_pool
            .match_sequence_hashes(vec![immutable_device_block.sequence_hash()?].as_slice())
            .await?;
        assert_eq!(host_blocks.len(), 1);

        let onboarded_blocks = offload_manager
            .onboard(vec![host_blocks[0].clone()])
            .await?;
        assert_eq!(onboarded_blocks.len(), 1);
        check_block_contents(&host_blocks[0], &onboarded_blocks[0], 42)?;

        // This should be the same block that we put on the device.
        // The block that was copied should be discarded by the block pool.
        assert_eq!(
            onboarded_blocks[0].block_idx(),
            immutable_device_block.block_idx()
        );

        Ok(())
    }

    #[tokio::test]
    async fn test_transfer_big_blocks() -> Result<()> {
        // Try a block size of 32 MB.
        let inner_dim = 2_usize.pow(20) * 32 / NUM_LAYERS / BLOCK_SIZE;
        let (offload_manager, device_pool, host_pool, disk_pool) =
            build_pools(2, Some(2), Some(2), Some(inner_dim))?;

        let device_pool = device_pool.as_ref().unwrap();
        let host_pool = host_pool.as_ref().unwrap();
        let disk_pool = disk_pool.as_ref().unwrap();

        let device_block = completed_block(device_pool, [0; 4]).await?;

        populate_block(&device_block, 42)?;

        let immutable_device_block = device_pool
            .register_blocks(vec![device_block])
            .await?
            .into_iter()
            .next()
            .unwrap();

        // Offload to host.
        offload_manager.offload(&immutable_device_block, 0).await?;

        // Wait for the offload to be processed.
        tokio::time::sleep(std::time::Duration::from_millis(100)).await;

        let host_blocks = host_pool
            .match_sequence_hashes(vec![immutable_device_block.sequence_hash()?].as_slice())
            .await?;
        assert_eq!(host_blocks.len(), 1);
        check_block_contents(&immutable_device_block, &host_blocks[0], 42)?;

        // Offload to disk
        offload_manager.offload(&host_blocks[0], 0).await?;

        // Wait for the offload to be processed.
        tokio::time::sleep(std::time::Duration::from_millis(500)).await;

        let disk_blocks = disk_pool
            .match_sequence_hashes(vec![immutable_device_block.sequence_hash()?].as_slice())
            .await?;
        assert_eq!(disk_blocks.len(), 1);
        check_block_contents(&host_blocks[0], &disk_blocks[0], 42)?;

        // Onboard to device.
        let device_blocks = offload_manager.onboard(disk_blocks.clone()).await?;
        assert_eq!(device_blocks.len(), 1);
        check_block_contents(&disk_blocks[0], &device_blocks[0], 42)?;

        Ok(())
    }

    #[tokio::test]
    async fn test_offload_evict_order() -> Result<()> {
        let (offload_manager, device_pool, host_pool, _) = build_pools(4, Some(4), None, None)?;

        let device_pool = device_pool.as_ref().unwrap();
        let host_pool = host_pool.as_ref().unwrap();

        let tokens = vec![0_u32; BLOCK_SIZE * 4];
        let token_blocks = TokenBlockSequence::new(Tokens::from(tokens), 4, None);
        assert_eq!(token_blocks.blocks().len(), 4);

        let mut mutable_blocks = Vec::new();
        let mut sequence_hashes = Vec::new();
        for token_block in token_blocks.blocks() {
            let mut mutable_block = device_pool
                .allocate_blocks(1)
                .await?
                .into_iter()
                .next()
                .unwrap();
            mutable_block.apply_token_block(token_block.clone())?;
            sequence_hashes.push(mutable_block.sequence_hash()?);
            mutable_blocks.push(mutable_block);
        }

        let immutable_blocks = device_pool.register_blocks(mutable_blocks).await?;

        for block in &immutable_blocks {
            offload_manager.offload(block, 0).await?;
        }
        // Wait for offloads.
        tokio::time::sleep(std::time::Duration::from_millis(100)).await;

        // Allocate 2 blocks on the host.
        let _host_blocks = host_pool.allocate_blocks(2).await?;

        // Check the existing blocks.
        assert_eq!(
            host_pool
                .match_sequence_hashes(sequence_hashes.as_slice())
                .await?
                .len(),
            2
        );

        tokio::time::sleep(std::time::Duration::from_millis(100)).await;

        let _host_blocks2 = host_pool.allocate_blocks(1).await?;

        // Now there should only be the first block on host.
        assert_eq!(
            host_pool
                .match_sequence_hashes(sequence_hashes.as_slice())
                .await?
                .len(),
            1
        );

        Ok(())
    }

    #[tokio::test]
    async fn test_onboard_evict_order() -> Result<()> {
        let (offload_manager, device_pool, host_pool, _) = build_pools(4, Some(4), None, None)?;

        let device_pool = device_pool.as_ref().unwrap();
        let host_pool = host_pool.as_ref().unwrap();

        let tokens = vec![0_u32; BLOCK_SIZE * 4];
        let token_blocks = TokenBlockSequence::new(Tokens::from(tokens), 4, None);
        assert_eq!(token_blocks.blocks().len(), 4);

        let mut mutable_blocks = Vec::new();
        let mut sequence_hashes = Vec::new();
        for token_block in token_blocks.blocks() {
            let mut block = host_pool
                .allocate_blocks(1)
                .await?
                .into_iter()
                .next()
                .unwrap();
            block.apply_token_block(token_block.clone())?;

            sequence_hashes.push(block.sequence_hash()?);
            mutable_blocks.push(block);
        }

        let immutable_blocks = host_pool.register_blocks(mutable_blocks).await?;

        let _ = offload_manager.onboard(immutable_blocks).await?;

        tokio::time::sleep(std::time::Duration::from_millis(100)).await;

        let _device_blocks = device_pool.allocate_blocks(2).await?;

        assert_eq!(
            device_pool
                .match_sequence_hashes(sequence_hashes.as_slice())
                .await?
                .len(),
            2
        );

        tokio::time::sleep(std::time::Duration::from_millis(100)).await;

        let _device_blocks2 = device_pool.allocate_blocks(1).await?;

        assert_eq!(
            device_pool
                .match_sequence_hashes(sequence_hashes.as_slice())
                .await?
                .len(),
            1
        );

        Ok(())
    }
}<|MERGE_RESOLUTION|>--- conflicted
+++ resolved
@@ -320,12 +320,8 @@
                         None
                     };
 
-<<<<<<< HEAD
                     if let Some(target_block) = target_block {
-=======
-                    if let Some(target_block) = target_blocks.into_iter().next() {
                         pool_metrics.counter("offload_processed").inc();
->>>>>>> a1aea900
                         transfer_manager
                             .enqueue_transfer(PendingTransfer::new(
                                 vec![block],
