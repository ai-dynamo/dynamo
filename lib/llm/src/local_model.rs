--- conflicted
+++ resolved
@@ -211,7 +211,6 @@
             .map(RequestTemplate::load)
             .transpose()?;
 
-<<<<<<< HEAD
         // Override runtime configs with mocker engine args (applies to both paths)
         if self.is_mocker
             && let Some(path) = &self.extra_engine_args
@@ -226,10 +225,7 @@
             self.runtime_config.data_parallel_size = mocker_engine_args.dp_size;
         }
 
-        // echo engine doesn't need a path. It's an edge case, move it out of the way.
-=======
         // frontend and echo engine don't need a path.
->>>>>>> 29f5b822
         if self.model_path.is_none() {
             let mut card = ModelDeploymentCard::with_name_only(
                 self.model_name.as_deref().unwrap_or(DEFAULT_NAME),
