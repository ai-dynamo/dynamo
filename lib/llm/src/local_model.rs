--- conflicted
+++ resolved
@@ -47,11 +47,8 @@
     kv_cache_block_size: u32,
     http_port: u16,
     migration_limit: u32,
-<<<<<<< HEAD
     all_workers_busy_rejection_time_window: Option<u64>,
-=======
     is_mocker: bool,
->>>>>>> f10e44ca
 }
 
 impl Default for LocalModelBuilder {
@@ -67,11 +64,8 @@
             template_file: Default::default(),
             router_config: Default::default(),
             migration_limit: Default::default(),
-<<<<<<< HEAD
             all_workers_busy_rejection_time_window: Default::default(),
-=======
             is_mocker: Default::default(),
->>>>>>> f10e44ca
         }
     }
 }
@@ -129,16 +123,16 @@
         self
     }
 
-<<<<<<< HEAD
     pub fn all_workers_busy_rejection_time_window(
         &mut self,
         all_workers_busy_rejection_time_window: Option<u64>,
     ) -> &mut Self {
         self.all_workers_busy_rejection_time_window = all_workers_busy_rejection_time_window;
-=======
+        self
+    }
+
     pub fn is_mocker(&mut self, is_mocker: bool) -> &mut Self {
         self.is_mocker = is_mocker;
->>>>>>> f10e44ca
         self
     }
 
