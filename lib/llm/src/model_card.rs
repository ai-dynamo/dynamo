--- conflicted
+++ resolved
@@ -1,13 +1,6 @@
 // SPDX-FileCopyrightText: Copyright (c) 2024-2025 NVIDIA CORPORATION & AFFILIATES. All rights reserved.
 // SPDX-License-Identifier: Apache-2.0
 
-<<<<<<< HEAD
-pub mod create;
-pub mod model;
-pub mod runtime_config;
-pub use model::ModelDeploymentCard;
-pub use runtime_config::ModelRuntimeConfig;
-=======
 //! # Model Deployment Card
 //!
 //! The ModelDeploymentCard (MDC) is the primary model configuration structure that will be available to any
@@ -35,7 +28,6 @@
 
 use crate::gguf::{Content, ContentConfig, ModelConfigLike};
 use crate::protocols::TokenIdType;
->>>>>>> 43854732
 
 /// Identify model deployment cards in the key-value store
 pub const ROOT_PATH: &str = "mdc";
