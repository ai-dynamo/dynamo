// SPDX-FileCopyrightText: Copyright (c) 2024-2025 NVIDIA CORPORATION & AFFILIATES. All rights reserved.
// SPDX-License-Identifier: Apache-2.0

use std::collections::HashMap;

use serde::{Deserialize, Serialize, de::DeserializeOwned};

use crate::protocols::tensor;

<<<<<<< HEAD
#[derive(Debug, Default, Clone, Serialize, Deserialize, PartialEq)]
=======
#[derive(Debug, Clone, Serialize, Deserialize, Eq, PartialEq)]
>>>>>>> 67d27bcc
pub struct ModelRuntimeConfig {
    pub total_kv_blocks: Option<u64>,

    pub max_num_seqs: Option<u64>,

    pub max_num_batched_tokens: Option<u64>,

    pub tool_call_parser: Option<String>,

    pub reasoning_parser: Option<String>,

    /// Total number of data parallel ranks for this worker (1 if DP not enabled)
    #[serde(default = "default_data_parallel_size")]
    pub data_parallel_size: u32,

    /// Mapping of engine-specific runtime configs
    #[serde(default, skip_serializing_if = "HashMap::is_empty")]
    pub runtime_data: HashMap<String, serde_json::Value>,

    // Provide tensor model config in the case where the model type is Tensor.
    // Currently use JSON object for convinence, the programmatic way is to
    // define the model config struct as part of the tensor protocol and
    // import it here.
    // [gluo TODO] switch to ModelConfig if desired and workout a way to
    // prepare it in a convinent way, the protobuf library used by tonic
    // doesn't provide JSON parsing.
    #[serde(default, skip_serializing_if = "Option::is_none")]
    pub tensor_model_config: Option<tensor::TensorModelConfig>,
}

const fn default_data_parallel_size() -> u32 {
    1
}

impl Default for ModelRuntimeConfig {
    fn default() -> Self {
        Self {
            total_kv_blocks: None,
            max_num_seqs: None,
            max_num_batched_tokens: None,
            tool_call_parser: None,
            reasoning_parser: None,
            data_parallel_size: default_data_parallel_size(),
            runtime_data: HashMap::new(),
            tensor_model_config: None,
        }
    }
}

impl ModelRuntimeConfig {
    pub fn new() -> Self {
        Self::default()
    }

    pub fn set_engine_specific<T: Serialize>(&mut self, key: &str, value: T) -> anyhow::Result<()> {
        self.runtime_data
            .insert(key.to_string(), serde_json::to_value(value)?);
        Ok(())
    }

    pub fn get_engine_specific<T: DeserializeOwned>(&self, key: &str) -> anyhow::Result<Option<T>> {
        if let Some(value) = self.runtime_data.get(key) {
            Ok(Some(serde_json::from_value(value.clone())?))
        } else {
            Ok(None)
        }
    }
}<|MERGE_RESOLUTION|>--- conflicted
+++ resolved
@@ -7,11 +7,7 @@
 
 use crate::protocols::tensor;
 
-<<<<<<< HEAD
 #[derive(Debug, Default, Clone, Serialize, Deserialize, PartialEq)]
-=======
-#[derive(Debug, Clone, Serialize, Deserialize, Eq, PartialEq)]
->>>>>>> 67d27bcc
 pub struct ModelRuntimeConfig {
     pub total_kv_blocks: Option<u64>,
 
