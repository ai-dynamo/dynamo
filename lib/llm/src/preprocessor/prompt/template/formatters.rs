// SPDX-FileCopyrightText: Copyright (c) 2024-2025 NVIDIA CORPORATION & AFFILIATES. All rights reserved.
// SPDX-License-Identifier: Apache-2.0

use std::sync::Arc;

use super::tokcfg::{ChatTemplate, raise_exception, strftime_now, tojson};
use super::{ContextMixins, HfTokenizerConfigJsonFormatter, JinjaEnvironment};
use either::Either;
use minijinja::{Environment, Value, context};
use serde_json::json;
use tracing;

<<<<<<< HEAD
/// Detects if a template requires content as arrays (multimodal) vs strings (text-only).
/// Returns true if the template only works with array format.
fn detect_content_array_usage(env: &Environment) -> bool {
    // Test with array format
    let array_msg = context! {
        messages => json!([{"role": "user", "content": [{"type": "text", "text": "template_test"}]}]),
        add_generation_prompt => false,
    };

    // Test with string format
    let string_msg = context! {
        messages => json!([{"role": "user", "content": "template_test"}]),
        add_generation_prompt => false,
    };

    let out_array = env
        .get_template("default")
        .and_then(|t| t.render(&array_msg))
        .unwrap_or_default();
    let out_string = env
        .get_template("default")
        .and_then(|t| t.render(&string_msg))
        .unwrap_or_default();

    // If array works but string doesn't, template requires arrays
    out_array.contains("template_test") && !out_string.contains("template_test")
=======
/// Remove known non-standard Jinja2 tags from chat templates
///
/// Some models use custom Jinja2 extensions that minijinja doesn't recognize. These tags
/// are typically metadata markers that don't affect the rendered output. For example:
/// - {% generation %} / {% endgeneration %}: Used by vLLM's AssistantTracker to mark
///   assistant-generated content. The tags themselves don't produce output.
///
/// By removing these tags before validation, we allow templates with backend-specific
/// extensions to work with minijinja while maintaining correct output semantics.
///
/// Note: This follows the same approach as Mistral.rs, which also strips these tags
/// for compatibility: https://github.com/EricLBuehler/mistral.rs/blob/2bcf0e9/mistralrs-core/src/pipeline/chat_template.rs#L318-L322
fn remove_known_non_jinja2_tags(template: &str) -> String {
    template
        .replace("{% generation %}", "")
        .replace("{% endgeneration %}", "")
>>>>>>> f3f764eb
}

impl JinjaEnvironment {
    fn env(self) -> Environment<'static> {
        self.env
    }
}

impl Default for JinjaEnvironment {
    fn default() -> Self {
        let mut env = Environment::new();

        env.set_lstrip_blocks(true);
        env.set_trim_blocks(true);

        JinjaEnvironment { env }
    }
}

impl HfTokenizerConfigJsonFormatter {
    pub fn new(config: ChatTemplate, mixins: ContextMixins) -> anyhow::Result<Self> {
        let mut env = JinjaEnvironment::default().env();

        let chat_template = config.chat_template.as_ref().ok_or(anyhow::anyhow!(
            "chat_template field is required in the tokenizer_config.json file"
        ))?;

        // Safely handle chat templates that check the length of arguments like `tools` even
        // when `tools=None` when rendered through minijinja. For example:
        // https://github.com/vllm-project/vllm/blob/d95d0f4b985f28ea381e301490f9d479b34d8980/examples/tool_chat_template_hermes.jinja#L36
        env.add_filter("length", |value: Value| -> usize {
            use minijinja::value::ValueKind;
            match value.kind() {
                ValueKind::Undefined | ValueKind::None => 0,
                _ => value.len().unwrap_or(0),
            }
        });

        // add pycompat
        // todo: should we use this: minijinja_contrib::add_to_environment(&mut env);
        env.set_unknown_method_callback(minijinja_contrib::pycompat::unknown_method_callback);

        env.add_filter("tojson", tojson);

        env.add_function("raise_exception", raise_exception);
        env.add_function("strftime_now", strftime_now);

        let mut supports_add_generation_prompt = None;

        match &chat_template.0 {
            Either::Left(x) => {
                if x.contains("add_generation_prompt") {
                    tracing::debug!(
                        "Chat template contains `add_generation_prompt` key. This model supports add_generation_prompt."
                    );
                    supports_add_generation_prompt = Some(true);
                }
                // Remove known non-standard tags before validation (they don't affect output)
                let template_cleaned = remove_known_non_jinja2_tags(x);
                env.add_template_owned("default", template_cleaned.clone())?;
                env.add_template_owned("tool_use", template_cleaned)?;
            }
            Either::Right(map) => {
                for t in map {
                    for (k, v) in t.iter() {
                        if v.contains("add_generation_prompt") {
                            match supports_add_generation_prompt {
                                Some(true) | None => {
                                    tracing::debug!(
                                        "Chat template contains `add_generation_prompt` key. This model supports add_generation_prompt."
                                    );
                                    supports_add_generation_prompt = Some(true);
                                }
                                Some(false) => {
                                    tracing::warn!(
                                        "Not all templates contain `add_generation_prompt` key. This model does not support add_generation_prompt."
                                    );
                                }
                            }
                        } else {
                            supports_add_generation_prompt = Some(false);
                        }
                        // Remove known non-standard tags before validation (they don't affect output)
                        let template_cleaned = remove_known_non_jinja2_tags(v);
                        env.add_template_owned(k.to_string(), template_cleaned)?;
                    }
                }
                if env.templates().count() == 0 {
                    anyhow::bail!(
                        "Chat template does not contain a `tool_use` or `default` key. Please ensure it contains at least a `default` key, although `tool_use` should be specified for using tools."
                    );
                }
            }
        }

        // Detect at model load time whether this template requires content arrays
        let requires_content_arrays = detect_content_array_usage(&env);

        Ok(HfTokenizerConfigJsonFormatter {
            env,
            config,
            mixins: Arc::new(mixins),
            supports_add_generation_prompt: supports_add_generation_prompt.unwrap_or(false),
            requires_content_arrays,
        })
    }
}

// impl JinjaEnvironment {
//     /// Renders the template with the provided messages.
//     /// This function reuses the pre-compiled template for efficiency.
//     pub fn render(&self, template_id: &str, ctx: &dyn erased_serde::Serialize) -> Result<String> {
//         let tmpl = self.env.get_template(template_id)?;
//         Ok(tmpl.render(ctx)?)
//     }

//     // fn apply_tool_template()
// }

#[cfg(test)]
mod tests {
    use super::*;

    #[test]
    fn test_remove_known_non_jinja2_tags() {
        let template =
            "USER: {{ message }} ASSISTANT: {% generation %}Reply here{% endgeneration %}";
        let result = remove_known_non_jinja2_tags(template);
        assert_eq!(result, "USER: {{ message }} ASSISTANT: Reply here");
    }

    #[test]
    fn test_remove_known_non_jinja2_tags_preserves_standard_tags() {
        let template = "{% for item in items %}{{ item }}{% endfor %}";
        let result = remove_known_non_jinja2_tags(template);
        assert_eq!(result, template);
    }

    #[test]
    fn test_remove_known_non_jinja2_tags_multiple() {
        let template = "Start {% generation %}Part 1{% endgeneration %} middle {% generation %}Part 2{% endgeneration %}";
        let result = remove_known_non_jinja2_tags(template);
        assert_eq!(result, "Start Part 1 middle Part 2");
    }
}<|MERGE_RESOLUTION|>--- conflicted
+++ resolved
@@ -10,7 +10,6 @@
 use serde_json::json;
 use tracing;
 
-<<<<<<< HEAD
 /// Detects if a template requires content as arrays (multimodal) vs strings (text-only).
 /// Returns true if the template only works with array format.
 fn detect_content_array_usage(env: &Environment) -> bool {
@@ -37,7 +36,8 @@
 
     // If array works but string doesn't, template requires arrays
     out_array.contains("template_test") && !out_string.contains("template_test")
-=======
+}
+
 /// Remove known non-standard Jinja2 tags from chat templates
 ///
 /// Some models use custom Jinja2 extensions that minijinja doesn't recognize. These tags
@@ -54,7 +54,6 @@
     template
         .replace("{% generation %}", "")
         .replace("{% endgeneration %}", "")
->>>>>>> f3f764eb
 }
 
 impl JinjaEnvironment {
