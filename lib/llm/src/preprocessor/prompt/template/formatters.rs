--- conflicted
+++ resolved
@@ -10,102 +10,6 @@
 use serde_json::json;
 use tracing;
 
-<<<<<<< HEAD
-/// Replace non-standard Jinja2 block tags with placeholders
-///
-/// minijinja doesn't expose its tag list publicly - they're hardcoded in a private match statement
-/// in the parser. This list is derived from minijinja v2.12.0's parser.rs implementation.
-/// See: https://github.com/mitsuhiko/minijinja/blob/main/minijinja/src/compiler/parser.rs#L542
-fn replace_non_standard_blocks(template: &str) -> String {
-    use regex::Regex;
-
-    // Standard Jinja2/minijinja tags (cannot be queried from minijinja API)
-    let standard_keywords = [
-        "for",
-        "endfor",
-        "if",
-        "elif",
-        "else",
-        "endif",
-        "block",
-        "endblock",
-        "extends",
-        "include",
-        "import",
-        "from",
-        "macro",
-        "endmacro",
-        "call",
-        "endcall",
-        "set",
-        "endset",
-        "with",
-        "endwith",
-        "filter",
-        "endfilter",
-        "autoescape",
-        "endautoescape",
-        "raw",
-        "endraw",
-        "do",
-    ];
-
-    let re = Regex::new(r"\{%\s*([a-zA-Z_][a-zA-Z0-9_]*)\s*%\}").unwrap();
-    let mut result = template.to_string();
-    let mut replacements = Vec::new();
-
-    for cap in re.captures_iter(template) {
-        let full_match = cap.get(0).unwrap().as_str();
-        let tag_name = cap.get(1).unwrap().as_str();
-
-        if !standard_keywords.contains(&tag_name) {
-            // Non-standard tag (e.g., vLLM's {% generation %}) - replace with placeholder
-            let placeholder = format!("__JINJA_BLOCK_{}", tag_name.to_uppercase());
-            replacements.push((full_match.to_string(), placeholder));
-        }
-    }
-
-    for (original, placeholder) in replacements {
-        result = result.replace(&original, &placeholder);
-    }
-
-    result
-}
-
-/// Detects whether a chat template requires message content as arrays (multimodal)
-/// or accepts simple strings (standard text-only templates).
-///
-/// This function test-renders the template with both formats:
-/// - Array format: `[{"type": "text", "text": "template_test"}]`
-/// - String format: `"template_test"`
-///
-/// If the array format works but string format doesn't produce output,
-/// the template requires arrays (multimodal templates).
-fn detect_content_array_usage(env: &Environment) -> bool {
-    // Test with array format
-    let array_msg = context! {
-        messages => json!([{"role": "user", "content": [{"type": "text", "text": "template_test"}]}]),
-        add_generation_prompt => false,
-    };
-
-    // Test with string format
-    let string_msg = context! {
-        messages => json!([{"role": "user", "content": "template_test"}]),
-        add_generation_prompt => false,
-    };
-
-    let out_array = env
-        .get_template("default")
-        .and_then(|t| t.render(&array_msg))
-        .unwrap_or_default();
-    let out_string = env
-        .get_template("default")
-        .and_then(|t| t.render(&string_msg))
-        .unwrap_or_default();
-
-    // If array works but string doesn't, template requires arrays
-    out_array.contains("template_test") && !out_string.contains("template_test")
-=======
 /// Remove known non-standard Jinja2 tags from chat templates
 ///
 /// Some models use custom Jinja2 extensions that minijinja doesn't recognize. These tags
@@ -119,7 +23,6 @@
     template
         .replace("{% generation %}", "")
         .replace("{% endgeneration %}", "")
->>>>>>> ef0165f2
 }
 
 impl JinjaEnvironment {
@@ -177,19 +80,10 @@
                     );
                     supports_add_generation_prompt = Some(true);
                 }
-<<<<<<< HEAD
-                // Replace non-standard Jinja2 block tags with placeholders for minijinja validation
-                // Standard Jinja2/minijinja blocks: for, if, block, macro, call, filter, set, with, autoescape, trans
-                // Any other {% tag %} blocks are likely backend-specific extensions (like vLLM's {% generation %})
-                let template_for_validation = replace_non_standard_blocks(x);
-                env.add_template_owned("default", template_for_validation.clone())?;
-                env.add_template_owned("tool_use", template_for_validation)?;
-=======
                 // Remove known non-standard tags before validation (they don't affect output)
                 let template_cleaned = remove_known_non_jinja2_tags(x);
                 env.add_template_owned("default", template_cleaned.clone())?;
                 env.add_template_owned("tool_use", template_cleaned)?;
->>>>>>> ef0165f2
             }
             Either::Right(map) => {
                 for t in map {
@@ -211,15 +105,9 @@
                         } else {
                             supports_add_generation_prompt = Some(false);
                         }
-<<<<<<< HEAD
-                        // Replace non-standard Jinja2 block tags with placeholders for minijinja validation
-                        let template_for_validation = replace_non_standard_blocks(v);
-                        env.add_template_owned(k.to_string(), template_for_validation)?;
-=======
                         // Remove known non-standard tags before validation (they don't affect output)
                         let template_cleaned = remove_known_non_jinja2_tags(v);
                         env.add_template_owned(k.to_string(), template_cleaned)?;
->>>>>>> ef0165f2
                     }
                 }
                 if env.templates().count() == 0 {
