--- conflicted
+++ resolved
@@ -237,12 +237,7 @@
         builder.output_options(request.extract_output_options()?);
         builder.annotations(request.annotations().unwrap_or_default());
         builder.mdc_sum(Some(self.mdcsum.clone()));
-<<<<<<< HEAD
-        // Extract backend_instance_id and extra_fields from nvext if present
-=======
-        builder.estimated_prefix_hit_num_blocks(None);
         // Extract backend_instance_id, extra_fields, and worker IDs from nvext if present
->>>>>>> 676ce434
         if let Some(nvext) = request.nvext() {
             builder.backend_instance_id(nvext.backend_instance_id);
             builder.extra_fields(nvext.extra_fields.clone());
