// SPDX-FileCopyrightText: Copyright (c) 2024-2025 NVIDIA CORPORATION & AFFILIATES. All rights reserved.
// SPDX-License-Identifier: Apache-2.0

//! The Preprocessor consists of the following modules
//!
//! - `translation`: This module converts the allowed Ingress message types to the corresponding
//!   internal representation.
//! - `apply`: This module applies ModelConfig defaults to any empty optional fields specified
//! - `prompt`: This module applies any prompt template logic to the internal Request object.
//! - `tokenize`: This module tokenizes the formatted prompt string and returns the token ids.
//!
//! The Preprocessor will accept any IngressRequest and transform it to a BackendRequest.

pub mod prompt;
pub mod tools;

use anyhow::Result;
use dynamo_async_openai::types::EncodingFormat;
use futures::stream::{self, StreamExt};
use prompt::OAIPromptFormatter;
use rayon::iter::{IntoParallelRefIterator, ParallelIterator};
use std::{collections::HashMap, sync::Arc};
use tracing;

use dynamo_parsers::tool_calling::{
    parsers::detect_tool_call_start, try_tool_call_parse_aggregate,
};

use crate::model_card::{ModelDeploymentCard, ModelInfo};
use crate::preprocessor::prompt::OAIChatLikeRequest;
use crate::protocols::common::preprocessor::PreprocessedRequestBuilder;
use crate::tokenizers::Encoding;

use dynamo_runtime::engine::{AsyncEngine, AsyncEngineContextProvider, ResponseStream};
use dynamo_runtime::pipeline::{
    AsyncEngineContext, Error, ManyOut, Operator, SingleIn, async_trait,
};
use dynamo_runtime::protocols::annotated::{Annotated, AnnotationsProvider};

use crate::protocols::{
    common::{OutputOptionsProvider, SamplingOptionsProvider, StopConditionsProvider},
    openai::{
        DeltaGeneratorExt,
        chat_completions::{NvCreateChatCompletionRequest, NvCreateChatCompletionStreamResponse},
        completions::{NvCreateCompletionRequest, NvCreateCompletionResponse},
        embeddings::{NvCreateEmbeddingRequest, NvCreateEmbeddingResponse},
        nvext::NvExtProvider,
    },
};
use crate::tokenizers::{HuggingFaceTokenizer, traits::Tokenizer};

use crate::preprocessor::prompt::{PromptFormatter, PromptInput, TextInput, TokenInput};

pub use crate::protocols::common::llm_backend::{BackendOutput, PreprocessedRequest};
pub use crate::protocols::common::preprocessor::PreprocessedEmbeddingRequest;

use crate::protocols::common::llm_backend::EmbeddingsEngineOutput;

pub const ANNOTATION_FORMATTED_PROMPT: &str = "formatted_prompt";
pub const ANNOTATION_TOKEN_IDS: &str = "token_ids";
pub const ANNOTATION_LLM_METRICS: &str = "llm_metrics";
pub const ANNOTATION_POSSIBLE_TOOL_CALL: &str = "possible_tool_call";
#[derive(Debug, Clone, serde::Serialize, serde::Deserialize)]
pub struct LLMMetricAnnotation {
    pub input_tokens: usize,
    pub output_tokens: usize,
    pub chunk_tokens: usize,
}

#[derive(Debug)]
pub struct JailState {
    stream: ManyOut<Annotated<NvCreateChatCompletionStreamResponse>>,
    is_jailed: bool,
    tool_call_parser: Option<String>,
    accumulated_content: HashMap<u32, String>, // choice index -> accumulated content
    last_response_metadata: Option<NvCreateChatCompletionStreamResponse>, // for response structure
    finished: bool,                            // Add this flag to track if stream is finished
}

impl LLMMetricAnnotation {
    /// Convert this metrics struct to an Annotated event
    pub fn to_annotation<T>(&self) -> Result<Annotated<T>, serde_json::Error> {
        Annotated::from_annotation(ANNOTATION_LLM_METRICS, self)
    }

    /// Extract LLM metrics from an Annotated event, if present
    pub fn from_annotation<T>(
        annotation: &Annotated<T>,
    ) -> Result<Option<LLMMetricAnnotation>, Box<dyn std::error::Error>> {
        if annotation.event.is_none() {
            return Ok(None);
        }
        if annotation.event.as_ref().unwrap() != ANNOTATION_LLM_METRICS {
            return Ok(None);
        }
        let comments = annotation
            .comment
            .as_ref()
            .ok_or("missing comments block")?;
        if comments.len() != 1 {
            return Err("malformed comments block - expected exactly 1 comment".into());
        }
        let metrics: LLMMetricAnnotation = serde_json::from_str(&comments[0])?;
        Ok(Some(metrics))
    }
}

#[derive(Debug, Clone, serde::Serialize, serde::Deserialize)]
pub struct PossibleToolCallAnnotation {
    pub possible_tokens: usize,
    pub possible_content: String,
    pub parser_used: Option<String>,
}

impl PossibleToolCallAnnotation {
    /// Convert this possible tool call annotation to an Annotated event
    pub fn to_annotation<T>(&self) -> Result<Annotated<T>, serde_json::Error> {
        Annotated::from_annotation(ANNOTATION_POSSIBLE_TOOL_CALL, self)
    }

    /// Extract possible tool call info from an Annotated event, if present
    pub fn from_annotation<T>(
        annotation: &Annotated<T>,
    ) -> Result<Option<PossibleToolCallAnnotation>, Box<dyn std::error::Error>> {
        if annotation.event.is_none() {
            return Ok(None);
        }
        if annotation.event.as_ref().unwrap() != ANNOTATION_POSSIBLE_TOOL_CALL {
            return Ok(None);
        }
        let comments = annotation
            .comment
            .as_ref()
            .ok_or("missing comments block")?;
        if comments.len() != 1 {
            return Err("malformed comments block - expected exactly 1 comment".into());
        }
        let possible_info: PossibleToolCallAnnotation = serde_json::from_str(&comments[0])?;
        Ok(Some(possible_info))
    }
}

pub struct OpenAIPreprocessor {
    mdcsum: String,
    formatter: Arc<dyn OAIPromptFormatter>,
    tokenizer: Arc<dyn Tokenizer>,
    model_info: Arc<dyn ModelInfo>,
    tool_call_parser: Option<String>,
}

impl OpenAIPreprocessor {
    pub fn new(mdc: ModelDeploymentCard) -> Result<Arc<Self>> {
        let formatter = PromptFormatter::from_mdc(&mdc)?;
        let tokenizer = mdc.tokenizer_hf()?;
        match formatter {
            PromptFormatter::OAI(formatter) => Self::new_with_parts(mdc, formatter, tokenizer),
        }
    }

    pub fn new_with_parts(
        mdc: ModelDeploymentCard,
        formatter: Arc<dyn OAIPromptFormatter>,
        hf_tokenizer: tokenizers::Tokenizer,
    ) -> Result<Arc<Self>> {
        let mdcsum = mdc.mdcsum();
        let tokenizer = Arc::new(HuggingFaceTokenizer::from_tokenizer(hf_tokenizer));
        let Some(model_info) = mdc.model_info else {
            anyhow::bail!(
                "Blank ModelDeploymentCard cannot be used for pre-processing, no model_info"
            );
        };
        let model_info = model_info.get_model_info()?;
        let tool_call_parser = mdc.runtime_config.tool_call_parser.clone();

        Ok(Arc::new(Self {
            formatter,
            tokenizer,
            model_info,
            mdcsum,
            tool_call_parser,
        }))
    }
    /// Encode a string to it's tokens
    pub fn tokenize(&self, s: &str) -> anyhow::Result<Encoding> {
        self.tokenizer.encode(s)
    }

    /// Translate a [`NvCreateChatCompletionRequest`] request to a common completion request.
    /// Returns both the common completion request and a hashmap of annotations.
    ///
    /// Annotations evaluated by this method include:
    /// - `formatted_prompt`
    /// - `token_ids`
    pub fn preprocess_request<
        R: OAIChatLikeRequest
            + AnnotationsProvider
            + SamplingOptionsProvider
            + StopConditionsProvider
            + OutputOptionsProvider
            + NvExtProvider,
    >(
        &self,
        request: &R,
    ) -> Result<(PreprocessedRequest, HashMap<String, String>)> {
        let mut builder = self.builder(request)?;
        let formatted_prompt = self.apply_template(request)?;
        let annotations = self.gather_tokens(request, &mut builder, formatted_prompt)?;

        Ok((builder.build()?, annotations))
    }

    pub fn builder<
        R: OAIChatLikeRequest
            + AnnotationsProvider
            + SamplingOptionsProvider
            + StopConditionsProvider
            + OutputOptionsProvider
            + NvExtProvider,
    >(
        &self,
        request: &R,
    ) -> Result<PreprocessedRequestBuilder> {
        let mut builder = PreprocessedRequest::builder();
        builder.model(request.model());

        let mut stop_conditions = request.extract_stop_conditions()?;
        if let Some(stop_tokens) = &mut stop_conditions.stop_token_ids_hidden {
            for eos_token in self.model_info.eos_token_ids() {
                if !stop_tokens.contains(&eos_token) {
                    stop_tokens.push(eos_token);
                }
            }
        } else {
            stop_conditions.stop_token_ids_hidden = Some(self.model_info.eos_token_ids());
        }

        // apply ignore eos if not already set
        stop_conditions.apply_ignore_eos();

        if !stop_conditions.ignore_eos.unwrap_or(false) {
            builder.eos_token_ids(self.model_info.eos_token_ids());
        }

        builder.stop_conditions(stop_conditions);
        builder.sampling_options(request.extract_sampling_options()?);
        builder.output_options(request.extract_output_options()?);
        builder.annotations(request.annotations().unwrap_or_default());
        builder.mdc_sum(Some(self.mdcsum.clone()));
        builder.estimated_prefix_hit_num_blocks(None);
        // Extract backend_instance_id from nvext if present
        if let Some(nvext) = request.nvext() {
            builder.backend_instance_id(nvext.backend_instance_id);
        }

        Ok(builder)
    }

    pub fn apply_template<
        R: OAIChatLikeRequest
            + AnnotationsProvider
            + SamplingOptionsProvider
            + StopConditionsProvider
            + OutputOptionsProvider
            + NvExtProvider,
    >(
        &self,
        request: &R,
    ) -> Result<Option<String>> {
        if let PromptInput::Text(_) = request.prompt_input_type()
            && let Some(TextInput::Single(_)) = request.extract_text()
        {
            let use_raw_prompt = request
                .nvext()
                .is_some_and(|ext| ext.use_raw_prompt.unwrap_or(false));

            let formatted_prompt = if use_raw_prompt {
                match request.raw_prompt() {
                    Some(prompt) => prompt,
                    None => {
                        tracing::warn!("Raw prompt requested but not available");
                        self.formatter.render(request)?
                    }
                }
            } else {
                self.formatter.render(request)?
            };
            Ok(Some(formatted_prompt))
        } else {
            Ok(None)
        }
    }

    pub fn gather_tokens<
        R: OAIChatLikeRequest
            + AnnotationsProvider
            + SamplingOptionsProvider
            + StopConditionsProvider
            + OutputOptionsProvider
            + NvExtProvider,
    >(
        &self,
        request: &R,
        builder: &mut PreprocessedRequestBuilder,
        formatted_prompt: Option<String>,
    ) -> Result<HashMap<String, String>> {
        let mut annotations = HashMap::new();
        // match request type before any conversion/processing
        match request.prompt_input_type() {
            PromptInput::Tokens(_) => {
                if let Some(token_input) = request.extract_tokens() {
                    match token_input {
                        TokenInput::Single(tokens) => {
                            builder.token_ids(tokens);
                        }
                        TokenInput::Batch(token_batches) => {
                            if token_batches.len() == 1 {
                                builder.token_ids(token_batches[0].clone());
                            } else {
                                builder.batch_token_ids(Some(token_batches));
                                builder.token_ids(vec![]);
                            }
                        }
                    }
                }
            }
            PromptInput::Text(_) => {
                if let Some(text_input) = request.extract_text() {
                    match text_input {
                        TextInput::Single(raw_prompt) => {
                            if let Some(f) = formatted_prompt.as_ref()
                                && request.has_annotation(ANNOTATION_FORMATTED_PROMPT)
                            {
                                annotations
                                    .insert(ANNOTATION_FORMATTED_PROMPT.to_string(), f.to_string());
                            }

                            // Completions will use raw_prompt, no template
                            let prompt = formatted_prompt.unwrap_or(raw_prompt);

                            // Check if backend_instance_id is present and token_data is provided
                            let has_backend_instance_id = request
                                .nvext()
                                .and_then(|ext| ext.backend_instance_id)
                                .is_some();

                            let token_data =
                                request.nvext().and_then(|ext| ext.token_data.as_ref());

                            let (tokens_vec, skip_token_annotation) = if has_backend_instance_id {
                                if let Some(tokens) = token_data {
                                    tracing::trace!(
                                        "Using provided tokens from EPP: {} ids",
                                        tokens.len()
                                    );
                                    // need ownership for the builder, so clone.
                                    (tokens.clone(), true)
                                } else {
                                    tracing::warn!(
                                        "backend_instance_id provided but no token_data; tokenizing prompt"
                                    );
                                    let encoding = self.tokenizer.encode(&prompt)?;
                                    (encoding.token_ids().to_vec(), false)
                                }
                            } else {
                                // No backend_instance_id provided, continue the normal flow.
                                let encoding = self.tokenizer.encode(&prompt)?;
                                (encoding.token_ids().to_vec(), false)
                            };

                            if request.has_annotation(ANNOTATION_TOKEN_IDS)
                                && !skip_token_annotation
                            {
                                annotations.insert(
                                    ANNOTATION_TOKEN_IDS.to_string(),
                                    serde_json::to_string(&tokens_vec)?,
                                );
                            }

                            builder.token_ids(tokens_vec);
                        }
                        TextInput::Batch(texts) => {
                            let token_batches: Vec<Vec<u32>> = texts
                                .par_iter()
                                .map(|text| {
                                    self.tokenizer
                                        .encode(text)
                                        .map(|encoded| encoded.token_ids().to_vec())
                                })
                                .collect::<Result<Vec<_>>>()?;
                            builder.batch_token_ids(Some(token_batches));
                            builder.token_ids(vec![]);
                        }
                    }
                }
            }
        }
        Ok(annotations)
    }

    /// Preprocess an embedding request, handling both text and token ID inputs.
    ///
    /// For text inputs, tokenizes the text using the configured tokenizer.
    /// For token ID inputs, uses the provided token IDs directly and skips tokenization.
    ///
    /// Returns both the preprocessed request and a hashmap of annotations.
    pub async fn preprocess_embedding_request(
        &self,
        request: &NvCreateEmbeddingRequest,
    ) -> Result<(PreprocessedEmbeddingRequest, HashMap<String, String>)> {
        let mut annotations = HashMap::new();
        let mut builder = PreprocessedEmbeddingRequest::builder();

        let all_token_ids = match &request.inner.input {
            dynamo_async_openai::types::EmbeddingInput::String(s) => {
                let encoding = self.tokenizer.encode(s)?;
                vec![encoding.token_ids().to_vec()]
            }
            dynamo_async_openai::types::EmbeddingInput::StringArray(arr) => {
                let input_strs: Vec<String> = arr.to_vec();
                let encodings = tokio::task::spawn_blocking({
                    let tokenizer = self.tokenizer.clone();
                    let strs = input_strs.clone();
                    move || {
                        tokenizer.encode_batch(&strs.iter().map(|s| s.as_str()).collect::<Vec<_>>())
                    }
                })
                .await??;
                let token_arrays: Vec<Vec<u32>> = encodings
                    .into_iter()
                    .map(|encoding| encoding.token_ids().to_vec())
                    .collect();
                token_arrays
            }
            dynamo_async_openai::types::EmbeddingInput::IntegerArray(token_ids) => {
                vec![token_ids.clone()]
            }
            dynamo_async_openai::types::EmbeddingInput::ArrayOfIntegerArray(token_arrays) => {
                token_arrays.clone()
            }
        };

        // Handle annotations
        if request.has_annotation(ANNOTATION_TOKEN_IDS) {
            annotations.insert(
                ANNOTATION_TOKEN_IDS.to_string(),
                serde_json::to_string(&all_token_ids)?,
            );
        }

        builder.token_ids(all_token_ids);
        builder.model(request.inner.model.clone());
        builder.encoding_format(request.inner.encoding_format.as_ref().map(|f| match f {
            EncodingFormat::Float => "float".to_string(),
            EncodingFormat::Base64 => "base64".to_string(),
        }));
        builder.dimensions(request.inner.dimensions);

        builder.annotations(request.annotations().unwrap_or_default());
        builder.mdc_sum(Some(self.mdcsum.clone()));

        Ok((builder.build()?, annotations))
    }

    pub fn transform_postprocessor_stream<Resp: Send + Sync + 'static + std::fmt::Debug>(
        stream: ManyOut<Annotated<BackendOutput>>,
        generator: Box<dyn DeltaGeneratorExt<Resp>>,
    ) -> ManyOut<Annotated<Resp>> {
        let context = stream.context();

        struct State<Resp: Send + Sync + 'static + std::fmt::Debug> {
            response_stream: ManyOut<Annotated<BackendOutput>>,
            response_generator: Box<dyn DeltaGeneratorExt<Resp>>,
            context: Arc<dyn AsyncEngineContext>,
            cancelled: bool,
            cumulative_output_tokens: usize,
<<<<<<< HEAD
            finish_reason_sent: bool,
            usage_chunk_sent: bool,
=======
            finished: bool, // Add this flag to track if stream is finished
>>>>>>> c3820050
        }

        let state = State {
            response_stream: stream,
            response_generator: generator,
            context: context.clone(),
            cancelled: false,
            cumulative_output_tokens: 0,
<<<<<<< HEAD
            finish_reason_sent: false,
            usage_chunk_sent: false,
=======
            finished: false, // Initialize as not finished
>>>>>>> c3820050
        };

        // transform the common response stream into a chat response stream
        let stream = stream::unfold(state, |mut inner| {
            async move {
<<<<<<< HEAD
                // First, try to get the next response from the stream
=======
                // If already finished, return None immediately
                if inner.finished {
                    return None;
                }

>>>>>>> c3820050
                if let Some(response) = inner.response_stream.next().await {
                    if inner.cancelled {
                        tracing::debug!(
                            request_id = inner.context.id(),
                            "Cancellation issued last message; closing stream"
                        );
                        inner.finished = true; // Mark as finished
                        return None;
                    }

                    tracing::trace!(
                        request_id = inner.context.id(),
                        "Processing common response: {:?}",
                        response
                    );

                    // Check if this response has a finish_reason
                    let has_finish_reason = response
                        .data
                        .as_ref()
                        .map(|d| d.finish_reason.is_some())
                        .unwrap_or(false);

                    let (chunk_tokens, isl) = if let Some(ref backend_output) = response.data {
                        let chunk_tokens = backend_output.token_ids.len();
                        inner.cumulative_output_tokens += chunk_tokens;

                        let isl = inner.response_generator.get_isl().unwrap_or(0) as usize;

                        (chunk_tokens, isl)
                    } else {
                        (0, 0)
                    };

                    let current_osl = inner.cumulative_output_tokens;

                    let mut response = response.map_data(|data| {
                        inner
                            .response_generator
                            .choice_from_postprocessor(data)
                            .inspect_err(|e| {
                                tracing::error!(
                                    request_id = inner.context.id(),
                                    "Error processing common response: {:?}",
                                    e
                                );
                                inner.cancelled = true;
                                inner.context.stop_generating();
                            })
                            .map_err(|e| e.to_string())
                    });

                    // Create LLM metrics annotation
                    let llm_metrics = LLMMetricAnnotation {
                        input_tokens: isl,
                        output_tokens: current_osl,
                        chunk_tokens,
                    };

                    if let Ok(metrics_annotated) = llm_metrics.to_annotation::<()>() {
                        // Only set event if not already set to avoid overriding existing events (like errors)
                        if response.event.is_none() {
                            response.event = metrics_annotated.event;
                            response.comment = metrics_annotated.comment;
                        }
                    }

                    // Mark if we've seen a finish_reason
                    if has_finish_reason {
                        inner.finish_reason_sent = true;
                    }

                    tracing::trace!(
                        request_id = inner.context.id(),
                        "OpenAI NvCreateChatCompletionStreamResponse: {:?}",
                        response
                    );

                    Some((response, inner))
                } else {
<<<<<<< HEAD
                    // Stream has ended - check if we need to send a usage chunk
                    if inner.response_generator.is_usage_enabled()
                        && inner.finish_reason_sent
                        && !inner.usage_chunk_sent
                    {
                        inner.usage_chunk_sent = true;

                        // Create the final usage chunk
                        let usage_chunk = inner.response_generator.create_usage_chunk();
                        let annotated_usage = Annotated::<Resp> {
                            id: None,
                            data: Some(usage_chunk),
                            event: Some(ANNOTATION_LLM_METRICS.to_string()),
                            comment: None,
                        };

                        tracing::trace!(
                            request_id = inner.context.id(),
                            "Sending final usage chunk for OpenAI compliance"
                        );

                        Some((annotated_usage, inner))
                    } else {
                        // stream closed
                        None
                    }
=======
                    // stream closed with out graceful closure
                    // we did not detect an is_finished/completed message
                    inner.finished = true; // Mark as finished
                    None
>>>>>>> c3820050
                }
            }
        });

        ResponseStream::new(Box::pin(stream), context)
    }

    /// Transform engine embedding output stream to OpenAI embedding response stream
    pub fn transform_embedding_postprocessor_stream(
        stream: ManyOut<Annotated<EmbeddingsEngineOutput>>,
        original_request: NvCreateEmbeddingRequest,
    ) -> ManyOut<Annotated<NvCreateEmbeddingResponse>> {
        let context = stream.context();

        let transformed_stream = stream.map(move |output| {
            output.map_data(|engine_output| {
                // Convert engine output to OpenAI response format
                let embeddings: Vec<dynamo_async_openai::types::Embedding> = engine_output
                    .embeddings
                    .into_iter()
                    .enumerate()
                    .map(|(index, embedding)| dynamo_async_openai::types::Embedding {
                        index: index as u32,
                        object: "embedding".to_string(),
                        embedding: embedding.into_iter().map(|f| f as f32).collect(),
                    })
                    .collect();

                let response = NvCreateEmbeddingResponse {
                    inner: dynamo_async_openai::types::CreateEmbeddingResponse {
                        object: "list".to_string(),
                        model: original_request.inner.model.clone(),
                        data: embeddings,
                        usage: dynamo_async_openai::types::EmbeddingUsage {
                            prompt_tokens: engine_output.prompt_tokens,
                            total_tokens: engine_output.total_tokens,
                        },
                    },
                };

                Ok(response)
            })
        });

        ResponseStream::new(Box::pin(transformed_stream), context)
    }

    /// Apply tool calling jail to the stream using the preprocessor's tool call parser
    pub fn apply_tool_calling_jail_with_parser(
        &self,
        stream: ManyOut<Annotated<NvCreateChatCompletionStreamResponse>>,
    ) -> ManyOut<Annotated<NvCreateChatCompletionStreamResponse>> {
        apply_tool_calling_jail_internal(stream, self.tool_call_parser.clone())
    }
}

/// Apply tool calling jail to the stream - stops/jails the stream under certain conditions
/// When jailed, the stream will be unjailed when the input stream ends
pub fn apply_tool_calling_jail_internal(
    stream: ManyOut<Annotated<NvCreateChatCompletionStreamResponse>>,
    tool_call_parser: Option<String>,
) -> ManyOut<Annotated<NvCreateChatCompletionStreamResponse>> {
    let context = stream.context();

    let jail_state = JailState {
        stream,
        is_jailed: false,
        tool_call_parser,
        accumulated_content: HashMap::new(),
        last_response_metadata: None,
        finished: false,
    };
    // Transform the stream using unfold to maintain state
    // Input: ManyOut<Annotated<NvCreateChatCompletionStreamResponse>>
    // Returns None if the stream is finished
    // Returns Some((Annotated<NvCreateChatCompletionStreamResponse>, JailState)) if the stream is not finished
    // End output: ManyOut<Annotated<NvCreateChatCompletionStreamResponse>>
    let jailed_stream = stream::unfold(jail_state, |mut state| async move {
        // If already finished, return None immediately
        if state.finished {
            return None;
        }

        if let Some(response) = state.stream.next().await {
            // Check if we should jail the stream
            if !state.is_jailed {
                // Handle the case where response.data is Option<T>
                if let Some(ref chat_response) = response.data {
                    // Store metadata for potential tool call parsing later
                    state.last_response_metadata = Some(chat_response.clone());

                    // Extract text content from the response
                    if let Some(choice) = chat_response.choices.first()
                        && let Some(ref content) = choice.delta.content
                    {
                        // Check for tool call start
                        match detect_tool_call_start(content, state.tool_call_parser.as_deref()) {
                            Ok(should_jail) => {
                                if should_jail {
                                    tracing::debug!("Tool call detected, jailing stream");
                                    state.is_jailed = true;

                                    // Start accumulating content for this choice
                                    state
                                        .accumulated_content
                                        .insert(choice.index, content.clone());

                                    // Create possible tool call annotation with token information
                                    let possible_annotation = PossibleToolCallAnnotation {
                                        possible_tokens: 1, // This chunk contains tokens being processed
                                        possible_content: content.clone(),
                                        parser_used: state.tool_call_parser.clone(),
                                    };

                                    // Create annotated response instead of empty response
                                    let mut annotated_response = response.clone();
                                    if let Ok(possible_annotated) =
                                        possible_annotation
                                            .to_annotation::<NvCreateChatCompletionStreamResponse>()
                                    {
                                        // Set annotation event and comment
                                        annotated_response.event = possible_annotated.event;
                                        annotated_response.comment = possible_annotated.comment;
                                    }

                                    // Modify the response to have empty content but keep metadata
                                    annotated_response =
                                        annotated_response.map_data(|mut chat_response| {
                                            // Clear the content but keep choice structure for ITL measurement
                                            for choice in &mut chat_response.choices {
                                                choice.delta.content = Some(String::new()); // Empty content
                                            }
                                            Ok(chat_response)
                                        });

                                    return Some((annotated_response, state));
                                }
                            }
                            Err(e) => {
                                tracing::warn!("Error detecting tool call start: {}", e);
                            }
                        }
                    }
                }
            } else if state.is_jailed {
                // If already jailed, continue to jail but with annotations and accumulate content
                if let Some(ref chat_response) = response.data {
                    // Extract content for annotation and accumulation
                    for choice in &chat_response.choices {
                        if let Some(ref content) = choice.delta.content
                            && !content.is_empty()
                        {
                            // Accumulate content for this choice
                            state
                                .accumulated_content
                                .entry(choice.index)
                                .or_default()
                                .push_str(content);

                            // Create possible tool call annotation
                            let possible_annotation = PossibleToolCallAnnotation {
                                possible_tokens: 1,
                                possible_content: content.clone(),
                                parser_used: state.tool_call_parser.clone(),
                            };

                            // Create annotated response
                            let mut annotated_response = response.clone();
                            if let Ok(possible_annotated) = possible_annotation
                                .to_annotation::<NvCreateChatCompletionStreamResponse>(
                            ) {
                                annotated_response.event = possible_annotated.event;
                                annotated_response.comment = possible_annotated.comment;
                            }

                            // Clear content but keep structure
                            annotated_response =
                                annotated_response.map_data(|mut chat_response| {
                                    for choice in &mut chat_response.choices {
                                        choice.delta.content = Some(String::new());
                                    }
                                    Ok(chat_response)
                                });

                            return Some((annotated_response, state));
                        }
                    }
                }
            }

            // If not jailed or jailing condition not met, return the response as-is
            Some((response, state))
        } else {
            // Stream ended - if we were jailed, we should unjail now and parse tool calls
            if state.is_jailed {
                tracing::debug!("Stream ended, unjailing and parsing accumulated content");
                state.is_jailed = false;

                // Parse accumulated content for tool calls
                if !state.accumulated_content.is_empty()
                    && let Some(base_response) = state.last_response_metadata.take()
                {
                    // Try to parse tool calls from accumulated content for each choice
                    let mut final_response = base_response.clone();

                    for (choice_index, accumulated_text) in &state.accumulated_content {
                        if let Ok((tool_calls, normal_text)) = try_tool_call_parse_aggregate(
                            accumulated_text,
                            state.tool_call_parser.as_deref(),
                        ) {
                            // Found tool calls, create a final response with them
                            tracing::debug!(
                                "Parsed {} tool calls from accumulated content",
                                tool_calls.len()
                            );
                            for tool_call in &tool_calls {
                                tracing::debug!(
                                    tool_call_id = %tool_call.id,
                                    function_name = %tool_call.function.name,
                                    arguments = %tool_call.function.arguments,
                                    "Parsed structured tool call from accumulated content in jail"
                                );
                            }

                            // Convert ChatCompletionMessageToolCall to ChatCompletionMessageToolCallChunk for streaming
                            let tool_call_chunks: Vec<
                                dynamo_async_openai::types::ChatCompletionMessageToolCallChunk,
                            > = tool_calls
                                .into_iter()
                                .enumerate()
                                .map(|(idx, tool_call)| {
                                    dynamo_async_openai::types::ChatCompletionMessageToolCallChunk {
                                        index: idx as u32,
                                        id: Some(tool_call.id),
                                        r#type: Some(tool_call.r#type),
                                        function: Some(
                                            dynamo_async_openai::types::FunctionCallStream {
                                                name: Some(tool_call.function.name),
                                                arguments: Some(tool_call.function.arguments),
                                            },
                                        ),
                                    }
                                })
                                .collect();

                            // Create a choice with tool calls
                            #[allow(deprecated)]
                            let final_choice = dynamo_async_openai::types::ChatChoiceStream {
                                index: *choice_index,
                                delta:
                                    dynamo_async_openai::types::ChatCompletionStreamResponseDelta {
                                        role: Some(dynamo_async_openai::types::Role::Assistant),
                                        content: normal_text.filter(|t| !t.is_empty()),
                                        tool_calls: Some(tool_call_chunks.clone()),
                                        function_call: None,
                                        refusal: None,
                                        reasoning_content: None,
                                    },
                                finish_reason: Some(
                                    dynamo_async_openai::types::FinishReason::ToolCalls,
                                ),
                                logprobs: None,
                            };

                            // Update the response choices
                            final_response.choices = vec![final_choice];

                            // Create final annotated response
                            let final_annotated = Annotated {
                                data: Some(final_response),
                                id: None,
                                event: None,
                                comment: None,
                            };

                            state.finished = true; // Mark as finished before returning
                            return Some((final_annotated, state));
                        }
                    }
                }
            }
            state.finished = true; // Mark as finished
            None
        }
    });

    // Jailed Stream contains empty content chunks with annotation event "possible_tool_call" whenever the stream is jailed
    // This is a bad UX for the user, as they have to see a lot of empty content chunks
    // Filter out the empty content chunks with annotation event "possible_tool_call"
    let filtered_stream = jailed_stream.filter(|annotated| {
        let keep = annotated.event.as_deref() != Some(ANNOTATION_POSSIBLE_TOOL_CALL);
        async move { keep }
    });

    ResponseStream::new(Box::pin(filtered_stream), context)
}

// for pals, we do not want to add the generation prompt to the formatted prompt
// we also need to know if the template support this add_generation_prompt bool
// any prompt template that does not support this should return an error
// oob - we should update any prompt template that does not support this to support it

#[async_trait]
impl
    Operator<
        SingleIn<NvCreateChatCompletionRequest>,
        ManyOut<Annotated<NvCreateChatCompletionStreamResponse>>,
        SingleIn<PreprocessedRequest>,
        ManyOut<Annotated<BackendOutput>>,
    > for OpenAIPreprocessor
{
    async fn generate(
        &self,
        request: SingleIn<NvCreateChatCompletionRequest>,
        next: Arc<
            dyn AsyncEngine<SingleIn<PreprocessedRequest>, ManyOut<Annotated<BackendOutput>>, Error>,
        >,
    ) -> Result<ManyOut<Annotated<NvCreateChatCompletionStreamResponse>>, Error> {
        // unpack the request
        let (request, context) = request.into_parts();

        // create a response generator
        let response_generator = request.response_generator(context.id().to_string());
        let mut response_generator = Box::new(response_generator);

        // convert the chat completion request to a common completion request
        let (common_request, annotations) = self.preprocess_request(&request)?;

        // update isl
        response_generator.update_isl(common_request.token_ids.len() as u32);

        // repack the common completion request
        let common_request = context.map(|_| common_request);

        // create a stream of annotations this will be prepend to the response stream
        let annotations: Vec<Annotated<NvCreateChatCompletionStreamResponse>> = annotations
            .into_iter()
            .flat_map(|(k, v)| Annotated::from_annotation(k, &v))
            .collect();
        let annotations_stream = stream::iter(annotations);

        // forward the common completion request to the next operator
        let response_stream = next.generate(common_request).await?;

        // transform the postprocessor stream
        let stream = Self::transform_postprocessor_stream(response_stream, response_generator);

        let stream = self.apply_tool_calling_jail_with_parser(stream);
        let context = stream.context();
        // prepend the annotations to the response stream
        let stream = annotations_stream.chain(stream);

        // return the response stream
        Ok(ResponseStream::new(Box::pin(stream), context))
    }
}

#[async_trait]
impl
    Operator<
        SingleIn<NvCreateCompletionRequest>,
        ManyOut<Annotated<NvCreateCompletionResponse>>,
        SingleIn<PreprocessedRequest>,
        ManyOut<Annotated<BackendOutput>>,
    > for OpenAIPreprocessor
{
    async fn generate(
        &self,
        request: SingleIn<NvCreateCompletionRequest>,
        next: Arc<
            dyn AsyncEngine<SingleIn<PreprocessedRequest>, ManyOut<Annotated<BackendOutput>>, Error>,
        >,
    ) -> Result<ManyOut<Annotated<NvCreateCompletionResponse>>, Error> {
        // unpack the request
        let (request, context) = request.into_parts();

        // create a response generator
        let response_generator = request.response_generator(context.id().to_string());
        let mut response_generator = Box::new(response_generator);
        // convert the chat completion request to a common completion request
        let mut builder = self.builder(&request)?;
        let annotations = self.gather_tokens(&request, &mut builder, None)?;
        let common_request = builder.build()?;

        // update isl
        response_generator.update_isl(common_request.token_ids.len() as u32);

        // repack the common completion request
        let common_request = context.map(|_| common_request);

        // create a stream of annotations this will be prepend to the response stream
        let annotations: Vec<Annotated<NvCreateCompletionResponse>> = annotations
            .into_iter()
            .flat_map(|(k, v)| Annotated::from_annotation(k, &v))
            .collect();
        let annotations_stream = stream::iter(annotations);

        // forward the common completion request to the next operator
        let response_stream = next.generate(common_request).await?;

        // transform the postprocessor stream
        let stream = Self::transform_postprocessor_stream(response_stream, response_generator);
        let context = stream.context();

        // prepend the annotations to the response stream
        let stream = annotations_stream.chain(stream);

        // return the response stream
        Ok(ResponseStream::new(Box::pin(stream), context))
    }
}

#[async_trait]
impl
    Operator<
        SingleIn<NvCreateEmbeddingRequest>,
        ManyOut<Annotated<NvCreateEmbeddingResponse>>,
        SingleIn<PreprocessedEmbeddingRequest>,
        ManyOut<Annotated<EmbeddingsEngineOutput>>,
    > for OpenAIPreprocessor
{
    async fn generate(
        &self,
        request: SingleIn<NvCreateEmbeddingRequest>,
        next: Arc<
            dyn AsyncEngine<
                    SingleIn<PreprocessedEmbeddingRequest>,
                    ManyOut<Annotated<EmbeddingsEngineOutput>>,
                    Error,
                >,
        >,
    ) -> Result<ManyOut<Annotated<NvCreateEmbeddingResponse>>, Error> {
        // Unpack request
        let (request, context) = request.into_parts();

        // Preprocess the embedding request
        let (preprocessed_request, annotations) =
            self.preprocess_embedding_request(&request).await?;

        // Forward to next stage
        let preprocessed_request = context.map(|_| preprocessed_request);
        let response_stream = next.generate(preprocessed_request).await?;

        // Transform response stream back to OpenAI format
        let stream = Self::transform_embedding_postprocessor_stream(response_stream, request);
        let context = stream.context();

        // Prepend annotations
        let annotations_stream = stream::iter(
            annotations
                .into_iter()
                .flat_map(|(k, v)| Annotated::from_annotation(k, &v))
                .collect::<Vec<_>>(),
        );

        let combined_stream = annotations_stream.chain(stream);
        Ok(ResponseStream::new(Box::pin(combined_stream), context))
    }
}<|MERGE_RESOLUTION|>--- conflicted
+++ resolved
@@ -473,12 +473,9 @@
             context: Arc<dyn AsyncEngineContext>,
             cancelled: bool,
             cumulative_output_tokens: usize,
-<<<<<<< HEAD
             finish_reason_sent: bool,
             usage_chunk_sent: bool,
-=======
             finished: bool, // Add this flag to track if stream is finished
->>>>>>> c3820050
         }
 
         let state = State {
@@ -487,26 +484,19 @@
             context: context.clone(),
             cancelled: false,
             cumulative_output_tokens: 0,
-<<<<<<< HEAD
             finish_reason_sent: false,
             usage_chunk_sent: false,
-=======
             finished: false, // Initialize as not finished
->>>>>>> c3820050
         };
 
         // transform the common response stream into a chat response stream
         let stream = stream::unfold(state, |mut inner| {
             async move {
-<<<<<<< HEAD
-                // First, try to get the next response from the stream
-=======
                 // If already finished, return None immediately
                 if inner.finished {
                     return None;
                 }
 
->>>>>>> c3820050
                 if let Some(response) = inner.response_stream.next().await {
                     if inner.cancelled {
                         tracing::debug!(
@@ -587,11 +577,11 @@
 
                     Some((response, inner))
                 } else {
-<<<<<<< HEAD
                     // Stream has ended - check if we need to send a usage chunk
                     if inner.response_generator.is_usage_enabled()
                         && inner.finish_reason_sent
                         && !inner.usage_chunk_sent
+                        && !inner.finished
                     {
                         inner.usage_chunk_sent = true;
 
@@ -612,14 +602,9 @@
                         Some((annotated_usage, inner))
                     } else {
                         // stream closed
+                        inner.finished = true; // Mark as finished
                         None
                     }
-=======
-                    // stream closed with out graceful closure
-                    // we did not detect an is_finished/completed message
-                    inner.finished = true; // Mark as finished
-                    None
->>>>>>> c3820050
                 }
             }
         });
