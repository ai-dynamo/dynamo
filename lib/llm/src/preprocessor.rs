// SPDX-FileCopyrightText: Copyright (c) 2024-2025 NVIDIA CORPORATION & AFFILIATES. All rights reserved.
// SPDX-License-Identifier: Apache-2.0

//! The Preprocessor consists of the following modules
//!
//! - `translation`: This module converts the allowed Ingress message types to the corresponding
//!   internal representation.
//! - `apply`: This module applies ModelConfig defaults to any empty optional fields specified
//! - `prompt`: This module applies any prompt template logic to the internal Request object.
//! - `tokenize`: This module tokenizes the formatted prompt string and returns the token ids.
//!
//! The Preprocessor will accept any IngressRequest and transform it to a BackendRequest.

pub mod prompt;
pub mod tools;

use anyhow::Result;
use dynamo_async_openai::types::EncodingFormat;
use futures::stream::{self, StreamExt};
use prompt::OAIPromptFormatter;
use rayon::iter::{IntoParallelRefIterator, ParallelIterator};
use std::{collections::HashMap, sync::Arc};
use tracing;

use dynamo_parsers::tool_calling::{
    parsers::detect_tool_call_start, try_tool_call_parse_aggregate,
};

use crate::model_card::{ModelDeploymentCard, ModelInfo};
use crate::preprocessor::prompt::OAIChatLikeRequest;
use crate::protocols::common::preprocessor::PreprocessedRequestBuilder;
use crate::tokenizers::Encoding;

use dynamo_runtime::engine::{AsyncEngine, AsyncEngineContextProvider, ResponseStream};
use dynamo_runtime::pipeline::{
    AsyncEngineContext, Error, ManyOut, Operator, SingleIn, async_trait,
};
use dynamo_runtime::protocols::annotated::{Annotated, AnnotationsProvider};

use crate::protocols::{
    common::{OutputOptionsProvider, SamplingOptionsProvider, StopConditionsProvider},
    openai::{
        DeltaGeneratorExt,
        chat_completions::{NvCreateChatCompletionRequest, NvCreateChatCompletionStreamResponse},
        completions::{NvCreateCompletionRequest, NvCreateCompletionResponse},
        embeddings::{NvCreateEmbeddingRequest, NvCreateEmbeddingResponse},
        nvext::NvExtProvider,
    },
};
use crate::tokenizers::{HuggingFaceTokenizer, traits::Tokenizer};

use crate::preprocessor::prompt::{PromptFormatter, PromptInput, TextInput, TokenInput};

pub use crate::protocols::common::llm_backend::{BackendOutput, PreprocessedRequest};
pub use crate::protocols::common::preprocessor::PreprocessedEmbeddingRequest;

use crate::protocols::common::llm_backend::EmbeddingsEngineOutput;

pub const ANNOTATION_FORMATTED_PROMPT: &str = "formatted_prompt";
pub const ANNOTATION_TOKEN_IDS: &str = "token_ids";
pub const ANNOTATION_LLM_METRICS: &str = "llm_metrics";
pub const ANNOTATION_POSSIBLE_TOOL_CALL: &str = "possible_tool_call";
#[derive(Debug, Clone, serde::Serialize, serde::Deserialize)]
pub struct LLMMetricAnnotation {
    pub input_tokens: usize,
    pub output_tokens: usize,
    pub chunk_tokens: usize,
}

#[derive(Debug)]
pub struct JailState {
    stream: ManyOut<Annotated<NvCreateChatCompletionStreamResponse>>,
    is_jailed: bool,
    tool_call_parser: Option<String>,
    accumulated_content: HashMap<u32, String>, // choice index -> accumulated content
    last_response_metadata: Option<NvCreateChatCompletionStreamResponse>, // for response structure
    finished: bool,                            // Add this flag to track if stream is finished
}

impl LLMMetricAnnotation {
    /// Convert this metrics struct to an Annotated event
    pub fn to_annotation<T>(&self) -> Result<Annotated<T>, serde_json::Error> {
        Annotated::from_annotation(ANNOTATION_LLM_METRICS, self)
    }

    /// Extract LLM metrics from an Annotated event, if present
    pub fn from_annotation<T>(
        annotation: &Annotated<T>,
    ) -> Result<Option<LLMMetricAnnotation>, Box<dyn std::error::Error>> {
        if annotation.event.is_none() {
            return Ok(None);
        }
        if annotation.event.as_ref().unwrap() != ANNOTATION_LLM_METRICS {
            return Ok(None);
        }
        let comments = annotation
            .comment
            .as_ref()
            .ok_or("missing comments block")?;
        if comments.len() != 1 {
            return Err("malformed comments block - expected exactly 1 comment".into());
        }
        let metrics: LLMMetricAnnotation = serde_json::from_str(&comments[0])?;
        Ok(Some(metrics))
    }
}

#[derive(Debug, Clone, serde::Serialize, serde::Deserialize)]
pub struct PossibleToolCallAnnotation {
    pub possible_tokens: usize,
    pub possible_content: String,
    pub parser_used: Option<String>,
}

impl PossibleToolCallAnnotation {
    /// Convert this possible tool call annotation to an Annotated event
    pub fn to_annotation<T>(&self) -> Result<Annotated<T>, serde_json::Error> {
        Annotated::from_annotation(ANNOTATION_POSSIBLE_TOOL_CALL, self)
    }

    /// Extract possible tool call info from an Annotated event, if present
    pub fn from_annotation<T>(
        annotation: &Annotated<T>,
    ) -> Result<Option<PossibleToolCallAnnotation>, Box<dyn std::error::Error>> {
        if annotation.event.is_none() {
            return Ok(None);
        }
        if annotation.event.as_ref().unwrap() != ANNOTATION_POSSIBLE_TOOL_CALL {
            return Ok(None);
        }
        let comments = annotation
            .comment
            .as_ref()
            .ok_or("missing comments block")?;
        if comments.len() != 1 {
            return Err("malformed comments block - expected exactly 1 comment".into());
        }
        let possible_info: PossibleToolCallAnnotation = serde_json::from_str(&comments[0])?;
        Ok(Some(possible_info))
    }
}

pub struct OpenAIPreprocessor {
    mdcsum: String,
    formatter: Arc<dyn OAIPromptFormatter>,
    tokenizer: Arc<dyn Tokenizer>,
    model_info: Arc<dyn ModelInfo>,
<<<<<<< HEAD
    /// Per-model runtime configuration propagated to response generator (e.g., reasoning/tool parser)
    runtime_config: crate::local_model::runtime_config::ModelRuntimeConfig,
=======
    tool_call_parser: Option<String>,
>>>>>>> b1186aee
}

impl OpenAIPreprocessor {
    pub fn new(mdc: ModelDeploymentCard) -> Result<Arc<Self>> {
        let formatter = PromptFormatter::from_mdc(&mdc)?;
        let tokenizer = mdc.tokenizer_hf()?;
        match formatter {
            PromptFormatter::OAI(formatter) => Self::new_with_parts(mdc, formatter, tokenizer),
        }
    }

    pub fn new_with_parts(
        mdc: ModelDeploymentCard,
        formatter: Arc<dyn OAIPromptFormatter>,
        hf_tokenizer: tokenizers::Tokenizer,
    ) -> Result<Arc<Self>> {
        let mdcsum = mdc.mdcsum();
        let tokenizer = Arc::new(HuggingFaceTokenizer::from_tokenizer(hf_tokenizer));
        let Some(model_info) = mdc.model_info else {
            anyhow::bail!(
                "Blank ModelDeploymentCard cannot be used for pre-processing, no model_info"
            );
        };
        let model_info = model_info.get_model_info()?;
        let tool_call_parser = mdc.runtime_config.tool_call_parser.clone();

        // // Initialize runtime config from the ModelDeploymentCard
        let runtime_config = mdc.runtime_config.clone();

        Ok(Arc::new(Self {
            formatter,
            tokenizer,
            model_info,
            mdcsum,
<<<<<<< HEAD
            runtime_config,
=======
            tool_call_parser,
>>>>>>> b1186aee
        }))
    }
    /// Encode a string to it's tokens
    pub fn tokenize(&self, s: &str) -> anyhow::Result<Encoding> {
        self.tokenizer.encode(s)
    }

    /// Translate a [`NvCreateChatCompletionRequest`] request to a common completion request.
    /// Returns both the common completion request and a hashmap of annotations.
    ///
    /// Annotations evaluated by this method include:
    /// - `formatted_prompt`
    /// - `token_ids`
    pub fn preprocess_request<
        R: OAIChatLikeRequest
            + AnnotationsProvider
            + SamplingOptionsProvider
            + StopConditionsProvider
            + OutputOptionsProvider
            + NvExtProvider,
    >(
        &self,
        request: &R,
    ) -> Result<(PreprocessedRequest, HashMap<String, String>)> {
        let mut builder = self.builder(request)?;
        let formatted_prompt = self.apply_template(request)?;
        let annotations = self.gather_tokens(request, &mut builder, formatted_prompt)?;

        Ok((builder.build()?, annotations))
    }

    pub fn builder<
        R: OAIChatLikeRequest
            + AnnotationsProvider
            + SamplingOptionsProvider
            + StopConditionsProvider
            + OutputOptionsProvider
            + NvExtProvider,
    >(
        &self,
        request: &R,
    ) -> Result<PreprocessedRequestBuilder> {
        let mut builder = PreprocessedRequest::builder();
        builder.model(request.model());

        let mut stop_conditions = request.extract_stop_conditions()?;
        if let Some(stop_tokens) = &mut stop_conditions.stop_token_ids_hidden {
            for eos_token in self.model_info.eos_token_ids() {
                if !stop_tokens.contains(&eos_token) {
                    stop_tokens.push(eos_token);
                }
            }
        } else {
            stop_conditions.stop_token_ids_hidden = Some(self.model_info.eos_token_ids());
        }

        // apply ignore eos if not already set
        stop_conditions.apply_ignore_eos();

        if !stop_conditions.ignore_eos.unwrap_or(false) {
            builder.eos_token_ids(self.model_info.eos_token_ids());
        }

        builder.stop_conditions(stop_conditions);
        builder.sampling_options(request.extract_sampling_options()?);
        builder.output_options(request.extract_output_options()?);
        builder.annotations(request.annotations().unwrap_or_default());
        builder.mdc_sum(Some(self.mdcsum.clone()));
        builder.estimated_prefix_hit_num_blocks(None);
        // Extract backend_instance_id from nvext if present
        if let Some(nvext) = request.nvext() {
            builder.backend_instance_id(nvext.backend_instance_id);
        }

        Ok(builder)
    }

    pub fn apply_template<
        R: OAIChatLikeRequest
            + AnnotationsProvider
            + SamplingOptionsProvider
            + StopConditionsProvider
            + OutputOptionsProvider
            + NvExtProvider,
    >(
        &self,
        request: &R,
    ) -> Result<Option<String>> {
        if let PromptInput::Text(_) = request.prompt_input_type()
            && let Some(TextInput::Single(_)) = request.extract_text()
        {
            let use_raw_prompt = request
                .nvext()
                .is_some_and(|ext| ext.use_raw_prompt.unwrap_or(false));

            let formatted_prompt = if use_raw_prompt {
                match request.raw_prompt() {
                    Some(prompt) => prompt,
                    None => {
                        tracing::warn!("Raw prompt requested but not available");
                        self.formatter.render(request)?
                    }
                }
            } else {
                self.formatter.render(request)?
            };
            Ok(Some(formatted_prompt))
        } else {
            Ok(None)
        }
    }

    pub fn gather_tokens<
        R: OAIChatLikeRequest
            + AnnotationsProvider
            + SamplingOptionsProvider
            + StopConditionsProvider
            + OutputOptionsProvider
            + NvExtProvider,
    >(
        &self,
        request: &R,
        builder: &mut PreprocessedRequestBuilder,
        formatted_prompt: Option<String>,
    ) -> Result<HashMap<String, String>> {
        let mut annotations = HashMap::new();
        // match request type before any conversion/processing
        match request.prompt_input_type() {
            PromptInput::Tokens(_) => {
                if let Some(token_input) = request.extract_tokens() {
                    match token_input {
                        TokenInput::Single(tokens) => {
                            builder.token_ids(tokens);
                        }
                        TokenInput::Batch(token_batches) => {
                            if token_batches.len() == 1 {
                                builder.token_ids(token_batches[0].clone());
                            } else {
                                builder.batch_token_ids(Some(token_batches));
                                builder.token_ids(vec![]);
                            }
                        }
                    }
                }
            }
            PromptInput::Text(_) => {
                if let Some(text_input) = request.extract_text() {
                    match text_input {
                        TextInput::Single(raw_prompt) => {
                            if let Some(f) = formatted_prompt.as_ref()
                                && request.has_annotation(ANNOTATION_FORMATTED_PROMPT)
                            {
                                annotations
                                    .insert(ANNOTATION_FORMATTED_PROMPT.to_string(), f.to_string());
                            }

                            // Completions will use raw_prompt, no template
                            let prompt = formatted_prompt.unwrap_or(raw_prompt);

                            // Check if backend_instance_id is present and token_data is provided
                            let has_backend_instance_id = request
                                .nvext()
                                .and_then(|ext| ext.backend_instance_id)
                                .is_some();

                            let token_data =
                                request.nvext().and_then(|ext| ext.token_data.as_ref());

                            let (tokens_vec, skip_token_annotation) = if has_backend_instance_id {
                                if let Some(tokens) = token_data {
                                    tracing::trace!(
                                        "Using provided tokens from EPP: {} ids",
                                        tokens.len()
                                    );
                                    // need ownership for the builder, so clone.
                                    (tokens.clone(), true)
                                } else {
                                    tracing::warn!(
                                        "backend_instance_id provided but no token_data; tokenizing prompt"
                                    );
                                    let encoding = self.tokenizer.encode(&prompt)?;
                                    (encoding.token_ids().to_vec(), false)
                                }
                            } else {
                                // No backend_instance_id provided, continue the normal flow.
                                let encoding = self.tokenizer.encode(&prompt)?;
                                (encoding.token_ids().to_vec(), false)
                            };

                            if request.has_annotation(ANNOTATION_TOKEN_IDS)
                                && !skip_token_annotation
                            {
                                annotations.insert(
                                    ANNOTATION_TOKEN_IDS.to_string(),
                                    serde_json::to_string(&tokens_vec)?,
                                );
                            }

                            builder.token_ids(tokens_vec);
                        }
                        TextInput::Batch(texts) => {
                            let token_batches: Vec<Vec<u32>> = texts
                                .par_iter()
                                .map(|text| {
                                    self.tokenizer
                                        .encode(text)
                                        .map(|encoded| encoded.token_ids().to_vec())
                                })
                                .collect::<Result<Vec<_>>>()?;
                            builder.batch_token_ids(Some(token_batches));
                            builder.token_ids(vec![]);
                        }
                    }
                }
            }
        }
        Ok(annotations)
    }

    /// Preprocess an embedding request, handling both text and token ID inputs.
    ///
    /// For text inputs, tokenizes the text using the configured tokenizer.
    /// For token ID inputs, uses the provided token IDs directly and skips tokenization.
    ///
    /// Returns both the preprocessed request and a hashmap of annotations.
    pub async fn preprocess_embedding_request(
        &self,
        request: &NvCreateEmbeddingRequest,
    ) -> Result<(PreprocessedEmbeddingRequest, HashMap<String, String>)> {
        let mut annotations = HashMap::new();
        let mut builder = PreprocessedEmbeddingRequest::builder();

        let all_token_ids = match &request.inner.input {
            dynamo_async_openai::types::EmbeddingInput::String(s) => {
                let encoding = self.tokenizer.encode(s)?;
                vec![encoding.token_ids().to_vec()]
            }
            dynamo_async_openai::types::EmbeddingInput::StringArray(arr) => {
                let input_strs: Vec<String> = arr.to_vec();
                let encodings = tokio::task::spawn_blocking({
                    let tokenizer = self.tokenizer.clone();
                    let strs = input_strs.clone();
                    move || {
                        tokenizer.encode_batch(&strs.iter().map(|s| s.as_str()).collect::<Vec<_>>())
                    }
                })
                .await??;
                let token_arrays: Vec<Vec<u32>> = encodings
                    .into_iter()
                    .map(|encoding| encoding.token_ids().to_vec())
                    .collect();
                token_arrays
            }
            dynamo_async_openai::types::EmbeddingInput::IntegerArray(token_ids) => {
                vec![token_ids.clone()]
            }
            dynamo_async_openai::types::EmbeddingInput::ArrayOfIntegerArray(token_arrays) => {
                token_arrays.clone()
            }
        };

        // Handle annotations
        if request.has_annotation(ANNOTATION_TOKEN_IDS) {
            annotations.insert(
                ANNOTATION_TOKEN_IDS.to_string(),
                serde_json::to_string(&all_token_ids)?,
            );
        }

        builder.token_ids(all_token_ids);
        builder.model(request.inner.model.clone());
        builder.encoding_format(request.inner.encoding_format.as_ref().map(|f| match f {
            EncodingFormat::Float => "float".to_string(),
            EncodingFormat::Base64 => "base64".to_string(),
        }));
        builder.dimensions(request.inner.dimensions);

        builder.annotations(request.annotations().unwrap_or_default());
        builder.mdc_sum(Some(self.mdcsum.clone()));

        Ok((builder.build()?, annotations))
    }

    pub fn transform_postprocessor_stream<Resp: Send + Sync + 'static + std::fmt::Debug>(
        stream: ManyOut<Annotated<BackendOutput>>,
        generator: Box<dyn DeltaGeneratorExt<Resp>>,
    ) -> ManyOut<Annotated<Resp>> {
        let context = stream.context();

        struct State<Resp: Send + Sync + 'static + std::fmt::Debug> {
            response_stream: ManyOut<Annotated<BackendOutput>>,
            response_generator: Box<dyn DeltaGeneratorExt<Resp>>,
            context: Arc<dyn AsyncEngineContext>,
            cancelled: bool,
            cumulative_output_tokens: usize,
            finished: bool, // Add this flag to track if stream is finished
        }

        let state = State {
            response_stream: stream,
            response_generator: generator,
            context: context.clone(),
            cancelled: false,
            cumulative_output_tokens: 0,
            finished: false, // Initialize as not finished
        };

        // transform the common response stream into a chat response stream
        let stream = stream::unfold(state, |mut inner| {
            async move {
                // If already finished, return None immediately
                if inner.finished {
                    return None;
                }

                if let Some(response) = inner.response_stream.next().await {
                    if inner.cancelled {
                        tracing::debug!(
                            request_id = inner.context.id(),
                            "Cancellation issued last message; closing stream"
                        );
                        inner.finished = true; // Mark as finished
                        return None;
                    }

                    tracing::trace!(
                        request_id = inner.context.id(),
                        "Processing common response: {:?}",
                        response
                    );

                    let (chunk_tokens, isl) = if let Some(ref backend_output) = response.data {
                        let chunk_tokens = backend_output.token_ids.len();
                        inner.cumulative_output_tokens += chunk_tokens;

                        let isl = inner.response_generator.get_isl().unwrap_or(0) as usize;

                        (chunk_tokens, isl)
                    } else {
                        (0, 0)
                    };

                    let current_osl = inner.cumulative_output_tokens;

                    let mut response = response.map_data(|data| {
                        inner
                            .response_generator
                            .choice_from_postprocessor(data)
                            .inspect_err(|e| {
                                tracing::error!(
                                    request_id = inner.context.id(),
                                    "Error processing common response: {:?}",
                                    e
                                );
                                inner.cancelled = true;
                                inner.context.stop_generating();
                            })
                            .map_err(|e| e.to_string())
                    });

                    // Create LLM metrics annotation
                    let llm_metrics = LLMMetricAnnotation {
                        input_tokens: isl,
                        output_tokens: current_osl,
                        chunk_tokens,
                    };

                    if let Ok(metrics_annotated) = llm_metrics.to_annotation::<()>() {
                        // Only set event if not already set to avoid overriding existing events (like errors)
                        if response.event.is_none() {
                            response.event = metrics_annotated.event;
                            response.comment = metrics_annotated.comment;
                        }
                    }

                    tracing::trace!(
                        request_id = inner.context.id(),
                        "OpenAI NvCreateChatCompletionStreamResponse: {:?}",
                        response
                    );

                    Some((response, inner))
                } else {
                    // stream closed with out graceful closure
                    // we did not detect an is_finished/completed message
                    inner.finished = true; // Mark as finished
                    None
                }
            }
        });

        ResponseStream::new(Box::pin(stream), context)
    }

    /// Transform engine embedding output stream to OpenAI embedding response stream
    pub fn transform_embedding_postprocessor_stream(
        stream: ManyOut<Annotated<EmbeddingsEngineOutput>>,
        original_request: NvCreateEmbeddingRequest,
    ) -> ManyOut<Annotated<NvCreateEmbeddingResponse>> {
        let context = stream.context();

        let transformed_stream = stream.map(move |output| {
            output.map_data(|engine_output| {
                // Convert engine output to OpenAI response format
                let embeddings: Vec<dynamo_async_openai::types::Embedding> = engine_output
                    .embeddings
                    .into_iter()
                    .enumerate()
                    .map(|(index, embedding)| dynamo_async_openai::types::Embedding {
                        index: index as u32,
                        object: "embedding".to_string(),
                        embedding: embedding.into_iter().map(|f| f as f32).collect(),
                    })
                    .collect();

                let response = NvCreateEmbeddingResponse {
                    inner: dynamo_async_openai::types::CreateEmbeddingResponse {
                        object: "list".to_string(),
                        model: original_request.inner.model.clone(),
                        data: embeddings,
                        usage: dynamo_async_openai::types::EmbeddingUsage {
                            prompt_tokens: engine_output.prompt_tokens,
                            total_tokens: engine_output.total_tokens,
                        },
                    },
                };

                Ok(response)
            })
        });

        ResponseStream::new(Box::pin(transformed_stream), context)
    }

    /// Apply tool calling jail to the stream using the preprocessor's tool call parser
    pub fn apply_tool_calling_jail_with_parser(
        &self,
        stream: ManyOut<Annotated<NvCreateChatCompletionStreamResponse>>,
    ) -> ManyOut<Annotated<NvCreateChatCompletionStreamResponse>> {
        apply_tool_calling_jail_internal(stream, self.tool_call_parser.clone())
    }
}

/// Apply tool calling jail to the stream - stops/jails the stream under certain conditions
/// When jailed, the stream will be unjailed when the input stream ends
pub fn apply_tool_calling_jail_internal(
    stream: ManyOut<Annotated<NvCreateChatCompletionStreamResponse>>,
    tool_call_parser: Option<String>,
) -> ManyOut<Annotated<NvCreateChatCompletionStreamResponse>> {
    let context = stream.context();

    let jail_state = JailState {
        stream,
        is_jailed: false,
        tool_call_parser,
        accumulated_content: HashMap::new(),
        last_response_metadata: None,
        finished: false,
    };
    // Transform the stream using unfold to maintain state
    // Input: ManyOut<Annotated<NvCreateChatCompletionStreamResponse>>
    // Returns None if the stream is finished
    // Returns Some((Annotated<NvCreateChatCompletionStreamResponse>, JailState)) if the stream is not finished
    // End output: ManyOut<Annotated<NvCreateChatCompletionStreamResponse>>
    let jailed_stream = stream::unfold(jail_state, |mut state| async move {
        // If already finished, return None immediately
        if state.finished {
            return None;
        }

        if let Some(response) = state.stream.next().await {
            // Check if we should jail the stream
            if !state.is_jailed {
                // Handle the case where response.data is Option<T>
                if let Some(ref chat_response) = response.data {
                    // Store metadata for potential tool call parsing later
                    state.last_response_metadata = Some(chat_response.clone());

                    // Extract text content from the response
                    if let Some(choice) = chat_response.choices.first()
                        && let Some(ref content) = choice.delta.content
                    {
                        // Check for tool call start
                        match detect_tool_call_start(content, state.tool_call_parser.as_deref()) {
                            Ok(should_jail) => {
                                if should_jail {
                                    tracing::debug!("Tool call detected, jailing stream");
                                    state.is_jailed = true;

                                    // Start accumulating content for this choice
                                    state
                                        .accumulated_content
                                        .insert(choice.index, content.clone());

                                    // Create possible tool call annotation with token information
                                    let possible_annotation = PossibleToolCallAnnotation {
                                        possible_tokens: 1, // This chunk contains tokens being processed
                                        possible_content: content.clone(),
                                        parser_used: state.tool_call_parser.clone(),
                                    };

                                    // Create annotated response instead of empty response
                                    let mut annotated_response = response.clone();
                                    if let Ok(possible_annotated) =
                                        possible_annotation
                                            .to_annotation::<NvCreateChatCompletionStreamResponse>()
                                    {
                                        // Set annotation event and comment
                                        annotated_response.event = possible_annotated.event;
                                        annotated_response.comment = possible_annotated.comment;
                                    }

                                    // Modify the response to have empty content but keep metadata
                                    annotated_response =
                                        annotated_response.map_data(|mut chat_response| {
                                            // Clear the content but keep choice structure for ITL measurement
                                            for choice in &mut chat_response.choices {
                                                choice.delta.content = Some(String::new()); // Empty content
                                            }
                                            Ok(chat_response)
                                        });

                                    return Some((annotated_response, state));
                                }
                            }
                            Err(e) => {
                                tracing::warn!("Error detecting tool call start: {}", e);
                            }
                        }
                    }
                }
            } else if state.is_jailed {
                // If already jailed, continue to jail but with annotations and accumulate content
                if let Some(ref chat_response) = response.data {
                    // Extract content for annotation and accumulation
                    for choice in &chat_response.choices {
                        if let Some(ref content) = choice.delta.content
                            && !content.is_empty()
                        {
                            // Accumulate content for this choice
                            state
                                .accumulated_content
                                .entry(choice.index)
                                .or_default()
                                .push_str(content);

                            // Create possible tool call annotation
                            let possible_annotation = PossibleToolCallAnnotation {
                                possible_tokens: 1,
                                possible_content: content.clone(),
                                parser_used: state.tool_call_parser.clone(),
                            };

                            // Create annotated response
                            let mut annotated_response = response.clone();
                            if let Ok(possible_annotated) = possible_annotation
                                .to_annotation::<NvCreateChatCompletionStreamResponse>(
                            ) {
                                annotated_response.event = possible_annotated.event;
                                annotated_response.comment = possible_annotated.comment;
                            }

                            // Clear content but keep structure
                            annotated_response =
                                annotated_response.map_data(|mut chat_response| {
                                    for choice in &mut chat_response.choices {
                                        choice.delta.content = Some(String::new());
                                    }
                                    Ok(chat_response)
                                });

                            return Some((annotated_response, state));
                        }
                    }
                }
            }

            // If not jailed or jailing condition not met, return the response as-is
            Some((response, state))
        } else {
            // Stream ended - if we were jailed, we should unjail now and parse tool calls
            if state.is_jailed {
                tracing::debug!("Stream ended, unjailing and parsing accumulated content");
                state.is_jailed = false;

                // Parse accumulated content for tool calls
                if !state.accumulated_content.is_empty()
                    && let Some(base_response) = state.last_response_metadata.take()
                {
                    // Try to parse tool calls from accumulated content for each choice
                    let mut final_response = base_response.clone();

                    for (choice_index, accumulated_text) in &state.accumulated_content {
                        if let Ok((tool_calls, normal_text)) = try_tool_call_parse_aggregate(
                            accumulated_text,
                            state.tool_call_parser.as_deref(),
                        ) {
                            // Found tool calls, create a final response with them
                            tracing::debug!(
                                "Parsed {} tool calls from accumulated content",
                                tool_calls.len()
                            );
                            for tool_call in &tool_calls {
                                tracing::debug!(
                                    tool_call_id = %tool_call.id,
                                    function_name = %tool_call.function.name,
                                    arguments = %tool_call.function.arguments,
                                    "Parsed structured tool call from accumulated content in jail"
                                );
                            }

                            // Convert ChatCompletionMessageToolCall to ChatCompletionMessageToolCallChunk for streaming
                            let tool_call_chunks: Vec<
                                dynamo_async_openai::types::ChatCompletionMessageToolCallChunk,
                            > = tool_calls
                                .into_iter()
                                .enumerate()
                                .map(|(idx, tool_call)| {
                                    dynamo_async_openai::types::ChatCompletionMessageToolCallChunk {
                                        index: idx as u32,
                                        id: Some(tool_call.id),
                                        r#type: Some(tool_call.r#type),
                                        function: Some(
                                            dynamo_async_openai::types::FunctionCallStream {
                                                name: Some(tool_call.function.name),
                                                arguments: Some(tool_call.function.arguments),
                                            },
                                        ),
                                    }
                                })
                                .collect();

                            // Create a choice with tool calls
                            #[allow(deprecated)]
                            let final_choice = dynamo_async_openai::types::ChatChoiceStream {
                                index: *choice_index,
                                delta:
                                    dynamo_async_openai::types::ChatCompletionStreamResponseDelta {
                                        role: Some(dynamo_async_openai::types::Role::Assistant),
                                        content: normal_text.filter(|t| !t.is_empty()),
                                        tool_calls: Some(tool_call_chunks.clone()),
                                        function_call: None,
                                        refusal: None,
                                        reasoning_content: None,
                                    },
                                finish_reason: Some(
                                    dynamo_async_openai::types::FinishReason::ToolCalls,
                                ),
                                logprobs: None,
                            };

                            // Update the response choices
                            final_response.choices = vec![final_choice];

                            // Create final annotated response
                            let final_annotated = Annotated {
                                data: Some(final_response),
                                id: None,
                                event: None,
                                comment: None,
                            };

                            state.finished = true; // Mark as finished before returning
                            return Some((final_annotated, state));
                        }
                    }
                }
            }
            state.finished = true; // Mark as finished
            None
        }
    });

    // Jailed Stream contains empty content chunks with annotation event "possible_tool_call" whenever the stream is jailed
    // This is a bad UX for the user, as they have to see a lot of empty content chunks
    // Filter out the empty content chunks with annotation event "possible_tool_call"
    let filtered_stream = jailed_stream.filter(|annotated| {
        let keep = annotated.event.as_deref() != Some(ANNOTATION_POSSIBLE_TOOL_CALL);
        async move { keep }
    });

    ResponseStream::new(Box::pin(filtered_stream), context)
}

// for pals, we do not want to add the generation prompt to the formatted prompt
// we also need to know if the template support this add_generation_prompt bool
// any prompt template that does not support this should return an error
// oob - we should update any prompt template that does not support this to support it

#[async_trait]
impl
    Operator<
        SingleIn<NvCreateChatCompletionRequest>,
        ManyOut<Annotated<NvCreateChatCompletionStreamResponse>>,
        SingleIn<PreprocessedRequest>,
        ManyOut<Annotated<BackendOutput>>,
    > for OpenAIPreprocessor
{
    async fn generate(
        &self,
        request: SingleIn<NvCreateChatCompletionRequest>,
        next: Arc<
            dyn AsyncEngine<SingleIn<PreprocessedRequest>, ManyOut<Annotated<BackendOutput>>, Error>,
        >,
    ) -> Result<ManyOut<Annotated<NvCreateChatCompletionStreamResponse>>, Error> {
        // unpack the request
        let (request, context) = request.into_parts();

        // create a response generator
        let response_generator = request.response_generator(context.id().to_string());
        let mut response_generator = Box::new(response_generator);

        // set the runtime configuration
        response_generator.set_reasoning_parser(self.runtime_config.clone());

        // convert the chat completion request to a common completion request
        let (common_request, annotations) = self.preprocess_request(&request)?;

        // update isl
        response_generator.update_isl(common_request.token_ids.len() as u32);

        // repack the common completion request
        let common_request = context.map(|_| common_request);

        // create a stream of annotations this will be prepend to the response stream
        let annotations: Vec<Annotated<NvCreateChatCompletionStreamResponse>> = annotations
            .into_iter()
            .flat_map(|(k, v)| Annotated::from_annotation(k, &v))
            .collect();
        let annotations_stream = stream::iter(annotations);

        // forward the common completion request to the next operator
        let response_stream = next.generate(common_request).await?;

        // transform the postprocessor stream
        let stream = Self::transform_postprocessor_stream(response_stream, response_generator);

        let stream = self.apply_tool_calling_jail_with_parser(stream);
        let context = stream.context();
        // prepend the annotations to the response stream
        let stream = annotations_stream.chain(stream);

        // return the response stream
        Ok(ResponseStream::new(Box::pin(stream), context))
    }
}

#[async_trait]
impl
    Operator<
        SingleIn<NvCreateCompletionRequest>,
        ManyOut<Annotated<NvCreateCompletionResponse>>,
        SingleIn<PreprocessedRequest>,
        ManyOut<Annotated<BackendOutput>>,
    > for OpenAIPreprocessor
{
    async fn generate(
        &self,
        request: SingleIn<NvCreateCompletionRequest>,
        next: Arc<
            dyn AsyncEngine<SingleIn<PreprocessedRequest>, ManyOut<Annotated<BackendOutput>>, Error>,
        >,
    ) -> Result<ManyOut<Annotated<NvCreateCompletionResponse>>, Error> {
        // unpack the request
        let (request, context) = request.into_parts();

        // create a response generator
        let response_generator = request.response_generator(context.id().to_string());
        let mut response_generator = Box::new(response_generator);
        // convert the chat completion request to a common completion request
        let mut builder = self.builder(&request)?;
        let annotations = self.gather_tokens(&request, &mut builder, None)?;
        let common_request = builder.build()?;

        // update isl
        response_generator.update_isl(common_request.token_ids.len() as u32);

        // repack the common completion request
        let common_request = context.map(|_| common_request);

        // create a stream of annotations this will be prepend to the response stream
        let annotations: Vec<Annotated<NvCreateCompletionResponse>> = annotations
            .into_iter()
            .flat_map(|(k, v)| Annotated::from_annotation(k, &v))
            .collect();
        let annotations_stream = stream::iter(annotations);

        // forward the common completion request to the next operator
        let response_stream = next.generate(common_request).await?;

        // transform the postprocessor stream
        let stream = Self::transform_postprocessor_stream(response_stream, response_generator);
        let context = stream.context();

        // prepend the annotations to the response stream
        let stream = annotations_stream.chain(stream);

        // return the response stream
        Ok(ResponseStream::new(Box::pin(stream), context))
    }
}

#[async_trait]
impl
    Operator<
        SingleIn<NvCreateEmbeddingRequest>,
        ManyOut<Annotated<NvCreateEmbeddingResponse>>,
        SingleIn<PreprocessedEmbeddingRequest>,
        ManyOut<Annotated<EmbeddingsEngineOutput>>,
    > for OpenAIPreprocessor
{
    async fn generate(
        &self,
        request: SingleIn<NvCreateEmbeddingRequest>,
        next: Arc<
            dyn AsyncEngine<
                    SingleIn<PreprocessedEmbeddingRequest>,
                    ManyOut<Annotated<EmbeddingsEngineOutput>>,
                    Error,
                >,
        >,
    ) -> Result<ManyOut<Annotated<NvCreateEmbeddingResponse>>, Error> {
        // Unpack request
        let (request, context) = request.into_parts();

        // Preprocess the embedding request
        let (preprocessed_request, annotations) =
            self.preprocess_embedding_request(&request).await?;

        // Forward to next stage
        let preprocessed_request = context.map(|_| preprocessed_request);
        let response_stream = next.generate(preprocessed_request).await?;

        // Transform response stream back to OpenAI format
        let stream = Self::transform_embedding_postprocessor_stream(response_stream, request);
        let context = stream.context();

        // Prepend annotations
        let annotations_stream = stream::iter(
            annotations
                .into_iter()
                .flat_map(|(k, v)| Annotated::from_annotation(k, &v))
                .collect::<Vec<_>>(),
        );

        let combined_stream = annotations_stream.chain(stream);
        Ok(ResponseStream::new(Box::pin(combined_stream), context))
    }
}<|MERGE_RESOLUTION|>--- conflicted
+++ resolved
@@ -145,12 +145,9 @@
     formatter: Arc<dyn OAIPromptFormatter>,
     tokenizer: Arc<dyn Tokenizer>,
     model_info: Arc<dyn ModelInfo>,
-<<<<<<< HEAD
     /// Per-model runtime configuration propagated to response generator (e.g., reasoning/tool parser)
     runtime_config: crate::local_model::runtime_config::ModelRuntimeConfig,
-=======
     tool_call_parser: Option<String>,
->>>>>>> b1186aee
 }
 
 impl OpenAIPreprocessor {
@@ -185,11 +182,8 @@
             tokenizer,
             model_info,
             mdcsum,
-<<<<<<< HEAD
             runtime_config,
-=======
             tool_call_parser,
->>>>>>> b1186aee
         }))
     }
     /// Encode a string to it's tokens
