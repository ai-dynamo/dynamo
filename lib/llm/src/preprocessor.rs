// SPDX-FileCopyrightText: Copyright (c) 2024-2025 NVIDIA CORPORATION & AFFILIATES. All rights reserved.
// SPDX-License-Identifier: Apache-2.0

//! The Preprocessor consists of the following modules
//!
//! - `translation`: This module converts the allowed Ingress message types to the corresponding
//!   internal representation.
//! - `apply`: This module applies ModelConfig defaults to any empty optional fields specified
//! - `prompt`: This module applies any prompt template logic to the internal Request object.
//! - `tokenize`: This module tokenizes the formatted prompt string and returns the token ids.
//!
//! The Preprocessor will accept any IngressRequest and transform it to a BackendRequest.

pub mod media;
pub mod prompt;
pub mod tools;
use anyhow::Context;
use anyhow::{Result, bail};
use dynamo_async_openai::types::{
    ChatCompletionRequestMessage, ChatCompletionRequestUserMessageContent,
    ChatCompletionRequestUserMessageContentPart, ChatCompletionToolChoiceOption, EncodingFormat,
};
use futures::Stream;
use futures::stream::{self, StreamExt};
use prompt::OAIPromptFormatter;
use std::{collections::HashMap, pin::Pin, sync::Arc};
use tracing;

use crate::model_card::{ModelDeploymentCard, ModelInfo};
#[cfg(feature = "media-nixl")]
use crate::preprocessor::media::MediaLoader;
use crate::preprocessor::prompt::OAIChatLikeRequest;
use crate::protocols::common::preprocessor::{
    MultimodalData, MultimodalDataMap, PreprocessedRequestBuilder, RoutingHints,
};
use crate::tokenizers::Encoding;

use dynamo_parsers::{ReasoningParser, ReasoningParserType};
use dynamo_runtime::engine::{AsyncEngine, AsyncEngineContextProvider, ResponseStream};
use dynamo_runtime::pipeline::{
    AsyncEngineContext, Error, ManyOut, Operator, SingleIn, async_trait,
};
use dynamo_runtime::protocols::annotated::{Annotated, AnnotationsProvider};

use crate::protocols::{
    common::{OutputOptionsProvider, SamplingOptionsProvider, StopConditionsProvider},
    openai::{
        DeltaGeneratorExt,
        chat_completions::{
            NvCreateChatCompletionRequest, NvCreateChatCompletionStreamResponse, jail::JailedStream,
        },
        completions::{NvCreateCompletionRequest, NvCreateCompletionResponse},
        embeddings::{NvCreateEmbeddingRequest, NvCreateEmbeddingResponse},
        nvext::NvExtProvider,
    },
};
use crate::tokenizers::{HuggingFaceTokenizer, traits::Tokenizer};

use crate::preprocessor::prompt::{PromptFormatter, PromptInput, TextInput, TokenInput};

pub use crate::protocols::common::llm_backend::{BackendOutput, PreprocessedRequest};
pub use crate::protocols::common::preprocessor::PreprocessedEmbeddingRequest;

use crate::protocols::common::llm_backend::EmbeddingsEngineOutput;

pub const ANNOTATION_FORMATTED_PROMPT: &str = "formatted_prompt";
pub const ANNOTATION_TOKEN_IDS: &str = "token_ids";
pub const ANNOTATION_LLM_METRICS: &str = "llm_metrics";
#[derive(Debug, Clone, serde::Serialize, serde::Deserialize)]
pub struct LLMMetricAnnotation {
    pub input_tokens: usize,
    pub output_tokens: usize,
    pub chunk_tokens: usize,
    pub cached_tokens: Option<usize>,
}

impl LLMMetricAnnotation {
    /// Convert this metrics struct to an Annotated event
    pub fn to_annotation<T>(&self) -> Result<Annotated<T>, serde_json::Error> {
        Annotated::from_annotation(ANNOTATION_LLM_METRICS, self)
    }

    /// Extract LLM metrics from an Annotated event, if present
    pub fn from_annotation<T>(
        annotation: &Annotated<T>,
    ) -> Result<Option<LLMMetricAnnotation>, Box<dyn std::error::Error>> {
        if annotation.event.is_none() {
            return Ok(None);
        }
        if annotation.event.as_ref().unwrap() != ANNOTATION_LLM_METRICS {
            return Ok(None);
        }
        let comments = annotation
            .comment
            .as_ref()
            .ok_or("missing comments block")?;
        if comments.len() != 1 {
            return Err("malformed comments block - expected exactly 1 comment".into());
        }
        let metrics: LLMMetricAnnotation = serde_json::from_str(&comments[0])?;
        Ok(Some(metrics))
    }
}

// Reasoning State for reasoning parsing transformation step
struct ReasoningState {
    stream: Pin<Box<dyn Stream<Item = Annotated<NvCreateChatCompletionStreamResponse>> + Send>>,
    reasoning_parser: Option<Box<dyn ReasoningParser>>,
}

pub struct OpenAIPreprocessor {
    mdcsum: String,
    formatter: Arc<dyn OAIPromptFormatter>,
    tokenizer: Arc<dyn Tokenizer>,
    model_info: Arc<dyn ModelInfo>,
    /// Per-model runtime configuration propagated to response generator (e.g., reasoning/tool parser)
    runtime_config: crate::local_model::runtime_config::ModelRuntimeConfig,
    tool_call_parser: Option<String>,
    #[cfg(feature = "media-nixl")]
    media_loader: Option<MediaLoader>,
}

impl OpenAIPreprocessor {
    pub fn new(mdc: ModelDeploymentCard) -> Result<Arc<Self>> {
        let formatter = PromptFormatter::from_mdc(&mdc)?;
        let tokenizer = mdc.tokenizer_hf()?;
        match formatter {
            PromptFormatter::OAI(formatter) => Self::new_with_parts(mdc, formatter, tokenizer),
        }
    }

    pub fn new_with_parts(
        mdc: ModelDeploymentCard,
        formatter: Arc<dyn OAIPromptFormatter>,
        hf_tokenizer: tokenizers::Tokenizer,
    ) -> Result<Arc<Self>> {
        let mdcsum = mdc.mdcsum().to_string();
        let tokenizer = Arc::new(HuggingFaceTokenizer::from_tokenizer(hf_tokenizer));
        let Some(model_info) = mdc.model_info else {
            anyhow::bail!(
                "Blank ModelDeploymentCard cannot be used for pre-processing, no model_info"
            );
        };
        let model_info = model_info.get_model_info()?;
        let tool_call_parser = mdc.runtime_config.tool_call_parser.clone();

        // // Initialize runtime config from the ModelDeploymentCard
        let runtime_config = mdc.runtime_config.clone();

        #[cfg(feature = "media-nixl")]
        let media_loader = match mdc.media_decoder {
            Some(media_decoder) => Some(MediaLoader::new(media_decoder, mdc.media_fetcher)?),
            None => None,
        };

        Ok(Arc::new(Self {
            formatter,
            tokenizer,
            model_info,
            mdcsum,
            runtime_config,
            tool_call_parser,
            #[cfg(feature = "media-nixl")]
            media_loader,
        }))
    }
    /// Encode a string to it's tokens
    pub fn tokenize(&self, s: &str) -> anyhow::Result<Encoding> {
        self.tokenizer.encode(s)
    }

    /// Translate a [`NvCreateChatCompletionRequest`] request to a common completion request.
    /// Returns both the common completion request and a hashmap of annotations.
    ///
    /// Annotations evaluated by this method include:
    /// - `formatted_prompt`
    /// - `token_ids`
    pub async fn preprocess_request<
        R: OAIChatLikeRequest
            + AnnotationsProvider
            + SamplingOptionsProvider
            + StopConditionsProvider
            + OutputOptionsProvider
            + NvExtProvider,
    >(
        &self,
        request: &R,
    ) -> Result<(PreprocessedRequest, HashMap<String, String>)> {
        let mut builder = self.builder(request)?;
        let formatted_prompt = self
            .apply_template(request)
            .with_context(|| "Failed to apply prompt template")?;
        let annotations = self
            .gather_tokens(request, &mut builder, formatted_prompt)
            .with_context(|| "Failed to gather tokens")?;
        self.gather_multi_modal_data(request, &mut builder)
            .await
            .with_context(|| "Failed to gather multimodal data")?;

        Ok((builder.build()?, annotations))
    }

    pub fn builder<
        R: OAIChatLikeRequest
            + AnnotationsProvider
            + SamplingOptionsProvider
            + StopConditionsProvider
            + OutputOptionsProvider
            + NvExtProvider,
    >(
        &self,
        request: &R,
    ) -> Result<PreprocessedRequestBuilder> {
        let mut builder = PreprocessedRequest::builder();
        builder.model(request.model());

        let mut stop_conditions = request.extract_stop_conditions()?;
        if let Some(stop_tokens) = &mut stop_conditions.stop_token_ids_hidden {
            for eos_token in self.model_info.eos_token_ids() {
                if !stop_tokens.contains(&eos_token) {
                    stop_tokens.push(eos_token);
                }
            }
        } else {
            stop_conditions.stop_token_ids_hidden = Some(self.model_info.eos_token_ids());
        }

        // apply ignore eos if not already set
        stop_conditions.apply_ignore_eos();

        if !stop_conditions.ignore_eos.unwrap_or(false) {
            builder.eos_token_ids(self.model_info.eos_token_ids());
        }

        builder.stop_conditions(stop_conditions);
        builder.sampling_options(request.extract_sampling_options()?);
        builder.output_options(request.extract_output_options()?);
        builder.annotations(request.annotations().unwrap_or_default());
        builder.mdc_sum(Some(self.mdcsum.clone()));
        // Extract routing hints from nvext if present
        if let Some(nvext) = request.nvext() {
            // Build routing hints from nvext fields
            let routing = RoutingHints {
                backend_instance_id: nvext.backend_instance_id,
                prefill_worker_id: nvext.prefill_worker_id,
                decode_worker_id: nvext.decode_worker_id,
                dp_rank: None, // dp_rank is set later in the pipeline
            };
            builder.routing(Some(routing));
        }

        Ok(builder)
    }

    pub fn apply_template<
        R: OAIChatLikeRequest
            + AnnotationsProvider
            + SamplingOptionsProvider
            + StopConditionsProvider
            + OutputOptionsProvider
            + NvExtProvider,
    >(
        &self,
        request: &R,
    ) -> Result<Option<String>> {
        if let PromptInput::Text(_) = request.prompt_input_type()
            && let Some(TextInput::Single(_)) = request.extract_text()
        {
            let use_raw_prompt = request
                .nvext()
                .is_some_and(|ext| ext.use_raw_prompt.unwrap_or(false));

            let formatted_prompt = if use_raw_prompt {
                match request.raw_prompt() {
                    Some(prompt) => prompt,
                    None => {
                        tracing::warn!("Raw prompt requested but not available");
                        self.formatter.render(request)?
                    }
                }
            } else {
                self.formatter.render(request)?
            };
            Ok(Some(formatted_prompt))
        } else {
            Ok(None)
        }
    }

    pub async fn gather_multi_modal_data<R: OAIChatLikeRequest>(
        &self,
        request: &R,
        builder: &mut PreprocessedRequestBuilder,
    ) -> Result<()> {
        let messages = request.messages();
        let message_count = messages.len().unwrap_or(0);
        let mut media_map: MultimodalDataMap = HashMap::new();
        #[cfg(feature = "media-nixl")]
        let mut fetch_tasks: Vec<(String, ChatCompletionRequestUserMessageContentPart)> =
            Vec::new();

        for idx in 0..message_count {
            let msg = messages
                .get_item_by_index(idx)
                .map_err(|_| anyhow::Error::msg(format!("Cannot get message at index {idx}")))?;

            let msg_json: serde_json::Value = serde_json::to_value(&msg)?;
            let message: ChatCompletionRequestMessage = serde_json::from_value(msg_json)?;

            let content_parts = match &message {
                ChatCompletionRequestMessage::User(u) => match &u.content {
                    ChatCompletionRequestUserMessageContent::Array(parts) => parts,
                    _ => continue,
                },
                _ => continue,
            };

            // Iterate over content parts
            for content_part in content_parts {
                let (type_str, url) = match content_part {
                    ChatCompletionRequestUserMessageContentPart::ImageUrl(image_part) => {
                        ("image_url".to_string(), image_part.image_url.url.clone())
                    }
                    ChatCompletionRequestUserMessageContentPart::VideoUrl(video_part) => {
                        ("video_url".to_string(), video_part.video_url.url.clone())
                    }
                    ChatCompletionRequestUserMessageContentPart::AudioUrl(audio_part) => {
                        ("audio_url".to_string(), audio_part.audio_url.url.clone())
                    }
                    _ => continue,
                };

                #[cfg(feature = "media-nixl")]
                if self.media_loader.is_some() {
                    fetch_tasks.push((type_str, content_part.clone()));
                    continue;
                }

                //Fallback: ust pass the URL through
                media_map
                    .entry(type_str)
                    .or_default()
                    .push(MultimodalData::Url(url));
            }
        }

        // Execute all fetch tasks
        #[cfg(feature = "media-nixl")]
        if !fetch_tasks.is_empty() {
            let loader = self.media_loader.as_ref().unwrap();
            let media_io_kwargs = request.media_io_kwargs();
            let results = futures::future::join_all(fetch_tasks.iter().map(|(_, content_part)| {
                loader.fetch_and_decode_media_part(content_part, media_io_kwargs)
            }))
            .await;

            for ((type_str, _), result) in fetch_tasks.into_iter().zip(results.into_iter()) {
                // if one item fails, errors the whole request, other items will be cleaned up by Drop
                let rdma_descriptor = result?;
                media_map
                    .entry(type_str)
                    .or_default()
                    .push(MultimodalData::Decoded(rdma_descriptor));
            }
        }

        if !media_map.is_empty() {
            builder.multi_modal_data(Some(media_map));

            // Preserve original messages in extra_args for multimodal workers that need them
            // (e.g., TRT-LLM multimodal processor needs raw messages for proper tokenization)
            let messages_json = serde_json::to_value(&messages)?;
            let extra_args = serde_json::json!({
                "messages": messages_json
            });
            builder.extra_args(Some(extra_args));
        }

        Ok(())
    }

    pub fn gather_tokens<
        R: OAIChatLikeRequest
            + AnnotationsProvider
            + SamplingOptionsProvider
            + StopConditionsProvider
            + OutputOptionsProvider
            + NvExtProvider,
    >(
        &self,
        request: &R,
        builder: &mut PreprocessedRequestBuilder,
        formatted_prompt: Option<String>,
    ) -> Result<HashMap<String, String>> {
        let mut annotations = HashMap::new();
        // match request type before any conversion/processing
        match request.prompt_input_type() {
            PromptInput::Tokens(_) => {
                if let Some(token_input) = request.extract_tokens() {
                    match token_input {
                        TokenInput::Single(tokens) => {
                            builder.token_ids(tokens);
                        }
                        TokenInput::Batch(token_batches) => {
                            if token_batches.len() == 1 {
                                builder.token_ids(token_batches[0].clone());
                            } else {
                                bail!(
                                    "Batch token input not supported for more than one token in requests (got {})",
                                    token_batches.len()
                                );
                            }
                        }
                    }
                }
            }
            PromptInput::Text(_) => {
                if let Some(text_input) = request.extract_text() {
                    match text_input {
                        TextInput::Single(raw_prompt) => {
                            if let Some(f) = formatted_prompt.as_ref()
                                && request.has_annotation(ANNOTATION_FORMATTED_PROMPT)
                            {
                                annotations
                                    .insert(ANNOTATION_FORMATTED_PROMPT.to_string(), f.to_string());
                            }

                            // Completions will use raw_prompt, no template
                            let prompt = formatted_prompt.unwrap_or(raw_prompt);

                            // Check if backend_instance_id is present and token_data is provided
                            let has_backend_instance_id = request
                                .nvext()
                                .and_then(|ext| ext.backend_instance_id)
                                .is_some();

                            let token_data =
                                request.nvext().and_then(|ext| ext.token_data.as_ref());

                            let (tokens_vec, skip_token_annotation) = if has_backend_instance_id {
                                if let Some(tokens) = token_data {
                                    tracing::trace!(
                                        "Using provided tokens from EPP: {} ids",
                                        tokens.len()
                                    );
                                    // need ownership for the builder, so clone.
                                    (tokens.clone(), true)
                                } else {
                                    tracing::warn!(
                                        "backend_instance_id provided but no token_data; tokenizing prompt"
                                    );
                                    let encoding = self.tokenizer.encode(&prompt)?;
                                    (encoding.token_ids().to_vec(), false)
                                }
                            } else {
                                // No backend_instance_id provided, continue the normal flow.
                                let encoding = self.tokenizer.encode(&prompt)?;
                                (encoding.token_ids().to_vec(), false)
                            };

                            if request.has_annotation(ANNOTATION_TOKEN_IDS)
                                && !skip_token_annotation
                            {
                                annotations.insert(
                                    ANNOTATION_TOKEN_IDS.to_string(),
                                    serde_json::to_string(&tokens_vec)?,
                                );
                            }

                            builder.token_ids(tokens_vec);
                        }
                        TextInput::Batch(texts) => {
                            if texts.len() == 1 {
                                let encoding = self.tokenizer.encode(&texts[0])?;
                                builder.token_ids(encoding.token_ids().to_vec());
                            } else {
                                bail!(
                                    "Batch text input not supported for more than one text in requests (got {})",
                                    texts.len()
                                );
                            }
                        }
                    }
                }
            }
        }
        Ok(annotations)
    }

    /// Preprocess an embedding request, handling both text and token ID inputs.
    ///
    /// For text inputs, tokenizes the text using the configured tokenizer.
    /// For token ID inputs, uses the provided token IDs directly and skips tokenization.
    ///
    /// Returns both the preprocessed request and a hashmap of annotations.
    pub async fn preprocess_embedding_request(
        &self,
        request: &NvCreateEmbeddingRequest,
    ) -> Result<(PreprocessedEmbeddingRequest, HashMap<String, String>)> {
        let mut annotations = HashMap::new();
        let mut builder = PreprocessedEmbeddingRequest::builder();

        let all_token_ids = match &request.inner.input {
            dynamo_async_openai::types::EmbeddingInput::String(s) => {
                let encoding = self.tokenizer.encode(s)?;
                vec![encoding.token_ids().to_vec()]
            }
            dynamo_async_openai::types::EmbeddingInput::StringArray(arr) => {
                let input_strs: Vec<String> = arr.to_vec();
                let encodings = tokio::task::spawn_blocking({
                    let tokenizer = self.tokenizer.clone();
                    let strs = input_strs.clone();
                    move || {
                        tokenizer.encode_batch(&strs.iter().map(|s| s.as_str()).collect::<Vec<_>>())
                    }
                })
                .await??;
                let token_arrays: Vec<Vec<u32>> = encodings
                    .into_iter()
                    .map(|encoding| encoding.token_ids().to_vec())
                    .collect();
                token_arrays
            }
            dynamo_async_openai::types::EmbeddingInput::IntegerArray(token_ids) => {
                vec![token_ids.clone()]
            }
            dynamo_async_openai::types::EmbeddingInput::ArrayOfIntegerArray(token_arrays) => {
                token_arrays.clone()
            }
        };

        // Handle annotations
        if request.has_annotation(ANNOTATION_TOKEN_IDS) {
            annotations.insert(
                ANNOTATION_TOKEN_IDS.to_string(),
                serde_json::to_string(&all_token_ids)?,
            );
        }

        builder.token_ids(all_token_ids);
        builder.model(request.inner.model.clone());
        builder.encoding_format(request.inner.encoding_format.as_ref().map(|f| match f {
            EncodingFormat::Float => "float".to_string(),
            EncodingFormat::Base64 => "base64".to_string(),
        }));
        builder.dimensions(request.inner.dimensions);

        builder.annotations(request.annotations().unwrap_or_default());
        builder.mdc_sum(Some(self.mdcsum.clone()));

        Ok((builder.build()?, annotations))
    }

    pub fn transform_postprocessor_stream<S, Resp>(
        stream: S,
        generator: Box<dyn DeltaGeneratorExt<Resp>>,
        context: Arc<dyn AsyncEngineContext>,
    ) -> impl Stream<Item = Annotated<Resp>> + Send
    where
        S: Stream<Item = Annotated<BackendOutput>> + Send + 'static,
        Resp: Send + Sync + 'static + std::fmt::Debug,
    {
        struct State<Resp>
        where
            Resp: Send + Sync + 'static + std::fmt::Debug,
        {
            response_stream: Pin<Box<dyn Stream<Item = Annotated<BackendOutput>> + Send>>,
            response_generator: Box<dyn DeltaGeneratorExt<Resp>>,
            context: Arc<dyn AsyncEngineContext>,
            cancelled: bool,
            cumulative_output_tokens: usize,
            finish_reason_sent: bool,
            usage_chunk_sent: bool,
            finished: bool,
        }

        let state = State {
            response_stream: Box::pin(stream),
            response_generator: generator,
            context: context.clone(),
            cancelled: false,
            cumulative_output_tokens: 0,
            finish_reason_sent: false,
            usage_chunk_sent: false,
            finished: false,
        };

        // transform the common response stream into a chat response stream

        stream::unfold(state, |mut inner| {
            async move {
                // If already finished, return None immediately
                if inner.finished {
                    return None;
                }

                if let Some(response) = inner.response_stream.next().await {
                    if inner.cancelled {
                        tracing::debug!(
                            request_id = inner.context.id(),
                            "Cancellation issued last message; closing stream"
                        );
                        inner.finished = true; // Mark as finished
                        return None;
                    }

                    tracing::trace!(
                        request_id = inner.context.id(),
                        "Processing common response: {:?}",
                        response
                    );

                    // Check if this response has a finish_reason
                    let has_finish_reason = response
                        .data
                        .as_ref()
                        .map(|d| d.finish_reason.is_some())
                        .unwrap_or(false);

                    let (chunk_tokens, isl) = if let Some(ref backend_output) = response.data {
                        let chunk_tokens = backend_output.token_ids.len();
                        inner.cumulative_output_tokens += chunk_tokens;

                        let isl = inner.response_generator.get_isl().unwrap_or(0) as usize;

                        (chunk_tokens, isl)
                    } else {
                        (0, 0)
                    };

                    let current_osl = inner.cumulative_output_tokens;

                    let mut response = response.map_data(|data| {
                        inner
                            .response_generator
                            .choice_from_postprocessor(data)
                            .inspect_err(|e| {
                                tracing::error!(
                                    request_id = inner.context.id(),
                                    "Error processing common response: {:?}",
                                    e
                                );
                                inner.cancelled = true;
                                inner.context.stop_generating();
                            })
                            .map_err(|e| e.to_string())
                    });

                    // Create LLM metrics annotation
                    let llm_metrics = LLMMetricAnnotation {
                        input_tokens: isl,
                        output_tokens: current_osl,
                        chunk_tokens,
                        cached_tokens: None,
                    };

                    if let Ok(metrics_annotated) = llm_metrics.to_annotation::<()>() {
                        // Only set event if not already set to avoid overriding existing events (like errors)
                        if response.event.is_none() {
                            response.event = metrics_annotated.event;
                            response.comment = metrics_annotated.comment;
                        }
                    }

                    // Mark if we've seen a finish_reason
                    if has_finish_reason {
                        inner.finish_reason_sent = true;
                    }

                    tracing::trace!(
                        request_id = inner.context.id(),
                        "OpenAI NvCreateChatCompletionStreamResponse: {:?}",
                        response
                    );

                    Some((response, inner))
                } else {
                    // Stream has ended - must set finished to true to prevent unfold from polling
                    // again. The stream is exhausted and will panic if polled after None.
                    inner.finished = true;

                    if inner.finish_reason_sent && !inner.usage_chunk_sent {
                        inner.usage_chunk_sent = true;

                        let usage_chunk = inner.response_generator.create_usage_chunk();
                        let usage = inner.response_generator.get_usage();
                        let llm_metrics = LLMMetricAnnotation {
                            input_tokens: usage.prompt_tokens as usize,
                            output_tokens: usage.completion_tokens as usize,
                            chunk_tokens: 0,
                            cached_tokens: usage
                                .prompt_tokens_details
                                .as_ref()
                                .and_then(|d| d.cached_tokens.map(|c| c as usize)),
                        };

                        // Create annotation string
                        let annotation = llm_metrics.to_annotation::<()>().unwrap_or_else(|e| {
                            tracing::warn!("Failed to serialize metrics: {}", e);
                            Annotated::<()>::from_data(())
                        });

                        // Send the usage chunk if needed
                        let data = if inner.response_generator.is_usage_enabled() {
                            Some(usage_chunk)
                        } else {
                            None
                        };

                        let annotated_usage = Annotated::<Resp> {
                            id: None,
<<<<<<< HEAD
                            data: Some(usage_chunk),
                            event: None,
                            comment: None,
=======
                            data,
                            event: Some(ANNOTATION_LLM_METRICS.to_string()),
                            comment: annotation.comment,
>>>>>>> d7c27e68
                        };

                        tracing::trace!(
                            request_id = inner.context.id(),
                            "Sending final usage chunk for OpenAI compliance, annotated_usage: {:?}",
                            annotated_usage
                        );

                        Some((annotated_usage, inner))
                    } else {
                        // stream closed
                        None
                    }
                }
            }
        })
    }

    /// Transform engine embedding output stream to OpenAI embedding response stream
    pub fn transform_embedding_postprocessor_stream<S>(
        stream: S,
        original_request: NvCreateEmbeddingRequest,
    ) -> impl Stream<Item = Annotated<NvCreateEmbeddingResponse>> + Send
    where
        S: Stream<Item = Annotated<EmbeddingsEngineOutput>> + Send + 'static,
    {
        stream.map(move |output| {
            output.map_data(|engine_output| {
                // Convert engine output to OpenAI response format
                let embeddings: Vec<dynamo_async_openai::types::Embedding> = engine_output
                    .embeddings
                    .into_iter()
                    .enumerate()
                    .map(|(index, embedding)| dynamo_async_openai::types::Embedding {
                        index: index as u32,
                        object: "embedding".to_string(),
                        embedding: embedding.into_iter().map(|f| f as f32).collect(),
                    })
                    .collect();

                let response = NvCreateEmbeddingResponse {
                    inner: dynamo_async_openai::types::CreateEmbeddingResponse {
                        object: "list".to_string(),
                        model: original_request.inner.model.clone(),
                        data: embeddings,
                        usage: dynamo_async_openai::types::EmbeddingUsage {
                            prompt_tokens: engine_output.prompt_tokens,
                            total_tokens: engine_output.total_tokens,
                        },
                    },
                };

                Ok(response)
            })
        })
    }

    /// Determine if we should apply the tool calling jail based on configuration
    /// Returns Ok(true) if jail should be applied, Ok(false) if not, or Err if invalid config
    pub fn should_apply_tool_jail(
        tool_call_parser: Option<&String>,
        tool_choice: Option<&ChatCompletionToolChoiceOption>,
        has_tools: bool,
    ) -> std::result::Result<bool, Error> {
        match (tool_call_parser, tool_choice, has_tools) {
            // tool_choice=required/named work without parser (use Immediate jail mode)
            (None, Some(ChatCompletionToolChoiceOption::Required), true) => Ok(true),
            (None, Some(ChatCompletionToolChoiceOption::Named(_)), true) => Ok(true),

            // tool_choice=auto requires a parser
            (None, Some(ChatCompletionToolChoiceOption::Auto), true) => {
                tracing::warn!(
                    "Tool choice 'auto' specified but no tool parser configured; proceeding without jailing"
                );
                Ok(false)
            }

            // Parser exists and tools might be called
            (Some(_), Some(ChatCompletionToolChoiceOption::None), _) => {
                Ok(false) // Explicitly disabled
            }
            (Some(_), Some(_), true) => Ok(true), // Any other tool_choice with tools
            (Some(_), None, true) => Ok(true),    // Default behavior when tools present

            // No tools or no parser
            _ => Ok(false),
        }
    }

    /// Apply tool calling jail to the stream if needed
    pub fn apply_tool_calling_jail<S>(
        tool_call_parser: Option<String>,
        tool_choice: Option<dynamo_async_openai::types::ChatCompletionToolChoiceOption>,
        tool_definitions: Option<Vec<dynamo_parsers::tool_calling::ToolDefinition>>,
        stream: S,
    ) -> impl Stream<Item = Annotated<NvCreateChatCompletionStreamResponse>> + Send
    where
        S: Stream<Item = Annotated<NvCreateChatCompletionStreamResponse>> + Send + 'static,
    {
        use dynamo_async_openai::types::ChatCompletionToolChoiceOption;

        let mut builder = JailedStream::builder();

        // Set tool definitions if provided
        if let Some(tool_definitions) = tool_definitions
            && !tool_definitions.is_empty()
        {
            builder = builder.tool_definitions(tool_definitions);
        }

        // Configure jail based on tool_choice
        match tool_choice {
            Some(ChatCompletionToolChoiceOption::Named(named)) => {
                // Immediate jail mode for named tool choice
                builder = builder.tool_choice_named(named.function.name.clone());
            }
            Some(ChatCompletionToolChoiceOption::Required) => {
                // Immediate jail mode for required tool choice
                builder = builder.tool_choice_required();
            }
            Some(ChatCompletionToolChoiceOption::Auto)
            | Some(ChatCompletionToolChoiceOption::None)
            | None => {
                // Traditional marker-based jail for auto/none/unspecified
                if let Some(parser) = tool_call_parser {
                    builder = builder.tool_call_parser(parser);
                }
            }
        }

        let jail = builder.build();
        jail.apply_with_finish_reason(stream)
    }

    // Motivation: Each transformation on the stream should be a separate step to allow for more flexibility
    // Earlier reasoning parser logic was nested under delta generation logic in choice_from_postprocessor
    // Since we have tool calling parsing as separate step, it makes sense to have reasoning parser as separate step as well
    pub fn parse_reasoning_content_from_stream<S>(
        stream: S,
        parser_name: String,
    ) -> impl Stream<Item = Annotated<NvCreateChatCompletionStreamResponse>> + Send
    where
        S: Stream<Item = Annotated<NvCreateChatCompletionStreamResponse>> + Send + 'static,
    {
        // Initialize reasoning parser from parser_name
        let reasoning_parser = Box::new(ReasoningParserType::get_reasoning_parser_from_name(
            parser_name.as_ref(),
        )) as Box<dyn ReasoningParser>;

        let state = ReasoningState {
            stream: Box::pin(stream),
            reasoning_parser: Some(reasoning_parser),
        };

        stream::unfold(state, |mut state| async move {
            if let Some(response) = state.stream.next().await {
                // Process the response through reasoning parser if available
                let processed_response = if let Some(ref mut parser) = state.reasoning_parser {
                    response.map_data(|mut data| {
                        // Process all choices, not just the first one
                        for choice in data.choices.iter_mut() {
                            if let Some(text) = choice.delta.content.as_ref() {
                                let parser_result =
                                    parser.parse_reasoning_streaming_incremental(text, &[]);

                                // Update this specific choice with parsed content
                                choice.delta.content = parser_result.get_some_normal_text();
                                choice.delta.reasoning_content = parser_result.get_some_reasoning();
                            }
                        }
                        Ok(data)
                    })
                } else {
                    // No reasoning parser configured, pass through unchanged
                    response
                };

                Some((processed_response, state))
            } else {
                None
            }
        })
    }
}

// for pals, we do not want to add the generation prompt to the formatted prompt
// we also need to know if the template support this add_generation_prompt bool
// any prompt template that does not support this should return an error
// oob - we should update any prompt template that does not support this to support it

#[async_trait]
impl
    Operator<
        SingleIn<NvCreateChatCompletionRequest>,
        ManyOut<Annotated<NvCreateChatCompletionStreamResponse>>,
        SingleIn<PreprocessedRequest>,
        ManyOut<Annotated<BackendOutput>>,
    > for OpenAIPreprocessor
{
    async fn generate(
        &self,
        request: SingleIn<NvCreateChatCompletionRequest>,
        next: Arc<
            dyn AsyncEngine<SingleIn<PreprocessedRequest>, ManyOut<Annotated<BackendOutput>>, Error>,
        >,
    ) -> Result<ManyOut<Annotated<NvCreateChatCompletionStreamResponse>>, Error> {
        // unpack the request
        let (mut request, context) = request.into_parts();

        // Preserve original inbound streaming flag before any internal overrides
        let request_id = context.id().to_string();
        let original_stream_flag = request.inner.stream.unwrap_or(false);

        // Build audit handle (None if no DYN_AUDIT_SINKS)
        let mut audit_handle = crate::audit::handle::create_handle(&request, &request_id);

        if let Some(ref mut h) = audit_handle {
            h.set_request(std::sync::Arc::new(request.clone()));
        }

        // For non-streaming requests (stream=false), enable usage by default
        // This ensures compliance with OpenAI API spec where non-streaming responses
        // always include usage statistics
        request.enable_usage_for_nonstreaming(original_stream_flag);

        // Set stream=true for internal processing (after audit capture)
        request.inner.stream = Some(true);

        // create a response generator
        let response_generator = request.response_generator(context.id().to_string());

        // convert the chat completion request to a common completion request
        let (mut common_request, annotations) = self.preprocess_request(&request).await?;

        // Attach the timing tracker to the request so downstream components can record metrics
        common_request.tracker = response_generator.tracker();

        let mut response_generator = Box::new(response_generator);

        // update isl
        response_generator.update_isl(common_request.token_ids.len() as u32);

        // repack the common completion request
        let common_request = context.map(|_| common_request);

        // create a stream of annotations this will be prepend to the response stream
        let annotations: Vec<Annotated<NvCreateChatCompletionStreamResponse>> = annotations
            .into_iter()
            .flat_map(|(k, v)| Annotated::from_annotation(k, &v))
            .collect();
        let annotations_stream = stream::iter(annotations);

        // forward the common completion request to the next operator
        let response_stream = next.generate(common_request).await?;
        // Extract context once
        let context = response_stream.context();

        // transform the postprocessor stream (no boxing yet)
        let stream = Self::transform_postprocessor_stream(
            response_stream,
            response_generator,
            context.clone(),
        );

        // Try to parse reasoning content only if parser is configured
        let should_parse_reasoning = self.runtime_config.reasoning_parser.is_some();

        // Reasoning Content Parsing Transformation Step
        // Current Solution:
        // This step operates on Deltas created by the transform_postprocessor_stream function
        // Only access to text and not token_ids - so can not support parsing based on token_ids for now
        // Future Solution:
        // To address the limitation if needed in future: move this step before transform_postprocessor_stream and add new field of reasoning_content to the backend output
        // Use backend_output.reasoning_content field to fill out the deltas.
        let stream: Pin<Box<dyn Stream<Item = _> + Send>> = if should_parse_reasoning {
            Box::pin(Self::parse_reasoning_content_from_stream(
                stream,
                self.runtime_config.reasoning_parser.clone().unwrap(), // Safety: We already checked that parser is some, so gtg
            ))
        } else {
            Box::pin(stream)
        };

        // Check if tools are present and if we should apply jail
        let has_tools =
            request.inner.tools.is_some() && !request.inner.tools.as_ref().unwrap().is_empty();

        // Determine if we should apply jail (do this before moving request)
        let should_jail = Self::should_apply_tool_jail(
            self.tool_call_parser.as_ref(),
            request.inner.tool_choice.as_ref(),
            has_tools,
        )?;

        // Convert OpenAI tools to parser ToolDefinition format before applying jail
        let tool_definitions = request.inner.tools.as_ref().map(|tools| {
            tools
                .iter()
                .map(|tool| dynamo_parsers::tool_calling::ToolDefinition {
                    name: tool.function.name.clone(),
                    parameters: tool.function.parameters.clone(),
                })
                .collect()
        });

        // Apply jail conditionally
        let transformed_stream: Pin<Box<dyn Stream<Item = _> + Send>> = if should_jail {
            Box::pin(Self::apply_tool_calling_jail(
                self.tool_call_parser.clone(),
                request.inner.tool_choice.clone(),
                tool_definitions,
                stream,
            ))
        } else {
            Box::pin(stream)
        };

        // Step 4: Apply audit aggregation strategy
        let final_stream = if let Some(mut audit) = audit_handle {
            let (stream, agg_fut) = if audit.streaming() {
                // Streaming: apply scan (pass-through + parallel aggregation)
                crate::audit::stream::scan_aggregate_with_future(transformed_stream)
            } else {
                // Non-streaming: apply fold (collect all, then emit single chunk)
                crate::audit::stream::fold_aggregate_with_future(transformed_stream)
            };

            // Spawn audit task
            tokio::spawn(async move {
                let final_resp = agg_fut.await;
                audit.set_response(Arc::new(final_resp));
                audit.emit();
            });

            Box::pin(stream)
        } else {
            transformed_stream
        };

        // prepend the annotations to the response stream
        let stream = annotations_stream.chain(final_stream);

        // return the response stream - single boxing at the end
        Ok(ResponseStream::new(Box::pin(stream), context))
    }
}

#[async_trait]
impl
    Operator<
        SingleIn<NvCreateCompletionRequest>,
        ManyOut<Annotated<NvCreateCompletionResponse>>,
        SingleIn<PreprocessedRequest>,
        ManyOut<Annotated<BackendOutput>>,
    > for OpenAIPreprocessor
{
    async fn generate(
        &self,
        request: SingleIn<NvCreateCompletionRequest>,
        next: Arc<
            dyn AsyncEngine<SingleIn<PreprocessedRequest>, ManyOut<Annotated<BackendOutput>>, Error>,
        >,
    ) -> Result<ManyOut<Annotated<NvCreateCompletionResponse>>, Error> {
        // unpack the request
        let (mut request, context) = request.into_parts();

        // Preserve original streaming flag
        let original_stream_flag = request.inner.stream.unwrap_or(false);

        // For non-streaming requests (stream=false), enable usage by default
        // This ensures compliance with OpenAI API spec where non-streaming responses
        // always include usage statistics
        request.enable_usage_for_nonstreaming(original_stream_flag);

        request.inner.stream = Some(true);

        // create a response generator
        let response_generator = request.response_generator(context.id().to_string());
        let mut response_generator = Box::new(response_generator);
        // convert the chat completion request to a common completion request
        let mut builder = self.builder(&request)?;
        let annotations = self.gather_tokens(&request, &mut builder, None)?;
        self.gather_multi_modal_data(&request, &mut builder).await?;

        let mut common_request = builder.build()?;

        // Attach the timing tracker to the request so downstream components can record metrics
        common_request.tracker = response_generator.tracker();

        // update isl
        response_generator.update_isl(common_request.token_ids.len() as u32);

        // repack the common completion request
        let common_request = context.map(|_| common_request);

        // create a stream of annotations this will be prepend to the response stream
        let annotations: Vec<Annotated<NvCreateCompletionResponse>> = annotations
            .into_iter()
            .flat_map(|(k, v)| Annotated::from_annotation(k, &v))
            .collect();
        let annotations_stream = stream::iter(annotations);

        // forward the common completion request to the next operator
        let response_stream = next.generate(common_request).await?;

        // Extract context once
        let context = response_stream.context();

        // transform the postprocessor stream
        let stream = Self::transform_postprocessor_stream(
            response_stream,
            response_generator,
            context.clone(),
        );

        // prepend the annotations to the response stream
        let stream = annotations_stream.chain(stream);

        // return the response stream
        Ok(ResponseStream::new(Box::pin(stream), context))
    }
}

#[async_trait]
impl
    Operator<
        SingleIn<NvCreateEmbeddingRequest>,
        ManyOut<Annotated<NvCreateEmbeddingResponse>>,
        SingleIn<PreprocessedEmbeddingRequest>,
        ManyOut<Annotated<EmbeddingsEngineOutput>>,
    > for OpenAIPreprocessor
{
    async fn generate(
        &self,
        request: SingleIn<NvCreateEmbeddingRequest>,
        next: Arc<
            dyn AsyncEngine<
                    SingleIn<PreprocessedEmbeddingRequest>,
                    ManyOut<Annotated<EmbeddingsEngineOutput>>,
                    Error,
                >,
        >,
    ) -> Result<ManyOut<Annotated<NvCreateEmbeddingResponse>>, Error> {
        // Unpack request
        let (request, context) = request.into_parts();

        // Preprocess the embedding request
        let (preprocessed_request, annotations) =
            self.preprocess_embedding_request(&request).await?;

        // Forward to next stage
        let preprocessed_request = context.map(|_| preprocessed_request);
        let response_stream = next.generate(preprocessed_request).await?;

        // Extract context once
        let context = response_stream.context();

        // Transform response stream back to OpenAI format
        let stream = Self::transform_embedding_postprocessor_stream(response_stream, request);

        // Prepend annotations
        let annotations_stream = stream::iter(
            annotations
                .into_iter()
                .flat_map(|(k, v)| Annotated::from_annotation(k, &v))
                .collect::<Vec<_>>(),
        );

        let combined_stream = annotations_stream.chain(stream);
        Ok(ResponseStream::new(Box::pin(combined_stream), context))
    }
}

// Note: tests for jailing and parser detection live in `lib/llm/tests/test_jail.rs`<|MERGE_RESOLUTION|>--- conflicted
+++ resolved
@@ -709,15 +709,9 @@
 
                         let annotated_usage = Annotated::<Resp> {
                             id: None,
-<<<<<<< HEAD
-                            data: Some(usage_chunk),
-                            event: None,
-                            comment: None,
-=======
                             data,
                             event: Some(ANNOTATION_LLM_METRICS.to_string()),
                             comment: annotation.comment,
->>>>>>> d7c27e68
                         };
 
                         tracing::trace!(
