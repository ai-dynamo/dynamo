--- conflicted
+++ resolved
@@ -954,14 +954,10 @@
         let response_generator = request.response_generator(context.id().to_string());
         let mut response_generator = Box::new(response_generator);
 
-<<<<<<< HEAD
         // set the runtime configuration
         response_generator.set_reasoning_parser(self.runtime_config.clone());
-
-=======
         let enable_tool_calling =
             maybe_enable_tool_call(self.tool_call_parser.as_deref(), &request);
->>>>>>> 37322011
         // convert the chat completion request to a common completion request
         let (common_request, annotations) = self.preprocess_request(&request)?;
 
