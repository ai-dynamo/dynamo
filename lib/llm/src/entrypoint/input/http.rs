--- conflicted
+++ resolved
@@ -10,11 +10,7 @@
     entrypoint::{self, EngineConfig, input::common},
     http::service::service_v2::{self, HttpService},
     kv_router::KvRouterConfig,
-<<<<<<< HEAD
-=======
-    model_type::ModelType,
     namespace::is_global_namespace,
->>>>>>> dea5f887
     types::openai::{
         chat_completions::{NvCreateChatCompletionRequest, NvCreateChatCompletionStreamResponse},
         completions::{NvCreateCompletionRequest, NvCreateCompletionResponse},
