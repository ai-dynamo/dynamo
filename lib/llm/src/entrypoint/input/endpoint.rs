// SPDX-FileCopyrightText: Copyright (c) 2025 NVIDIA CORPORATION & AFFILIATES. All rights reserved.
// SPDX-License-Identifier: Apache-2.0

use std::{future::Future, pin::Pin, sync::Arc};

use crate::{
    backend::Backend,
    engines::StreamingEngineAdapter,
    model_type::{ModelInput, ModelType},
    preprocessor::{BackendOutput, PreprocessedRequest},
    types::{
        Annotated,
        openai::chat_completions::{
            NvCreateChatCompletionRequest, NvCreateChatCompletionStreamResponse,
        },
    },
};

use dynamo_runtime::engine::AsyncEngineStream;
use dynamo_runtime::pipeline::{
    Context, ManyOut, Operator, SegmentSource, ServiceBackend, SingleIn, Source, network::Ingress,
};
use dynamo_runtime::{DistributedRuntime, protocols::EndpointId};

use crate::entrypoint::EngineConfig;

pub async fn run(
    distributed_runtime: DistributedRuntime,
    path: String,
    engine_config: EngineConfig,
) -> anyhow::Result<()> {
    let cancel_token = distributed_runtime.primary_token().clone();
    let endpoint_id: EndpointId = path.parse()?;

    let mut component = distributed_runtime
        .namespace(&endpoint_id.namespace)?
        .component(&endpoint_id.component)?;

    // We can only make the NATS service if we have NATS
    if distributed_runtime.nats_client().is_some() {
        component.add_stats_service().await?;
    }
    let endpoint = component.endpoint(&endpoint_id.name);

    let rt_fut: Pin<Box<dyn Future<Output = _> + Send + 'static>> = match engine_config {
        EngineConfig::StaticFull {
            engine,
            mut model,
            is_static,
        } => {
            let engine = Arc::new(StreamingEngineAdapter::new(engine));
            let ingress_chat = Ingress::<
                Context<NvCreateChatCompletionRequest>,
                Pin<Box<dyn AsyncEngineStream<Annotated<NvCreateChatCompletionStreamResponse>>>>,
            >::for_engine(engine)?;

            if !is_static {
                model
                    .attach(&endpoint, ModelType::Chat, ModelInput::Text)
                    .await?;
            }
            let fut_chat = endpoint.endpoint_builder().handler(ingress_chat).start();

            Box::pin(fut_chat)
        }
        EngineConfig::StaticCore {
            engine: inner_engine,
            mut model,
            is_static,
            is_prefill,
        } => {
            // Pre-processing is done ingress-side, so it should be already done.
            let frontend = SegmentSource::<
                SingleIn<PreprocessedRequest>,
                ManyOut<Annotated<BackendOutput>>,
            >::new();
            let backend = Backend::from_mdc(model.card()).into_operator();
            let engine = ServiceBackend::from_engine(inner_engine);
            let pipeline = frontend
                .link(backend.forward_edge())?
                .link(engine)?
                .link(backend.backward_edge())?
                .link(frontend)?;
            let ingress = Ingress::for_pipeline(pipeline)?;

            if !is_static {
<<<<<<< HEAD
                // Use Prefill model type if is_prefill flag is set, otherwise default to Chat + Completions
=======
>>>>>>> 41ff394f
                let model_type = if is_prefill {
                    ModelType::Prefill
                } else {
                    ModelType::Chat | ModelType::Completions
                };
                model
                    .attach(&endpoint, model_type, ModelInput::Tokens)
                    .await?;
            }

            let fut = endpoint.endpoint_builder().handler(ingress).start();

            Box::pin(fut)
        }
        EngineConfig::StaticRemote(_) => {
            panic!("StaticRemote definitions are only for the frontend end node.");
        }
        EngineConfig::Dynamic(_) => {
            unreachable!("An endpoint input will never have a Dynamic engine");
        }
    };

    // Capture the actual error from rt_fut when it completes
    // Note: We must return rt_result to propagate the actual error back to the user.
    // If we don't return the specific error, the programmer/user won't know what actually
    // caused the endpoint service to fail, making debugging much more difficult.
    tokio::select! {
        rt_result = rt_fut => {
            tracing::debug!("Endpoint service completed");
            match rt_result {
                Ok(_) => {
                    tracing::warn!("Endpoint service completed unexpectedly for endpoint: {}", path);
                    Err(anyhow::anyhow!("Endpoint service completed unexpectedly for endpoint: {}", path))
                }
                Err(e) => {
                    tracing::error!(%e, "Endpoint service failed for endpoint: {} - Error: {}", path, e);
                    Err(anyhow::anyhow!("Endpoint service failed for endpoint: {} - Error: {}", path, e))
                }
            }
        }
        _ = cancel_token.cancelled() => {
            tracing::debug!("Endpoint service cancelled");
            Ok(())
        }
    }
}

#[cfg(test)]
#[cfg(feature = "integration")]
mod integration_tests {
    use super::*;
    use dynamo_runtime::protocols::EndpointId;

    async fn create_test_environment() -> anyhow::Result<(DistributedRuntime, EngineConfig)> {
        // Create a minimal distributed runtime and engine config for testing
        let runtime = dynamo_runtime::Runtime::from_settings()
            .map_err(|e| anyhow::anyhow!("Failed to create runtime: {}", e))?;

        let distributed_runtime = dynamo_runtime::DistributedRuntime::from_settings(runtime)
            .await
            .map_err(|e| anyhow::anyhow!("Failed to create distributed runtime: {}", e))?;

        let engine_config = EngineConfig::StaticFull {
            engine: crate::engines::make_echo_engine(),
            model: Box::new(
                crate::local_model::LocalModelBuilder::default()
                    .model_name(Some("test-model".to_string()))
                    .build()
                    .await
                    .map_err(|e| anyhow::anyhow!("Failed to build LocalModel: {}", e))?,
            ),
            is_static: false,
        };

        Ok((distributed_runtime, engine_config))
    }

    #[tokio::test]
    #[ignore = "Failing in CI"]
    async fn test_run_function_valid_endpoint() {
        // Test that run() works correctly with valid endpoints

        let (runtime, engine_config) = match create_test_environment().await {
            Ok(env) => env,
            Err(e) => {
                eprintln!("Skipping test: {}", e);
                return;
            }
        };

        // Test with valid endpoint - start the service and then connect to it
        let valid_path = "dyn://valid-endpoint.mocker.generate";
        let valid_endpoint: EndpointId = valid_path.parse().expect("Valid endpoint should parse");

        let runtime_clone = runtime.clone();
        let engine_config_clone = engine_config.clone();
        let valid_path_clone = valid_path.to_string();

        let service_handle =
            tokio::spawn(
                async move { run(runtime_clone, valid_path_clone, engine_config_clone).await },
            );

        tokio::time::sleep(std::time::Duration::from_millis(500)).await;

        let client_result = async {
            let namespace = runtime.namespace(&valid_endpoint.namespace)?;
            let component = namespace.component(&valid_endpoint.component)?;
            let client = component.endpoint(&valid_endpoint.name).client().await?;
            client.wait_for_instances().await?;
            Ok::<_, anyhow::Error>(client)
        }
        .await;

        match client_result {
            Ok(_client) => {
                println!("Valid endpoint: Successfully connected to service");
                service_handle.abort(); // Abort the service since we've verified it works
            }
            Err(e) => {
                println!("Valid endpoint: Failed to connect to service: {}", e);
                service_handle.abort(); // Abort the service since the test failed
                panic!(
                    "Valid endpoint should allow client connections, but failed: {}",
                    e
                );
            }
        }
    }

    #[tokio::test]
    #[ignore = "DistributedRuntime drop issue persists - test logic validates error propagation correctly"]
    async fn test_run_function_invalid_endpoint() {
        // Test that invalid endpoints fail validation during run()
        let invalid_path = "dyn://@@@123.mocker.generate";

        // Create test environment
        let (runtime, engine_config) = create_test_environment()
            .await
            .expect("Failed to create test environment");

        // Call run() directly - it should fail quickly for invalid endpoints
        let result = run(runtime, invalid_path.to_string(), engine_config).await;

        // Should return an error for invalid endpoints
        assert!(
            result.is_err(),
            "run() should fail for invalid endpoint: {:?}",
            result
        );

        // Check that the error message contains validation-related keywords
        let error_msg = result.unwrap_err().to_string().to_lowercase();
        assert!(
            error_msg.contains("invalid")
                || error_msg.contains("namespace")
                || error_msg.contains("validation")
                || error_msg.contains("failed"),
            "Error message should contain validation keywords, got: {}",
            error_msg
        );
    }
}<|MERGE_RESOLUTION|>--- conflicted
+++ resolved
@@ -84,10 +84,6 @@
             let ingress = Ingress::for_pipeline(pipeline)?;
 
             if !is_static {
-<<<<<<< HEAD
-                // Use Prefill model type if is_prefill flag is set, otherwise default to Chat + Completions
-=======
->>>>>>> 41ff394f
                 let model_type = if is_prefill {
                     ModelType::Prefill
                 } else {
