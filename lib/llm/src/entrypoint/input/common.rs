// SPDX-FileCopyrightText: Copyright (c) 2024-2025 NVIDIA CORPORATION & AFFILIATES. All rights reserved.
// SPDX-License-Identifier: Apache-2.0

use std::pin::Pin;

use crate::{
    backend::{Backend, ExecutionContext},
    discovery::{ModelManager, ModelWatcher},
    engines::StreamingEngineAdapter,
    entrypoint::EngineConfig,
    kv_router::{KvPushRouter, KvRouter, PrefillRouter},
    migration::Migration,
    model_card::ModelDeploymentCard,
    preprocessor::{OpenAIPreprocessor, prompt::PromptFormatter},
    protocols::common::llm_backend::{BackendOutput, LLMEngineOutput, PreprocessedRequest},
    request_template::RequestTemplate,
    types::{
        Annotated,
        openai::chat_completions::{
            NvCreateChatCompletionRequest, NvCreateChatCompletionStreamResponse,
            OpenAIChatCompletionsStreamingEngine,
        },
    },
};

use dynamo_runtime::{
    DistributedRuntime,
    component::Client,
    engine::{AsyncEngineStream, Data},
    pipeline::{
        Context, ManyOut, Operator, PushRouter, RouterMode, SegmentSource, ServiceBackend,
        ServiceEngine, ServiceFrontend, SingleIn, Source,
    },
};
use std::sync::Arc;

pub struct PreparedEngine {
    pub service_name: String,
    pub engine: OpenAIChatCompletionsStreamingEngine,
    pub inspect_template: bool,
    pub card: Option<ModelDeploymentCard>,
    pub request_template: Option<RequestTemplate>,
}

impl PreparedEngine {
    pub fn has_tokenizer(&self) -> bool {
        if let Some(card) = self.card.as_ref() {
            card.has_tokenizer()
        } else {
            false
        }
    }
}

/// Turns an EngineConfig into an OpenAI chat-completions and completions supported StreamingEngine.
pub async fn prepare_engine(
    distributed_runtime: DistributedRuntime,
    engine_config: EngineConfig,
) -> anyhow::Result<PreparedEngine> {
    match engine_config {
        EngineConfig::Dynamic(local_model) => {
            let model_manager = Arc::new(ModelManager::new());
            let watch_obj = Arc::new(ModelWatcher::new(
                distributed_runtime.clone(),
                model_manager.clone(),
                dynamo_runtime::pipeline::RouterMode::RoundRobin,
                None,
                None,
            ));
            let discovery = distributed_runtime.discovery();
            let discovery_stream = discovery
                .list_and_watch(
                    dynamo_runtime::discovery::DiscoveryQuery::AllModels,
                    Some(distributed_runtime.primary_token().clone()),
                )
                .await?;
            let inner_watch_obj = watch_obj.clone();
            let _watcher_task = tokio::spawn(async move {
                inner_watch_obj.watch(discovery_stream, None).await;
            });
            tracing::info!("Waiting for remote model..");

            // TODO: We use the first model to appear, usually we have only one
            // We should add slash commands to text input `/model <name>` to choose,
            // '/models` to list, and notifications when models are added / removed.

            let model_service_name = watch_obj.wait_for_chat_model().await;
            tracing::info!("Connected to {model_service_name}");
            let engine = model_manager.get_chat_completions_engine(&model_service_name)?;
            Ok(PreparedEngine {
                service_name: model_service_name,
                engine,
                inspect_template: false,
                card: None,
                request_template: local_model.request_template(),
            })
        }
<<<<<<< HEAD
        EngineConfig::StaticRemote(local_model) => {
            // The card should have been loaded at 'build' phase earlier
            let card = local_model.card();
            let router_mode = local_model.router_config().router_mode;

            let endpoint_id = local_model.endpoint_id();
            let component = distributed_runtime
                .namespace(&endpoint_id.namespace)?
                .component(&endpoint_id.component)?;

            let client = component.endpoint(&endpoint_id.name).client().await?;

            let endpoint = component.endpoint(&endpoint_id.name);
            let kv_chooser = if router_mode == RouterMode::KV {
                let model_manager = Arc::new(ModelManager::new());
                Some(
                    model_manager
                        .kv_chooser_for(
                            &endpoint,
                            card.kv_cache_block_size,
                            Some(local_model.router_config().kv_router_config),
                        )
                        .await?,
                )
            } else {
                None
            };

            let hf_tokenizer = card.tokenizer_hf()?;
            let chat_engine = entrypoint::build_routed_pipeline::<
                NvCreateChatCompletionRequest,
                NvCreateChatCompletionStreamResponse,
            >(
                card,
                &client,
                router_mode,
                None,
                kv_chooser.clone(),
                hf_tokenizer,
                None, // No prefill chooser in static mode
            )
            .await?;

            let service_name = local_model.service_name().to_string();
            tracing::info!("Static connecting to {service_name}");
            Ok(PreparedEngine {
                service_name,
                engine: chat_engine,
                inspect_template: false,
                request_template: local_model.request_template(),
                card: Some(local_model.into_card()),
            })
        }
=======
>>>>>>> fbad2860
        EngineConfig::StaticFull { engine, model, .. } => {
            let service_name = model.service_name().to_string();
            tracing::debug!("Model: {service_name} with engine pre-processing");
            let engine = Arc::new(StreamingEngineAdapter::new(engine));
            Ok(PreparedEngine {
                service_name,
                engine,
                inspect_template: false,
                request_template: model.request_template(),
                card: Some(model.into_card()),
            })
        }
        EngineConfig::StaticCore {
            engine: inner_engine,
            model,
            ..
        } => {
            let pipeline = build_pipeline::<
                NvCreateChatCompletionRequest,
                NvCreateChatCompletionStreamResponse,
            >(model.card(), inner_engine, model.card().tokenizer_hf()?)
            .await?;

            let service_name = model.service_name().to_string();
            tracing::debug!("Model: {service_name} with Dynamo pre-processing");
            Ok(PreparedEngine {
                service_name,
                engine: pipeline,
                inspect_template: true,
                request_template: model.request_template(),
                card: Some(model.into_card()),
            })
        }
    }
}

pub async fn build_pipeline<Req, Resp>(
    card: &ModelDeploymentCard,
    engine: ExecutionContext,
    hf_tokenizer: tokenizers::Tokenizer,
) -> anyhow::Result<Arc<ServiceFrontend<SingleIn<Req>, ManyOut<Annotated<Resp>>>>>
where
    Req: Data,
    Resp: Data,
    OpenAIPreprocessor: Operator<
            Context<Req>,
            Pin<Box<dyn AsyncEngineStream<Annotated<Resp>>>>,
            Context<PreprocessedRequest>,
            Pin<Box<dyn AsyncEngineStream<Annotated<BackendOutput>>>>,
        >,
{
    let frontend = ServiceFrontend::<SingleIn<Req>, ManyOut<Annotated<Resp>>>::new();
    let PromptFormatter::OAI(formatter) = PromptFormatter::from_mdc(card)?;
    let preprocessor =
        OpenAIPreprocessor::new_with_parts(card.clone(), formatter, hf_tokenizer.clone())?
            .into_operator();
    let backend = Backend::from_tokenizer(hf_tokenizer).into_operator();
    let engine = ServiceBackend::from_engine(engine);

    Ok(frontend
        .link(preprocessor.forward_edge())?
        .link(backend.forward_edge())?
        .link(engine)?
        .link(backend.backward_edge())?
        .link(preprocessor.backward_edge())?
        .link(frontend)?)
}

pub async fn build_routed_pipeline<Req, Resp>(
    card: &ModelDeploymentCard,
    client: &Client,
    router_mode: RouterMode,
    busy_threshold: Option<f64>,
    chooser: Option<Arc<KvRouter>>,
    hf_tokenizer: tokenizers::Tokenizer,
    prefill_chooser: Option<Arc<PrefillRouter>>,
) -> anyhow::Result<ServiceEngine<SingleIn<Req>, ManyOut<Annotated<Resp>>>>
where
    Req: Data,
    Resp: Data,
    OpenAIPreprocessor: Operator<
            Context<Req>,
            Pin<Box<dyn AsyncEngineStream<Annotated<Resp>>>>,
            Context<PreprocessedRequest>,
            Pin<Box<dyn AsyncEngineStream<Annotated<BackendOutput>>>>,
        >,
{
    let PromptFormatter::OAI(formatter) = PromptFormatter::from_mdc(card)?;
    let preprocessor =
        OpenAIPreprocessor::new_with_parts(card.clone(), formatter, hf_tokenizer.clone())?;
    build_routed_pipeline_with_preprocessor(
        card,
        client,
        router_mode,
        busy_threshold,
        chooser,
        preprocessor,
        hf_tokenizer,
        prefill_chooser,
    )
    .await
}

#[allow(clippy::too_many_arguments)]
pub async fn build_routed_pipeline_with_preprocessor<Req, Resp>(
    card: &ModelDeploymentCard,
    client: &Client,
    router_mode: RouterMode,
    busy_threshold: Option<f64>,
    chooser: Option<Arc<KvRouter>>,
    preprocessor: Arc<OpenAIPreprocessor>,
    hf_tokenizer: tokenizers::Tokenizer,
    prefill_chooser: Option<Arc<PrefillRouter>>,
) -> anyhow::Result<ServiceEngine<SingleIn<Req>, ManyOut<Annotated<Resp>>>>
where
    Req: Data,
    Resp: Data,
    OpenAIPreprocessor: Operator<
            Context<Req>,
            Pin<Box<dyn AsyncEngineStream<Annotated<Resp>>>>,
            Context<PreprocessedRequest>,
            Pin<Box<dyn AsyncEngineStream<Annotated<BackendOutput>>>>,
        >,
{
    let frontend = SegmentSource::<SingleIn<Req>, ManyOut<Annotated<Resp>>>::new();
    let preprocessor_op = preprocessor.into_operator();
    let backend = Backend::from_tokenizer(hf_tokenizer).into_operator();
    let migration = Migration::from_mdc(card).into_operator();

    // For KV routing, use the client from the chooser to ensure shared state
    let router_client = if router_mode == RouterMode::KV {
        let Some(ref chooser) = chooser else {
            anyhow::bail!("RouterMode::KV requires KVRouter to not be null");
        };
        chooser.client().clone()
    } else {
        client.clone()
    };

    // Create worker monitor only if busy_threshold is set
    let worker_monitor = busy_threshold.map(|threshold| {
        Arc::new(crate::discovery::KvWorkerMonitor::new(
            Arc::new(router_client.clone()),
            threshold,
        )) as Arc<dyn dynamo_runtime::pipeline::WorkerLoadMonitor>
    });

    let router =
        PushRouter::<PreprocessedRequest, Annotated<LLMEngineOutput>>::from_client_with_threshold(
            router_client,
            router_mode,
            busy_threshold,
            worker_monitor,
        )
        .await?;

    let service_backend = match router_mode {
        RouterMode::Random | RouterMode::RoundRobin | RouterMode::Direct(_) => {
            ServiceBackend::from_engine(Arc::new(router))
        }
        RouterMode::KV => {
            let Some(chooser) = chooser else {
                anyhow::bail!("RouterMode::KV requires KVRouter to not be null");
            };
            let kv_push_router = KvPushRouter::new(router, chooser);
            ServiceBackend::from_engine(Arc::new(kv_push_router))
        }
    };

    // Use the provided prefill chooser, or create a disabled one if not provided
    let prefill_chooser = prefill_chooser.unwrap_or_else(|| PrefillRouter::disabled(router_mode));
    let prefill_op = prefill_chooser.into_operator();

    // Link with prefill chooser including backward edge for response flow
    let engine = frontend
        .link(preprocessor_op.forward_edge())?
        .link(backend.forward_edge())?
        .link(migration.forward_edge())?
        .link(prefill_op.forward_edge())?
        .link(service_backend)?
        .link(prefill_op.backward_edge())?
        .link(migration.backward_edge())?
        .link(backend.backward_edge())?
        .link(preprocessor_op.backward_edge())?
        .link(frontend)?;

    Ok(engine)
}<|MERGE_RESOLUTION|>--- conflicted
+++ resolved
@@ -95,62 +95,6 @@
                 request_template: local_model.request_template(),
             })
         }
-<<<<<<< HEAD
-        EngineConfig::StaticRemote(local_model) => {
-            // The card should have been loaded at 'build' phase earlier
-            let card = local_model.card();
-            let router_mode = local_model.router_config().router_mode;
-
-            let endpoint_id = local_model.endpoint_id();
-            let component = distributed_runtime
-                .namespace(&endpoint_id.namespace)?
-                .component(&endpoint_id.component)?;
-
-            let client = component.endpoint(&endpoint_id.name).client().await?;
-
-            let endpoint = component.endpoint(&endpoint_id.name);
-            let kv_chooser = if router_mode == RouterMode::KV {
-                let model_manager = Arc::new(ModelManager::new());
-                Some(
-                    model_manager
-                        .kv_chooser_for(
-                            &endpoint,
-                            card.kv_cache_block_size,
-                            Some(local_model.router_config().kv_router_config),
-                        )
-                        .await?,
-                )
-            } else {
-                None
-            };
-
-            let hf_tokenizer = card.tokenizer_hf()?;
-            let chat_engine = entrypoint::build_routed_pipeline::<
-                NvCreateChatCompletionRequest,
-                NvCreateChatCompletionStreamResponse,
-            >(
-                card,
-                &client,
-                router_mode,
-                None,
-                kv_chooser.clone(),
-                hf_tokenizer,
-                None, // No prefill chooser in static mode
-            )
-            .await?;
-
-            let service_name = local_model.service_name().to_string();
-            tracing::info!("Static connecting to {service_name}");
-            Ok(PreparedEngine {
-                service_name,
-                engine: chat_engine,
-                inspect_template: false,
-                request_template: local_model.request_template(),
-                card: Some(local_model.into_card()),
-            })
-        }
-=======
->>>>>>> fbad2860
         EngineConfig::StaticFull { engine, model, .. } => {
             let service_name = model.service_name().to_string();
             tracing::debug!("Model: {service_name} with engine pre-processing");
