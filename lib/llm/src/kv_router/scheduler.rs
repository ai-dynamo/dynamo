--- conflicted
+++ resolved
@@ -211,14 +211,8 @@
 
     // Update worker state predictively
     // Will be overwritten on next polling of metrics
-<<<<<<< HEAD
-    worker.data.worker_stats.num_requests_waiting += 1;
-    // Assumes radix attention so KV load is only incremented by uncached blocks
-    // overlap_blocks can be bigger than required_blocks. I don't know if that's a bug or not.
+
     worker.data.kv_stats.kv_active_blocks += selection
-=======
-    worker.data.kv_active_blocks += selection
->>>>>>> 9cd9993d
         .required_blocks
         .saturating_sub(selection.overlap_blocks as u64);
 
@@ -314,32 +308,8 @@
             return Err(KvSchedulerError::NoEndpoints);
         }
 
-<<<<<<< HEAD
-        let mut worker_scores = HashMap::new();
-        let mut max_waiting = 0.0;
-
-        // Calculate worker scores and find max waiting requests
-        for (worker_id, ep) in workers.endpoints.iter() {
-            // Calculate score similar to Python version
-            if let Some(score) = request.overlap.scores.get(worker_id) {
-                let score = *score as f64 * block_size as f64 / request.isl_tokens as f64;
-                worker_scores.insert(worker_id, score);
-            }
-
-            // Track max waiting requests
-            max_waiting = f64::max(
-                max_waiting,
-                ep.data.worker_stats.num_requests_waiting as f64,
-            );
-        }
-
-        // make immutable
-        let worker_scores = worker_scores;
-        let max_waiting = max_waiting;
-=======
         let request_blocks = request.isl_tokens.div_ceil(block_size as usize);
         let mut worker_logits = HashMap::new();
->>>>>>> 9cd9993d
 
         // Calculate logits for each worker
         for (worker_id, ep) in workers.endpoints.iter() {
@@ -353,19 +323,9 @@
             let kv_total_blocks = ep.data.kv_total_blocks as f64;
             assert!(kv_total_blocks > 0.0);
 
-<<<<<<< HEAD
-            // Calculate normalized metrics
-            let gpu_cache_usage = ep.data.kv_stats.gpu_cache_usage_perc as f64;
-            let normalized_waiting = if max_waiting > 0.0 {
-                ep.data.worker_stats.num_requests_waiting as f64 / max_waiting
-            } else {
-                0.0
-            };
-=======
             let normalized_new_blocks = new_blocks / kv_total_blocks;
-            let gpu_cache_usage = (ep.data.kv_active_blocks as f64) / kv_total_blocks;
-            let num_requests_waiting = ep.data.num_requests_waiting as f64;
->>>>>>> 9cd9993d
+            let gpu_cache_usage = (ep.data.kv_stats.kv_active_blocks as f64) / kv_total_blocks;
+            let num_requests_waiting = ep.data.worker_stats.num_requests_waiting as f64;
 
             // Calculate logit (lower is better)
             let logit = self.kv_router_config.overlap_score_weight * normalized_new_blocks
