--- conflicted
+++ resolved
@@ -25,12 +25,8 @@
 use super::protocols::WorkerSelectionResult;
 use super::WorkerSelector;
 use crate::kv_router::indexer::OverlapScores;
-<<<<<<< HEAD
 use crate::kv_router::indexer::WorkerId;
 use crate::kv_router::protocols::LoadMetrics;
-=======
-use crate::kv_router::protocols::ForwardPassMetrics;
->>>>>>> 5505507b
 use crate::kv_router::scoring::ProcessedEndpoints;
 use crate::kv_router::sequence::ActiveSequencesMultiWorker;
 use crate::kv_router::KvRouterConfig;
@@ -252,7 +248,6 @@
         sequences.potential_blocks(token_sequence)
     }
 
-<<<<<<< HEAD
     /// Add a new request with its initial tokens to a specific worker
     pub async fn add_request(
         &self,
@@ -262,33 +257,6 @@
     ) {
         let mut sequences = self.sequences.lock().await;
         sequences.add_request(request_id, token_sequence, worker_id)
-=======
-// This becomes the driver function that handles the selection result
-pub fn process_worker_selection(
-    workers: &mut ProcessedEndpoints,
-    selection: WorkerSelectionResult,
-    event_tx: &tokio::sync::mpsc::UnboundedSender<KVHitRateEvent>,
-) -> i64 {
-    let worker = workers
-        .endpoints
-        .get_mut(&selection.worker_id)
-        .expect("worker not found");
-
-    // Update worker state predictively
-    // Will be overwritten on next polling of metrics
-
-    worker.data.kv_stats.kv_active_blocks += selection
-        .required_blocks
-        .saturating_sub(selection.overlap_blocks as u64);
-
-    // Emit event
-    if let Err(e) = event_tx.send(KVHitRateEvent {
-        worker_id: selection.worker_id,
-        isl_blocks: selection.required_blocks as usize,
-        overlap_blocks: selection.overlap_blocks,
-    }) {
-        tracing::warn!("Failed to send KV hit rate event: {:?}", e);
->>>>>>> 5505507b
     }
 
     /// Push a token to a specific request's sequence
@@ -404,25 +372,11 @@
             let cached_blocks = request.overlap.scores.get(worker_id).copied().unwrap_or(0) as f64;
             let prefill_blocks = request_blocks as f64 - cached_blocks;
 
-<<<<<<< HEAD
             // this is the number of blocks each worker would have if the request were scheduled there
             let decode_blocks = *potential_active_blocks.get(worker_id).unwrap_or_else(||
                 {tracing::warn!("assuming 0 decoding blocks for {worker_id}, as the load metrics endpoint does not exist yet");
                 &0
             }) as f64;
-=======
-            // Get overlap blocks for this worker
-            let overlap_blocks =
-                request.overlap.scores.get(&worker_id).copied().unwrap_or(0) as f64;
-            let new_blocks = request_blocks as f64 - overlap_blocks;
-
-            let kv_total_blocks = ep.data.kv_stats.kv_total_blocks as f64;
-            assert!(kv_total_blocks > 0.0);
-
-            let normalized_new_blocks = new_blocks / kv_total_blocks;
-            let gpu_cache_usage = ep.data.kv_stats.gpu_cache_usage_perc as f64;
-            let num_requests_waiting = ep.data.worker_stats.num_requests_waiting as f64;
->>>>>>> 5505507b
 
             // Calculate logit (lower is better)
             let logit = self.kv_router_config.overlap_score_weight * prefill_blocks + decode_blocks;
@@ -499,7 +453,6 @@
         assert_eq!(softmax_sample(&logits, 1.0), worker_id);
     }
 
-<<<<<<< HEAD
     #[test]
     fn test_softmax_sample_zero_temperature() {
         // Test that with temperature 0, softmax_sample returns the key with smallest logit
@@ -515,44 +468,6 @@
             assert_eq!(
                 result, 2,
                 "Should return worker with smallest logit when temperature is 0"
-=======
-    // Helper to create a worker endpoint
-    fn create_endpoint(
-        worker_id: i64,
-        gpu_cache_usage_perc: f32,
-        num_requests_waiting: u64,
-    ) -> Endpoint {
-        Endpoint {
-            name: format!("worker-{}", worker_id),
-            subject: format!("worker-subject-{:x}", worker_id),
-            data: ForwardPassMetrics {
-                kv_stats: KvStats {
-                    gpu_cache_usage_perc,
-                    ..Default::default()
-                },
-                worker_stats: WorkerStats {
-                    num_requests_waiting,
-                    ..Default::default()
-                },
-                // Other fields can be default initialized for this test
-                ..Default::default()
-            },
-        }
-    }
-
-    // Helper to create ProcessedEndpoints
-    struct WorkerInfo {
-        id: i64,
-        usage: f32,
-        waiting: u64,
-    }
-    fn create_workers(workers: Vec<WorkerInfo>) -> ProcessedEndpoints {
-        let mut endpoints = HashMap::new();
-        for worker in workers {
-            endpoints.insert(
-                worker.id,
-                create_endpoint(worker.id, worker.usage, worker.waiting),
->>>>>>> 5505507b
             );
         }
 
