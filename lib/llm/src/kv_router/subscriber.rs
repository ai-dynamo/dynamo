// SPDX-FileCopyrightText: Copyright (c) 2024-2025 NVIDIA CORPORATION & AFFILIATES. All rights reserved.
// SPDX-License-Identifier: Apache-2.0

//! Background processes for the KV Router including event consumption and snapshot uploads.

use std::time::Duration;

use anyhow::Result;
use dynamo_runtime::{
    component::Component,
    prelude::*,
    traits::events::EventPublisher,
    transports::{
        etcd::WatchEvent,
        nats::{NatsQueue, Slug},
    },
};
use tokio::sync::{mpsc, oneshot};
use tokio_util::sync::CancellationToken;

use crate::{
    discovery::KV_ROUTERS_ROOT_PATH,
    kv_router::{
        KV_EVENT_SUBJECT, RADIX_STATE_BUCKET, RADIX_STATE_FILE, ROUTER_CLEANUP_LOCK,
        ROUTER_SNAPSHOT_LOCK,
        indexer::{DumpRequest, RouterEvent},
    },
};

/// Resources required for snapshot operations
#[derive(Clone)]
struct SnapshotResources {
    nats_client: dynamo_runtime::transports::nats::Client,
    bucket_name: String,
    etcd_client: dynamo_runtime::transports::etcd::Client,
    lock_name: String,
}

impl SnapshotResources {
    /// Try to acquire distributed lock for snapshot operations
    /// Returns Some(lock_response) if lock acquired, None if another instance holds it
    async fn lock(&self) -> Option<etcd_client::LockResponse> {
        match self
            .etcd_client
            .lock(self.lock_name.clone(), Some(self.etcd_client.lease_id()))
            .await
        {
            Ok(response) => {
                tracing::debug!(
                    "Successfully acquired snapshot lock with key: {:?}",
                    response.key()
                );
                Some(response)
            }
            Err(e) => {
                tracing::debug!("Another instance already holds the snapshot lock: {e:?}");
                None
            }
        }
    }

    /// Release the distributed lock
    async fn unlock(&self, lock_response: etcd_client::LockResponse) {
        if let Err(e) = self.etcd_client.unlock(lock_response.key()).await {
            tracing::warn!("Failed to release snapshot lock: {e:?}");
        }
    }
}

/// Start a unified background task for event consumption and optional snapshot management
#[allow(clippy::too_many_arguments)]
pub async fn start_kv_router_background(
    component: Component,
    consumer_uuid: String,
    kv_events_tx: mpsc::Sender<RouterEvent>,
    remove_worker_tx: mpsc::Sender<crate::kv_router::indexer::WorkerId>,
    snapshot_tx: Option<mpsc::Sender<DumpRequest>>,
    cancellation_token: CancellationToken,
    router_snapshot_threshold: Option<u32>,
    router_reset_states: bool,
) -> Result<()> {
    // DUAL STREAM ARCHITECTURE: Consume KV events from both backend and prefill workers
    //
    // ARCHITECTURAL CHANGE: Previously, the router only consumed events from backend workers.
    // Now it consumes from both backend (decode) and prefill component streams to maintain
    // a complete view of KV cache states across all worker types.
    //
    // STREAM SEPARATION RATIONALE:
    // 1. Backend workers (decode): Publish events to backend.kv_events stream
    // 2. Prefill workers: Publish events to prefill.kv_events stream
    // 3. Router consumes both streams to build unified cache state index
    // 4. This enables intelligent routing decisions across all worker types
    let namespace = component.namespace();
    let backend_component = namespace.component("backend")?;
    let prefill_component = namespace.component("prefill")?;

    let backend_stream_name = Slug::slugify(&format!(
        "{}.{}",
        backend_component.subject(),
        KV_EVENT_SUBJECT
    ))
    .to_string()
    .replace("_", "-");
    let prefill_stream_name = Slug::slugify(&format!(
        "{}.{}",
        prefill_component.subject(),
        KV_EVENT_SUBJECT
    ))
    .to_string()
    .replace("_", "-");
    let nats_server =
        std::env::var("NATS_SERVER").unwrap_or_else(|_| "nats://localhost:4222".to_string());

    // BACKEND STREAM CONSUMER: Handle KV events from decode workers
    // This maintains the existing backend event consumption logic
    let mut nats_queue = NatsQueue::new_with_consumer(
        backend_stream_name.clone(),
        nats_server.clone(),
        std::time::Duration::from_secs(60), // 1 minute timeout
        consumer_uuid.clone(),
    );
    nats_queue.connect_with_reset(router_reset_states).await?;

    // PREFILL STREAM CONSUMER: Handle KV events from prefill workers
    //
    // IMPLEMENTATION DETAILS:
    // - Separate consumer UUID to avoid conflicts with backend consumer
    // - Same timeout and reset behavior for consistency
    // - Independent connection lifecycle for resilience
    // - Events from this stream are processed identically to backend events
    let mut prefill_nats_queue = NatsQueue::new_with_consumer(
        prefill_stream_name.clone(),
        nats_server.clone(),
        std::time::Duration::from_secs(60),
        format!("{}_prefill", consumer_uuid), // Unique consumer ID for prefill stream
    );
    prefill_nats_queue
        .connect_with_reset(router_reset_states)
        .await?;

    // Always create NATS client (needed for both reset and snapshots)
    let client_options = dynamo_runtime::transports::nats::Client::builder()
        .server(&nats_server)
        .build()?;
    let nats_client = client_options.connect().await?;

    // Create bucket name for snapshots/state
    let bucket_name = Slug::slugify(&format!("{}-{RADIX_STATE_BUCKET}", component.subject()))
        .to_string()
        .replace("_", "-");

    // Handle initial state based on router_reset_states flag
    if router_reset_states {
        // Delete the bucket to reset state
        tracing::info!("Resetting router state, deleting bucket: {bucket_name}");
        if let Err(e) = nats_client.object_store_delete_bucket(&bucket_name).await {
            tracing::warn!("Failed to delete bucket (may not exist): {e:?}");
        }
    } else {
        // Try to download initial state from object store
        let url = url::Url::parse(&format!(
            "nats://{}/{bucket_name}/{RADIX_STATE_FILE}",
            nats_client.addr()
        ))?;

        match nats_client
            .object_store_download_data::<Vec<RouterEvent>>(&url)
            .await
        {
            Ok(events) => {
                tracing::info!(
                    "Successfully downloaded {} events from object store",
                    events.len()
                );
                // Send all events to the indexer
                for event in events {
                    if let Err(e) = kv_events_tx.send(event).await {
                        tracing::warn!("Failed to send initial event to indexer: {e:?}");
                    }
                }
                tracing::info!("Successfully sent all initial events to indexer");
            }
            Err(e) => {
                tracing::info!(
                    "Did not initialize radix state from NATs object store (likely no snapshots yet): {e:?}"
                );
            }
        }
    }

    // Get etcd client (needed for both snapshots and router watching)
    let etcd_client = component
        .drt()
        .etcd_client()
        .ok_or_else(|| anyhow::anyhow!("etcd client not available"))?;

    // Watch for router deletions to clean up orphaned consumers
    let (_prefix_str, _watcher, mut router_replicas_rx) = etcd_client
        .kv_get_and_watch_prefix(&format!("{}/", KV_ROUTERS_ROOT_PATH))
        .await?
        .dissolve();
    let cleanup_lock_name = format!("{}/{}", ROUTER_CLEANUP_LOCK, component.subject());

    // Get the generate endpoint and watch for instance deletions
    let generate_endpoint = component.endpoint("generate");
    let (_instance_prefix, _instance_watcher, mut instance_event_rx) = etcd_client
        .kv_get_and_watch_prefix(generate_endpoint.etcd_root())
        .await?
        .dissolve();

    // Only set up snapshot-related resources if snapshot_tx is provided and threshold is set
    let snapshot_resources = if snapshot_tx.is_some() && router_snapshot_threshold.is_some() {
        let lock_name = format!("{}/{}", ROUTER_SNAPSHOT_LOCK, component.subject());

        Some(SnapshotResources {
            nats_client,
            bucket_name,
            etcd_client: etcd_client.clone(),
            lock_name,
        })
    } else {
        None
    };

    tokio::spawn(async move {
        let mut check_interval = tokio::time::interval(Duration::from_secs(1));
        check_interval.set_missed_tick_behavior(tokio::time::MissedTickBehavior::Skip);

        loop {
            tokio::select! {
                biased;

                _ = cancellation_token.cancelled() => {
                    tracing::debug!("KV Router background task received cancellation signal");
                    // Clean up the queue and remove the durable consumer
                    // TODO: durable consumer cannot cleanup if ungraceful shutdown (crash)
                    if let Err(e) = nats_queue.shutdown(None).await {
                        tracing::warn!("Failed to shutdown NatsQueue: {e}");
                    }
                    if let Err(e) = prefill_nats_queue.shutdown(None).await {
                        tracing::warn!("Failed to shutdown Prefill NatsQueue: {e}");
                    }
                    break;
                }

<<<<<<< HEAD
                // BACKEND STREAM PROCESSING: Handle KV events from decode workers
                // This maintains existing event processing logic for backward compatibility
=======
                // Handle generate endpoint instance deletion events
                Some(event) = instance_event_rx.recv() => {
                    let WatchEvent::Delete(kv) = event else {
                        continue;
                    };

                    let key = String::from_utf8_lossy(kv.key());

                    let Some(worker_id_str) = key.split('/').next_back() else {
                        tracing::warn!("Could not extract worker ID from instance key: {}", key);
                        continue;
                    };

                    let Ok(worker_id) = worker_id_str.parse::<i64>() else {
                        tracing::warn!("Could not parse worker ID from instance key: {}", key);
                        continue;
                    };

                    tracing::info!("Generate endpoint instance deleted, removing worker {}", worker_id);
                    if let Err(e) = remove_worker_tx.send(worker_id).await {
                        tracing::warn!("Failed to send worker removal for worker {}: {}", worker_id, e);
                    }
                }

                // Handle event consumption
>>>>>>> d05795f2
                result = nats_queue.dequeue_task(None) => {
                    match result {
                        Ok(Some(bytes)) => {
                            let event: RouterEvent = match serde_json::from_slice(&bytes) {
                                Ok(event) => event,
                                Err(e) => {
                                    tracing::warn!("Failed to deserialize RouterEvent: {e:?}");
                                    continue;
                                }
                            };

                            // Forward the RouterEvent to the indexer
                            if let Err(e) = kv_events_tx.send(event).await {
                                tracing::warn!(
                                    "failed to send kv event to indexer; shutting down: {e:?}"
                                );
                                break;
                            }
                        },
                        Ok(None) => {
                            tracing::trace!("Dequeue timeout, continuing");
                        },
                        Err(e) => {
                            tracing::error!("Failed to dequeue task: {e:?}");
                            tokio::time::sleep(std::time::Duration::from_millis(100)).await;
                        }
                    }
                }

                // PREFILL STREAM PROCESSING: Handle KV events from prefill workers
                //
                // UNIFIED EVENT PROCESSING: Events from prefill workers are processed identically
                // to backend events. The indexer doesn't distinguish between event sources -
                // it simply tracks KV cache block allocations/deallocations across all workers.
                //
                // This unified approach ensures:
                // 1. Complete cache state visibility across all worker types
                // 2. Accurate overlap detection for intelligent routing
                // 3. Consistent event handling regardless of worker component
                result_prefill = prefill_nats_queue.dequeue_task(None) => {
                    match result_prefill {
                        Ok(Some(bytes)) => {
                            // Parse prefill worker KV event (same format as backend events)
                            let event: RouterEvent = match serde_json::from_slice(&bytes) {
                                Ok(event) => event,
                                Err(e) => {
                                    tracing::warn!("Failed to deserialize RouterEvent (prefill): {e:?}");
                                    continue;
                                }
                            };

                            // Forward to indexer for unified cache state tracking
                            if let Err(e) = kv_events_tx.send(event).await {
                                tracing::warn!(
                                    "failed to send kv event (prefill) to indexer; shutting down: {e:?}"
                                );
                                break;
                            }
                        },
                        Ok(None) => {
                            tracing::trace!("Dequeue timeout (prefill), continuing");
                        },
                        Err(e) => {
                            tracing::error!("Failed to dequeue prefill task: {e:?}");
                            tokio::time::sleep(std::time::Duration::from_millis(100)).await;
                        }
                    }
                }

                // Handle periodic stream checking and purging (only if snapshot_tx is provided)
                _ = check_interval.tick() => {
                    let Some((snapshot_tx, resources)) = snapshot_tx.as_ref().zip(snapshot_resources.as_ref()) else {
                        continue;
                    };

                    // Check total messages in the stream
                    let Ok(message_count) = nats_queue.get_stream_messages().await else {
                        tracing::warn!("Failed to get stream message count");
                        continue;
                    };

                    // Guard clause: skip if message count is too low
                    let threshold = router_snapshot_threshold.unwrap_or(u32::MAX) as u64;
                    if message_count <= threshold {
                        continue;
                    }

                    tracing::info!("Stream has {message_count} messages, attempting to acquire lock for purge and snapshot");

                    // Try to acquire distributed lock
                    let Some(lock_response) = resources.lock().await else {
                        continue;
                    };

                    // Perform snapshot upload and purge
                    match purge_then_snapshot(
                        &mut nats_queue,
                        snapshot_tx,
                        resources
                    ).await {
                        Ok(_) => tracing::info!("Successfully performed purge and snapshot"),
                        Err(e) => tracing::error!("Failed to perform purge and snapshot: {e:?}"),
                    }

                    // Release the lock
                    resources.unlock(lock_response).await;
                }

                // Handle router deletion events
                Some(event) = router_replicas_rx.recv() => {
                    let WatchEvent::Delete(kv) = event else {
                        // We only care about deletions for cleaning up consumers
                        continue;
                    };

                    let key = String::from_utf8_lossy(kv.key());
                    tracing::info!("Router deleted: {}", key);

                    // Extract the router UUID from the key (format: kv_routers/<model>/<uuid>)
                    let Some(router_uuid) = key.split('/').next_back() else {
                        tracing::warn!("Could not extract UUID from router key: {}", key);
                        continue;
                    };

                    // The consumer UUID is the router UUID
                    let consumer_to_delete = router_uuid.to_string();

                    tracing::info!("Attempting to delete orphaned consumer: {}", consumer_to_delete);

                    // Try to acquire cleanup lock before deleting consumer
                    match etcd_client
                        .lock(cleanup_lock_name.clone(), Some(etcd_client.lease_id()))
                        .await
                    {
                        Ok(lock_response) => {
                            tracing::debug!(
                                "Acquired cleanup lock for deleting consumer: {}",
                                consumer_to_delete
                            );

                            // Delete the consumer
                            if let Err(e) = nats_queue.shutdown(Some(consumer_to_delete.clone())).await {
                                tracing::warn!("Failed to delete consumer {}: {}", consumer_to_delete, e);
                            } else {
                                tracing::info!("Successfully deleted orphaned consumer: {}", consumer_to_delete);
                            }

                            // Release the lock
                            if let Err(e) = etcd_client.unlock(lock_response.key()).await {
                                tracing::warn!("Failed to release cleanup lock: {e:?}");
                            }
                        }
                        Err(e) => {
                            tracing::debug!(
                                "Could not acquire cleanup lock for consumer {}: {e:?}",
                                consumer_to_delete
                            );
                        }
                    }
                }
            }
        }

        // Clean up the queue and remove the durable consumer
        // CLEANUP: Ensure both stream consumers are properly shut down
        if let Err(e) = nats_queue.shutdown(None).await {
            tracing::warn!("Failed to shutdown NatsQueue: {e}");
        }
        if let Err(e) = prefill_nats_queue.shutdown(None).await {
            tracing::warn!("Failed to shutdown Prefill NatsQueue: {e}");
        }
    });

    Ok(())
}

/// Perform snapshot upload and purge operations
async fn purge_then_snapshot(
    nats_queue: &mut NatsQueue,
    snapshot_tx: &mpsc::Sender<DumpRequest>,
    resources: &SnapshotResources,
) -> anyhow::Result<()> {
    // Purge before snapshot ensures new/warm-restarted routers won't replay already-acknowledged messages.
    // Since KV events are idempotent, this ordering reduces unnecessary reprocessing while maintaining
    // at-least-once delivery guarantees. The snapshot will capture the clean state after purge.

    // First, purge acknowledged messages from the stream
    nats_queue.purge_acknowledged().await?;

    // Now request a snapshot from the indexer (which reflects the post-purge state)
    let (resp_tx, resp_rx) = oneshot::channel();
    let dump_req = DumpRequest { resp: resp_tx };

    snapshot_tx
        .send(dump_req)
        .await
        .map_err(|e| anyhow::anyhow!("Failed to send dump request: {e:?}"))?;

    // Wait for the dump response
    let events = resp_rx
        .await
        .map_err(|e| anyhow::anyhow!("Failed to receive dump response: {e:?}"))?;

    // Upload the snapshot to NATS object store
    let url = url::Url::parse(&format!(
        "nats://{}/{}/{RADIX_STATE_FILE}",
        resources.nats_client.addr(),
        resources.bucket_name
    ))?;

    resources
        .nats_client
        .object_store_upload_data(&events, &url)
        .await
        .map_err(|e| anyhow::anyhow!("Failed to upload snapshot: {e:?}"))?;

    tracing::info!(
        "Successfully uploaded radix tree snapshot with {} events to bucket {}",
        events.len(),
        resources.bucket_name
    );

    Ok(())
}<|MERGE_RESOLUTION|>--- conflicted
+++ resolved
@@ -243,10 +243,8 @@
                     break;
                 }
 
-<<<<<<< HEAD
                 // BACKEND STREAM PROCESSING: Handle KV events from decode workers
                 // This maintains existing event processing logic for backward compatibility
-=======
                 // Handle generate endpoint instance deletion events
                 Some(event) = instance_event_rx.recv() => {
                     let WatchEvent::Delete(kv) = event else {
@@ -272,7 +270,6 @@
                 }
 
                 // Handle event consumption
->>>>>>> d05795f2
                 result = nats_queue.dequeue_task(None) => {
                     match result {
                         Ok(Some(bytes)) => {
