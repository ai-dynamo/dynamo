--- conflicted
+++ resolved
@@ -400,31 +400,25 @@
         phase_permit: OwnedSemaphorePermit,
     ) {
         let router = self.prefill_router.get().cloned();
-<<<<<<< HEAD
         // Capture current span to propagate trace context to the spawned task
         let span = tracing::Span::current();
 
         tokio::spawn(
             async move {
-                match Self::execute_prefill(router, prefill_request, target_worker).await {
+                match Self::execute_prefill(
+                    router,
+                    prefill_request,
+                    target_worker,
+                    Some(phase_permit),
+                )
+                .await
+                {
                     Ok(_) => {
                         tracing::debug!("Prefill background task completed");
                     }
                     Err(e) => {
                         tracing::warn!("Prefill background task error: {e:?}");
                     }
-=======
-
-        tokio::spawn(async move {
-            match Self::execute_prefill(router, prefill_request, target_worker, Some(phase_permit))
-                .await
-            {
-                Ok(_) => {
-                    tracing::debug!("Prefill background task completed");
-                }
-                Err(e) => {
-                    tracing::warn!("Prefill background task error: {e:?}");
->>>>>>> 3e341fd6
                 }
             }
             .instrument(span),
@@ -502,33 +496,6 @@
             .as_ref()
             .and_then(|r| r.prefill_worker_id);
 
-<<<<<<< HEAD
-        let prefill_result = async {
-            if !is_gaie_stage1
-                && let Some((worker_id, dp_rank, bootstrap_info)) = self
-                    .build_bootstrap_info(&prefill_req, preselected_worker)
-                    .await
-            {
-                // Bootstrap optimization path: spawn prefill in background
-                let routing = prefill_req.routing_mut();
-                routing.prefill_worker_id = Some(worker_id);
-                routing.backend_instance_id = Some(worker_id); // Route prefill to the SAME worker we got bootstrap_info from
-                routing.dp_rank = Some(dp_rank);
-                prefill_req.bootstrap_info = Some(bootstrap_info.clone());
-
-                let prefill_context = Context::with_id(prefill_req, request_id.clone());
-                engine_ctx.link_child(prefill_context.context());
-
-                self.spawn_prefill_task(prefill_context, Some(worker_id));
-
-                Ok((None, Some(worker_id), Some(bootstrap_info)))
-            } else {
-                // Original prefill path: wait for prefill to complete
-                tracing::debug!(
-                    is_gaie_stage1 = is_gaie_stage1,
-                    "Using original prefill path"
-                );
-=======
         let prefill_result = if let Some((worker_id, dp_rank, bootstrap_info)) = self
             .build_bootstrap_info(&prefill_req, preselected_worker)
             .await
@@ -554,18 +521,14 @@
             // Drop the phase permit before calling call_prefill - we wait for completion
             // so there's no race with set_phase(Decode) below
             drop(prefill_phase_permit);
->>>>>>> 3e341fd6
-
-                let prefill_context = Context::with_id(prefill_req, request_id.clone());
-                engine_ctx.link_child(prefill_context.context());
-
-                self.call_prefill(prefill_context)
-                    .await
-                    .map(|(result, worker_id)| (Some(result), worker_id, None))
-            }
-        }
-        .instrument(tracing::info_span!("prefill_routing"))
-        .await;
+
+            let prefill_context = Context::with_id(prefill_req, request_id.clone());
+            engine_ctx.link_child(prefill_context.context());
+
+            self.call_prefill(prefill_context)
+                .await
+                .map(|(result, worker_id)| (Some(result), worker_id, None))
+        };
 
         // Abort if cancelled during prefill
         if engine_ctx.is_stopped() || engine_ctx.is_killed() {
