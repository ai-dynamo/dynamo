// SPDX-FileCopyrightText: Copyright (c) 2025 NVIDIA CORPORATION & AFFILIATES. All rights reserved.
// SPDX-License-Identifier: Apache-2.0

use std::sync::{Arc, OnceLock};

use anyhow::Result;
use futures::StreamExt;
use tokio::sync::oneshot;
use tokio_util::sync::CancellationToken;

use dynamo_runtime::{
    component::Endpoint,
    pipeline::{
        AsyncEngine, AsyncEngineContext, AsyncEngineContextProvider, Context, ManyOut, Operator,
        PushRouter, RouterMode, ServerStreamingEngine, SingleIn, async_trait,
    },
    protocols::{annotated::Annotated, maybe_error::MaybeError},
};

use crate::{
    discovery::ModelManager,
    kv_router::{KvPushRouter, KvRouterConfig, RouterConfigOverride},
    protocols::common::llm_backend::{LLMEngineOutput, PreprocessedRequest},
    protocols::common::preprocessor::PrefillResult,
};

/// Errors that can occur during prefill routing
#[derive(Debug, thiserror::Error)]
pub enum PrefillError {
    /// Prefill router has not been activated yet
    #[error("Prefill router not yet activated")]
    NotActivated,

    /// Error during prefill execution
    /// TODO: Separate prefill worker error from prefill router error
    #[error("Prefill execution failed: {0}")]
    PrefillError(String),

    /// Disaggregated params not found in prefill response
    #[error("No disaggregated params in prefill response: {0}")]
    NoDisaggregatedParams(String),
}

/// The inner router used by PrefillRouter
enum InnerPrefillRouter {
    /// KV-aware routing using KvPushRouter
    KvRouter(Arc<KvPushRouter>),
    /// Simple routing (RoundRobin, Random, Direct)
    SimpleRouter(Arc<PushRouter<PreprocessedRequest, Annotated<LLMEngineOutput>>>),
}

/// PrefillRouter is a forward-only operator that sits between Migration and the decode router.
/// It optionally calls a prefill worker before routing to decode, extracting disaggregated_params
/// from the prefill response and injecting them into the decode request.
pub struct PrefillRouter {
    prefill_router: OnceLock<InnerPrefillRouter>,
    cancel_token: CancellationToken,
    router_mode: RouterMode,
    enforce_disagg: bool,
}

impl PrefillRouter {
    /// Create a disabled prefill router that will never activate (passthrough only)
    pub fn disabled(router_mode: RouterMode, enforce_disagg: bool) -> Arc<Self> {
        Arc::new(Self {
            prefill_router: OnceLock::new(),
            cancel_token: CancellationToken::new(),
            router_mode,
            enforce_disagg,
        })
    }

    pub fn new(
        activation_rx: oneshot::Receiver<Endpoint>,
        model_manager: Arc<ModelManager>,
        router_mode: RouterMode,
        kv_cache_block_size: u32,
        kv_router_config: Option<KvRouterConfig>,
        enforce_disagg: bool,
    ) -> Arc<Self> {
        let prefill_router = OnceLock::new();
        let cancel_token = CancellationToken::new();

        let router = Arc::new(Self {
            prefill_router,
            cancel_token: cancel_token.clone(),
            router_mode,
            enforce_disagg,
        });

        // Spawn background task to wait for activation
        let router_clone = router.clone();
        tokio::spawn(async move {
            tokio::select! {
                result = activation_rx => {
                    let Ok(endpoint) = result else {
                        tracing::debug!("Prefill router activation channel closed without receiving endpoint");
                        return;
                    };

                    if let Err(e) = router_clone.activate(
                        endpoint,
                        model_manager,
                        kv_cache_block_size,
                        kv_router_config,
                    ).await {
                        tracing::error!(error = %e, "Failed to activate prefill router");
                    }
                }
                _ = cancel_token.cancelled() => {
                    tracing::debug!("Prefill router activation cancelled");
                }
            }
        });

        router
    }

    /// Activate the prefill router with the provided endpoint
    async fn activate(
        &self,
        endpoint: Endpoint,
        model_manager: Arc<ModelManager>,
        kv_cache_block_size: u32,
        kv_router_config: Option<KvRouterConfig>,
    ) -> Result<()> {
        tracing::info!(
            router_mode = ?self.router_mode,
            "Activating prefill router"
        );

        let inner_router = if self.router_mode.is_kv_routing() {
            // Create KV chooser using the endpoint
            let kv_chooser = model_manager
                .kv_chooser_for(&endpoint, kv_cache_block_size, kv_router_config)
                .await?;

            // Extract client from kv_chooser to ensure shared state
            let client = kv_chooser.client().clone();

            // Build the PushRouter for prefill with KV mode using the shared client
            let push_router = PushRouter::<PreprocessedRequest, Annotated<LLMEngineOutput>>::from_client_with_threshold(
                client,
                RouterMode::KV,
                None, // busy_threshold
                None, // worker_monitor
            )
            .await?;

            // Wrap it in KvPushRouter
            InnerPrefillRouter::KvRouter(Arc::new(KvPushRouter::new(push_router, kv_chooser)))
        } else {
            // Create client for simple router
            let client = endpoint.client().await?;

            // Create simple push router with the frontend's router mode
            let push_router = PushRouter::<PreprocessedRequest, Annotated<LLMEngineOutput>>::from_client_with_threshold(
                client,
                self.router_mode,
                None, // busy_threshold
                None, // worker_monitor
            )
            .await?;

            InnerPrefillRouter::SimpleRouter(Arc::new(push_router))
        };

        // Set the router (ignore error if already set)
        let _ = self.prefill_router.set(inner_router);

        tracing::info!(
            router_mode = ?self.router_mode,
            "Prefill router activated successfully"
        );

        Ok(())
    }

<<<<<<< HEAD
    /// Call the prefill router and extract structured prefill result
    async fn call_prefill(&self, request: SingleIn<PreprocessedRequest>) -> Result<PrefillResult> {
=======
    /// Call the prefill router and extract disaggregated_params
    async fn call_prefill(
        &self,
        request: SingleIn<PreprocessedRequest>,
    ) -> Result<serde_json::Value, PrefillError> {
>>>>>>> 436f08df
        // Get the prefill router, error if not activated
        let Some(prefill_router) = self.prefill_router.get() else {
            return Err(PrefillError::NotActivated);
        };

        // Call the appropriate router based on the type
        let mut prefill_response = match prefill_router {
            InnerPrefillRouter::KvRouter(router) => router
                .generate(request)
                .await
                .map_err(|e| PrefillError::PrefillError(e.to_string()))?,
            InnerPrefillRouter::SimpleRouter(router) => router
                .generate(request)
                .await
                .map_err(|e| PrefillError::PrefillError(e.to_string()))?,
        };

        let Some(first_output) = prefill_response.next().await else {
            return Err(PrefillError::PrefillError(
                "Prefill router returned no output (stream ended)".to_string(),
            ));
        };

        let mut prompt_tokens_details = first_output
            .data
            .as_ref()
            .and_then(|o| o.completion_usage.as_ref())
            .and_then(|u| u.prompt_tokens_details.clone());

        while let Some(next) = prefill_response.next().await {
            if let Some(o) = next.data.as_ref()
                && prompt_tokens_details.is_none()
            {
                prompt_tokens_details = o
                    .completion_usage
                    .as_ref()
                    .and_then(|u| u.prompt_tokens_details.clone());
            }
        }

        if let Some(err) = first_output.err() {
            return Err(PrefillError::PrefillError(format!(
                "Prefill router returned error in output: {err:?}"
            )));
        }

        let Some(output) = &first_output.data else {
            return Err(PrefillError::NoDisaggregatedParams(
                "Prefill router output has no data field".to_string(),
            ));
        };

        let Some(disaggregated_params) = output.disaggregated_params.clone() else {
            return Err(PrefillError::NoDisaggregatedParams(
                "Prefill router output missing disaggregated_params".to_string(),
            ));
        };

        Ok(PrefillResult {
            disaggregated_params,
            prompt_tokens_details,
        })
    }
}

impl Drop for PrefillRouter {
    fn drop(&mut self) {
        tracing::debug!("Dropping PrefillRouter, cancelling background activation task");
        self.cancel_token.cancel();
    }
}

#[async_trait]
impl
    Operator<
        SingleIn<PreprocessedRequest>,
        ManyOut<Annotated<LLMEngineOutput>>,
        SingleIn<PreprocessedRequest>,
        ManyOut<Annotated<LLMEngineOutput>>,
    > for PrefillRouter
{
    async fn generate(
        &self,
        request: SingleIn<PreprocessedRequest>,
        next: ServerStreamingEngine<PreprocessedRequest, Annotated<LLMEngineOutput>>,
    ) -> Result<ManyOut<Annotated<LLMEngineOutput>>> {
        // Extract request data while preserving context
        let (req, context) = request.into_parts();
        let request_id = context.id().to_string();

        // Save original max_tokens for decode
        let original_max_tokens = req.stop_conditions.max_tokens;

        // Prepare prefill request with max_tokens = 1
        let mut prefill_req = req.clone();
        prefill_req.stop_conditions.max_tokens = Some(1);
        let prefill_context = Context::with_id(prefill_req, request_id.clone());

        // Link the prefill context as a child so that kill signals propagate
        context.controller().link_child(prefill_context.context());

        let prefill_request = prefill_context;

        // Attempt prefill and handle results
        match self.call_prefill(prefill_request).await {
            Ok(prefill_result) => {
                tracing::debug!("Prefill succeeded, using disaggregated params for decode");

                let mut decode_req = req;
                // Update request with prefill result
                decode_req.prefill_result = Some(prefill_result.clone());
                // Restore original max_tokens for decode
                decode_req.stop_conditions.max_tokens = original_max_tokens;

                // Set router_config_override for decode: overlap_score_weight = 0
                let existing_override = decode_req.router_config_override.take();
                decode_req.router_config_override = Some(RouterConfigOverride {
                    overlap_score_weight: Some(0.0),
                    ..existing_override.unwrap_or_default()
                });

                // Map the modified request through with preserved context
                let decode_request = context.map(|_| decode_req);
                next.generate(decode_request).await
            }
            Err(PrefillError::NotActivated) => {
                if self.enforce_disagg {
                    tracing::error!(
                        "Prefill router not activated, but disaggregated mode is enforced. Failing request."
                    );
                    return Err(anyhow::anyhow!(PrefillError::NotActivated));
                }
                tracing::debug!("Prefill router not activated, falling back to decode-only");
                next.generate(context.map(|_| req)).await
            }
            Err(e) => {
                if self.enforce_disagg {
                    tracing::error!(
                        error = %e,
                        "Remote prefill failed, but disaggregated mode is enforced. Failing request."
                    );
                    return Err(anyhow::anyhow!(e));
                }
                tracing::warn!(
                    error = %e,
                    "Remote prefill failed, falling back to decode-only. This may impact performance in disaggregated deployments. Verify prefill workers are healthy and accessible."
                );
                next.generate(context.map(|_| req)).await
            }
        }
    }
}<|MERGE_RESOLUTION|>--- conflicted
+++ resolved
@@ -176,16 +176,11 @@
         Ok(())
     }
 
-<<<<<<< HEAD
     /// Call the prefill router and extract structured prefill result
-    async fn call_prefill(&self, request: SingleIn<PreprocessedRequest>) -> Result<PrefillResult> {
-=======
-    /// Call the prefill router and extract disaggregated_params
     async fn call_prefill(
         &self,
         request: SingleIn<PreprocessedRequest>,
-    ) -> Result<serde_json::Value, PrefillError> {
->>>>>>> 436f08df
+    ) -> Result<PrefillResult, PrefillError> {
         // Get the prefill router, error if not activated
         let Some(prefill_router) = self.prefill_router.get() else {
             return Err(PrefillError::NotActivated);
