// SPDX-FileCopyrightText: Copyright (c) 2025 NVIDIA CORPORATION & AFFILIATES. All rights reserved.
// SPDX-License-Identifier: Apache-2.0

use std::sync::{Arc, OnceLock};

use anyhow::Result;
use futures::StreamExt;
use rand::Rng;
use tokio::sync::oneshot;
use tokio_util::sync::CancellationToken;

use dynamo_runtime::{
    component::Endpoint,
    pipeline::{
        AsyncEngine, AsyncEngineContextProvider, Context, ManyOut, Operator, PushRouter,
        RouterMode, ServerStreamingEngine, SingleIn, async_trait,
    },
    protocols::{annotated::Annotated, maybe_error::MaybeError},
};

use crate::{
    discovery::ModelManager,
    kv_router::{KvPushRouter, KvRouterConfig, RouterConfigOverride},
    protocols::common::llm_backend::{LLMEngineOutput, PreprocessedRequest},
    protocols::common::preprocessor::{BootstrapInfo, PrefillResult},
};

/// Errors that can occur during prefill routing
#[derive(Debug, thiserror::Error)]
pub enum PrefillError {
    /// Prefill router has not been activated yet
    #[error("Prefill router not yet activated")]
    NotActivated,

    /// Error during prefill execution
    /// TODO: Separate prefill worker error from prefill router error
    #[error("Prefill execution failed: {0}")]
    PrefillError(String),

    /// Disaggregated params not found in prefill response
    #[error("No disaggregated params in prefill response: {0}")]
    NoDisaggregatedParams(String),
}

/// The inner router used by PrefillRouter
#[derive(Clone)]
enum InnerPrefillRouter {
    /// KV-aware routing using KvPushRouter
    KvRouter(Arc<KvPushRouter>),
    /// Simple routing (RoundRobin, Random, Direct)
    SimpleRouter(Arc<PushRouter<PreprocessedRequest, Annotated<LLMEngineOutput>>>),
}

impl InnerPrefillRouter {
    /// Execute prefill generation through the underlying router
    async fn generate(
        &self,
        request: SingleIn<PreprocessedRequest>,
    ) -> Result<ManyOut<Annotated<LLMEngineOutput>>> {
        match self {
            InnerPrefillRouter::KvRouter(router) => router.generate(request).await,
            InnerPrefillRouter::SimpleRouter(router) => router.generate(request).await,
        }
    }
}

/// PrefillRouter is a forward-only operator that sits between Migration and the decode router.
/// It optionally calls a prefill worker before routing to decode, extracting disaggregated_params
/// from the prefill response and injecting them into the decode request.
pub struct PrefillRouter {
    prefill_router: OnceLock<InnerPrefillRouter>,
    cancel_token: CancellationToken,
    router_mode: RouterMode,
    enforce_disagg: bool,
}

impl PrefillRouter {
    /// Create a disabled prefill router that will never activate (passthrough only)
    pub fn disabled(router_mode: RouterMode, enforce_disagg: bool) -> Arc<Self> {
        Arc::new(Self {
            prefill_router: OnceLock::new(),
            cancel_token: CancellationToken::new(),
            router_mode,
            enforce_disagg,
        })
    }

    pub fn new(
        activation_rx: oneshot::Receiver<Endpoint>,
        model_manager: Arc<ModelManager>,
        router_mode: RouterMode,
        kv_cache_block_size: u32,
        kv_router_config: Option<KvRouterConfig>,
        enforce_disagg: bool,
    ) -> Arc<Self> {
        let prefill_router = OnceLock::new();
        let cancel_token = CancellationToken::new();

        let router = Arc::new(Self {
            prefill_router,
            cancel_token: cancel_token.clone(),
            router_mode,
            enforce_disagg,
        });

        // Spawn background task to wait for activation
        let router_clone = router.clone();
        tokio::spawn(async move {
            tokio::select! {
                result = activation_rx => {
                    let Ok(endpoint) = result else {
                        tracing::debug!("Prefill router activation channel closed without receiving endpoint");
                        return;
                    };

                    if let Err(e) = router_clone.activate(
                        endpoint,
                        model_manager,
                        kv_cache_block_size,
                        kv_router_config,
                    ).await {
                        tracing::error!(error = %e, "Failed to activate prefill router");
                    }
                }
                _ = cancel_token.cancelled() => {
                    tracing::debug!("Prefill router activation cancelled");
                }
            }
        });

        router
    }

    /// Activate the prefill router with the provided endpoint
    async fn activate(
        &self,
        endpoint: Endpoint,
        model_manager: Arc<ModelManager>,
        kv_cache_block_size: u32,
        kv_router_config: Option<KvRouterConfig>,
    ) -> Result<()> {
        tracing::info!(
            router_mode = ?self.router_mode,
            "Activating prefill router"
        );

        let inner_router = if self.router_mode.is_kv_routing() {
            // Create KV chooser using the endpoint
            let kv_chooser = model_manager
                .kv_chooser_for(&endpoint, kv_cache_block_size, kv_router_config)
                .await?;

            // Extract client from kv_chooser to ensure shared state
            let client = kv_chooser.client().clone();

            // Build the PushRouter for prefill with KV mode using the shared client
            let push_router = PushRouter::<PreprocessedRequest, Annotated<LLMEngineOutput>>::from_client_with_threshold(
                client,
                RouterMode::KV,
                None, // busy_threshold
                None, // worker_monitor
            )
            .await?;

            // Wrap it in KvPushRouter
            InnerPrefillRouter::KvRouter(Arc::new(KvPushRouter::new(push_router, kv_chooser)))
        } else {
            // Create client for simple router
            let client = endpoint.client().await?;

            // Create simple push router with the frontend's router mode
            let push_router = PushRouter::<PreprocessedRequest, Annotated<LLMEngineOutput>>::from_client_with_threshold(
                client,
                self.router_mode,
                None, // busy_threshold
                None, // worker_monitor
            )
            .await?;

            InnerPrefillRouter::SimpleRouter(Arc::new(push_router))
        };

        // Set the router (ignore error if already set)
        let _ = self.prefill_router.set(inner_router);

        tracing::info!(
            router_mode = ?self.router_mode,
            "Prefill router activated successfully"
        );

        Ok(())
    }

    /// Generate a unique bootstrap room ID for disaggregated serving
    fn generate_bootstrap_room() -> u64 {
        rand::rng().random()
    }

    /// Query best worker upfront, build bootstrap_info, and spawn prefill in background
    async fn build_bootstrap_info(
        &self,
        req: &PreprocessedRequest,
    ) -> Option<(u64, u32, BootstrapInfo)> {
        let prefill_router = self.prefill_router.get()?;

        // Only works with KvRouter
        let kv_router = match prefill_router {
            InnerPrefillRouter::KvRouter(r) => r,
            InnerPrefillRouter::SimpleRouter(_) => return None,
        };

        // Query best worker without routing
        let (worker_id, dp_rank) = match kv_router
            .chooser
            .find_best_match(None, &req.token_ids, None, false)
            .await
        {
            Ok((worker, _overlap)) => (worker.worker_id, worker.dp_rank),
            Err(_) => return None,
        };

        // Look up bootstrap endpoint from discovery
        let endpoint = kv_router
            .chooser
            .get_disaggregated_endpoint(worker_id)
            .await?;
        let host = endpoint.bootstrap_host?;
        let port = endpoint.bootstrap_port?;

        let bootstrap_room = Self::generate_bootstrap_room();

        tracing::info!(
            worker_id = worker_id,
            dp_rank = dp_rank,
            bootstrap_host = %host,
            bootstrap_port = port,
            bootstrap_room = bootstrap_room,
            "Built bootstrap_info upfront before prefill"
        );

        Some((
            worker_id,
            dp_rank,
            BootstrapInfo {
                bootstrap_host: host,
                bootstrap_port: port,
                bootstrap_room,
            },
        ))
    }

    /// Execute prefill with the given router and extract structured result
    async fn execute_prefill(
        router: Option<InnerPrefillRouter>,
        request: SingleIn<PreprocessedRequest>,
    ) -> Result<(PrefillResult, Option<u64>), PrefillError> {
        let router = router.ok_or(PrefillError::NotActivated)?;
        let mut prefill_response = router
            .generate(request)
            .await
            .map_err(|e| PrefillError::PrefillError(e.to_string()))?;

        let Some(first_output) = prefill_response.next().await else {
            return Err(PrefillError::PrefillError(
                "Prefill router returned no output (stream ended)".to_string(),
            ));
        };

        let mut prompt_tokens_details = first_output
            .data
            .as_ref()
            .and_then(|o| o.completion_usage.as_ref())
            .and_then(|u| u.prompt_tokens_details.clone());

        while let Some(next) = prefill_response.next().await {
            if let Some(o) = next.data.as_ref()
                && prompt_tokens_details.is_none()
            {
                prompt_tokens_details = o
                    .completion_usage
                    .as_ref()
                    .and_then(|u| u.prompt_tokens_details.clone());
            }
        }

        if let Some(err) = first_output.err() {
            return Err(PrefillError::PrefillError(format!(
                "Prefill router returned error in output: {err:?}"
            )));
        }

        let Some(output) = &first_output.data else {
            return Err(PrefillError::NoDisaggregatedParams(
                "Prefill router output has no data field".to_string(),
            ));
        };

        let Some(disaggregated_params) = output.disaggregated_params.clone() else {
            return Err(PrefillError::NoDisaggregatedParams(
                "Prefill router output missing disaggregated_params".to_string(),
            ));
        };

        // Extract prefill worker ID from disaggregated_params
        let prefill_worker_id = disaggregated_params
            .get("worker_id")
            .and_then(|worker_id_json| {
                worker_id_json
                    .get("prefill_worker_id")
                    .and_then(|v| v.as_u64())
            });
        Ok((
            PrefillResult {
                disaggregated_params,
                prompt_tokens_details,
            },
            prefill_worker_id,
        ))
    }

    /// Spawn prefill as a background task
    fn spawn_prefill_task(&self, prefill_request: SingleIn<PreprocessedRequest>) {
        let router = self.prefill_router.get().cloned();

        tokio::spawn(async move {
            match Self::execute_prefill(router, prefill_request).await {
                Ok(_) => {
                    tracing::debug!("Prefill background task completed");
                }
                Err(e) => {
                    tracing::warn!("Prefill background task error: {e:?}");
                }
            }
        });
    }

    /// Call the prefill router and extract structured prefill result and worker ID
    async fn call_prefill(
        &self,
        request: SingleIn<PreprocessedRequest>,
    ) -> Result<(PrefillResult, Option<u64>), PrefillError> {
        Self::execute_prefill(self.prefill_router.get().cloned(), request).await
    }
}

impl Drop for PrefillRouter {
    fn drop(&mut self) {
        tracing::debug!("Dropping PrefillRouter, cancelling background activation task");
        self.cancel_token.cancel();
    }
}

#[async_trait]
impl
    Operator<
        SingleIn<PreprocessedRequest>,
        ManyOut<Annotated<LLMEngineOutput>>,
        SingleIn<PreprocessedRequest>,
        ManyOut<Annotated<LLMEngineOutput>>,
    > for PrefillRouter
{
    async fn generate(
        &self,
        request: SingleIn<PreprocessedRequest>,
        next: ServerStreamingEngine<PreprocessedRequest, Annotated<LLMEngineOutput>>,
    ) -> Result<ManyOut<Annotated<LLMEngineOutput>>> {
        // Extract request data while preserving context
        let (req, context) = request.into_parts();
        let request_id = context.id().to_string();
        let engine_ctx = context.context();

        // Save original max_tokens for decode
        let original_max_tokens = req.stop_conditions.max_tokens;

        // Prepare prefill request with max_tokens = 1
        let mut prefill_req = req.clone();
        prefill_req.stop_conditions.max_tokens = Some(1);

        // Try build_bootstrap_info optimization
        let prefill_result = if let Some((worker_id, dp_rank, bootstrap_info)) =
            self.build_bootstrap_info(&prefill_req).await
        {
            let bootstrap_room = bootstrap_info.bootstrap_room;

            // Prepare request with bootstrap_room and force routing to specific worker
            prefill_req.backend_instance_id = Some(worker_id);
            prefill_req.dp_rank = Some(dp_rank);
            let extra_args = prefill_req
                .extra_args
                .get_or_insert_with(|| serde_json::json!({}));
            if let Some(obj) = extra_args.as_object_mut() {
                obj.insert(
                    "bootstrap_room".to_string(),
                    serde_json::json!(bootstrap_room),
                );
            }

            let prefill_context = Context::with_id(prefill_req, request_id.clone());
            engine_ctx.link_child(prefill_context.context());

            self.spawn_prefill_task(prefill_context);

            Ok((None, Some(worker_id), Some(bootstrap_info)))
        } else {
            // Fallback to original: Wait for prefill to complete
            tracing::debug!("Using original prefill path");

            let prefill_context = Context::with_id(prefill_req, request_id.clone());
            engine_ctx.link_child(prefill_context.context());

<<<<<<< HEAD
        // Record prefill start time if tracking is enabled
        if let Some(ref tracker) = req.tracker {
            tracker.record_prefill_start();
        }

        // Attempt prefill
        let prefill_result = self.call_prefill(prefill_request).await;
=======
            self.call_prefill(prefill_context)
                .await
                .map(|(result, worker_id)| (Some(result), worker_id, None))
        };
>>>>>>> b7107d00

        // Abort if cancelled during prefill
        if engine_ctx.is_stopped() || engine_ctx.is_killed() {
            tracing::debug!("Abort entering decode after context is stopped or killed");
            return Err(anyhow::anyhow!(
                "Context id {} is stopped or killed",
                engine_ctx.id()
            ));
        }

        // Handle prefill result
        match prefill_result {
            Ok((maybe_prefill_result, _prefill_worker_id, bootstrap_info)) => {
                tracing::debug!("Prefill completed, proceeding to decode");

                let mut decode_req = req;

                // Update request with prefill result if available (only in original path)
                if let Some(prefill_result) = maybe_prefill_result {
                    decode_req.prefill_result = Some(prefill_result);
                }

                // Restore original max_tokens for decode
                decode_req.stop_conditions.max_tokens = original_max_tokens;

                // Inject bootstrap_info for decode worker
                if let Some(info) = bootstrap_info {
                    decode_req.bootstrap_info = Some(info);
                }

                // Set router_config_override for decode: overlap_score_weight = 0
                let existing_override = decode_req.router_config_override.take();
                decode_req.router_config_override = Some(RouterConfigOverride {
                    overlap_score_weight: Some(0.0),
                    ..existing_override.unwrap_or_default()
                });

                // Map the modified request through with preserved context
                let decode_request = context.map(|_| decode_req);
                next.generate(decode_request).await
            }
            Err(PrefillError::NotActivated) => {
                if self.enforce_disagg {
                    tracing::error!(
                        "Prefill router not activated, but disaggregated mode is enforced. Failing request."
                    );
                    return Err(anyhow::anyhow!(PrefillError::NotActivated));
                }
                tracing::debug!("Prefill router not activated, falling back to decode-only");
                next.generate(context.map(|_| req)).await
            }
            Err(e) => {
                if self.enforce_disagg {
                    tracing::error!(
                        error = %e,
                        "Remote prefill failed, but disaggregated mode is enforced. Failing request."
                    );
                    return Err(anyhow::anyhow!(e));
                }
                tracing::warn!(
                    error = %e,
                    "Remote prefill failed, falling back to decode-only. This may impact performance in disaggregated deployments. Verify prefill workers are healthy and accessible."
                );
                next.generate(context.map(|_| req)).await
            }
        }
    }
}<|MERGE_RESOLUTION|>--- conflicted
+++ resolved
@@ -395,6 +395,11 @@
                 );
             }
 
+            // Record prefill start time if tracking is enabled
+            if let Some(ref tracker) = req.tracker {
+                tracker.record_prefill_start();
+            }
+
             let prefill_context = Context::with_id(prefill_req, request_id.clone());
             engine_ctx.link_child(prefill_context.context());
 
@@ -405,23 +410,18 @@
             // Fallback to original: Wait for prefill to complete
             tracing::debug!("Using original prefill path");
 
+            // Record prefill start time if tracking is enabled
+            if let Some(ref tracker) = req.tracker {
+                tracker.record_prefill_start();
+            }
+
             let prefill_context = Context::with_id(prefill_req, request_id.clone());
             engine_ctx.link_child(prefill_context.context());
 
-<<<<<<< HEAD
-        // Record prefill start time if tracking is enabled
-        if let Some(ref tracker) = req.tracker {
-            tracker.record_prefill_start();
-        }
-
-        // Attempt prefill
-        let prefill_result = self.call_prefill(prefill_request).await;
-=======
             self.call_prefill(prefill_context)
                 .await
                 .map(|(result, worker_id)| (Some(result), worker_id, None))
         };
->>>>>>> b7107d00
 
         // Abort if cancelled during prefill
         if engine_ctx.is_stopped() || engine_ctx.is_killed() {
