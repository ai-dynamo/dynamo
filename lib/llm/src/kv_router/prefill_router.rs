--- conflicted
+++ resolved
@@ -191,7 +191,6 @@
         Ok(())
     }
 
-<<<<<<< HEAD
     /// Generate a unique bootstrap room ID for disaggregated serving
     fn generate_bootstrap_room() -> u64 {
         rand::rng().random()
@@ -208,16 +207,6 @@
         let kv_router = match prefill_router {
             InnerPrefillRouter::KvRouter(r) => r,
             InnerPrefillRouter::SimpleRouter(_) => return None,
-=======
-    /// Call the prefill router and extract structured prefill result
-    async fn call_prefill(
-        &self,
-        request: SingleIn<PreprocessedRequest>,
-    ) -> Result<PrefillResult, PrefillError> {
-        // Get the prefill router, error if not activated
-        let Some(prefill_router) = self.prefill_router.get() else {
-            return Err(PrefillError::NotActivated);
->>>>>>> c26e6fb8
         };
 
         // Query best worker without routing
@@ -312,10 +301,45 @@
             ));
         };
 
-        Ok(PrefillResult {
-            disaggregated_params,
-            prompt_tokens_details,
-        })
+        // Extract prefill worker ID from disaggregated_params
+        let prefill_worker_id = disaggregated_params
+            .get("worker_id")
+            .and_then(|worker_id_json| {
+                worker_id_json
+                    .get("prefill_worker_id")
+                    .and_then(|v| v.as_u64())
+            });
+        Ok((
+            PrefillResult {
+                disaggregated_params,
+                prompt_tokens_details,
+            },
+            prefill_worker_id,
+        ))
+    }
+
+    /// Spawn prefill as a background task
+    fn spawn_prefill_task(&self, prefill_request: SingleIn<PreprocessedRequest>) {
+        let router = self.prefill_router.get().cloned();
+
+        tokio::spawn(async move {
+            match Self::execute_prefill(router, prefill_request).await {
+                Ok(_) => {
+                    tracing::debug!("Prefill background task completed");
+                }
+                Err(e) => {
+                    tracing::warn!("Prefill background task error: {e:?}");
+                }
+            }
+        });
+    }
+
+    /// Call the prefill router and extract structured prefill result and worker ID
+    async fn call_prefill(
+        &self,
+        request: SingleIn<PreprocessedRequest>,
+    ) -> Result<(PrefillResult, Option<u64>), PrefillError> {
+        Self::execute_prefill(self.prefill_router.get().cloned(), request).await
     }
 
     /// Spawn prefill as a background task
@@ -424,13 +448,8 @@
 
         // Handle prefill result
         match prefill_result {
-<<<<<<< HEAD
             Ok((maybe_prefill_result, prefill_worker_id, bootstrap_info)) => {
                 tracing::debug!("Prefill completed, proceeding to decode");
-=======
-            Ok(prefill_result) => {
-                tracing::debug!("Prefill succeeded, using disaggregated params for decode");
->>>>>>> c26e6fb8
 
                 let mut decode_req = req;
 
