--- conflicted
+++ resolved
@@ -454,15 +454,6 @@
         // Prepare prefill request for GAIE flows (Stage 1 or Stage 2)
         Self::prepare_prefill_for_gaie(&mut prefill_req, is_gaie_stage1);
 
-<<<<<<< HEAD
-            // Record prefill start time if tracking is enabled
-            if let Some(ref tracker) = req.tracker {
-                tracker.record_prefill_start();
-            }
-
-            let prefill_context = Context::with_id(prefill_req, request_id.clone());
-            engine_ctx.link_child(prefill_context.context());
-=======
         // Try build_bootstrap_info optimization (skip for GAIE Stage 1 which needs query-only flow)
         // For GAIE Stage 2, use target_prefill_worker_id if provided
         let preselected_worker = prefill_req.target_prefill_worker_id;
@@ -485,25 +476,27 @@
                         serde_json::json!(bootstrap_room),
                     );
                 }
->>>>>>> 676ce434
+
+                // Record prefill start time if tracking is enabled
+                if let Some(ref tracker) = req.tracker {
+                    tracker.record_prefill_start();
+                }
 
                 let prefill_context = Context::with_id(prefill_req, request_id.clone());
                 engine_ctx.link_child(prefill_context.context());
 
                 self.spawn_prefill_task(prefill_context);
 
-<<<<<<< HEAD
-            // Record prefill start time if tracking is enabled
-            if let Some(ref tracker) = req.tracker {
-                tracker.record_prefill_start();
-            }
-
-=======
                 Ok((None, Some(worker_id), Some(bootstrap_info)))
             } else {
                 // Fallback to original: Wait for prefill to complete
                 tracing::debug!("Using original prefill path");
 
+                // Record prefill start time if tracking is enabled
+                if let Some(ref tracker) = req.tracker {
+                    tracker.record_prefill_start();
+                }
+
                 let prefill_context = Context::with_id(prefill_req, request_id.clone());
                 engine_ctx.link_child(prefill_context.context());
 
@@ -513,7 +506,13 @@
             }
         } else {
             // GAIE Stage 1: Use original path (no bootstrap optimization)
->>>>>>> 676ce434
+            tracing::debug!("Using original prefill path (GAIE Stage 1)");
+
+            // Record prefill start time if tracking is enabled
+            if let Some(ref tracker) = req.tracker {
+                tracker.record_prefill_start();
+            }
+
             let prefill_context = Context::with_id(prefill_req, request_id.clone());
             engine_ctx.link_child(prefill_context.context());
 
