--- conflicted
+++ resolved
@@ -22,12 +22,8 @@
     discovery::ModelManager,
     kv_router::{KvPushRouter, KvRouterConfig, QueryInstanceType, RouterConfigOverride},
     protocols::common::llm_backend::{LLMEngineOutput, PreprocessedRequest},
-<<<<<<< HEAD
-    protocols::common::preprocessor::PrefillResult,
+    protocols::common::preprocessor::{BootstrapInfo, PrefillResult},
     protocols::openai::nvext::WorkerIdInfo,
-=======
-    protocols::common::preprocessor::{BootstrapInfo, PrefillResult},
->>>>>>> e1c685b1
 };
 
 /// Errors that can occur during prefill routing
@@ -57,22 +53,6 @@
 }
 
 impl InnerPrefillRouter {
-<<<<<<< HEAD
-    /// Generate a response from the appropriate router type
-    async fn generate(
-        &self,
-        request: SingleIn<PreprocessedRequest>,
-    ) -> Result<ManyOut<Annotated<LLMEngineOutput>>, PrefillError> {
-        match self {
-            InnerPrefillRouter::KvRouter(router) => router
-                .generate(request)
-                .await
-                .map_err(|e| PrefillError::PrefillError(e.to_string())),
-            InnerPrefillRouter::SimpleRouter(router) => router
-                .generate(request)
-                .await
-                .map_err(|e| PrefillError::PrefillError(e.to_string())),
-=======
     /// Execute prefill generation through the underlying router
     async fn generate(
         &self,
@@ -81,7 +61,6 @@
         match self {
             InnerPrefillRouter::KvRouter(router) => router.generate(request).await,
             InnerPrefillRouter::SimpleRouter(router) => router.generate(request).await,
->>>>>>> e1c685b1
         }
     }
 }
@@ -218,13 +197,6 @@
         Ok(())
     }
 
-<<<<<<< HEAD
-    /// Call the prefill router and extract result.
-    ///
-    /// Returns PrefillResult with disaggregated_params containing worker_id info.
-    /// Works uniformly for both GAIE Stage 1 (query-only) and normal execution.
-    async fn call_prefill(
-=======
     /// Generate a unique bootstrap room ID for disaggregated serving
     fn generate_bootstrap_room() -> u64 {
         rand::rng().random()
@@ -232,7 +204,6 @@
 
     /// Query best worker upfront, build bootstrap_info, and spawn prefill in background
     async fn build_bootstrap_info(
->>>>>>> e1c685b1
         &self,
         req: &PreprocessedRequest,
     ) -> Option<(u64, u32, BootstrapInfo)> {
@@ -244,10 +215,6 @@
             InnerPrefillRouter::SimpleRouter(_) => return None,
         };
 
-<<<<<<< HEAD
-        // Call the router
-        let mut prefill_response = prefill_router.generate(request).await?;
-=======
         // Query best worker without routing
         let (worker_id, dp_rank) = match kv_router
             .chooser
@@ -257,7 +224,6 @@
             Ok((worker, _overlap)) => (worker.worker_id, worker.dp_rank),
             Err(_) => return None,
         };
->>>>>>> e1c685b1
 
         // Look up bootstrap endpoint from discovery
         let endpoint = kv_router
@@ -471,48 +437,49 @@
         // Prepare prefill request with max_tokens = 1
         let mut prefill_req = req.clone();
         prefill_req.stop_conditions.max_tokens = Some(1);
-<<<<<<< HEAD
 
         // Prepare prefill request for GAIE flows (Stage 1 or Stage 2)
         Self::prepare_prefill_for_gaie(&mut prefill_req, is_gaie_stage1);
 
-        let prefill_context = Context::with_id(prefill_req, request_id.clone());
-=======
->>>>>>> e1c685b1
-
-        // Try build_bootstrap_info optimization
-        let prefill_result = if let Some((worker_id, dp_rank, bootstrap_info)) =
-            self.build_bootstrap_info(&prefill_req).await
-        {
-            let bootstrap_room = bootstrap_info.bootstrap_room;
-
-            // Prepare request with bootstrap_room and force routing to specific worker
-            prefill_req.backend_instance_id = Some(worker_id);
-            prefill_req.dp_rank = Some(dp_rank);
-            let extra_args = prefill_req
-                .extra_args
-                .get_or_insert_with(|| serde_json::json!({}));
-            if let Some(obj) = extra_args.as_object_mut() {
-                obj.insert(
-                    "bootstrap_room".to_string(),
-                    serde_json::json!(bootstrap_room),
-                );
-            }
-
-            let prefill_context = Context::with_id(prefill_req, request_id.clone());
-            engine_ctx.link_child(prefill_context.context());
-
-            self.spawn_prefill_task(prefill_context);
-
-<<<<<<< HEAD
-        // Attempt prefill
-        let prefill_result = self.call_prefill(prefill_context).await;
-=======
-            Ok((None, Some(worker_id), Some(bootstrap_info)))
+        // Try build_bootstrap_info optimization (skip for GAIE Stage 1 which needs query-only flow)
+        let prefill_result = if !is_gaie_stage1 {
+            if let Some((worker_id, dp_rank, bootstrap_info)) =
+                self.build_bootstrap_info(&prefill_req).await
+            {
+                let bootstrap_room = bootstrap_info.bootstrap_room;
+
+                // Prepare request with bootstrap_room and force routing to specific worker
+                prefill_req.backend_instance_id = Some(worker_id);
+                prefill_req.dp_rank = Some(dp_rank);
+                let extra_args = prefill_req
+                    .extra_args
+                    .get_or_insert_with(|| serde_json::json!({}));
+                if let Some(obj) = extra_args.as_object_mut() {
+                    obj.insert(
+                        "bootstrap_room".to_string(),
+                        serde_json::json!(bootstrap_room),
+                    );
+                }
+
+                let prefill_context = Context::with_id(prefill_req, request_id.clone());
+                engine_ctx.link_child(prefill_context.context());
+
+                self.spawn_prefill_task(prefill_context);
+
+                Ok((None, Some(worker_id), Some(bootstrap_info)))
+            } else {
+                // Fallback to original: Wait for prefill to complete
+                tracing::debug!("Using original prefill path");
+
+                let prefill_context = Context::with_id(prefill_req, request_id.clone());
+                engine_ctx.link_child(prefill_context.context());
+
+                self.call_prefill(prefill_context)
+                    .await
+                    .map(|(result, worker_id)| (Some(result), worker_id, None))
+            }
         } else {
-            // Fallback to original: Wait for prefill to complete
-            tracing::debug!("Using original prefill path");
-
+            // GAIE Stage 1: Use original path (no bootstrap optimization)
             let prefill_context = Context::with_id(prefill_req, request_id.clone());
             engine_ctx.link_child(prefill_context.context());
 
@@ -520,7 +487,6 @@
                 .await
                 .map(|(result, worker_id)| (Some(result), worker_id, None))
         };
->>>>>>> e1c685b1
 
         // Abort if cancelled during prefill
         if engine_ctx.is_stopped() || engine_ctx.is_killed() {
@@ -537,17 +503,14 @@
                 tracing::debug!("Prefill completed, proceeding to decode");
 
                 let mut decode_req = req;
-<<<<<<< HEAD
+
                 // Update request with prefill result
                 if is_gaie_stage1 {
-                    Self::prepare_decode_for_gaie_stage1(&mut decode_req, &prefill_result);
-                } else {
-                    // Normal no GAIE or GAIE Stage 2: Set prefill_result for decode
-=======
-
-                // Update request with prefill result if available (only in original path)
-                if let Some(prefill_result) = maybe_prefill_result {
->>>>>>> e1c685b1
+                    if let Some(ref prefill_result) = maybe_prefill_result {
+                        Self::prepare_decode_for_gaie_stage1(&mut decode_req, prefill_result);
+                    }
+                } else if let Some(prefill_result) = maybe_prefill_result {
+                    // Normal or GAIE Stage 2: Set prefill_result for decode
                     decode_req.prefill_result = Some(prefill_result);
                 }
 
