// SPDX-FileCopyrightText: Copyright (c) 2024-2025 NVIDIA CORPORATION & AFFILIATES. All rights reserved.
// SPDX-License-Identifier: Apache-2.0

use std::fmt;
use std::sync::atomic::{AtomicU32, Ordering};
use std::sync::{Arc, OnceLock};
use std::time::Duration;

use anyhow::Result;
use rmp_serde as rmps;
use serde::Deserialize;
use serde::Serialize;
use serde::de::{self, Deserializer, IgnoredAny, MapAccess, SeqAccess, Visitor};
use tokio::sync::mpsc;
use tokio_util::sync::CancellationToken;
use zeromq::{Socket, SocketRecv, SubSocket};

use dynamo_runtime::metrics::{MetricsHierarchy, prometheus_names::kvstats};
use dynamo_runtime::traits::{
    DistributedRuntimeProvider, events::EventPublisher, events::EventSubscriber,
};
use dynamo_runtime::{
    component::{Component, Namespace},
    transports::nats::{NatsQueue, QUEUE_NAME, Slug},
};
use futures::StreamExt;

use crate::kv_router::{
    KV_EVENT_SUBJECT, KV_METRICS_SUBJECT, WORKER_KV_INDEXER_QUERY_SUBJECT,
    indexer::{
        KvIndexerMetrics, LocalKvIndexer, RouterEvent, WorkerKvQueryRequest, WorkerKvQueryResponse,
        compute_block_hash_for_seq,
    },
    protocols::*,
    scoring::LoadEvent,
};
use dynamo_runtime::config::environment_names::nats as env_nats;

// -------------------------------------------------------------------------
// KV Event Publishers -----------------------------------------------------
// -------------------------------------------------------------------------

/// Configure the source of KV events.
/// Currently, only ZMQ is supported.
pub enum KvEventSourceConfig {
    Zmq { endpoint: String, topic: String },
}

/// The source of KV events.
enum KvEventSource {
    Zmq {
        zmq_handle: tokio::task::JoinHandle<()>,
    },
}

impl KvEventSource {
    /// Start the event source from a [`KvEventSourceConfig`].
    fn start(
        component: Component,
        kv_block_size: u32,
        source_config: KvEventSourceConfig,
        cancellation_token: CancellationToken,
        tx: mpsc::UnboundedSender<KvCacheEvent>,
    ) -> Result<Self> {
        match source_config {
            KvEventSourceConfig::Zmq { endpoint, topic } => {
                let zmq_handle = component
                    .drt()
                    .runtime()
                    .secondary()
                    .spawn(start_zmq_listener(
                        endpoint,
                        topic,
                        tx,
                        cancellation_token.clone(),
                        kv_block_size,
                    ));

                Ok(KvEventSource::Zmq { zmq_handle })
            }
        }
    }

    fn shutdown(&self) {
        match self {
            KvEventSource::Zmq { zmq_handle } => {
                zmq_handle.abort();
            }
        }
    }
}

/// A publisher of KV events.
pub struct KvEventPublisher {
    /// The size of the KV block.
    kv_block_size: u32,
    /// The source of KV events.
    /// Can be `None` if all events provided through [`KvEventPublisher::publish`].
    source: Option<KvEventSource>,
    /// The cancellation token.
    cancellation_token: CancellationToken,
    /// The channel to send events to.
    tx: mpsc::UnboundedSender<KvCacheEvent>,
}

impl KvEventPublisher {
    pub fn new(
        component: Component,
        kv_block_size: u32,
        source_config: Option<KvEventSourceConfig>,
    ) -> Result<Self> {
        Self::new_with_local_indexer(component, kv_block_size, source_config, false)
    }

    pub fn new_with_local_indexer(
        component: Component,
        kv_block_size: u32,
        source_config: Option<KvEventSourceConfig>,
        enable_local_indexer: bool,
    ) -> Result<Self> {
        let cancellation_token = CancellationToken::new();

        let (tx, rx) = mpsc::unbounded_channel::<KvCacheEvent>();

        // Infer worker_id from component's connection
        let worker_id = component.drt().connection_id();

        tracing::info!(
            worker_id,
            component = component.name(),
            "Initializing KvEventPublisher for worker {worker_id} in component {component}"
        );

        if enable_local_indexer {
            tracing::info!(
                "LocalKvIndexer enabled for worker {worker_id} in component {component}"
            );
        }

        // Create our event source (if any)
        let mut source = None;
        if let Some(config) = source_config {
            source = Some(KvEventSource::start(
                component.clone(),
                kv_block_size,
                config,
                cancellation_token.clone(),
                tx.clone(),
            )?);
        }

        // Create local indexer if requested
        let local_indexer = if enable_local_indexer {
            let metrics = Arc::new(KvIndexerMetrics::new_unregistered());
            Some(Arc::new(LocalKvIndexer::new(
                cancellation_token.clone(),
                kv_block_size,
                metrics,
                100, // TODO make this a parameter available for user change?
            )))
        } else {
            None
        };

        // Spawn runtime for router->local indexer comm if requested
        let _local_indexer_query_handle = local_indexer.as_ref().map(|local_indexer_ref| {
            let component = component.clone();
            let local_indexer = local_indexer_ref.clone();

            component
                .drt()
                .runtime()
                .secondary()
                .spawn(start_worker_kv_query_service(
                    component,
                    worker_id,
                    local_indexer,
                    cancellation_token.clone(),
                ))
        });

        let stream_name = Slug::slugify(&format!("{}.{}", component.subject(), KV_EVENT_SUBJECT))
            .to_string()
            .replace("_", "-");
        let nats_server = std::env::var(env_nats::NATS_SERVER)
            .unwrap_or_else(|_| "nats://localhost:4222".to_string());
        // Create NatsQueue without consumer since we're only publishing
        let mut nats_queue = NatsQueue::new_without_consumer(
            stream_name,
            nats_server,
            std::time::Duration::from_secs(60), // 1 minute timeout
        );

        // Connect the NatsQueue before passing it to the event processor
        let cancellation_token_clone = cancellation_token.clone();
        let local_indexer_clone = local_indexer.clone();
        component.drt().runtime().secondary().spawn(async move {
            if let Err(e) = nats_queue.connect().await {
                tracing::error!("Failed to connect NatsQueue: {}", e);
                return;
            }
            start_event_processor(
                nats_queue,
                worker_id,
                cancellation_token_clone,
                rx,
                local_indexer_clone,
            )
            .await
        });

        Ok(Self {
            kv_block_size,
            source,
            cancellation_token,
            tx,
        })
    }

    pub fn publish(&self, event: KvCacheEvent) -> Result<(), mpsc::error::SendError<KvCacheEvent>> {
        self.tx.send(event)
    }

    pub fn kv_block_size(&self) -> u32 {
        self.kv_block_size
    }

    pub fn shutdown(&mut self) {
        if !self.cancellation_token.is_cancelled() {
            self.cancellation_token.cancel();
        }

        if let Some(source) = self.source.take() {
            source.shutdown();
        }
    }
}

impl Drop for KvEventPublisher {
    fn drop(&mut self) {
        self.shutdown();
    }
}

async fn start_event_processor<P: EventPublisher + Send + Sync + 'static>(
    publisher: P,
    worker_id: u64,
    cancellation_token: CancellationToken,
    mut rx: mpsc::UnboundedReceiver<KvCacheEvent>,
    local_indexer: Option<Arc<LocalKvIndexer>>,
) {
    loop {
        tokio::select! {
            _ = cancellation_token.cancelled() => {
                tracing::info!("KV Event source received cancellation signal");
                break;
            }
            event = rx.recv() => {
                let Some(event) = event else {
                    tracing::debug!("Event processor channel closed.");
                    break;
                };

                // Encapsulate in a router event.
                tracing::trace!("Event processor for worker_id {} processing event: {:?}", worker_id, event.data);
                let router_event = RouterEvent::new(worker_id, event);

                // Apply to local indexer first (if present)
                if let Some(indexer) = &local_indexer {
                    // Adds event into local indexer, and logs it into internal buffer
                    if let Err(e) = indexer.apply_event_with_buffer(router_event.clone()).await {
                        tracing::warn!(
                            "Failed to send event to local indexer for worker {}: {}",
                            worker_id,
                            e
                        );
                    }
                }

                // Then publish to NATS for global distribution
                if let Err(e) = publisher.publish(QUEUE_NAME, &router_event).await {
                    tracing::error!("Failed to publish event to NATS: {}", e);
                }

            }
        }
    }
}

// Processor for Router -> LocalKvIndexer query service
async fn start_worker_kv_query_service(
    component: Component,
    worker_id: u64,
    local_indexer: Arc<LocalKvIndexer>,
    cancellation_token: CancellationToken,
) {
    // Create NATS subscriber on a subject specific to worker's id
    let subject = format!("{}.{}", WORKER_KV_INDEXER_QUERY_SUBJECT, worker_id);
    let mut subscriber = match component.subscribe(&subject).await {
        Ok(sub) => sub,
        Err(e) => {
            tracing::error!("Failed to subscribe to {}: {}", subject, e);
            return; // No ? because function doesn't return Result
        }
    };
    tracing::debug!(
        "Query service on worker {} listening on NATS subject: {}",
        worker_id,
        subject
    );

    // Receive query request from router, retrieve event(s) from LocalKvIndexer, return response
    // TODO: currently just dumps all events from LocalKvIndexer; need to implement
    // event selection logic from buffer
    loop {
        tokio::select! {
            _ = cancellation_token.cancelled() => {
                tracing::info!("Router-Worker communication channel received cancellation signal");
                break;
            }

            msg = subscriber.next() => {
                let Some(msg) = msg else {
                    tracing::debug!("Router-Worker stream ended.");
                    break;
                };

                // deserialize from msg (async_nats::Message)
                let request: WorkerKvQueryRequest = match serde_json::from_slice(&msg.payload) {
                    Ok(request) => request,
                    Err(e) => {
                        tracing::error!("Failed to deserialize WorkerKvQueryRequest: {}", e);
                        continue;
                    }
                };

                // TODO extract request event id range. For now, just debug print
                tracing::debug!("Received WorkerKvQueryRequest: {:?}", request);

                // Get events from local indexer (TODO for now, dump all events)
                let events = local_indexer.get_all_buffered_events();

                // Build WorkerKvQueryResponse
                let response = WorkerKvQueryResponse { events };

                // Send reply back (if reply subject exists)
                if let Some(reply_subject) = msg.reply {
                    let payload = match serde_json::to_vec(&response) {
                        Ok(p) => p,
                        Err(e) => {
                            tracing::error!("Failed to serialize response: {}", e);
                            continue;
                        }
                    };

                    // Publish through DRT/NATS directly instead of namespace (adds a prefix)
                    if let Err(e) = component
                        .drt()
                        .kv_router_nats_publish(reply_subject.to_string(), payload.into())
                        .await
                    {
                        tracing::error!("Failed to send reply: {}", e);
                    }
                }

            }

        }
    }
}

// Error handling configuration for ZMQ operations
const INITIAL_BACKOFF_MS: u64 = 10;
const MAX_BACKOFF_MS: u64 = 5000;
const MAX_CONSECUTIVE_ERRORS: u32 = 10;
const MAX_BACKOFF_EXPONENT: u32 = 8; // Cap at 2^8 = 256x multiplier to prevent overflow

/// Calculate exponential backoff duration based on consecutive error count
fn calculate_backoff_ms(consecutive_errors: u32) -> u64 {
    std::cmp::min(
        INITIAL_BACKOFF_MS * 2_u64.pow(consecutive_errors.min(MAX_BACKOFF_EXPONENT)),
        MAX_BACKOFF_MS,
    )
}

pub async fn start_zmq_listener(
    zmq_endpoint: String,
    zmq_topic: String,
    tx: mpsc::UnboundedSender<KvCacheEvent>,
    cancellation_token: CancellationToken,
    kv_block_size: u32,
) {
    tracing::debug!(
        "KVEventPublisher connecting to ZMQ endpoint {} (topic '{}')",
        zmq_endpoint,
        zmq_topic
    );

    let warning_count = Arc::new(AtomicU32::new(0));

    let mut socket = SubSocket::new();

    // Subscribe to the requested topic (empty string == all topics)
    if let Err(e) = socket.subscribe(&zmq_topic).await {
        tracing::error!("Failed to subscribe on ZMQ socket: {}", e);
        return;
    }

    if let Err(e) = socket.connect(&zmq_endpoint).await {
        tracing::error!("Failed to connect ZMQ SUB socket: {}", e);
        return;
    }

    let mut consecutive_errors = 0u32;
    #[allow(unused_assignments)]
    let mut exit_reason = "unknown";
    let mut messages_processed = 0u64;

    'main: loop {
        tokio::select! {
            biased;

            // Check for cancellation
            _ = cancellation_token.cancelled() => {
                tracing::debug!("ZMQ listener received cancellation signal");
                exit_reason = "cancellation token cancelled";
                break 'main;
            }

            // Receive message
            msg_result = socket.recv() => {
                let Ok(msg) = msg_result else {
                    let e = msg_result.unwrap_err();
                    consecutive_errors += 1;

                    if consecutive_errors >= MAX_CONSECUTIVE_ERRORS {
                        tracing::error!(
                            error=%e,
                            consecutive_errors=%consecutive_errors,
                            "Too many consecutive ZMQ errors, terminating listener"
                        );
                        exit_reason = "too many consecutive errors";
                        break 'main;
                    }

                    // Simple exponential backoff with max exponent to prevent overflow
                    let backoff_ms = calculate_backoff_ms(consecutive_errors);

                    tracing::warn!(
                        error=%e,
                        consecutive_errors=%consecutive_errors,
                        backoff_ms=%backoff_ms,
                        "Error reading from ZMQ socket, applying exponential backoff"
                    );

                    tokio::time::sleep(Duration::from_millis(backoff_ms)).await;
                    continue;
                };
                // Reset error count on successful message
                consecutive_errors = 0;

                // We expect multipart frames: [topic, seq, payload]
                let mut frames: Vec<Vec<u8>> = msg.into_vec().into_iter().map(|frame| frame.to_vec()).collect();

                if frames.len() != 3 {
                    tracing::warn!(expected=3, actual=%frames.len(), "Received unexpected ZMQ frame count");
                    continue;
                }

                // Extract the payload and sequence number.
                let payload = frames.pop().unwrap();
                let seq_bytes = frames.pop().unwrap();

                if seq_bytes.len() != 8 {
                    tracing::warn!(expected=8, actual=%seq_bytes.len(), "Invalid sequence number byte length");
                    continue;
                }

                let seq = u64::from_be_bytes(seq_bytes.try_into().unwrap());

                // Decode our batch of events.
                let batch_result = rmps::from_slice::<KvEventBatch>(&payload);
                let Ok(batch) = batch_result else {
                    let e = batch_result.unwrap_err();
                    tracing::warn!(error=%e, "Failed to decode KVEventBatch msgpack");
                    continue;
                };

                tracing::trace!(
                    "ZMQ listener on {} received batch with {} events (seq={}, dp_rank={})",
                    zmq_endpoint,
                    batch.events.len(),
                    seq,
                    batch.data_parallel_rank.unwrap_or(0)
                );

                let dp_rank = batch.data_parallel_rank.unwrap_or(0) as u32;
                for raw_event in batch.events.into_iter() {
                    let event = convert_event(raw_event, seq, kv_block_size, dp_rank, &warning_count);
                    if tx.send(event).is_err() {
                        tracing::warn!("Failed to send message to channel - receiver dropped");
                        exit_reason = "channel receiver dropped";
                        break 'main;
                    }
                    messages_processed += 1;
                }
            }
        }
    }
    tracing::debug!(
        "ZMQ listener exiting, reason: {}, messages processed: {}",
        exit_reason,
        messages_processed
    );
}

/// Convert a raw event coming from the ZMQ channel into the internal
/// [`KvCacheEvent`] representation used by the router.
fn convert_event(
    raw: RawKvEvent,
    event_id: u64,
    kv_block_size: u32,
    dp_rank: u32,
    warning_count: &Arc<AtomicU32>,
) -> KvCacheEvent {
    match raw {
        RawKvEvent::BlockStored {
            block_hashes,
            parent_block_hash,
            token_ids,
            block_size,
            lora_id,
            ..
        } => {
            let num_block_tokens = vec![block_size as u64; block_hashes.len()];
            let block_hashes_u64: Vec<u64> = block_hashes
                .into_iter()
                .map(BlockHashValue::into_u64)
                .collect();
            KvCacheEvent {
                event_id,
                data: KvCacheEventData::Stored(KvCacheStoreData {
                    parent_hash: parent_block_hash
                        .map(BlockHashValue::into_u64)
                        .map(ExternalSequenceBlockHash::from),
                    blocks: create_stored_blocks(
                        kv_block_size,
                        &token_ids,
                        &num_block_tokens,
                        &block_hashes_u64,
                        lora_id.unwrap_or(0),
                        warning_count,
                    ),
                }),
                dp_rank,
            }
        }
        RawKvEvent::BlockRemoved { block_hashes, .. } => {
            let hashes = block_hashes
                .into_iter()
                .map(BlockHashValue::into_u64)
                .map(ExternalSequenceBlockHash::from)
                .collect();
            KvCacheEvent {
                event_id,
                data: KvCacheEventData::Removed(KvCacheRemoveData {
                    block_hashes: hashes,
                }),
                dp_rank,
            }
        }
        RawKvEvent::AllBlocksCleared => KvCacheEvent {
            event_id,
            data: KvCacheEventData::Cleared,
            dp_rank,
        },
    }
}

pub fn create_stored_block_from_parts(
    kv_block_size: u32,
    block_hash: u64,
    token_ids: &[u32],
    _lora_id: u64,
) -> KvCacheStoredBlockData {
    let tokens_hash = compute_block_hash_for_seq(token_ids, kv_block_size)[0];
    tracing::trace!(
        "Creating stored block: external_block_hash={}, tokens_hash={}, token_ids={:?}, kv_block_size={}",
        block_hash,
        tokens_hash.0,
        token_ids,
        kv_block_size
    );
    KvCacheStoredBlockData {
        block_hash: ExternalSequenceBlockHash::from(block_hash),
        tokens_hash,
    }
}

pub fn create_stored_blocks(
    kv_block_size: u32,
    token_ids: &[u32],
    num_block_tokens: &[u64],
    block_hashes: &[u64],
    lora_id: u64,
    warning_count: &Arc<AtomicU32>,
) -> Vec<KvCacheStoredBlockData> {
    let mut blocks: Vec<KvCacheStoredBlockData> = Vec::new();

    let mut token_offset: usize = 0;
    for (num_tokens_it, block_hash_it) in num_block_tokens.iter().zip(block_hashes.iter()) {
        if *num_tokens_it != kv_block_size as u64 {
            if warning_count.fetch_add(1, Ordering::Relaxed) < 3 {
                tracing::warn!(
                    "Block not published. Block size must be {} tokens to be published. Block size is: {}",
                    kv_block_size,
                    *num_tokens_it
                );
            }
            break;
        }

        let tokens = &token_ids[token_offset..(token_offset + *num_tokens_it as usize)];
        blocks.push(create_stored_block_from_parts(
            kv_block_size,
            *block_hash_it,
            tokens,
            lora_id,
        ));
        token_offset += *num_tokens_it as usize;
    }

    blocks
}

// -------------------------------------------------------------------------
// Types mirroring the Python msgspec-defined structures -------------------
// -------------------------------------------------------------------------

#[derive(Debug, Serialize)]
struct KvEventBatch {
    ts: f64,
    events: Vec<RawKvEvent>,
    #[serde(alias = "dp_rank")]
    data_parallel_rank: Option<i32>,
}

impl<'de> Deserialize<'de> for KvEventBatch {
    fn deserialize<D>(deserializer: D) -> Result<Self, D::Error>
    where
        D: Deserializer<'de>,
    {
        // Deserialize from array format: [timestamp, [events], data_parallel_rank]
        let arr: (f64, Vec<RawKvEvent>, Option<i32>) = Deserialize::deserialize(deserializer)?;
        Ok(KvEventBatch {
            ts: arr.0,
            events: arr.1,
            data_parallel_rank: arr.2,
        })
    }
}

#[derive(Debug, Serialize, Deserialize, Clone, Copy)]
#[serde(untagged)]
enum BlockHashValue {
    Signed(i64),
    Unsigned(u64),
}

impl BlockHashValue {
    fn into_u64(self) -> u64 {
        match self {
            BlockHashValue::Signed(v) => v as u64,
            BlockHashValue::Unsigned(v) => v,
        }
    }
}

#[derive(Debug, Serialize, Clone)]
#[serde(tag = "type")] // msgspec encodes variant tag as a string when `tag=True`
enum RawKvEvent {
    BlockStored {
        /// Block hashes may be emitted as either signed or unsigned 64-bit values.
        /// We normalize them to `u64` while deserializing to support both producers.
        block_hashes: Vec<BlockHashValue>,
        parent_block_hash: Option<BlockHashValue>,
        token_ids: Vec<u32>,
        block_size: usize,
        lora_id: Option<u64>,
        #[serde(skip_serializing_if = "Option::is_none")]
        medium: Option<String>,
    },
    BlockRemoved {
        block_hashes: Vec<BlockHashValue>,
        #[serde(skip_serializing_if = "Option::is_none")]
        medium: Option<String>,
    },
    AllBlocksCleared,
}

/// Our producers use msgspec with `tag=True` and `array_like=True`, which
/// encodes each event as either a tagged map or a tagged tuple. To be tolerant of
/// additional fields that may be appended in the future, we implement a custom
/// deserializer that ignores unknown keys and any extra positional elements.
///
/// This keeps us compatible with older payloads while safely
/// accepting newer ones that include extra metadata.
impl<'de> Deserialize<'de> for RawKvEvent {
    fn deserialize<D>(deserializer: D) -> Result<Self, D::Error>
    where
        D: Deserializer<'de>,
    {
        deserializer.deserialize_any(RawKvEventVisitor)
    }
}

struct RawKvEventVisitor;

impl<'de> Visitor<'de> for RawKvEventVisitor {
    type Value = RawKvEvent;

    fn expecting(&self, formatter: &mut fmt::Formatter) -> fmt::Result {
        formatter.write_str("a kv event encoded as a tagged map or sequence")
    }

    fn visit_map<A>(self, mut map: A) -> Result<Self::Value, A::Error>
    where
        A: MapAccess<'de>,
    {
        let mut event_type: Option<String> = None;
        let mut block_hashes: Option<Vec<BlockHashValue>> = None;
        let mut parent_block_hash: Option<Option<BlockHashValue>> = None;
        let mut token_ids: Option<Vec<u32>> = None;
        let mut block_size: Option<usize> = None;
        let mut lora_id: Option<Option<u64>> = None;
        let mut medium: Option<Option<String>> = None;

        while let Some(key) = map.next_key::<String>()? {
            match key.as_str() {
                "type" => {
                    event_type = Some(map.next_value()?);
                }
                "block_hashes" => {
                    block_hashes = Some(map.next_value()?);
                }
                "parent_block_hash" => {
                    parent_block_hash = Some(map.next_value()?);
                }
                "token_ids" => {
                    token_ids = Some(map.next_value()?);
                }
                "block_size" => {
                    block_size = Some(map.next_value()?);
                }
                "lora_id" => {
                    lora_id = Some(map.next_value()?);
                }
                "medium" => {
                    medium = Some(map.next_value()?);
                }
                _ => {
                    map.next_value::<IgnoredAny>()?;
                }
            }
        }

        match event_type.as_deref() {
            Some("BlockStored") => {
                let block_hashes =
                    block_hashes.ok_or_else(|| de::Error::missing_field("block_hashes"))?;
                let token_ids = token_ids.ok_or_else(|| de::Error::missing_field("token_ids"))?;
                let block_size =
                    block_size.ok_or_else(|| de::Error::missing_field("block_size"))?;
                Ok(RawKvEvent::BlockStored {
                    block_hashes,
                    parent_block_hash: parent_block_hash.unwrap_or(None),
                    token_ids,
                    block_size,
                    lora_id: lora_id.unwrap_or(None),
                    medium: medium.unwrap_or(None),
                })
            }
            Some("BlockRemoved") => {
                let block_hashes =
                    block_hashes.ok_or_else(|| de::Error::missing_field("block_hashes"))?;
                Ok(RawKvEvent::BlockRemoved {
                    block_hashes,
                    medium: medium.unwrap_or(None),
                })
            }
            Some("AllBlocksCleared") => Ok(RawKvEvent::AllBlocksCleared),
            Some(other) => Err(de::Error::unknown_variant(
                other,
                &["BlockStored", "BlockRemoved", "AllBlocksCleared"],
            )),
            None => Err(de::Error::missing_field("type")),
        }
    }

    fn visit_seq<A>(self, mut seq: A) -> Result<Self::Value, A::Error>
    where
        A: SeqAccess<'de>,
    {
        let tag: Option<String> = seq.next_element()?;
        let Some(tag) = tag else {
            return Err(de::Error::invalid_length(
                0,
                &"sequence must start with event tag",
            ));
        };

        match tag.as_str() {
            "BlockStored" => {
                let block_hashes: Vec<BlockHashValue> = seq
                    .next_element()?
                    .ok_or_else(|| de::Error::invalid_length(1, &"missing block_hashes"))?;
                let parent_block_hash: Option<BlockHashValue> = seq.next_element()?.unwrap_or(None);
                let token_ids: Vec<u32> = seq
                    .next_element()?
                    .ok_or_else(|| de::Error::invalid_length(3, &"missing token_ids"))?;
                let block_size: usize = seq
                    .next_element()?
                    .ok_or_else(|| de::Error::invalid_length(4, &"missing block_size"))?;
                let lora_id: Option<u64> = seq.next_element()?.unwrap_or(None);
                let medium: Option<String> = seq.next_element()?.unwrap_or(None);

                while seq.next_element::<IgnoredAny>()?.is_some() {}

                Ok(RawKvEvent::BlockStored {
                    block_hashes,
                    parent_block_hash,
                    token_ids,
                    block_size,
                    lora_id,
                    medium,
                })
            }
            "BlockRemoved" => {
                let block_hashes: Vec<BlockHashValue> = seq
                    .next_element()?
                    .ok_or_else(|| de::Error::invalid_length(1, &"missing block_hashes"))?;
                let medium: Option<String> = seq.next_element()?.unwrap_or(None);

                while seq.next_element::<IgnoredAny>()?.is_some() {}

                Ok(RawKvEvent::BlockRemoved {
                    block_hashes,
                    medium,
                })
            }
            "AllBlocksCleared" => {
                while seq.next_element::<IgnoredAny>()?.is_some() {}
                Ok(RawKvEvent::AllBlocksCleared)
            }
            other => Err(de::Error::unknown_variant(
                other,
                &["BlockStored", "BlockRemoved", "AllBlocksCleared"],
            )),
        }
    }
}

// -------------------------------------------------------------------------
// Metrics Publishers ------------------------------------------------------
// -------------------------------------------------------------------------

pub struct WorkerMetricsPublisher {
    tx: tokio::sync::watch::Sender<Arc<ForwardPassMetrics>>,
    rx: tokio::sync::watch::Receiver<Arc<ForwardPassMetrics>>,
    /// Prometheus gauges for KvStats metrics
    /// We use OnceLock for efficient one-time initialization and lock-free reads
    /// The gauges are set once during register_prometheus_metrics and then only read
    prometheus_gauges: OnceLock<KvStatsPrometheusGauges>,
}

struct KvStatsPrometheusGauges {
    kv_active_blocks_gauge: prometheus::Gauge,
    kv_total_blocks_gauge: prometheus::Gauge,
    gpu_cache_usage_gauge: prometheus::Gauge,
    gpu_prefix_cache_hit_rate_gauge: prometheus::Gauge,
}

impl KvStatsPrometheusGauges {
    /// Create a new KvStatsPrometheusGauges instance with all metrics registered
    fn new(component: &Component) -> Result<Self> {
        let kv_active_blocks_gauge = component.metrics().create_gauge(
            kvstats::ACTIVE_BLOCKS,
            "Number of active KV cache blocks currently in use",
            &[],
        )?;

        let kv_total_blocks_gauge = component.metrics().create_gauge(
            kvstats::TOTAL_BLOCKS,
            "Total number of KV cache blocks available",
            &[],
        )?;

        let gpu_cache_usage_gauge = component.metrics().create_gauge(
            kvstats::GPU_CACHE_USAGE_PERCENT,
            "GPU cache usage as a percentage (0.0-1.0)",
            &[],
        )?;

        let gpu_prefix_cache_hit_rate_gauge = component.metrics().create_gauge(
            kvstats::GPU_PREFIX_CACHE_HIT_RATE,
            "GPU prefix cache hit rate as a percentage (0.0-1.0)",
            &[],
        )?;

        tracing::info!("Registered KvStats Prometheus metrics");

        Ok(KvStatsPrometheusGauges {
            kv_active_blocks_gauge,
            kv_total_blocks_gauge,
            gpu_cache_usage_gauge,
            gpu_prefix_cache_hit_rate_gauge,
        })
    }

    /// Update all gauges with values from KvStats
    fn update_from_kvstats(&self, kv_stats: &KvStats) {
        self.kv_active_blocks_gauge
            .set(kv_stats.kv_active_blocks as f64);
        self.kv_total_blocks_gauge
            .set(kv_stats.kv_total_blocks as f64);
        self.gpu_cache_usage_gauge
            .set(kv_stats.gpu_cache_usage_perc as f64);
        self.gpu_prefix_cache_hit_rate_gauge
            .set(kv_stats.gpu_prefix_cache_hit_rate as f64);
    }
}

impl WorkerMetricsPublisher {
    pub fn new() -> Result<Self> {
        let (tx, rx) = tokio::sync::watch::channel(Arc::new(ForwardPassMetrics::default()));
        Ok(WorkerMetricsPublisher {
            tx,
            rx,
            prometheus_gauges: OnceLock::new(),
        })
    }

    pub fn publish(
        &self,
        metrics: Arc<ForwardPassMetrics>,
    ) -> Result<(), tokio::sync::watch::error::SendError<Arc<ForwardPassMetrics>>> {
        tracing::trace!("Publish metrics: {metrics:?}");

        // Update Prometheus gauges - OnceLock provides lock-free reads after initialization
        // This is the hot path - we only read the Arc, no locking overhead
        if let Some(gauges) = self.prometheus_gauges.get() {
            gauges.update_from_kvstats(&metrics.kv_stats);
        }

        self.tx.send(metrics)
    }

    /// Register KvStats Prometheus metrics with the component's registry
    pub fn register_prometheus_metrics(&self, component: &Component) -> Result<()> {
        // Use get_or_init for thread-safe one-time initialization
        // This will only initialize once, subsequent calls will return immediately
        self.prometheus_gauges.get_or_init(|| {
            KvStatsPrometheusGauges::new(component).expect("Failed to create Prometheus gauges")
        });

        Ok(())
    }

    pub async fn create_endpoint(&self, component: Component) -> Result<()> {
        let worker_id = component.drt().connection_id();
        self.start_nats_metrics_publishing(component.namespace().clone(), worker_id);
        Ok(())
    }

    /// Starts a background task to publish metrics over NATS
    ///
    /// This task monitors metric changes (specifically kv_active_blocks and num_requests_waiting)
    /// and publishes stable metrics to NATS after they've been unchanged for 1ms.
    fn start_nats_metrics_publishing(&self, namespace: Namespace, worker_id: u64) {
        let nats_rx = self.rx.clone();

        tokio::spawn(async move {
            let mut rx = nats_rx;
            let mut last_kv_active_blocks: Option<u64> = Some(0);
            let mut last_num_requests_waiting: Option<u64> = Some(0);
            let mut pending_publish: Option<Arc<ForwardPassMetrics>> = None;
            let mut publish_timer =
                Box::pin(tokio::time::sleep(tokio::time::Duration::from_secs(0)));
            publish_timer.as_mut().reset(tokio::time::Instant::now()); // Complete immediately

            loop {
                tokio::select! {
                    // Handle metrics changes
                    result = rx.changed() => {
                        if result.is_err() {
                            tracing::debug!(
                                "Metrics publisher sender dropped, stopping NATS background task"
                            );
                            break;
                        }

                        let metrics = rx.borrow_and_update().clone();

                        // Extract the values we care about
                        let current_kv_active_blocks = metrics.kv_stats.kv_active_blocks;
                        let current_num_requests_waiting =
                            metrics.worker_stats.num_requests_waiting;

                        // Check if these specific metrics have changed
                        let has_changed = match (last_kv_active_blocks, last_num_requests_waiting) {
                            (Some(last_kv), Some(last_requests)) => {
                                last_kv != current_kv_active_blocks
                                    || last_requests != current_num_requests_waiting
                            }
                            _ => true, // First time, consider it changed
                        };

                        // If load metrics changed, schedule a publish
                        if has_changed {
                            pending_publish = Some(metrics.clone());
                            last_kv_active_blocks = Some(current_kv_active_blocks);
                            last_num_requests_waiting = Some(current_num_requests_waiting);

                            // Start the 1ms timer
                            publish_timer.as_mut().reset(
                                tokio::time::Instant::now() + tokio::time::Duration::from_millis(1)
                            );
                        }
                    }
                    // Timer expired - publish if we have pending metrics
                    _ = &mut publish_timer => {
                        if let Some(metrics) = pending_publish.take() {
                            // Create LoadEvent wrapping the metrics
                            let load_event = LoadEvent {
                                worker_id,
                                data: (*metrics).clone(),
                            };

                            if let Err(e) =
                                namespace.publish(KV_METRICS_SUBJECT, &load_event).await
                            {
                                tracing::warn!("Failed to publish metrics over NATS: {}", e);
                            }
                        }

                        // Reset timer to pending state to avoid tight loop
                        // It will be reset to 1ms when metrics actually change
                        publish_timer.as_mut().reset(
                            tokio::time::Instant::now() + tokio::time::Duration::from_secs(3600)
                        );
                    }
                }
            }
        });
    }
}

// -------------------------------------------------------------------------
// Testing -----------------------------------------------------------------
// -------------------------------------------------------------------------

#[cfg(test)]
mod test_event_processing {
    use super::*;
    use crate::kv_router::indexer::compute_block_hash_for_seq;

    // ---------------------------------------------------------------------
    // create_stored_block_from_parts --------------------------------------
    // ---------------------------------------------------------------------
    #[test]
    fn test_create_stored_block_from_parts() {
        let kv_block_size = 4;
        let token_ids = vec![10, 20, 30, 40];
        let blk_hash = 0xdead_beef;

        let stored = create_stored_block_from_parts(kv_block_size, blk_hash, &token_ids, 0);

        assert_eq!(stored.block_hash.0, blk_hash);
        let expected_hash = compute_block_hash_for_seq(&token_ids, 4)[0];
        assert_eq!(stored.tokens_hash, expected_hash);
    }

    // ---------------------------------------------------------------------
    // create_stored_blocks -------------------------------------------------
    // ---------------------------------------------------------------------
    #[test]
    fn test_create_stored_blocks_ok() {
        let kv_block_size = 4;
        // two blocks, each of size 4
        let token_ids = vec![1, 2, 3, 4, 5, 6, 7, 8];
        let num_block_tokens = vec![4_u64, 4_u64];
        let block_hashes = vec![111_u64, 222_u64];

        let blocks = create_stored_blocks(
            kv_block_size,
            &token_ids,
            &num_block_tokens,
            &block_hashes,
            /*lora_id=*/ 0,
            &Arc::new(AtomicU32::new(0)),
        );

        assert_eq!(blocks.len(), 2);
        assert_eq!(blocks[0].block_hash.0, 111);
        assert_eq!(blocks[1].block_hash.0, 222);
    }

    #[test]
    fn test_create_stored_blocks_wrong_size_triggers_warning() {
        let kv_block_size = 4;
        // second block is the wrong size
        let token_ids = vec![1, 2, 3, 4, 5, 6, 7];
        let num_block_tokens = vec![4_u64, 3_u64];
        let block_hashes = vec![111_u64, 222_u64];
        let warning_count = Arc::new(AtomicU32::new(0));

        let blocks = create_stored_blocks(
            kv_block_size,
            &token_ids,
            &num_block_tokens,
            &block_hashes,
            /*lora_id=*/ 0,
            &warning_count,
        );

        // should early-exit as second has mismatch
        assert!(blocks.len() == 1);
        assert!(warning_count.load(Ordering::Relaxed) == 1)
    }

    // ---------------------------------------------------------------------
    // convert_event --------------------------------------------------------
    // ---------------------------------------------------------------------
    #[test]
    fn test_convert_event_block_stored() {
        let kv_block_size = 4;
        let raw_evt = RawKvEvent::BlockStored {
            block_hashes: vec![BlockHashValue::Unsigned(10), BlockHashValue::Unsigned(11)],
            parent_block_hash: Some(BlockHashValue::Unsigned(99)),
            token_ids: vec![1, 2, 3, 4, 5, 6, 7, 8],
            block_size: 4,
            lora_id: Some(0),
            medium: None,
        };

        let out = convert_event(raw_evt, 42, kv_block_size, 0, &Arc::new(AtomicU32::new(0)));
        assert!(matches!(out.data, KvCacheEventData::Stored(_)));
    }

    #[test]
    fn test_convert_event_block_removed() {
        let kv_block_size = 4;
        let raw_evt = RawKvEvent::BlockRemoved {
            block_hashes: vec![BlockHashValue::Unsigned(123), BlockHashValue::Signed(456)],
            medium: None,
        };
        let out = convert_event(raw_evt, 7, kv_block_size, 0, &Arc::new(AtomicU32::new(0)));

        assert!(matches!(out.data, KvCacheEventData::Removed(_)));
    }

    #[test]
    fn test_convert_event_all_blocks_cleared() {
        let kv_block_size = 4;
        let raw_evt = RawKvEvent::AllBlocksCleared;
        let out = convert_event(raw_evt, 1, kv_block_size, 0, &Arc::new(AtomicU32::new(0)));
        assert!(matches!(out.data, KvCacheEventData::Cleared));
    }
}

#[cfg(test)]
mod tests_startup_helpers {
    use super::*;
    use crate::kv_router::KvIndexer;
    use crate::kv_router::indexer::KvIndexerInterface;
    use crate::kv_router::protocols::{ExternalSequenceBlockHash, LocalBlockHash};
    use async_trait;
    use bytes::Bytes;
    use std::sync::{Arc, Mutex};
    use zeromq::{PubSocket, Socket, SocketSend, ZmqMessage};

    // Type alias to resolve clippy::type_complexity warning
    type PublishedEvents = Arc<Mutex<Vec<(String, Vec<u8>)>>>;

    //--------------------------------------------------------------------
    // A tiny stand-in for Component that just records every publish call
    //--------------------------------------------------------------------
    #[derive(Default)]
    struct MockComponent {
        published: PublishedEvents,
    }

    impl MockComponent {
        fn new() -> (Self, PublishedEvents) {
            let published = Arc::new(Mutex::new(Vec::new()));
            (
                Self {
                    published: published.clone(),
                },
                published,
            )
        }
    }

    #[async_trait::async_trait]
    impl EventPublisher for MockComponent {
        async fn publish(
            &self,
            event_name: impl AsRef<str> + Send + Sync,
            event: &(impl serde::Serialize + Send + Sync),
        ) -> anyhow::Result<()> {
            let bytes = rmp_serde::to_vec(event).unwrap();
            self.published
                .lock()
                .unwrap()
                .push((event_name.as_ref().to_string(), bytes));
            Ok(())
        }

        async fn publish_bytes(
            &self,
            event_name: impl AsRef<str> + Send + Sync,
            bytes: Vec<u8>,
        ) -> anyhow::Result<()> {
            self.published
                .lock()
                .unwrap()
                .push((event_name.as_ref().to_string(), bytes));
            Ok(())
        }

        fn subject(&self) -> String {
            "mock.subject".into()
        }
    }

    //--------------------------------------------------------------------
    // Test start_event_processor
    //--------------------------------------------------------------------
    #[tokio::test]
    async fn test_start_event_processor() {
        let (component, published) = MockComponent::new();

        let event = KvCacheEvent {
            event_id: 1,
            data: KvCacheEventData::Removed(KvCacheRemoveData {
                block_hashes: vec![ExternalSequenceBlockHash(1), ExternalSequenceBlockHash(2)],
            }),
            dp_rank: 0,
        };

        let token = CancellationToken::new();
        let (tx, rx) = mpsc::unbounded_channel::<KvCacheEvent>();
        tx.send(event).unwrap();
        drop(tx);

        let handle = tokio::spawn(start_event_processor(component, 1, token, rx, None));

        tokio::time::timeout(tokio::time::Duration::from_secs(1), handle)
            .await
            .unwrap()
            .unwrap();

        let published = published.lock().unwrap();
        assert_eq!(published.len(), 1);
        let (subject, _) = &published[0];
        assert_eq!(subject, QUEUE_NAME);
    }

    //--------------------------------------------------------------------
    // Test start_event_processor with local indexer
    //--------------------------------------------------------------------
    #[tokio::test]
    async fn test_start_event_processor_with_local_indexer() {
        let (component, published) = MockComponent::new();

        // Create a local indexer
        let token = CancellationToken::new();
        let metrics = Arc::new(KvIndexerMetrics::new_unregistered());
        let local_indexer = Arc::new(LocalKvIndexer::new(token.clone(), 4, metrics, 100));

        // Create BlockStored event
        let event = KvCacheEvent {
            event_id: 1,
            data: KvCacheEventData::Stored(KvCacheStoreData {
                parent_hash: None,
                blocks: vec![
                    KvCacheStoredBlockData {
                        block_hash: ExternalSequenceBlockHash(100),
                        tokens_hash: LocalBlockHash(200),
                    },
                    KvCacheStoredBlockData {
                        block_hash: ExternalSequenceBlockHash(101),
                        tokens_hash: LocalBlockHash(201),
                    },
                ],
            }),
            dp_rank: 0,
        };

        let (tx, rx) = mpsc::unbounded_channel::<KvCacheEvent>();
        tx.send(event).unwrap();
        drop(tx);

        // Start event processor with local indexer
        let handle = tokio::spawn(start_event_processor(
            component,
            1,
            token.clone(),
            rx,
            Some(local_indexer.clone()), // arc::clone just increments atomic counters
        ));

        // Wait for processing
        tokio::time::timeout(tokio::time::Duration::from_secs(1), handle)
            .await
            .unwrap()
            .unwrap();

        // Verify event was published to NATS (same as test_start_event_processor)
        {
            let published_events = published.lock().unwrap();
            assert_eq!(published_events.len(), 1);
            let (subject, _) = &published_events[0];
            assert_eq!(subject, QUEUE_NAME);
        } // drop lock

        // Verify event was applied to local indexer
        // We can check by querying the workers that have blocks
        let get_workers_tx = local_indexer.get_workers_sender();
        let mut found = false;
        for _ in 0..20 {
            // Try up to 20 times (200ms total)
            let (resp_tx, resp_rx) = tokio::sync::oneshot::channel();
            get_workers_tx
                .send(crate::kv_router::indexer::GetWorkersRequest { resp: resp_tx })
                .await
                .unwrap();
            let workers: Vec<u64> = resp_rx.await.unwrap();

            if workers.contains(&1) {
                found = true;
                break;
            }

            // Wait before retrying
            tokio::time::sleep(tokio::time::Duration::from_millis(10)).await;
        }

        // Worker 1 should be in the set (we used worker_id=1)
        assert!(
            found,
            "Worker 1 was not found in the indexer after processing"
        );

        // Cleanup
        token.cancel();
    }

    //--------------------------------------------------------------------
    // Test BlockRemoved event with local indexer
    //--------------------------------------------------------------------
    #[tokio::test]
    async fn test_event_processor_block_removed_with_local_indexer() {
        let (component, published) = MockComponent::new();

        let token = CancellationToken::new();
        let metrics = Arc::new(KvIndexerMetrics::new_unregistered());
        let local_indexer = Arc::new(LocalKvIndexer::new(token.clone(), 4, metrics, 100));

        // First, store a block
        let store_event = KvCacheEvent {
            event_id: 1,
            data: KvCacheEventData::Stored(KvCacheStoreData {
                parent_hash: None,
                blocks: vec![KvCacheStoredBlockData {
                    block_hash: ExternalSequenceBlockHash(100),
                    tokens_hash: LocalBlockHash(200),
                }],
            }),
            dp_rank: 0,
        };

        let (tx, rx) = mpsc::unbounded_channel::<KvCacheEvent>();
        tx.send(store_event).unwrap();

        // Start event processor with local indexer
        let handle = tokio::spawn(start_event_processor(
            component,
            1,
            token.clone(),
            rx,
            Some(local_indexer.clone()),
        ));

        // Then remove same event
        let remove_event = KvCacheEvent {
            event_id: 2,
            data: KvCacheEventData::Removed(KvCacheRemoveData {
                block_hashes: vec![ExternalSequenceBlockHash(100)],
            }),
            dp_rank: 0,
        };
        tx.send(remove_event).unwrap();
        drop(tx);

        tokio::time::timeout(tokio::time::Duration::from_secs(1), handle)
            .await
            .unwrap()
            .unwrap();

        // Local indexer should have no block
        let mut no_blocks = false;
        for _ in 0..20 {
            // Try up to 20 times (200ms total)
            let scores = local_indexer
                .find_matches(vec![LocalBlockHash(200)])
                .await
                .unwrap();
            if scores.scores.is_empty() {
                no_blocks = true;
                break;
            }
            tokio::time::sleep(tokio::time::Duration::from_millis(10)).await;
        }
        assert!(no_blocks, "worker should have no blocks after removal");

        // Global kvindexer should have recieved two events (create/remove)
        let published = published.lock().unwrap();
        assert_eq!(
            published.len(),
            2,
            "expected 2 published events, found {}",
            published.len()
        );

        token.cancel();
    }

    //--------------------------------------------------------------------
    // Test AllBlocksCleared event with local indexer
    //--------------------------------------------------------------------
    #[tokio::test]
    async fn test_event_processor_all_blocks_cleared_with_local_indexer() {
        let (component, published) = MockComponent::new();

        let token = CancellationToken::new();
        let metrics = Arc::new(KvIndexerMetrics::new_unregistered());
        let local_indexer = Arc::new(LocalKvIndexer::new(token.clone(), 4, metrics, 100));

        // Store a block
        let store_event = KvCacheEvent {
            event_id: 1,
            data: KvCacheEventData::Stored(KvCacheStoreData {
                parent_hash: None,
                blocks: vec![KvCacheStoredBlockData {
                    block_hash: ExternalSequenceBlockHash(100),
                    tokens_hash: LocalBlockHash(200),
                }],
            }),
            dp_rank: 0,
        };

        let (tx, rx) = mpsc::unbounded_channel::<KvCacheEvent>();
        tx.send(store_event).unwrap();

        // Clear all blocks
        let clear_event = KvCacheEvent {
            event_id: 2,
            data: KvCacheEventData::Cleared,
            dp_rank: 0,
        };
        tx.send(clear_event).unwrap();
        drop(tx);

        // Create event processor and wait
        let handle = tokio::spawn(start_event_processor(
            component,
            1,
            token.clone(),
            rx,
            Some(local_indexer.clone()),
        ));

        tokio::time::timeout(tokio::time::Duration::from_secs(1), handle)
            .await
            .unwrap()
            .unwrap();

        // Local indexer should have no block
        let mut no_blocks = false;
        for _ in 0..20 {
            // Try up to 20 times (200ms total)
            let scores = local_indexer
                .find_matches(vec![LocalBlockHash(200)])
                .await
                .unwrap();
            if scores.scores.is_empty() {
                no_blocks = true;
                break;
            }
            tokio::time::sleep(tokio::time::Duration::from_millis(10)).await;
        }
        assert!(no_blocks, "worker should have no blocks after clearing");

        // Global kvindexer should have recieved two events (create/remove)
        let published = published.lock().unwrap();
        assert_eq!(
            published.len(),
            2,
            "expected 2 published events, found {}",
            published.len()
        );

        token.cancel();
    }

    //--------------------------------------------------------------------
    // Test that local indexer failure doesn't break NATS publishing
    //--------------------------------------------------------------------
    #[tokio::test]
    async fn test_event_processor_local_indexer_failure_continues() {
        let (component, published) = MockComponent::new();

        let token = CancellationToken::new();
        let metrics = Arc::new(KvIndexerMetrics::new_unregistered());
        let local_indexer = Arc::new(LocalKvIndexer::new(token.clone(), 4, metrics, 100));

        // cancel indexer immediately to simulate failure
        token.cancel();

        let event = KvCacheEvent {
            event_id: 1,
            data: KvCacheEventData::Removed(KvCacheRemoveData {
                block_hashes: vec![ExternalSequenceBlockHash(1)],
            }),
            dp_rank: 0,
        };

        let new_token = CancellationToken::new();
        let (tx, rx) = mpsc::unbounded_channel::<KvCacheEvent>();
        tx.send(event).unwrap();
        drop(tx);

        // Despite local indexer being cancelled, event processor should continue
        let handle = tokio::spawn(start_event_processor(
            component,
            1,
            new_token,
            rx,
            Some(local_indexer),
        ));

        tokio::time::timeout(tokio::time::Duration::from_secs(1), handle)
            .await
            .unwrap()
            .unwrap();

        // Verify event was still published to NATS despite local indexer failure
        let published_events = published.lock().unwrap();
        assert_eq!(published_events.len(), 1);
    }

    //--------------------------------------------------------------------
    // Test start_zmq_listener without a real socket
    //   (feed it frames through a ZMQ PAIR tcp socket)
    //--------------------------------------------------------------------
    #[tokio::test]
    async fn test_start_zmq_listener_pushes_to_channel() {
        // Prepare channel that listener should fill
        let (tx, mut rx) = mpsc::unbounded_channel::<KvCacheEvent>();

        // ZMQ TCP endpoint using localhost with fixed port
        let endpoint = "tcp://127.0.0.1:15555";
        let topic = "".to_string(); // subscribe to all

        // Publisher side - set up first
        let mut pub_socket = PubSocket::new();
        pub_socket.bind(endpoint).await.unwrap();

        // Cancellation token so we can stop the listener
        let token = dynamo_runtime::CancellationToken::new();

        // Spawn async listener
        let listener_handle = tokio::spawn({
            let token = token.clone();
            start_zmq_listener(endpoint.to_string(), topic, tx, token, 4)
        });

        // Give time for the connection to establish
        tokio::time::sleep(tokio::time::Duration::from_millis(100)).await;

        // Send synthetic 3-frame message: [topic, seq(8B), payload]
        let seq: u64 = 77;

        let events = vec![RawKvEvent::BlockStored {
            block_hashes: vec![BlockHashValue::Unsigned(42)],
            parent_block_hash: None,
            token_ids: vec![0, 1, 2, 3],
            block_size: 4,
            lora_id: None,
            medium: None,
        }];

        let batch = KvEventBatch {
            ts: 0.0,
            events,
            data_parallel_rank: Some(1),
        };

        let payload = Bytes::from(rmps::to_vec(&batch).unwrap());

        let frames = vec![
            Bytes::from(""),
            Bytes::from(seq.to_be_bytes().to_vec()),
            payload.clone(),
        ];

        // Create a proper multipart message
        let msg = ZmqMessage::try_from(frames).expect("Failed to create ZmqMessage");

        // Send the multipart message
        pub_socket.send(msg).await.unwrap();

        // Wait for message to be received
        tokio::time::sleep(tokio::time::Duration::from_millis(100)).await;

        // Check that we received the message
        let event = rx.try_recv().expect("no message received");

        let KvCacheEventData::Stored(KvCacheStoreData {
            parent_hash,
            blocks,
        }) = event.data
        else {
            panic!("expected KvCacheStoreData");
        };

        assert!(parent_hash.is_none());
        assert_eq!(blocks.len(), 1);
        assert_eq!(blocks[0].block_hash.0, 42);

        // Stop the listener
        token.cancel();
        let _ = listener_handle.await;
    }

    //--------------------------------------------------------------------
    // Test distributed recovery: Router queries worker's LocalKvIndexer after outage
    //--------------------------------------------------------------------
    #[tokio::test]
    async fn test_distributed_kvindexer_recovery_from_outage() {
        let worker_1_id = 1u64;
        let block_size = 4u32;
        let token = CancellationToken::new();

        // === SETUP: Worker Components ===
        let (worker_component, worker_published) = MockComponent::new();
        let local_indexer_1 = Arc::new(LocalKvIndexer::new(
            token.clone(),
            block_size,
            Arc::new(KvIndexerMetrics::new_unregistered()),
            100, // buffer size
        ));

        let (worker_tx, worker_rx) = mpsc::unbounded_channel::<KvCacheEvent>();

        // Start worker's event processor
        tokio::spawn(start_event_processor(
            worker_component,
            worker_1_id,
            token.clone(),
            worker_rx,
            Some(local_indexer_1.clone()),
        ));

        // === SETUP: Router Components ===
        let router_indexer = Arc::new(KvIndexer::new(
            token.clone(),
            block_size,
            Arc::new(KvIndexerMetrics::new_unregistered()),
        ));

        // === STEP 1: Normal Operation ===
        let event_1 = KvCacheEvent {
            event_id: 1,
            data: KvCacheEventData::Stored(KvCacheStoreData {
                parent_hash: None,
                blocks: vec![
                    KvCacheStoredBlockData {
                        block_hash: ExternalSequenceBlockHash(100),
                        tokens_hash: LocalBlockHash(200),
                    },
                    KvCacheStoredBlockData {
                        block_hash: ExternalSequenceBlockHash(101),
                        tokens_hash: LocalBlockHash(201),
                    },
                ],
            }),
            dp_rank: 0,
        };

        worker_tx.send(event_1.clone()).unwrap();
        tokio::time::sleep(tokio::time::Duration::from_millis(100)).await;

        // Simulate JetStream: forward worker's published event to router
        let (subject, bytes) = {
            let published = worker_published.lock().unwrap();
            assert_eq!(published.len(), 1, "Worker should have published 1 event");
            (published[0].0.clone(), published[0].1.clone())
        }; // drop worker_published before await
        assert_eq!(subject, QUEUE_NAME);

        let router_event: RouterEvent = rmp_serde::from_slice(&bytes).unwrap();
        router_indexer
            .event_sender()
            .send(router_event)
            .await
            .unwrap();

        tokio::time::sleep(tokio::time::Duration::from_millis(100)).await;

        // assert: Router's indexer has event
        let get_workers_tx = router_indexer.get_workers_sender();
        let mut router_has_worker = false;
        for _ in 0..20 {
            let (resp_tx, resp_rx) = tokio::sync::oneshot::channel();
            get_workers_tx
                .send(crate::kv_router::indexer::GetWorkersRequest { resp: resp_tx })
                .await
                .unwrap();
            let workers: Vec<u64> = resp_rx.await.unwrap();
            if workers.contains(&worker_1_id) {
                router_has_worker = true;
                break;
            }
            tokio::time::sleep(tokio::time::Duration::from_millis(10)).await;
        }
        assert!(
            router_has_worker,
            "Router should see worker 1 after normal operation"
        );

        // assert: Worker's local indexer buffered event
        let buffered = local_indexer_1.get_all_buffered_events();
        assert_eq!(buffered.len(), 1, "Local indexer should buffer 1 event");

        // === STEP 2 & 3: Simulate Outage - Stop forwarding to router ===
        let event_2 = KvCacheEvent {
            event_id: 2,
            data: KvCacheEventData::Stored(KvCacheStoreData {
                parent_hash: None,
                blocks: vec![
                    KvCacheStoredBlockData {
                        block_hash: ExternalSequenceBlockHash(100), // Shared prefix
                        tokens_hash: LocalBlockHash(200),
                    },
                    KvCacheStoredBlockData {
                        block_hash: ExternalSequenceBlockHash(102), // New block
                        tokens_hash: LocalBlockHash(202),
                    },
                ],
            }),
            dp_rank: 0,
        };

        worker_tx.send(event_2.clone()).unwrap(); // send to worker but not to router
        tokio::time::sleep(tokio::time::Duration::from_millis(100)).await;

        // assert: Worker published event_2 to "NATS" (MockComponent)
        {
            let published = worker_published.lock().unwrap();
            assert_eq!(
                published.len(),
                2,
                "Worker should have published 2 events total"
            );
        }

        // assert: Worker's local indexer has both events
        let buffered = local_indexer_1.get_all_buffered_events();
        assert_eq!(
            buffered.len(),
            2,
            "Local indexer should have both events during outage"
        );

        // assert: Router DOESN'T have event_2
        let block_hashes_2 = vec![LocalBlockHash(200), LocalBlockHash(202)];
        let overlap = router_indexer
            .find_matches(block_hashes_2.clone())
            .await
            .unwrap();
        let router_overlap = overlap
            .scores
            .get(&crate::kv_router::protocols::WorkerWithDpRank::from_worker_id(worker_1_id))
            .copied()
            .unwrap_or(0);
        assert_eq!(
            router_overlap, 1,
            "Router should only see 1 shared block (not the new block from event_2)"
        );

        // === STEP 4 & 5: Recovery - Apply buffered events to router ===
        // This simulates: router.query_worker_local_kv(worker_1_id)
        // followed by applying the returned events
        // TODO be able to identify which event id is the last that Router has,
        // and query worker(s) for buffer starting after it
        for router_event in buffered {
            router_indexer
                .event_sender()
                .send(router_event)
                .await
                .unwrap(); // TODO use apply_event() instead?
        }

        tokio::time::sleep(tokio::time::Duration::from_millis(100)).await;

        // assert: Router now has complete state
        let overlap = router_indexer.find_matches(block_hashes_2).await.unwrap();
        let router_overlap_after = overlap
            .scores
            .get(&crate::kv_router::protocols::WorkerWithDpRank::from_worker_id(worker_1_id))
            .copied()
            .unwrap_or(0);
        assert_eq!(
            router_overlap_after, 2,
            "Router should now see both blocks after recovery"
        );

        token.cancel();
    }
}

#[cfg(test)]
mod test_exponential_backoff {
    use super::*;

    #[test]
    fn test_backoff_calculation_progression() {
        // Test the exponential progression
        assert_eq!(calculate_backoff_ms(0), 10); // 10 * 2^0 = 10
        assert_eq!(calculate_backoff_ms(1), 20); // 10 * 2^1 = 20
        assert_eq!(calculate_backoff_ms(2), 40); // 10 * 2^2 = 40
        assert_eq!(calculate_backoff_ms(3), 80); // 10 * 2^3 = 80
        assert_eq!(calculate_backoff_ms(4), 160); // 10 * 2^4 = 160
        assert_eq!(calculate_backoff_ms(5), 320); // 10 * 2^5 = 320
        assert_eq!(calculate_backoff_ms(6), 640); // 10 * 2^6 = 640
        assert_eq!(calculate_backoff_ms(7), 1280); // 10 * 2^7 = 1280
        assert_eq!(calculate_backoff_ms(8), 2560); // 10 * 2^8 = 2560
    }

    #[test]
    fn test_backoff_caps_at_max_exponent() {
        // After MAX_BACKOFF_EXPONENT, should stay at 2^8 = 2560ms
        assert_eq!(calculate_backoff_ms(8), 2560);
        assert_eq!(calculate_backoff_ms(9), 2560); // Same as 8
        assert_eq!(calculate_backoff_ms(100), 2560); // Same as 8
    }

    #[test]
    fn test_backoff_never_exceeds_max() {
        // Even if we somehow had a huge exponent, never exceed MAX_BACKOFF_MS
        for i in 0..20 {
            assert!(calculate_backoff_ms(i) <= MAX_BACKOFF_MS);
        }
    }

    #[test]
    #[allow(clippy::assertions_on_constants)]
    fn test_backoff_constants_are_sane() {
        // Verify our constants make sense together
        assert!(INITIAL_BACKOFF_MS > 0);
        assert!(MAX_BACKOFF_MS > INITIAL_BACKOFF_MS);
        assert!(MAX_BACKOFF_EXPONENT <= 10); // Prevent crazy exponents
        assert!(MAX_CONSECUTIVE_ERRORS > 0);

        // Max calculated value should be less than MAX_BACKOFF_MS
        let max_calculated = INITIAL_BACKOFF_MS * 2_u64.pow(MAX_BACKOFF_EXPONENT);
        assert!(max_calculated <= MAX_BACKOFF_MS);
    }
}

#[cfg(all(test, feature = "integration"))]
mod test_integration_publisher {
    use super::*;
    use crate::kv_router::protocols::{ForwardPassMetrics, KvStats, WorkerStats};
    use dynamo_runtime::distributed_test_utils::{
        create_test_drt_async, create_test_shared_drt_async,
    };
    use dynamo_runtime::pipeline::AsyncEngine;
    use dynamo_runtime::traits::events::EventSubscriber;
    use futures::StreamExt;

    #[tokio::test]
    #[ignore] // Mark as ignored as requested, because CI's integrations still don't have NATS
    async fn test_metrics_publishing_behavior() -> Result<()> {
        // Set up runtime and namespace
        let drt = create_test_drt_async().await;
        let namespace = drt.namespace("ns2001".to_string())?;

        // Create a subscriber for the metrics events using subscribe_with_type
        let mut subscriber = namespace
            .subscribe_with_type::<LoadEvent>(KV_METRICS_SUBJECT)
            .await
            .unwrap();

        // Create WorkerMetricsPublisher
        let publisher = WorkerMetricsPublisher::new().unwrap();
        let worker_id = 1234;

        // Start NATS metrics publishing
        publisher.start_nats_metrics_publishing(namespace.clone(), worker_id);

        // Allow some time for the background task to start
        tokio::time::sleep(tokio::time::Duration::from_millis(10)).await;

        // Test 1: Publish 10 different metrics with 0.5ms intervals
        // Only the last one should be published after 1ms of stability
        for i in 0..10 {
            let metrics = Arc::new(ForwardPassMetrics {
                kv_stats: KvStats {
                    kv_active_blocks: (i * 100) as u64, // Changing load metric
                    kv_total_blocks: 1000,
                    gpu_cache_usage_perc: 0.5,
                    gpu_prefix_cache_hit_rate: 0.8,
                },
                worker_stats: WorkerStats {
                    num_requests_waiting: (i * 10) as u64, // Changing load metric
                    data_parallel_rank: None,
                    request_active_slots: 50,
                    request_total_slots: 100,
                },
                spec_decode_stats: None,
            });

            publisher.publish(metrics).unwrap();
            tokio::time::sleep(tokio::time::Duration::from_micros(100)).await;
        }

        // Wait a bit more than 1ms to ensure the last metric is published
        tokio::time::sleep(tokio::time::Duration::from_millis(10)).await;

        // Verify we receive exactly one event with the last metric values
        let result =
            tokio::time::timeout(tokio::time::Duration::from_millis(500), subscriber.next())
                .await
                .unwrap();

        let event = result.unwrap().unwrap(); // Unwrap the Option and the Result
        assert_eq!(event.worker_id, worker_id);
        assert_eq!(event.data.kv_stats.kv_active_blocks, 900); // Last value: 9 * 100
        assert_eq!(event.data.worker_stats.num_requests_waiting, 90); // Last value: 9 * 10

        // Ensure no more events are waiting
        let no_msg =
            tokio::time::timeout(tokio::time::Duration::from_millis(50), subscriber.next()).await;
        assert!(no_msg.is_err(), "Expected no more messages, but found one");

        // Test 2: Publish 10 more metrics where everything changes EXCEPT the load metrics
        for i in 0..10 {
            let metrics = Arc::new(ForwardPassMetrics {
                kv_stats: KvStats {
                    kv_active_blocks: 900,                         // Keep same as last published
                    kv_total_blocks: 1000 + (i * 100) as u64,      // Change other metrics
                    gpu_cache_usage_perc: 0.3 + (i as f32 * 0.05), // Change other metrics
                    gpu_prefix_cache_hit_rate: 0.7 + (i as f32 * 0.01), // Change other metrics
                },
                worker_stats: WorkerStats {
                    num_requests_waiting: 90, // Keep same as last published
                    data_parallel_rank: None,
                    request_active_slots: 40 + (i * 5) as u64, // Change other metrics
                    request_total_slots: 100 + (i * 10) as u64, // Change other metrics
                },
                spec_decode_stats: None,
            });

            publisher.publish(metrics).unwrap();
            tokio::time::sleep(tokio::time::Duration::from_micros(100)).await;
        }

        // Wait to ensure no events are published
        tokio::time::sleep(tokio::time::Duration::from_millis(10)).await;

        // Verify no events are received
        let no_msg =
            tokio::time::timeout(tokio::time::Duration::from_millis(50), subscriber.next()).await;
        assert!(
            no_msg.is_err(),
            "Expected no messages when load metrics don't change"
        );

        drt.shutdown();

        Ok(())
    }

    #[tokio::test]
    #[ignore] // Mark as ignored as requested, because CI's integrations still don't have NATS
    async fn test_kvstats_prometheus_gauge_updates() {
        use crate::kv_router::publisher::kvstats;

        // Test that publish() updates Prometheus gauges correctly using real Component
        let publisher = WorkerMetricsPublisher::new().unwrap();

        // Create a real DRT and component for integration testing
        let drt = create_test_drt_async().await;
        let namespace = drt.namespace("ns2002".to_string()).unwrap();
        let component = namespace.component("comp2002".to_string()).unwrap();

        // Register Prometheus metrics using the real constructor
        publisher.register_prometheus_metrics(&component).unwrap();

        // Get references to the gauges for testing
        let gauges = publisher.prometheus_gauges.get().unwrap();
        let active_blocks_gauge = gauges.kv_active_blocks_gauge.clone();
        let total_blocks_gauge = gauges.kv_total_blocks_gauge.clone();
        let cache_usage_gauge = gauges.gpu_cache_usage_gauge.clone();
        let hit_rate_gauge = gauges.gpu_prefix_cache_hit_rate_gauge.clone();

        // Create test metrics with specific values
        let test_metrics = Arc::new(ForwardPassMetrics {
            worker_stats: WorkerStats {
                data_parallel_rank: None,
                request_active_slots: 5,
                request_total_slots: 100,
                num_requests_waiting: 2,
            },
            kv_stats: KvStats {
                kv_active_blocks: 42,
                kv_total_blocks: 12894,
                gpu_cache_usage_perc: 0.5,
                gpu_prefix_cache_hit_rate: 0.75,
            },
            spec_decode_stats: None,
        });

        // Test 1: Initial gauge values should be 0
        assert_eq!(active_blocks_gauge.get(), 0.0);
        assert_eq!(total_blocks_gauge.get(), 0.0);
        assert_eq!(cache_usage_gauge.get(), 0.0);
        assert_eq!(hit_rate_gauge.get(), 0.0);

        // Test 2: publish() should update all gauges with correct values
        let result = publisher.publish(test_metrics);
        assert!(result.is_ok());

        // Test 3: Verify gauges were updated correctly
        assert_eq!(active_blocks_gauge.get(), 42.0);
        assert_eq!(total_blocks_gauge.get(), 12894.0);
        assert_eq!(cache_usage_gauge.get(), 0.5);
        assert_eq!(hit_rate_gauge.get(), 0.75);

        // Test 4: Verify metrics are properly registered in the component's registry
        // Component implements MetricsRegistry trait which provides prometheus_expfmt()
        let prometheus_output = component.metrics().prometheus_expfmt().unwrap();

        // Verify metric names are present
        assert!(prometheus_output.contains(kvstats::ACTIVE_BLOCKS));
        assert!(prometheus_output.contains(kvstats::TOTAL_BLOCKS));
        assert!(prometheus_output.contains(kvstats::GPU_CACHE_USAGE_PERCENT));
        assert!(prometheus_output.contains(kvstats::GPU_PREFIX_CACHE_HIT_RATE));

        // Test 5: Verify the prometheus output contains the actual values
        // Print the output to debug format issues
        println!("Prometheus output:\n{}", prometheus_output);

        // Check for metric values - the format includes labels so we need to be more flexible
        assert!(prometheus_output.contains("kvstats_active_blocks"));
        assert!(prometheus_output.contains("42")); // The value should be there
        assert!(prometheus_output.contains("kvstats_total_blocks"));
        assert!(prometheus_output.contains("12894")); // The value should be there
        assert!(prometheus_output.contains("kvstats_gpu_cache_usage_percent"));
        assert!(prometheus_output.contains("kvstats_gpu_prefix_cache_hit_rate"));

        println!(
            "✅ KvStatsPrometheusGauges constructor and publish() work correctly with real Component"
        );
    }

    /// Integration test: KvPushRouter end-to-end routing with mock engines.
    #[tokio::test]
    #[ignore] // Requires NATS/etcd. Run with: cargo test --package dynamo-llm --lib --features integration test_distributed_kvindexer_e2e -- --ignored --nocapture
    async fn test_distributed_kvindexer_e2e() -> anyhow::Result<()> {
        use crate::kv_router::scheduler::DefaultWorkerSelector;
        use crate::kv_router::{KvPushRouter, KvRouter, KvRouterConfig};
        use crate::local_model::LocalModelBuilder;
        use crate::local_model::runtime_config::ModelRuntimeConfig;
        use crate::mocker::engine::MOCKER_COMPONENT;
        use crate::mocker::engine::MockVllmEngine;
        use crate::mocker::protocols::MockEngineArgs;
        use crate::protocols::common::{
            OutputOptions, SamplingOptions, StopConditions,
            llm_backend::{LLMEngineOutput, PreprocessedRequest},
        };
        use dynamo_runtime::pipeline::{Context, PushRouter, RouterMode, network::Ingress};
        use dynamo_runtime::protocols::annotated::Annotated;

        const BLOCK_SIZE: u32 = 4;
        const NUM_REQUESTS: usize = 4;

        dynamo_runtime::logging::init();

        // === SETUP: Distributed runtimes and namespaces ===
        let shared_store_dir = tempfile::tempdir()?;
        let shared_store_path = shared_store_dir.path().to_path_buf();

        // Make both runtimes point at the same file-backed storage backend so worker
        // registrations and heartbeats remain visible to every DRT instance.
        let distributed1 = create_test_shared_drt_async(&shared_store_path).await;
        let distributed2 = create_test_shared_drt_async(&shared_store_path).await;
        let component1 = distributed1
            .namespace("test_e2e_router")?
            .component(MOCKER_COMPONENT)?;
        let component2 = distributed2
            .namespace("test_e2e_router")?
            .component(MOCKER_COMPONENT)?;

        // === SETUP: Start mocker workers  ===
        let mocker_args = MockEngineArgs::builder()
            .block_size(BLOCK_SIZE as usize)
            .dp_size(1) // single worker per runtime
            .enable_prefix_caching(true)
            .enable_local_indexer(true) // affects scheduler/publisher args
            .build()?;

        let worker_components = vec![component1.clone(), component2.clone()];
        let mut server_handles = Vec::new();
        let mut worker_ids = Vec::new();

        for comp in worker_components {
            let engine = Arc::new(MockVllmEngine::new(mocker_args.clone()));
            engine.start(comp.clone()).await?;
            tracing::info!("MockVllmEngine started for {:?}", comp);

            // Register MDC with runtime_config so router can discover enable_local_indexer.
            // (Without this step, the MDC-based assert in query_worker() in worker_query.rs will fail.)
            // This inlines code which in the Python path would be performed by:
            // - local_model.rs: LocalModelBuilder::build() sets runtime_config from MockEngineArgs
            // - entrypoint/input/endpoint.rs: LocalModel::attach() registers MDC via discovery
            let endpoint = comp.endpoint("generate");
            let mut runtime_config = ModelRuntimeConfig::default();
            runtime_config.enable_local_indexer = true;
            let mut builder = LocalModelBuilder::default();
            builder
                .model_name(Some("mock".to_string()))
                .kv_cache_block_size(Some(BLOCK_SIZE))
                .runtime_config(runtime_config);
            let mut local_model = builder.build().await?;
            local_model
                .attach(
                    &endpoint,
                    crate::model_type::ModelType::Chat,
                    crate::model_type::ModelInput::Tokens,
                    None,
                )
                .await?;

            let ingress = Ingress::for_engine(engine.clone())?;
            let endpoint_component = comp.clone();
            let handle = tokio::spawn(async move {
                if let Err(e) = endpoint_component
                    .endpoint("generate")
                    .endpoint_builder()
                    .handler(ingress)
                    .start()
                    .await
                {
                    tracing::error!("Generate endpoint failed: {e}");
                }
            });
            server_handles.push(handle);
            worker_ids.push(comp.drt().connection_id());
        }
        tracing::info!("Generate endpoint servers launched");

        tokio::time::sleep(Duration::from_millis(500)).await;

        // === SETUP: Build KvPushRouter ===
        let router_distributed = create_test_shared_drt_async(&shared_store_path).await;
        let router_namespace = router_distributed.namespace("test_e2e_router")?;
        let backend_component = router_namespace.component(MOCKER_COMPONENT)?;
        let backend_endpoint = backend_component.endpoint("generate");
        let client = backend_endpoint.client().await?;
        let kv_router_config = KvRouterConfig::default();
        let selector = Box::new(DefaultWorkerSelector::new(Some(kv_router_config)));
        let consumer_id = format!("test-router-{}", router_distributed.connection_id());

        let kv_router: Arc<KvRouter> = Arc::new(
            KvRouter::new(
                backend_endpoint.clone(),
                client.clone(),
                BLOCK_SIZE,
                Some(selector),
                Some(kv_router_config),
                consumer_id,
            )
            .await?,
        );

        let push_router =
            PushRouter::<PreprocessedRequest, Annotated<LLMEngineOutput>>::from_client_with_threshold(
                client,
                RouterMode::KV,
                None,
                None,
            )
            .await?;

        let kv_push_router = KvPushRouter::new(push_router, kv_router.clone());

        // ===== TEST PART 1: ROUTE & SEND REQUESTS TO WORKERS (ROUTER -> WORKER) =====
        let create_request = |tokens: Vec<u32>| {
            PreprocessedRequest::builder()
                .model("mock".to_string())
                .token_ids(tokens)
                .stop_conditions(StopConditions {
                    max_tokens: Some(10),
                    ..Default::default()
                })
                .sampling_options(SamplingOptions::default())
                .output_options(OutputOptions::default())
                .build()
                .unwrap()
        }; // from mocker/engine.rs

        for i in 0..NUM_REQUESTS {
            tracing::info!("Sending routed request {}", i + 1);
            let tokens = vec![1, 2, 3, 4, 5, 6, 7, 8, 9, 10, i as u32];
            let request = create_request(tokens.clone());

            let response_stream = kv_push_router.generate(Context::new(request)).await?;
            let responses: Vec<Annotated<LLMEngineOutput>> = response_stream.collect().await;
            assert!(
                !responses.is_empty(),
                "Request {} should produce at least one response",
                i + 1
            );
        }

        tracing::info!("KvPushRouter generate() succeeded for {NUM_REQUESTS} requests");

        // ===== TEST PART 2: QUERY WORKER-LOCAL KVINDEXERS DIRECTLY =====
        // TODO: This could be refactored as router function (e.g. router.refresh_from_worker(worker_id))
        // (which should also update the global kvIndexer with the buffer from the local kvIndexer)
        let mut best_worker_info: Option<(u64, usize)> = None;

        // Exactly one worker should have been routed requests. Find that worker
        for &worker_id in &worker_ids {
<<<<<<< HEAD
            let response = kv_router.query_worker_local_kv(worker_id).await?;
            assert_eq!(response.worker_id, worker_id);
=======
            let response = query_client.query_worker(worker_id).await?;
>>>>>>> fe3b56a1

            if !response.events.is_empty() {
                let event_count = response.events.len();
                tracing::info!(
                    worker_id,
                    events = event_count,
                    "Worker query on worker {worker_id} returned buffered KV events"
                );
                best_worker_info = Some((worker_id, event_count));
                break;
            }
        }

        // Verify that only one worker has KV events in buffer
        let (best_worker_id, best_worker_event_count) =
            best_worker_info.expect("At least one worker should have buffered KV events");

        tracing::info!(
            "Best worker is {best_worker_id} with {best_worker_event_count} buffered KV events"
        );

        for &worker_id in &worker_ids {
            if worker_id == best_worker_id {
                continue;
            }

            let response = kv_router.query_worker_local_kv(worker_id).await?;
            assert!(
                response.events.is_empty(),
                "Worker {worker_id} should not report buffered KV events; best worker {best_worker_id} reported {best_worker_event_count}"
            );
        }

        // === Cleanup ===
        for handle in server_handles {
            handle.abort();
        }
        distributed1.shutdown();
        distributed2.shutdown();
        router_distributed.shutdown();

        Ok(())
    }
}<|MERGE_RESOLUTION|>--- conflicted
+++ resolved
@@ -2247,12 +2247,8 @@
 
         // Exactly one worker should have been routed requests. Find that worker
         for &worker_id in &worker_ids {
-<<<<<<< HEAD
             let response = kv_router.query_worker_local_kv(worker_id).await?;
             assert_eq!(response.worker_id, worker_id);
-=======
-            let response = query_client.query_worker(worker_id).await?;
->>>>>>> fe3b56a1
 
             if !response.events.is_empty() {
                 let event_count = response.events.len();
