--- conflicted
+++ resolved
@@ -1,24 +1,8 @@
 // SPDX-FileCopyrightText: Copyright (c) 2024-2025 NVIDIA CORPORATION & AFFILIATES. All rights reserved.
 // SPDX-License-Identifier: Apache-2.0
 
-<<<<<<< HEAD
-use crate::kv_router::{
-    KV_EVENT_SUBJECT, KV_METRICS_SUBJECT,
-    indexer::{KvIndexerMetrics, LocalKvIndexer, RouterEvent, compute_block_hash_for_seq},
-    protocols::*,
-    scoring::LoadEvent,
-};
-use dynamo_runtime::metrics::{MetricsHierarchy, prometheus_names::kvstats};
-use dynamo_runtime::traits::{DistributedRuntimeProvider, events::EventPublisher};
-use dynamo_runtime::{
-    Result,
-    component::{Component, Namespace},
-    transports::nats::{NatsQueue, QUEUE_NAME, Slug},
-};
-=======
 use std::fmt;
 use std::sync::atomic::{AtomicU32, Ordering};
->>>>>>> e75bcf67
 use std::sync::{Arc, OnceLock};
 use std::time::Duration;
 
@@ -40,7 +24,7 @@
 
 use crate::kv_router::{
     KV_EVENT_SUBJECT, KV_METRICS_SUBJECT,
-    indexer::{RouterEvent, compute_block_hash_for_seq},
+    indexer::{KvIndexerMetrics, LocalKvIndexer, RouterEvent, compute_block_hash_for_seq},
     protocols::*,
     scoring::LoadEvent,
 };
