// SPDX-FileCopyrightText: Copyright (c) 2024-2025 NVIDIA CORPORATION & AFFILIATES. All rights reserved.
// SPDX-License-Identifier: Apache-2.0

use crate::kv_router::{
    KV_EVENT_SUBJECT, KV_METRICS_ENDPOINT, KV_METRICS_SUBJECT,
    indexer::{RouterEvent, compute_block_hash_for_seq},
    protocols::*,
    scoring::LoadEvent,
};
use async_trait::async_trait;
use dynamo_runtime::metrics::{MetricsRegistry, prometheus_names::kvstats};
use dynamo_runtime::traits::{DistributedRuntimeProvider, events::EventPublisher};
use dynamo_runtime::{
    Error, Result,
    component::{Component, Namespace},
    pipeline::{
        AsyncEngine, AsyncEngineContextProvider, ManyOut, ResponseStream, SingleIn,
        network::Ingress,
    },
    protocols::annotated::Annotated,
    transports::nats::{NatsQueue, QUEUE_NAME, Slug},
};
use futures::stream;
use std::sync::{Arc, OnceLock};
use tokio::sync::mpsc;
use tokio_util::sync::CancellationToken;

use rmp_serde as rmps;
use serde::Deserialize;
use serde::Serialize;
use serde::de::{self, Deserializer, IgnoredAny, MapAccess, SeqAccess, Visitor};
use std::fmt;
use std::sync::atomic::{AtomicU32, Ordering};
use std::time::Duration;
use zeromq::{Socket, SocketRecv, SubSocket};

// -------------------------------------------------------------------------
// KV Event Publishers -----------------------------------------------------
// -------------------------------------------------------------------------

/// Configure the source of KV events.
/// Currently, only ZMQ is supported.
pub enum KvEventSourceConfig {
    Zmq { endpoint: String, topic: String },
}

/// The source of KV events.
enum KvEventSource {
    Zmq {
        zmq_handle: tokio::task::JoinHandle<()>,
    },
}

impl KvEventSource {
    /// Start the event source from a [`KvEventSourceConfig`].
    fn start(
        component: Component,
        kv_block_size: u32,
        source_config: KvEventSourceConfig,
        cancellation_token: CancellationToken,
        tx: mpsc::UnboundedSender<KvCacheEvent>,
    ) -> Result<Self> {
        match source_config {
            KvEventSourceConfig::Zmq { endpoint, topic } => {
                let zmq_handle = component
                    .drt()
                    .runtime()
                    .secondary()
                    .spawn(start_zmq_listener(
                        endpoint,
                        topic,
                        tx,
                        cancellation_token.clone(),
                        kv_block_size,
                    ));

                Ok(KvEventSource::Zmq { zmq_handle })
            }
        }
    }

    fn shutdown(&self) {
        match self {
            KvEventSource::Zmq { zmq_handle } => {
                zmq_handle.abort();
            }
        }
    }
}

/// A publisher of KV events.
pub struct KvEventPublisher {
    /// The size of the KV block.
    kv_block_size: u32,
    /// The source of KV events.
    /// Can be `None` if all events provided through [`KvEventPublisher::publish`].
    source: Option<KvEventSource>,
    /// The cancellation token.
    cancellation_token: CancellationToken,
    /// The channel to send events to.
    tx: mpsc::UnboundedSender<KvCacheEvent>,
}

impl KvEventPublisher {
    pub fn new(
        component: Component,
        worker_id: i64,
        kv_block_size: u32,
        source_config: Option<KvEventSourceConfig>,
    ) -> Result<Self> {
        let cancellation_token = CancellationToken::new();

        let (tx, rx) = mpsc::unbounded_channel::<KvCacheEvent>();

        // Create our event source (if any)
        let mut source = None;
        if let Some(config) = source_config {
            source = Some(KvEventSource::start(
                component.clone(),
                kv_block_size,
                config,
                cancellation_token.clone(),
                tx.clone(),
            )?);
        }

        let stream_name = Slug::slugify(&format!("{}.{}", component.subject(), KV_EVENT_SUBJECT))
            .to_string()
            .replace("_", "-");
        let nats_server =
            std::env::var("NATS_SERVER").unwrap_or_else(|_| "nats://localhost:4222".to_string());
        // Create NatsQueue without consumer since we're only publishing
        let mut nats_queue = NatsQueue::new_without_consumer(
            stream_name,
            nats_server,
            std::time::Duration::from_secs(60), // 1 minute timeout
        );

        // Connect the NatsQueue before passing it to the event processor
        let cancellation_token_clone = cancellation_token.clone();
        component.drt().runtime().secondary().spawn(async move {
            if let Err(e) = nats_queue.connect().await {
                tracing::error!("Failed to connect NatsQueue: {}", e);
                return;
            }
            start_event_processor(nats_queue, worker_id, cancellation_token_clone, rx).await
        });

        Ok(Self {
            kv_block_size,
            source,
            cancellation_token,
            tx,
        })
    }

    pub fn publish(&self, event: KvCacheEvent) -> Result<(), mpsc::error::SendError<KvCacheEvent>> {
        self.tx.send(event)
    }

    pub fn kv_block_size(&self) -> u32 {
        self.kv_block_size
    }

    pub fn shutdown(&mut self) {
        if !self.cancellation_token.is_cancelled() {
            self.cancellation_token.cancel();
        }

        if let Some(source) = self.source.take() {
            source.shutdown();
        }
    }
}

impl Drop for KvEventPublisher {
    fn drop(&mut self) {
        self.shutdown();
    }
}

async fn start_event_processor<P: EventPublisher + Send + Sync + 'static>(
    publisher: P,
    worker_id: i64,
    cancellation_token: CancellationToken,
    mut rx: mpsc::UnboundedReceiver<KvCacheEvent>,
) {
    loop {
        tokio::select! {
            _ = cancellation_token.cancelled() => {
                tracing::info!("KV Event source received cancellation signal");
                break;
            }
            event = rx.recv() => {
                let Some(event) = event else {
                    tracing::debug!("Event processor channel closed.");
                    break;
                };

                // Encapsulate in a router event and publish.
                tracing::trace!("Event processor for worker_id {} processing event: {:?}", worker_id, event.data);
                let router_event = RouterEvent::new(worker_id, event);
                if let Err(e) = publisher.publish(QUEUE_NAME, &router_event).await {
                    tracing::error!("Failed to publish event: {}", e);
                }
            }
        }
    }
}

// Error handling configuration for ZMQ operations
const INITIAL_BACKOFF_MS: u64 = 10;
const MAX_BACKOFF_MS: u64 = 5000;
const MAX_CONSECUTIVE_ERRORS: u32 = 10;
const MAX_BACKOFF_EXPONENT: u32 = 8; // Cap at 2^8 = 256x multiplier to prevent overflow

/// Calculate exponential backoff duration based on consecutive error count
fn calculate_backoff_ms(consecutive_errors: u32) -> u64 {
    std::cmp::min(
        INITIAL_BACKOFF_MS * 2_u64.pow(consecutive_errors.min(MAX_BACKOFF_EXPONENT)),
        MAX_BACKOFF_MS,
    )
}

pub async fn start_zmq_listener(
    zmq_endpoint: String,
    zmq_topic: String,
    tx: mpsc::UnboundedSender<KvCacheEvent>,
    cancellation_token: CancellationToken,
    kv_block_size: u32,
) {
    tracing::debug!(
        "KVEventPublisher connecting to ZMQ endpoint {} (topic '{}')",
        zmq_endpoint,
        zmq_topic
    );

    let warning_count = Arc::new(AtomicU32::new(0));

    let mut socket = SubSocket::new();

    // Subscribe to the requested topic (empty string == all topics)
    if let Err(e) = socket.subscribe(&zmq_topic).await {
        tracing::error!("Failed to subscribe on ZMQ socket: {}", e);
        return;
    }

    if let Err(e) = socket.connect(&zmq_endpoint).await {
        tracing::error!("Failed to connect ZMQ SUB socket: {}", e);
        return;
    }

    let mut consecutive_errors = 0u32;
    #[allow(unused_assignments)]
    let mut exit_reason = "unknown";
    let mut messages_processed = 0u64;

    'main: loop {
        tokio::select! {
            biased;

            // Check for cancellation
            _ = cancellation_token.cancelled() => {
                tracing::debug!("ZMQ listener received cancellation signal");
                exit_reason = "cancellation token cancelled";
                break 'main;
            }

            // Receive message
            msg_result = socket.recv() => {
                let Ok(msg) = msg_result else {
                    let e = msg_result.unwrap_err();
                    consecutive_errors += 1;

                    if consecutive_errors >= MAX_CONSECUTIVE_ERRORS {
                        tracing::error!(
                            error=%e,
                            consecutive_errors=%consecutive_errors,
                            "Too many consecutive ZMQ errors, terminating listener"
                        );
                        exit_reason = "too many consecutive errors";
                        break 'main;
                    }

                    // Simple exponential backoff with max exponent to prevent overflow
                    let backoff_ms = calculate_backoff_ms(consecutive_errors);

                    tracing::warn!(
                        error=%e,
                        consecutive_errors=%consecutive_errors,
                        backoff_ms=%backoff_ms,
                        "Error reading from ZMQ socket, applying exponential backoff"
                    );

                    tokio::time::sleep(Duration::from_millis(backoff_ms)).await;
                    continue;
                };
                // Reset error count on successful message
                consecutive_errors = 0;

                // We expect multipart frames: [topic, seq, payload]
                let mut frames: Vec<Vec<u8>> = msg.into_vec().into_iter().map(|frame| frame.to_vec()).collect();

                if frames.len() != 3 {
                    tracing::warn!(expected=3, actual=%frames.len(), "Received unexpected ZMQ frame count");
                    continue;
                }

                // Extract the payload and sequence number.
                let payload = frames.pop().unwrap();
                let seq_bytes = frames.pop().unwrap();

                if seq_bytes.len() != 8 {
                    tracing::warn!(expected=8, actual=%seq_bytes.len(), "Invalid sequence number byte length");
                    continue;
                }

                let seq = u64::from_be_bytes(seq_bytes.try_into().unwrap());

                // Decode our batch of events.
                let batch_result = rmps::from_slice::<KvEventBatch>(&payload);
                let Ok(batch) = batch_result else {
                    let e = batch_result.unwrap_err();
                    tracing::warn!(error=%e, "Failed to decode KVEventBatch msgpack");
                    continue;
                };

                tracing::trace!(
                    "ZMQ listener on {} received batch with {} events (seq={})",
                    zmq_endpoint,
                    batch.events.len(),
                    seq
                );
                for raw_event in batch.events.into_iter() {
                    let event = convert_event(raw_event, seq, kv_block_size, &warning_count);
                    if tx.send(event).is_err() {
                        tracing::warn!("Failed to send message to channel - receiver dropped");
                        exit_reason = "channel receiver dropped";
                        break 'main;
                    }
                    messages_processed += 1;
                }
            }
        }
    }
    tracing::debug!(
        "ZMQ listener exiting, reason: {}, messages processed: {}",
        exit_reason,
        messages_processed
    );
}

/// Convert a raw event coming from the ZMQ channel into the internal
/// [`KvCacheEvent`] representation used by the router.
fn convert_event(
    raw: RawKvEvent,
    event_id: u64,
    kv_block_size: u32,
    warning_count: &Arc<AtomicU32>,
) -> KvCacheEvent {
    match raw {
        RawKvEvent::BlockStored {
            block_hashes,
            parent_block_hash,
            token_ids,
            block_size,
            lora_id,
            ..
        } => {
            let num_block_tokens = vec![block_size as u64; block_hashes.len()];
            let block_hashes_u64: Vec<u64> = block_hashes
                .into_iter()
                .map(BlockHashValue::into_u64)
                .collect();
            KvCacheEvent {
                event_id,
                data: KvCacheEventData::Stored(KvCacheStoreData {
                    parent_hash: parent_block_hash
                        .map(BlockHashValue::into_u64)
                        .map(ExternalSequenceBlockHash::from),
                    blocks: create_stored_blocks(
                        kv_block_size,
                        &token_ids,
                        &num_block_tokens,
                        &block_hashes_u64,
                        lora_id.unwrap_or(0),
                        warning_count,
                    ),
                }),
            }
        }
        RawKvEvent::BlockRemoved { block_hashes, .. } => {
            let hashes = block_hashes
                .into_iter()
                .map(BlockHashValue::into_u64)
                .map(ExternalSequenceBlockHash::from)
                .collect();
            KvCacheEvent {
                event_id,
                data: KvCacheEventData::Removed(KvCacheRemoveData {
                    block_hashes: hashes,
                }),
            }
        }
        RawKvEvent::AllBlocksCleared => KvCacheEvent {
            event_id,
            data: KvCacheEventData::Cleared,
        },
    }
}

pub fn create_stored_block_from_parts(
    kv_block_size: u32,
    block_hash: u64,
    token_ids: &[u32],
    _lora_id: u64,
) -> KvCacheStoredBlockData {
    let tokens_hash = compute_block_hash_for_seq(token_ids, kv_block_size)[0];
    tracing::debug!(
        "Creating stored block: external_block_hash={}, tokens_hash={}, token_ids={:?}, kv_block_size={}",
        block_hash,
        tokens_hash.0,
        token_ids,
        kv_block_size
    );
    KvCacheStoredBlockData {
        block_hash: ExternalSequenceBlockHash::from(block_hash),
        tokens_hash,
    }
}

pub fn create_stored_blocks(
    kv_block_size: u32,
    token_ids: &[u32],
    num_block_tokens: &[u64],
    block_hashes: &[u64],
    lora_id: u64,
    warning_count: &Arc<AtomicU32>,
) -> Vec<KvCacheStoredBlockData> {
    let mut blocks: Vec<KvCacheStoredBlockData> = Vec::new();

    let mut token_offset: usize = 0;
    for (num_tokens_it, block_hash_it) in num_block_tokens.iter().zip(block_hashes.iter()) {
        if *num_tokens_it != kv_block_size as u64 {
            if warning_count.fetch_add(1, Ordering::Relaxed) < 3 {
                tracing::warn!(
                    "Block not published. Block size must be {} tokens to be published. Block size is: {}",
                    kv_block_size,
                    *num_tokens_it
                );
            }
            break;
        }

        let tokens = &token_ids[token_offset..(token_offset + *num_tokens_it as usize)];
        blocks.push(create_stored_block_from_parts(
            kv_block_size,
            *block_hash_it,
            tokens,
            lora_id,
        ));
        token_offset += *num_tokens_it as usize;
    }

    blocks
}

// -------------------------------------------------------------------------
// Types mirroring the Python msgspec-defined structures -------------------
// -------------------------------------------------------------------------

#[derive(Debug, Deserialize, Serialize)]
struct KvEventBatch {
    ts: f64,
    events: Vec<RawKvEvent>,
    #[serde(alias = "dp_rank")]
    data_parallel_rank: u32, // we are ignoring this for now
}

#[derive(Debug, Serialize, Deserialize, Clone, Copy)]
#[serde(untagged)]
enum BlockHashValue {
    Signed(i64),
    Unsigned(u64),
}

impl BlockHashValue {
    fn into_u64(self) -> u64 {
        match self {
            BlockHashValue::Signed(v) => v as u64,
            BlockHashValue::Unsigned(v) => v,
        }
    }
}

#[derive(Debug, Serialize)]
#[serde(tag = "type")] // msgspec encodes variant tag as a string when `tag=True`
enum RawKvEvent {
    BlockStored {
        /// Block hashes may be emitted as either signed or unsigned 64-bit values.
        /// We normalize them to `u64` while deserializing to support both producers.
        block_hashes: Vec<BlockHashValue>,
        parent_block_hash: Option<BlockHashValue>,
        token_ids: Vec<u32>,
        block_size: usize,
        lora_id: Option<u64>,
        #[serde(skip_serializing_if = "Option::is_none")]
        medium: Option<String>,
    },
    BlockRemoved {
        block_hashes: Vec<BlockHashValue>,
        #[serde(skip_serializing_if = "Option::is_none")]
        medium: Option<String>,
    },
    AllBlocksCleared,
}

/// Our producers use msgspec with `tag=True` and `array_like=True`, which
/// encodes each event as either a tagged map or a tagged tuple. To be tolerant of
/// additional fields that may be appended in the future, we implement a custom
/// deserializer that ignores unknown keys and any extra positional elements.
///
/// This keeps us compatible with older payloads while safely
/// accepting newer ones that include extra metadata.

impl<'de> Deserialize<'de> for RawKvEvent {
    fn deserialize<D>(deserializer: D) -> Result<Self, D::Error>
    where
        D: Deserializer<'de>,
    {
        deserializer.deserialize_any(RawKvEventVisitor)
    }
}

struct RawKvEventVisitor;

impl<'de> Visitor<'de> for RawKvEventVisitor {
    type Value = RawKvEvent;

    fn expecting(&self, formatter: &mut fmt::Formatter) -> fmt::Result {
        formatter.write_str("a kv event encoded as a tagged map or sequence")
    }

    fn visit_map<A>(self, mut map: A) -> Result<Self::Value, A::Error>
    where
        A: MapAccess<'de>,
    {
        let mut event_type: Option<String> = None;
        let mut block_hashes: Option<Vec<BlockHashValue>> = None;
        let mut parent_block_hash: Option<Option<BlockHashValue>> = None;
        let mut token_ids: Option<Vec<u32>> = None;
        let mut block_size: Option<usize> = None;
        let mut lora_id: Option<Option<u64>> = None;
        let mut medium: Option<Option<String>> = None;

        while let Some(key) = map.next_key::<String>()? {
            match key.as_str() {
                "type" => {
                    event_type = Some(map.next_value()?);
                }
                "block_hashes" => {
                    block_hashes = Some(map.next_value()?);
                }
                "parent_block_hash" => {
                    parent_block_hash = Some(map.next_value()?);
                }
                "token_ids" => {
                    token_ids = Some(map.next_value()?);
                }
                "block_size" => {
                    block_size = Some(map.next_value()?);
                }
                "lora_id" => {
                    lora_id = Some(map.next_value()?);
                }
                "medium" => {
                    medium = Some(map.next_value()?);
                }
                _ => {
                    map.next_value::<IgnoredAny>()?;
                }
            }
        }

        match event_type.as_deref() {
            Some("BlockStored") => {
                let block_hashes =
                    block_hashes.ok_or_else(|| de::Error::missing_field("block_hashes"))?;
                let token_ids = token_ids.ok_or_else(|| de::Error::missing_field("token_ids"))?;
                let block_size =
                    block_size.ok_or_else(|| de::Error::missing_field("block_size"))?;
                Ok(RawKvEvent::BlockStored {
                    block_hashes,
                    parent_block_hash: parent_block_hash.unwrap_or(None),
                    token_ids,
                    block_size,
                    lora_id: lora_id.unwrap_or(None),
                    medium: medium.unwrap_or(None),
                })
            }
            Some("BlockRemoved") => {
                let block_hashes =
                    block_hashes.ok_or_else(|| de::Error::missing_field("block_hashes"))?;
                Ok(RawKvEvent::BlockRemoved {
                    block_hashes,
                    medium: medium.unwrap_or(None),
                })
            }
            Some("AllBlocksCleared") => Ok(RawKvEvent::AllBlocksCleared),
            Some(other) => Err(de::Error::unknown_variant(
                other,
                &["BlockStored", "BlockRemoved", "AllBlocksCleared"],
            )),
            None => Err(de::Error::missing_field("type")),
        }
    }

    fn visit_seq<A>(self, mut seq: A) -> Result<Self::Value, A::Error>
    where
        A: SeqAccess<'de>,
    {
        let tag: Option<String> = seq.next_element()?;
        let Some(tag) = tag else {
            return Err(de::Error::invalid_length(
                0,
                &"sequence must start with event tag",
            ));
        };

        match tag.as_str() {
            "BlockStored" => {
                let block_hashes: Vec<BlockHashValue> = seq
                    .next_element()?
                    .ok_or_else(|| de::Error::invalid_length(1, &"missing block_hashes"))?;
                let parent_block_hash: Option<BlockHashValue> = seq.next_element()?.unwrap_or(None);
                let token_ids: Vec<u32> = seq
                    .next_element()?
                    .ok_or_else(|| de::Error::invalid_length(3, &"missing token_ids"))?;
                let block_size: usize = seq
                    .next_element()?
                    .ok_or_else(|| de::Error::invalid_length(4, &"missing block_size"))?;
                let lora_id: Option<u64> = seq.next_element()?.unwrap_or(None);
                let medium: Option<String> = seq.next_element()?.unwrap_or(None);

                while seq.next_element::<IgnoredAny>()?.is_some() {}

                Ok(RawKvEvent::BlockStored {
                    block_hashes,
                    parent_block_hash,
                    token_ids,
                    block_size,
                    lora_id,
                    medium,
                })
            }
            "BlockRemoved" => {
                let block_hashes: Vec<BlockHashValue> = seq
                    .next_element()?
                    .ok_or_else(|| de::Error::invalid_length(1, &"missing block_hashes"))?;
                let medium: Option<String> = seq.next_element()?.unwrap_or(None);

                while seq.next_element::<IgnoredAny>()?.is_some() {}

                Ok(RawKvEvent::BlockRemoved {
                    block_hashes,
                    medium,
                })
            }
            "AllBlocksCleared" => {
                while seq.next_element::<IgnoredAny>()?.is_some() {}
                Ok(RawKvEvent::AllBlocksCleared)
            }
            other => Err(de::Error::unknown_variant(
                other,
                &["BlockStored", "BlockRemoved", "AllBlocksCleared"],
            )),
        }
    }
}

// -------------------------------------------------------------------------
// Metrics Publishers ------------------------------------------------------
// -------------------------------------------------------------------------

pub struct WorkerMetricsPublisher {
    tx: tokio::sync::watch::Sender<Arc<ForwardPassMetrics>>,
    rx: tokio::sync::watch::Receiver<Arc<ForwardPassMetrics>>,
    /// Prometheus gauges for KvStats metrics
    /// We use OnceLock for efficient one-time initialization and lock-free reads
    /// The gauges are set once during register_prometheus_metrics and then only read
    prometheus_gauges: OnceLock<KvStatsPrometheusGauges>,
}

struct KvStatsPrometheusGauges {
    kv_active_blocks_gauge: prometheus::Gauge,
    kv_total_blocks_gauge: prometheus::Gauge,
    gpu_cache_usage_gauge: prometheus::Gauge,
    gpu_prefix_cache_hit_rate_gauge: prometheus::Gauge,
}

impl KvStatsPrometheusGauges {
    /// Create a new KvStatsPrometheusGauges instance with all metrics registered
    fn new(component: &Component) -> Result<Self> {
        let kv_active_blocks_gauge = component.create_gauge(
            kvstats::ACTIVE_BLOCKS,
            "Number of active KV cache blocks currently in use",
            &[],
        )?;

        let kv_total_blocks_gauge = component.create_gauge(
            kvstats::TOTAL_BLOCKS,
            "Total number of KV cache blocks available",
            &[],
        )?;

        let gpu_cache_usage_gauge = component.create_gauge(
            kvstats::GPU_CACHE_USAGE_PERCENT,
            "GPU cache usage as a percentage (0.0-1.0)",
            &[],
        )?;

        let gpu_prefix_cache_hit_rate_gauge = component.create_gauge(
            kvstats::GPU_PREFIX_CACHE_HIT_RATE,
            "GPU prefix cache hit rate as a percentage (0.0-1.0)",
            &[],
        )?;

        tracing::info!("Registered KvStats Prometheus metrics");

        Ok(KvStatsPrometheusGauges {
            kv_active_blocks_gauge,
            kv_total_blocks_gauge,
            gpu_cache_usage_gauge,
            gpu_prefix_cache_hit_rate_gauge,
        })
    }

    /// Update all gauges with values from KvStats
    fn update_from_kvstats(&self, kv_stats: &KvStats) {
        self.kv_active_blocks_gauge
            .set(kv_stats.kv_active_blocks as f64);
        self.kv_total_blocks_gauge
            .set(kv_stats.kv_total_blocks as f64);
        self.gpu_cache_usage_gauge
            .set(kv_stats.gpu_cache_usage_perc as f64);
        self.gpu_prefix_cache_hit_rate_gauge
            .set(kv_stats.gpu_prefix_cache_hit_rate as f64);
    }
}

impl WorkerMetricsPublisher {
    pub fn new() -> Result<Self> {
        let (tx, rx) = tokio::sync::watch::channel(Arc::new(ForwardPassMetrics::default()));
        Ok(WorkerMetricsPublisher {
            tx,
            rx,
            prometheus_gauges: OnceLock::new(),
        })
    }

    pub fn publish(
        &self,
        metrics: Arc<ForwardPassMetrics>,
    ) -> Result<(), tokio::sync::watch::error::SendError<Arc<ForwardPassMetrics>>> {
        tracing::trace!("Publish metrics: {metrics:?}");

        // Update Prometheus gauges - OnceLock provides lock-free reads after initialization
        // This is the hot path - we only read the Arc, no locking overhead
        if let Some(gauges) = self.prometheus_gauges.get() {
            gauges.update_from_kvstats(&metrics.kv_stats);
        }

        self.tx.send(metrics)
    }

    /// Register KvStats Prometheus metrics with the component's registry
    pub fn register_prometheus_metrics(&self, component: &Component) -> Result<()> {
        // Use get_or_init for thread-safe one-time initialization
        // This will only initialize once, subsequent calls will return immediately
        self.prometheus_gauges.get_or_init(|| {
            KvStatsPrometheusGauges::new(component).expect("Failed to create Prometheus gauges")
        });

        Ok(())
    }

    pub async fn create_endpoint(
        &self,
        component: Component,
        metrics_labels: Option<&[(&str, &str)]>,
    ) -> Result<()> {
        let mut metrics_rx = self.rx.clone();
        let handler = Arc::new(KvLoadEndpointHandler::new(metrics_rx.clone()));
        let handler = Ingress::for_engine(handler)?;

        let worker_id = component
            .drt()
            .primary_lease()
            .map(|lease| lease.id())
            .unwrap_or_else(|| {
                tracing::warn!("Component is static, assuming worker_id of 0");
                0
            });

        self.start_nats_metrics_publishing(component.namespace().clone(), worker_id);

        let metrics_labels = metrics_labels.map(|v| {
            v.iter()
                .map(|(k, v)| (k.to_string(), v.to_string()))
                .collect::<Vec<_>>()
        });

        component
            .endpoint(KV_METRICS_ENDPOINT)
            .endpoint_builder()
            .stats_handler(move |_| {
                let metrics = metrics_rx.borrow_and_update().clone();
                serde_json::to_value(&*metrics).unwrap()
            })
            .metrics_labels(metrics_labels)
            .handler(handler)
            .start()
            .await
    }

    /// Starts a background task to publish metrics over NATS
    ///
    /// This task monitors metric changes (specifically kv_active_blocks and num_requests_waiting)
    /// and publishes stable metrics to NATS after they've been unchanged for 1ms.
    #[allow(dead_code)]
    fn start_nats_metrics_publishing(&self, namespace: Namespace, worker_id: i64) {
        let nats_rx = self.rx.clone();

        tokio::spawn(async move {
            let mut rx = nats_rx;
            let mut last_kv_active_blocks: Option<u64> = None;
            let mut last_num_requests_waiting: Option<u64> = None;
            let mut pending_publish: Option<Arc<ForwardPassMetrics>> = None;
            let mut publish_timer =
                Box::pin(tokio::time::sleep(tokio::time::Duration::from_secs(0)));
            publish_timer.as_mut().reset(tokio::time::Instant::now()); // Complete immediately

            loop {
                tokio::select! {
                    // Handle metrics changes
                    result = rx.changed() => {
                        if result.is_err() {
                            tracing::debug!(
                                "Metrics publisher sender dropped, stopping NATS background task"
                            );
                            break;
                        }

                        let metrics = rx.borrow_and_update().clone();

                        // Extract the values we care about
                        let current_kv_active_blocks = metrics.kv_stats.kv_active_blocks;
                        let current_num_requests_waiting =
                            metrics.worker_stats.num_requests_waiting;

                        // Check if these specific metrics have changed
                        let has_changed = match (last_kv_active_blocks, last_num_requests_waiting) {
                            (Some(last_kv), Some(last_requests)) => {
                                last_kv != current_kv_active_blocks
                                    || last_requests != current_num_requests_waiting
                            }
                            _ => true, // First time, consider it changed
                        };

                        // If load metrics changed, schedule a publish
                        if has_changed {
                            pending_publish = Some(metrics.clone());
                            last_kv_active_blocks = Some(current_kv_active_blocks);
                            last_num_requests_waiting = Some(current_num_requests_waiting);

                            // Start the 1ms timer
                            publish_timer.as_mut().reset(
                                tokio::time::Instant::now() + tokio::time::Duration::from_millis(1)
                            );
                        }
                    }
                    // Timer expired - publish if we have pending metrics
                    _ = &mut publish_timer => {
                        if let Some(metrics) = pending_publish.take() {
                            // Create LoadEvent wrapping the metrics
                            let load_event = LoadEvent {
                                worker_id,
                                data: (*metrics).clone(),
                            };

                            if let Err(e) =
                                namespace.publish(KV_METRICS_SUBJECT, &load_event).await
                            {
                                tracing::warn!("Failed to publish metrics over NATS: {}", e);
                            }
                        }
                    }
                }
            }
        });
    }
}

struct KvLoadEndpointHandler {
    metrics_rx: tokio::sync::watch::Receiver<Arc<ForwardPassMetrics>>,
}

impl KvLoadEndpointHandler {
    pub fn new(metrics_rx: tokio::sync::watch::Receiver<Arc<ForwardPassMetrics>>) -> Self {
        Self { metrics_rx }
    }
}

#[async_trait]
impl AsyncEngine<SingleIn<()>, ManyOut<Annotated<ForwardPassMetrics>>, Error>
    for KvLoadEndpointHandler
{
    async fn generate(
        &self,
        request: SingleIn<()>,
    ) -> Result<ManyOut<Annotated<ForwardPassMetrics>>> {
        let context = request.context();
        let metrics = self.metrics_rx.borrow().clone();
        let metrics = (*metrics).clone();
        let stream = stream::iter(vec![Annotated::from_data(metrics)]);
        Ok(ResponseStream::new(Box::pin(stream), context))
    }
}

// -------------------------------------------------------------------------
// Testing -----------------------------------------------------------------
// -------------------------------------------------------------------------

#[cfg(test)]
mod test_event_processing {
    use super::*;
    use crate::kv_router::indexer::compute_block_hash_for_seq;

    // ---------------------------------------------------------------------
    // create_stored_block_from_parts --------------------------------------
    // ---------------------------------------------------------------------
    #[test]
    fn test_create_stored_block_from_parts() {
        let kv_block_size = 4;
        let token_ids = vec![10, 20, 30, 40];
        let blk_hash = 0xdead_beef;

        let stored = create_stored_block_from_parts(kv_block_size, blk_hash, &token_ids, 0);

        assert_eq!(stored.block_hash.0, blk_hash);
        let expected_hash = compute_block_hash_for_seq(&token_ids, 4)[0];
        assert_eq!(stored.tokens_hash, expected_hash);
    }

    // ---------------------------------------------------------------------
    // create_stored_blocks -------------------------------------------------
    // ---------------------------------------------------------------------
    #[test]
    fn test_create_stored_blocks_ok() {
        let kv_block_size = 4;
        // two blocks, each of size 4
        let token_ids = vec![1, 2, 3, 4, 5, 6, 7, 8];
        let num_block_tokens = vec![4_u64, 4_u64];
        let block_hashes = vec![111_u64, 222_u64];

        let blocks = create_stored_blocks(
            kv_block_size,
            &token_ids,
            &num_block_tokens,
            &block_hashes,
            /*lora_id=*/ 0,
            &Arc::new(AtomicU32::new(0)),
        );

        assert_eq!(blocks.len(), 2);
        assert_eq!(blocks[0].block_hash.0, 111);
        assert_eq!(blocks[1].block_hash.0, 222);
    }

    #[test]
    fn test_create_stored_blocks_wrong_size_triggers_warning() {
        let kv_block_size = 4;
        // second block is the wrong size
        let token_ids = vec![1, 2, 3, 4, 5, 6, 7];
        let num_block_tokens = vec![4_u64, 3_u64];
        let block_hashes = vec![111_u64, 222_u64];
        let warning_count = Arc::new(AtomicU32::new(0));

        let blocks = create_stored_blocks(
            kv_block_size,
            &token_ids,
            &num_block_tokens,
            &block_hashes,
            /*lora_id=*/ 0,
            &warning_count,
        );

        // should early-exit as second has mismatch
        assert!(blocks.len() == 1);
        assert!(warning_count.load(Ordering::Relaxed) == 1)
    }

    // ---------------------------------------------------------------------
    // convert_event --------------------------------------------------------
    // ---------------------------------------------------------------------
    #[test]
    fn test_convert_event_block_stored() {
        let kv_block_size = 4;
        let raw_evt = RawKvEvent::BlockStored {
            block_hashes: vec![BlockHashValue::Unsigned(10), BlockHashValue::Unsigned(11)],
            parent_block_hash: Some(BlockHashValue::Unsigned(99)),
            token_ids: vec![1, 2, 3, 4, 5, 6, 7, 8],
            block_size: 4,
            lora_id: Some(0),
            medium: None,
        };

        let out = convert_event(raw_evt, 42, kv_block_size, &Arc::new(AtomicU32::new(0)));
        assert!(matches!(out.data, KvCacheEventData::Stored(_)));
    }

    #[test]
    fn test_convert_event_block_removed() {
        let kv_block_size = 4;
        let raw_evt = RawKvEvent::BlockRemoved {
<<<<<<< HEAD
            block_hashes: vec![123, 456],
            medium: None,
=======
            block_hashes: vec![BlockHashValue::Unsigned(123), BlockHashValue::Unsigned(456)],
>>>>>>> 409307ab
        };
        let out = convert_event(raw_evt, 7, kv_block_size, &Arc::new(AtomicU32::new(0)));

        assert!(matches!(out.data, KvCacheEventData::Removed(_)));
    }

    #[test]
    fn test_convert_event_all_blocks_cleared() {
        let kv_block_size = 4;
        let raw_evt = RawKvEvent::AllBlocksCleared;
        let out = convert_event(raw_evt, 1, kv_block_size, &Arc::new(AtomicU32::new(0)));
        assert!(matches!(out.data, KvCacheEventData::Cleared));
    }
}

#[cfg(test)]
mod tests_startup_helpers {
    use super::*;
    use crate::kv_router::protocols::ExternalSequenceBlockHash;
    use async_trait;
    use bytes::Bytes;
    use std::sync::{Arc, Mutex};
    use zeromq::{PubSocket, Socket, SocketSend, ZmqMessage};

    // Type alias to resolve clippy::type_complexity warning
    type PublishedEvents = Arc<Mutex<Vec<(String, Vec<u8>)>>>;

    //--------------------------------------------------------------------
    // A tiny stand-in for Component that just records every publish call
    //--------------------------------------------------------------------
    #[derive(Default)]
    struct MockComponent {
        published: PublishedEvents,
    }

    impl MockComponent {
        fn new() -> (Self, PublishedEvents) {
            let published = Arc::new(Mutex::new(Vec::new()));
            (
                Self {
                    published: published.clone(),
                },
                published,
            )
        }
    }

    #[async_trait::async_trait]
    impl EventPublisher for MockComponent {
        async fn publish(
            &self,
            event_name: impl AsRef<str> + Send + Sync,
            event: &(impl serde::Serialize + Send + Sync),
        ) -> dynamo_runtime::Result<()> {
            let bytes = rmp_serde::to_vec(event).unwrap();
            self.published
                .lock()
                .unwrap()
                .push((event_name.as_ref().to_string(), bytes));
            Ok(())
        }

        async fn publish_bytes(
            &self,
            event_name: impl AsRef<str> + Send + Sync,
            bytes: Vec<u8>,
        ) -> dynamo_runtime::Result<()> {
            self.published
                .lock()
                .unwrap()
                .push((event_name.as_ref().to_string(), bytes));
            Ok(())
        }

        fn subject(&self) -> String {
            "mock.subject".into()
        }
    }

    //--------------------------------------------------------------------
    // Test start_event_processor
    //--------------------------------------------------------------------
    #[tokio::test]
    async fn test_start_event_processor() {
        let (component, published) = MockComponent::new();

        let event = KvCacheEvent {
            event_id: 1,
            data: KvCacheEventData::Removed(KvCacheRemoveData {
                block_hashes: vec![ExternalSequenceBlockHash(1), ExternalSequenceBlockHash(2)],
            }),
        };

        let token = CancellationToken::new();
        let (tx, rx) = mpsc::unbounded_channel::<KvCacheEvent>();
        tx.send(event).unwrap();
        drop(tx);

        let handle = tokio::spawn(start_event_processor(component, 1, token, rx));

        tokio::time::timeout(tokio::time::Duration::from_secs(1), handle)
            .await
            .unwrap()
            .unwrap();

        let published = published.lock().unwrap();
        assert_eq!(published.len(), 1);
        let (subject, _) = &published[0];
        assert_eq!(subject, QUEUE_NAME);
    }

    //--------------------------------------------------------------------
    // Test start_zmq_listener without a real socket
    //   (feed it frames through a ZMQ PAIR tcp socket)
    //--------------------------------------------------------------------
    #[tokio::test]
    async fn test_start_zmq_listener_pushes_to_channel() {
        // Prepare channel that listener should fill
        let (tx, mut rx) = mpsc::unbounded_channel::<KvCacheEvent>();

        // ZMQ TCP endpoint using localhost with fixed port
        let endpoint = "tcp://127.0.0.1:15555";
        let topic = "".to_string(); // subscribe to all

        // Publisher side - set up first
        let mut pub_socket = PubSocket::new();
        pub_socket.bind(endpoint).await.unwrap();

        // Cancellation token so we can stop the listener
        let token = dynamo_runtime::CancellationToken::new();

        // Spawn async listener
        let listener_handle = tokio::spawn({
            let token = token.clone();
            start_zmq_listener(endpoint.to_string(), topic, tx, token, 4)
        });

        // Give time for the connection to establish
        tokio::time::sleep(tokio::time::Duration::from_millis(100)).await;

        // Send synthetic 3-frame message: [topic, seq(8B), payload]
        let seq: u64 = 77;

        let events = vec![RawKvEvent::BlockStored {
            block_hashes: vec![BlockHashValue::Unsigned(42)],
            parent_block_hash: None,
            token_ids: vec![0, 1, 2, 3],
            block_size: 4,
            lora_id: None,
            medium: None,
        }];

        let batch = KvEventBatch {
            ts: 0.0,
            events,
            data_parallel_rank: 1,
        };

        let payload = Bytes::from(rmps::to_vec(&batch).unwrap());

        let frames = vec![
            Bytes::from(""),
            Bytes::from(seq.to_be_bytes().to_vec()),
            payload.clone(),
        ];

        // Create a proper multipart message
        let msg = ZmqMessage::try_from(frames).expect("Failed to create ZmqMessage");

        // Send the multipart message
        pub_socket.send(msg).await.unwrap();

        // Wait for message to be received
        tokio::time::sleep(tokio::time::Duration::from_millis(100)).await;

        // Check that we received the message
        let event = rx.try_recv().expect("no message received");

        let KvCacheEventData::Stored(KvCacheStoreData {
            parent_hash,
            blocks,
        }) = event.data
        else {
            panic!("expected KvCacheStoreData");
        };

        assert!(parent_hash.is_none());
        assert_eq!(blocks.len(), 1);
        assert_eq!(blocks[0].block_hash.0, 42);

        // Stop the listener
        token.cancel();
        let _ = listener_handle.await;
    }
}

#[cfg(test)]
mod test_exponential_backoff {
    use super::*;

    #[test]
    fn test_backoff_calculation_progression() {
        // Test the exponential progression
        assert_eq!(calculate_backoff_ms(0), 10); // 10 * 2^0 = 10
        assert_eq!(calculate_backoff_ms(1), 20); // 10 * 2^1 = 20
        assert_eq!(calculate_backoff_ms(2), 40); // 10 * 2^2 = 40
        assert_eq!(calculate_backoff_ms(3), 80); // 10 * 2^3 = 80
        assert_eq!(calculate_backoff_ms(4), 160); // 10 * 2^4 = 160
        assert_eq!(calculate_backoff_ms(5), 320); // 10 * 2^5 = 320
        assert_eq!(calculate_backoff_ms(6), 640); // 10 * 2^6 = 640
        assert_eq!(calculate_backoff_ms(7), 1280); // 10 * 2^7 = 1280
        assert_eq!(calculate_backoff_ms(8), 2560); // 10 * 2^8 = 2560
    }

    #[test]
    fn test_backoff_caps_at_max_exponent() {
        // After MAX_BACKOFF_EXPONENT, should stay at 2^8 = 2560ms
        assert_eq!(calculate_backoff_ms(8), 2560);
        assert_eq!(calculate_backoff_ms(9), 2560); // Same as 8
        assert_eq!(calculate_backoff_ms(100), 2560); // Same as 8
    }

    #[test]
    fn test_backoff_never_exceeds_max() {
        // Even if we somehow had a huge exponent, never exceed MAX_BACKOFF_MS
        for i in 0..20 {
            assert!(calculate_backoff_ms(i) <= MAX_BACKOFF_MS);
        }
    }

    #[test]
    #[allow(clippy::assertions_on_constants)]
    fn test_backoff_constants_are_sane() {
        // Verify our constants make sense together
        assert!(INITIAL_BACKOFF_MS > 0);
        assert!(MAX_BACKOFF_MS > INITIAL_BACKOFF_MS);
        assert!(MAX_BACKOFF_EXPONENT <= 10); // Prevent crazy exponents
        assert!(MAX_CONSECUTIVE_ERRORS > 0);

        // Max calculated value should be less than MAX_BACKOFF_MS
        let max_calculated = INITIAL_BACKOFF_MS * 2_u64.pow(MAX_BACKOFF_EXPONENT);
        assert!(max_calculated <= MAX_BACKOFF_MS);
    }
}

#[cfg(all(test, feature = "integration"))]
mod test_integration_publisher {
    use super::*;
    use crate::kv_router::protocols::{ForwardPassMetrics, KvStats, WorkerStats};
    use dynamo_runtime::distributed_test_utils::create_test_drt_async;
    use dynamo_runtime::traits::events::EventSubscriber;
    use futures::StreamExt;

    #[tokio::test]
    #[ignore] // Mark as ignored as requested, because CI's integrations still don't have NATS
    async fn test_metrics_publishing_behavior() -> Result<()> {
        // Set up runtime and namespace
        let drt = create_test_drt_async().await;
        let namespace = drt.namespace("ns2001".to_string())?;

        // Create a subscriber for the metrics events using subscribe_with_type
        let mut subscriber = namespace
            .subscribe_with_type::<LoadEvent>(KV_METRICS_SUBJECT)
            .await
            .unwrap();

        // Create WorkerMetricsPublisher
        let publisher = WorkerMetricsPublisher::new().unwrap();
        let worker_id = 1234;

        // Start NATS metrics publishing
        publisher.start_nats_metrics_publishing(namespace.clone(), worker_id);

        // Allow some time for the background task to start
        tokio::time::sleep(tokio::time::Duration::from_millis(10)).await;

        // Test 1: Publish 10 different metrics with 0.5ms intervals
        // Only the last one should be published after 1ms of stability
        for i in 0..10 {
            let metrics = Arc::new(ForwardPassMetrics {
                kv_stats: KvStats {
                    kv_active_blocks: (i * 100) as u64, // Changing load metric
                    kv_total_blocks: 1000,
                    gpu_cache_usage_perc: 0.5,
                    gpu_prefix_cache_hit_rate: 0.8,
                },
                worker_stats: WorkerStats {
                    num_requests_waiting: (i * 10) as u64, // Changing load metric
                    data_parallel_rank: None,
                    request_active_slots: 50,
                    request_total_slots: 100,
                },
                spec_decode_stats: None,
            });

            publisher.publish(metrics).unwrap();
            tokio::time::sleep(tokio::time::Duration::from_micros(100)).await;
        }

        // Wait a bit more than 1ms to ensure the last metric is published
        tokio::time::sleep(tokio::time::Duration::from_millis(10)).await;

        // Verify we receive exactly one event with the last metric values
        let result =
            tokio::time::timeout(tokio::time::Duration::from_millis(500), subscriber.next())
                .await
                .unwrap();

        let event = result.unwrap().unwrap(); // Unwrap the Option and the Result
        assert_eq!(event.worker_id, worker_id);
        assert_eq!(event.data.kv_stats.kv_active_blocks, 900); // Last value: 9 * 100
        assert_eq!(event.data.worker_stats.num_requests_waiting, 90); // Last value: 9 * 10

        // Ensure no more events are waiting
        let no_msg =
            tokio::time::timeout(tokio::time::Duration::from_millis(50), subscriber.next()).await;
        assert!(no_msg.is_err(), "Expected no more messages, but found one");

        // Test 2: Publish 10 more metrics where everything changes EXCEPT the load metrics
        for i in 0..10 {
            let metrics = Arc::new(ForwardPassMetrics {
                kv_stats: KvStats {
                    kv_active_blocks: 900,                         // Keep same as last published
                    kv_total_blocks: 1000 + (i * 100) as u64,      // Change other metrics
                    gpu_cache_usage_perc: 0.3 + (i as f32 * 0.05), // Change other metrics
                    gpu_prefix_cache_hit_rate: 0.7 + (i as f32 * 0.01), // Change other metrics
                },
                worker_stats: WorkerStats {
                    num_requests_waiting: 90, // Keep same as last published
                    data_parallel_rank: None,
                    request_active_slots: 40 + (i * 5) as u64, // Change other metrics
                    request_total_slots: 100 + (i * 10) as u64, // Change other metrics
                },
                spec_decode_stats: None,
            });

            publisher.publish(metrics).unwrap();
            tokio::time::sleep(tokio::time::Duration::from_micros(100)).await;
        }

        // Wait to ensure no events are published
        tokio::time::sleep(tokio::time::Duration::from_millis(10)).await;

        // Verify no events are received
        let no_msg =
            tokio::time::timeout(tokio::time::Duration::from_millis(50), subscriber.next()).await;
        assert!(
            no_msg.is_err(),
            "Expected no messages when load metrics don't change"
        );

        drt.shutdown();

        Ok(())
    }

    #[tokio::test]
    #[ignore] // Mark as ignored as requested, because CI's integrations still don't have NATS
    async fn test_kvstats_prometheus_gauge_updates() {
        use crate::kv_router::publisher::kvstats;
        use dynamo_runtime::metrics::MetricsRegistry;

        // Test that publish() updates Prometheus gauges correctly using real Component
        let publisher = WorkerMetricsPublisher::new().unwrap();

        // Create a real DRT and component for integration testing
        let drt = create_test_drt_async().await;
        let namespace = drt.namespace("ns2002".to_string()).unwrap();
        let component = namespace.component("comp2002".to_string()).unwrap();

        // Register Prometheus metrics using the real constructor
        publisher.register_prometheus_metrics(&component).unwrap();

        // Get references to the gauges for testing
        let gauges = publisher.prometheus_gauges.get().unwrap();
        let active_blocks_gauge = gauges.kv_active_blocks_gauge.clone();
        let total_blocks_gauge = gauges.kv_total_blocks_gauge.clone();
        let cache_usage_gauge = gauges.gpu_cache_usage_gauge.clone();
        let hit_rate_gauge = gauges.gpu_prefix_cache_hit_rate_gauge.clone();

        // Create test metrics with specific values
        let test_metrics = Arc::new(ForwardPassMetrics {
            worker_stats: WorkerStats {
                data_parallel_rank: None,
                request_active_slots: 5,
                request_total_slots: 100,
                num_requests_waiting: 2,
            },
            kv_stats: KvStats {
                kv_active_blocks: 42,
                kv_total_blocks: 12894,
                gpu_cache_usage_perc: 0.5,
                gpu_prefix_cache_hit_rate: 0.75,
            },
            spec_decode_stats: None,
        });

        // Test 1: Initial gauge values should be 0
        assert_eq!(active_blocks_gauge.get(), 0.0);
        assert_eq!(total_blocks_gauge.get(), 0.0);
        assert_eq!(cache_usage_gauge.get(), 0.0);
        assert_eq!(hit_rate_gauge.get(), 0.0);

        // Test 2: publish() should update all gauges with correct values
        let result = publisher.publish(test_metrics);
        assert!(result.is_ok());

        // Test 3: Verify gauges were updated correctly
        assert_eq!(active_blocks_gauge.get(), 42.0);
        assert_eq!(total_blocks_gauge.get(), 12894.0);
        assert_eq!(cache_usage_gauge.get(), 0.5);
        assert_eq!(hit_rate_gauge.get(), 0.75);

        // Test 4: Verify metrics are properly registered in the component's registry
        // Component implements MetricsRegistry trait which provides prometheus_metrics_fmt()
        let prometheus_output = component.prometheus_metrics_fmt().unwrap();

        // Verify metric names are present
        assert!(prometheus_output.contains(kvstats::ACTIVE_BLOCKS));
        assert!(prometheus_output.contains(kvstats::TOTAL_BLOCKS));
        assert!(prometheus_output.contains(kvstats::GPU_CACHE_USAGE_PERCENT));
        assert!(prometheus_output.contains(kvstats::GPU_PREFIX_CACHE_HIT_RATE));

        // Test 5: Verify the prometheus output contains the actual values
        // Print the output to debug format issues
        println!("Prometheus output:\n{}", prometheus_output);

        // Check for metric values - the format includes labels so we need to be more flexible
        assert!(prometheus_output.contains("kvstats_active_blocks"));
        assert!(prometheus_output.contains("42")); // The value should be there
        assert!(prometheus_output.contains("kvstats_total_blocks"));
        assert!(prometheus_output.contains("12894")); // The value should be there
        assert!(prometheus_output.contains("kvstats_gpu_cache_usage_percent"));
        assert!(prometheus_output.contains("kvstats_gpu_prefix_cache_hit_rate"));

        println!(
            "✅ KvStatsPrometheusGauges constructor and publish() work correctly with real Component"
        );
    }
}<|MERGE_RESOLUTION|>--- conflicted
+++ resolved
@@ -1023,12 +1023,8 @@
     fn test_convert_event_block_removed() {
         let kv_block_size = 4;
         let raw_evt = RawKvEvent::BlockRemoved {
-<<<<<<< HEAD
             block_hashes: vec![123, 456],
             medium: None,
-=======
-            block_hashes: vec![BlockHashValue::Unsigned(123), BlockHashValue::Unsigned(456)],
->>>>>>> 409307ab
         };
         let out = convert_event(raw_evt, 7, kv_block_size, &Arc::new(AtomicU32::new(0)));
 
