--- conflicted
+++ resolved
@@ -26,18 +26,11 @@
 use futures::StreamExt;
 
 use crate::kv_router::{
-<<<<<<< HEAD
-    KV_EVENT_SUBJECT, KV_METRICS_SUBJECT, WORKER_KV_INDEXER_QUERY_SUBJECT,
-    indexer::{
-        KvIndexerMetrics, LocalKvIndexer, RouterEvent, WorkerKvQueryRequest, WorkerKvQueryResponse,
-        compute_block_hash_for_seq,
-=======
     KV_EVENT_SUBJECT, KV_METRICS_SUBJECT, WORKER_KV_INDEXER_BUFFER_SIZE,
     WORKER_KV_INDEXER_QUERY_SUBJECT,
     indexer::{
         KvIndexerInterface, KvIndexerMetrics, LocalKvIndexer, RouterEvent, WorkerKvQueryRequest,
         WorkerKvQueryResponse, compute_block_hash_for_seq,
->>>>>>> f2be88ef
     },
     protocols::*,
     scoring::LoadEvent,
@@ -109,11 +102,6 @@
     cancellation_token: CancellationToken,
     /// The channel to send events to.
     tx: mpsc::UnboundedSender<KvCacheEvent>,
-    /// Optional worker-local indexer for tracking this worker's own KV cache.
-    /// When present, events are applied to this indexer before being published to NATS.
-    local_indexer: Option<Arc<LocalKvIndexer>>,
-    /// Optional runtime for router->local indexer comm (TODO might be refactored)
-    local_indexer_query_handle: Option<tokio::task::JoinHandle<()>>,
 }
 
 impl KvEventPublisher {
@@ -122,11 +110,7 @@
         kv_block_size: u32,
         source_config: Option<KvEventSourceConfig>,
     ) -> Result<Self> {
-<<<<<<< HEAD
-        Self::new_with_local_indexer(component, kv_block_size, source_config, true)
-=======
         Self::new_with_local_indexer(component, kv_block_size, source_config, false)
->>>>>>> f2be88ef
     }
 
     pub fn new_with_local_indexer(
@@ -173,22 +157,14 @@
                 cancellation_token.clone(),
                 kv_block_size,
                 metrics,
-<<<<<<< HEAD
-                100, // TODO make this a parameter available for user change?
-=======
                 WORKER_KV_INDEXER_BUFFER_SIZE,
->>>>>>> f2be88ef
             )))
         } else {
             None
         };
 
         // Spawn runtime for router->local indexer comm if requested
-<<<<<<< HEAD
-        let local_indexer_query_handle = local_indexer.as_ref().map(|local_indexer_ref| {
-=======
         let _local_indexer_query_handle = local_indexer.as_ref().map(|local_indexer_ref| {
->>>>>>> f2be88ef
             let component = component.clone();
             let local_indexer = local_indexer_ref.clone();
 
@@ -200,10 +176,7 @@
                     component,
                     worker_id,
                     local_indexer,
-<<<<<<< HEAD
-=======
                     cancellation_token.clone(),
->>>>>>> f2be88ef
                 ))
         });
 
@@ -242,8 +215,6 @@
             source,
             cancellation_token,
             tx,
-            local_indexer,
-            local_indexer_query_handle,
         })
     }
 
@@ -253,11 +224,6 @@
 
     pub fn kv_block_size(&self) -> u32 {
         self.kv_block_size
-    }
-
-    /// Get reference to local indexer if enabled.
-    pub fn local_indexer(&self) -> Option<Arc<LocalKvIndexer>> {
-        self.local_indexer.clone()
     }
 
     pub fn shutdown(&mut self) {
@@ -267,10 +233,6 @@
 
         if let Some(source) = self.source.take() {
             source.shutdown();
-        }
-
-        if let Some(handle) = self.local_indexer_query_handle.take() {
-            handle.abort();
         }
     }
 }
@@ -331,39 +293,17 @@
     component: Component,
     worker_id: u64,
     local_indexer: Arc<LocalKvIndexer>,
-<<<<<<< HEAD
-) {
-    // NOTE: referenced discover/worker_monitor.rs for pub/sub pattern
-    let cancellation_token = component.drt().child_token();
-
-    // Create NATS subscriber on a subject specific to worker's id
-    let subject = format!("{}.{}", WORKER_KV_INDEXER_QUERY_SUBJECT, worker_id);
-    let full_subject = format!("namespace.{}.{}", component.namespace().name(), subject); // TODO make a helper like subject()
-    let mut subscriber = match component.namespace().subscribe(&subject).await {
-=======
     cancellation_token: CancellationToken,
 ) {
     // Create NATS subscriber on a subject specific to worker's id
     let subject = format!("{}.{}", WORKER_KV_INDEXER_QUERY_SUBJECT, worker_id);
     let mut subscriber = match component.subscribe(&subject).await {
->>>>>>> f2be88ef
         Ok(sub) => sub,
         Err(e) => {
             tracing::error!("Failed to subscribe to {}: {}", subject, e);
             return; // No ? because function doesn't return Result
         }
     };
-<<<<<<< HEAD
-    tracing::info!(
-        "Query service on worker {} listening on NATS subject: {}",
-        worker_id,
-        full_subject
-    );
-
-    // Receive query request from router, retrieve event(s) from LocalKvIndexer, return response
-    // TODO: currently just dumps all events from LocalKvIndexer; need to implement
-    // event selection logic from buffer
-=======
     tracing::debug!(
         "Query service on worker {} listening on NATS subject: {}",
         worker_id,
@@ -371,7 +311,6 @@
     );
 
     // Receive query request from router, retrieve event(s) from LocalKvIndexer, return response
->>>>>>> f2be88ef
     loop {
         tokio::select! {
             _ = cancellation_token.cancelled() => {
@@ -397,10 +336,6 @@
                 // TODO extract request event id range. For now, just debug print
                 tracing::debug!("Received WorkerKvQueryRequest: {:?}", request);
 
-<<<<<<< HEAD
-                // Get events from local indexer (TODO for now, dump all events)
-                let events = local_indexer.get_all_buffered_events();
-=======
                 // Resolve which events to return based on optional start/end ids
                 let events = match (request.start_event_id, request.end_event_id) {
                     (None, None) => {
@@ -420,7 +355,6 @@
                             local_indexer.get_events_in_id_range(request.start_event_id, request.end_event_id).await
                     }
                 };
->>>>>>> f2be88ef
 
                 // Build WorkerKvQueryResponse
                 let response = WorkerKvQueryResponse { events };
@@ -1824,11 +1758,7 @@
         );
 
         // assert: Worker's local indexer buffered event
-<<<<<<< HEAD
-        let buffered = local_indexer_1.get_all_buffered_events();
-=======
         let buffered = local_indexer_1.get_all_events_in_buffer();
->>>>>>> f2be88ef
         assert_eq!(buffered.len(), 1, "Local indexer should buffer 1 event");
 
         // === STEP 2 & 3: Simulate Outage - Stop forwarding to router ===
@@ -1864,11 +1794,7 @@
         }
 
         // assert: Worker's local indexer has both events
-<<<<<<< HEAD
-        let buffered = local_indexer_1.get_all_buffered_events();
-=======
         let buffered = local_indexer_1.get_all_events_in_buffer();
->>>>>>> f2be88ef
         assert_eq!(
             buffered.len(),
             2,
@@ -1891,14 +1817,6 @@
             "Router should only see 1 shared block (not the new block from event_2)"
         );
 
-<<<<<<< HEAD
-        // === STEP 4 & 5: Recovery - Apply buffered events to router ===
-        // This simulates: router.query_worker_local_kv(worker_1_id)
-        // followed by applying the returned events
-        // TODO be able to identify which event id is the last that Router has,
-        // and query worker(s) for buffer starting after it
-        for router_event in buffered {
-=======
         // === STEP 4 & 5: Recovery - Query last received event IDs and fetch missed events ===
         // Step 4a: Router queries its last received event ID per worker
         let last_ids = router_indexer.get_last_received_event_ids().await.unwrap();
@@ -1920,16 +1838,11 @@
 
         // Step 5: Apply missed events to router
         for router_event in missed_events {
->>>>>>> f2be88ef
             router_indexer
                 .event_sender()
                 .send(router_event)
                 .await
-<<<<<<< HEAD
-                .unwrap(); // TODO use apply_event() instead?
-=======
                 .unwrap();
->>>>>>> f2be88ef
         }
 
         tokio::time::sleep(tokio::time::Duration::from_millis(100)).await;
@@ -1946,8 +1859,6 @@
             "Router should now see both blocks after recovery"
         );
 
-<<<<<<< HEAD
-=======
         // assert: Router's last_received_event_id is updated after recovery
         let last_ids_after = router_indexer.get_last_received_event_ids().await.unwrap();
         assert_eq!(
@@ -1956,7 +1867,6 @@
             "Router should have last_received_event_id = 2 after recovery"
         );
 
->>>>>>> f2be88ef
         token.cancel();
     }
 }
@@ -2014,10 +1924,7 @@
 mod test_integration_publisher {
     use super::*;
     use crate::kv_router::protocols::{ForwardPassMetrics, KvStats, WorkerStats};
-    use dynamo_runtime::distributed_test_utils::{
-        create_test_drt_async, create_test_shared_drt_async,
-    };
-    use dynamo_runtime::pipeline::AsyncEngine;
+    use dynamo_runtime::distributed_test_utils::create_test_drt_async;
     use dynamo_runtime::traits::events::EventSubscriber;
     use futures::StreamExt;
 
@@ -2206,8 +2113,6 @@
             "✅ KvStatsPrometheusGauges constructor and publish() work correctly with real Component"
         );
     }
-<<<<<<< HEAD
-=======
 }
 
 #[cfg(all(test, feature = "integration"))]
@@ -2226,29 +2131,11 @@
     use dynamo_runtime::engine::AsyncEngine;
     use dynamo_runtime::pipeline::{Context, PushRouter, RouterMode, network::Ingress};
     use dynamo_runtime::protocols::annotated::Annotated;
->>>>>>> f2be88ef
 
     /// Integration test: KvPushRouter end-to-end routing with mock engines.
     #[tokio::test]
     #[ignore] // Requires NATS/etcd. Run with: cargo test --package dynamo-llm --lib --features integration test_distributed_kvindexer_e2e -- --ignored --nocapture
     async fn test_distributed_kvindexer_e2e() -> anyhow::Result<()> {
-<<<<<<< HEAD
-        use crate::kv_router::scheduler::DefaultWorkerSelector;
-        use crate::kv_router::{
-            KvPushRouter, KvRouter, KvRouterConfig, worker_query::WorkerQueryClient,
-        };
-        use crate::mocker::engine::MOCKER_COMPONENT;
-        use crate::mocker::engine::MockVllmEngine;
-        use crate::mocker::protocols::{MockEngineArgs, WorkerType};
-        use crate::protocols::common::{
-            OutputOptions, SamplingOptions, StopConditions,
-            llm_backend::{LLMEngineOutput, PreprocessedRequest},
-        };
-        use dynamo_runtime::pipeline::{Context, PushRouter, RouterMode, network::Ingress};
-        use dynamo_runtime::protocols::annotated::Annotated;
-
-=======
->>>>>>> f2be88ef
         const BLOCK_SIZE: u32 = 4;
         const NUM_REQUESTS: usize = 4;
 
@@ -2273,14 +2160,8 @@
         let mocker_args = MockEngineArgs::builder()
             .block_size(BLOCK_SIZE as usize)
             .dp_size(1) // single worker per runtime
-<<<<<<< HEAD
-            .worker_type(WorkerType::Aggregated)
-            .speedup_ratio(50.0)
-            .enable_prefix_caching(true)
-=======
             .enable_prefix_caching(true)
             .enable_local_indexer(true) // affects scheduler/publisher args
->>>>>>> f2be88ef
             .build()?;
 
         let worker_components = vec![component1.clone(), component2.clone()];
@@ -2292,8 +2173,6 @@
             engine.start(comp.clone()).await?;
             tracing::info!("MockVllmEngine started for {:?}", comp);
 
-<<<<<<< HEAD
-=======
             // Register MDC with runtime_config so router can discover enable_local_indexer.
             // (Without this step, the MDC-based assert in query_worker() in worker_query.rs will fail.)
             // This inlines code which in the Python path would be performed by:
@@ -2319,7 +2198,6 @@
                 )
                 .await?;
 
->>>>>>> f2be88ef
             let ingress = Ingress::for_engine(engine.clone())?;
             let endpoint_component = comp.clone();
             let handle = tokio::spawn(async move {
@@ -2363,15 +2241,6 @@
         );
 
         let push_router =
-<<<<<<< HEAD
-            PushRouter::<PreprocessedRequest, Annotated<LLMEngineOutput>>::from_client_with_threshold(
-                client,
-                RouterMode::KV,
-                None,
-                None,
-            )
-            .await?;
-=======
                PushRouter::<PreprocessedRequest, Annotated<LLMEngineOutput>>::from_client_with_threshold(
                    client,
                    RouterMode::KV,
@@ -2379,7 +2248,6 @@
                    None,
                )
                .await?;
->>>>>>> f2be88ef
 
         let kv_push_router = KvPushRouter::new(push_router, kv_router.clone());
 
@@ -2394,10 +2262,6 @@
                 })
                 .sampling_options(SamplingOptions::default())
                 .output_options(OutputOptions::default())
-<<<<<<< HEAD
-                .eos_token_ids(vec![])
-=======
->>>>>>> f2be88ef
                 .build()
                 .unwrap()
         }; // from mocker/engine.rs
@@ -2421,28 +2285,10 @@
         // ===== TEST PART 2: QUERY WORKER-LOCAL KVINDEXERS DIRECTLY =====
         // TODO: This could be refactored as router function (e.g. router.refresh_from_worker(worker_id))
         // (which should also update the global kvIndexer with the buffer from the local kvIndexer)
-<<<<<<< HEAD
-        let query_client = WorkerQueryClient::new(router_namespace.clone());
-=======
->>>>>>> f2be88ef
         let mut best_worker_info: Option<(u64, usize)> = None;
 
         // Exactly one worker should have been routed requests. Find that worker
         for &worker_id in &worker_ids {
-<<<<<<< HEAD
-            let response = query_client.query_worker(worker_id).await?;
-
-            if !response.events.is_empty() {
-                let event_count = response.events.len();
-                tracing::info!(
-                    worker_id,
-                    events = event_count,
-                    "Worker query on worker {worker_id} returned buffered KV events"
-                );
-                best_worker_info = Some((worker_id, event_count));
-                break;
-            }
-=======
             let response = kv_router
                 .query_worker_local_kv(worker_id, None, None)
                 .await?;
@@ -2458,7 +2304,6 @@
             );
             best_worker_info = Some((worker_id, event_count));
             break;
->>>>>>> f2be88ef
         }
 
         // Verify that only one worker has KV events in buffer
@@ -2474,13 +2319,9 @@
                 continue;
             }
 
-<<<<<<< HEAD
-            let response = query_client.query_worker(worker_id).await?;
-=======
             let response = kv_router
                 .query_worker_local_kv(worker_id, None, None)
                 .await?;
->>>>>>> f2be88ef
             assert!(
                 response.events.is_empty(),
                 "Worker {worker_id} should not report buffered KV events; best worker {best_worker_id} reported {best_worker_event_count}"
@@ -2497,8 +2338,6 @@
 
         Ok(())
     }
-<<<<<<< HEAD
-=======
 
     #[tokio::test]
     #[ignore]
@@ -2673,5 +2512,4 @@
 
         Ok(())
     }
->>>>>>> f2be88ef
 }