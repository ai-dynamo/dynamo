--- conflicted
+++ resolved
@@ -97,10 +97,6 @@
 impl KvEventPublisher {
     pub fn new(
         component: Component,
-<<<<<<< HEAD
-=======
-        worker_id: u64,
->>>>>>> 640c2d30
         kv_block_size: u32,
         source_config: Option<KvEventSourceConfig>,
     ) -> Result<Self> {
