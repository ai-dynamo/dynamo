--- conflicted
+++ resolved
@@ -20,6 +20,7 @@
 };
 use futures::stream::{self, StreamExt};
 use serde::{Deserialize, Serialize};
+use serde_json::json;
 
 pub mod approx;
 pub mod indexer;
@@ -55,6 +56,7 @@
     model_card::ModelDeploymentCard,
     preprocessor::PreprocessedRequest,
     protocols::common::llm_backend::LLMEngineOutput,
+    protocols::openai::nvext::WorkerIdInfo,
     tokens::SequenceHash,
 };
 
@@ -834,21 +836,15 @@
             (best_worker.worker_id, best_worker.dp_rank, overlap_amount)
         };
 
-<<<<<<< HEAD
         // Record KV hit rate if tracking is enabled
         if let Some(ref tracker) = request.tracker {
             let isl_blocks = request.token_ids.len().div_ceil(block_size);
             tracker.record_kv_hit(overlap_amount, isl_blocks);
         }
 
-        // if request has the annotation "query_instance_id",
-        // then the request will not be routed to the worker,
-        // and instead the worker_instance_id will be returned.
-=======
         // If request has a query_instance_id annotation, return worker selection info
         // without routing to the actual worker. Returns LLMEngineOutput with disaggregated_params
         // containing worker_id info, same structure as normal execution for uniform extraction.
->>>>>>> 676ce434
         let stream_context = request.context().clone();
 
         // Handle query-only requests (GAIE Stage 1)
