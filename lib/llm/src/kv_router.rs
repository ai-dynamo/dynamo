// SPDX-FileCopyrightText: Copyright (c) 2024-2025 NVIDIA CORPORATION & AFFILIATES. All rights reserved.
// SPDX-License-Identifier: Apache-2.0

use std::collections::HashMap;
use std::sync::Arc;
use std::time::Duration;

use anyhow::Result;
use derive_builder::Builder;
use dynamo_runtime::{
<<<<<<< HEAD
    component::{Client, Endpoint, InstanceSource},
=======
    component::Component,
>>>>>>> fbad2860
    discovery::{DiscoveryQuery, watch_and_extract_field},
    pipeline::{
        AsyncEngine, AsyncEngineContextProvider, Error, ManyOut, PushRouter, ResponseStream,
        SingleIn, async_trait,
    },
    protocols::annotated::Annotated,
    traits::DistributedRuntimeProvider,
};
use futures::stream::{self, StreamExt};
use serde::{Deserialize, Serialize};

pub mod approx;
pub mod indexer;
pub mod prefill_router;
pub mod protocols;
pub mod publisher;
pub mod recorder;
pub mod scheduler;
pub mod scoring;
pub mod sequence;
pub mod subscriber;

pub use prefill_router::PrefillRouter;

use crate::{
    kv_router::{
        approx::ApproxKvIndexer,
        indexer::{
            KvIndexer, KvIndexerInterface, KvRouterError, OverlapScores, RouterEvent,
            compute_block_hash_for_seq, compute_seq_hash_for_block,
        },
        protocols::{
            LocalBlockHash, RouterRequest, RouterResponse, WorkerSelectionResult, WorkerWithDpRank,
        },
        scheduler::{KvScheduler, KvSchedulerError, PotentialLoad, SchedulingRequest},
        subscriber::start_kv_router_background,
    },
    local_model::runtime_config::ModelRuntimeConfig,
    model_card::ModelDeploymentCard,
    preprocessor::PreprocessedRequest,
    protocols::common::llm_backend::LLMEngineOutput,
};

// [gluo TODO] shouldn't need to be public
// this should be discovered from the component

// for metric scraping (pull-based)
pub const KV_METRICS_ENDPOINT: &str = "load_metrics";

// for metric publishing (push-based)
pub const KV_EVENT_SUBJECT: &str = "kv_events";
pub const KV_HIT_RATE_SUBJECT: &str = "kv-hit-rate";
pub const KV_METRICS_SUBJECT: &str = "kv_metrics";

// for inter-router comms
pub const PREFILL_SUBJECT: &str = "prefill_events";
pub const ACTIVE_SEQUENCES_SUBJECT: &str = "active_sequences_events";

// for radix tree snapshot storage
pub const RADIX_STATE_BUCKET: &str = "radix-bucket";
pub const RADIX_STATE_FILE: &str = "radix-state";

/// A trait that users can implement to define custom selection logic
pub trait WorkerSelector {
    fn select_worker(
        &self,
        workers: &HashMap<protocols::WorkerId, Option<ModelRuntimeConfig>>,
        request: &SchedulingRequest,
        block_size: u32,
    ) -> Result<WorkerSelectionResult, KvSchedulerError>;
}

/// Override configuration for router settings that can be specified per-request
#[derive(Debug, Clone, Default, Builder, Serialize, Deserialize)]
pub struct RouterConfigOverride {
    #[builder(default)]
    pub overlap_score_weight: Option<f64>,

    #[builder(default)]
    pub router_temperature: Option<f64>,
}

/// KV Router configuration parameters
#[derive(Debug, Clone, Copy, Serialize, Deserialize)]
pub struct KvRouterConfig {
    pub overlap_score_weight: f64,

    pub router_temperature: f64,

    pub use_kv_events: bool,

    pub router_replica_sync: bool,

    /// Whether to track active blocks in the router (default: true)
    pub router_track_active_blocks: bool,

    /// Threshold for triggering snapshots. If None, no snapshots will be performed.
    pub router_snapshot_threshold: Option<u32>,

    /// Whether to reset the router state on startup (default: false)
    pub router_reset_states: bool,
}

impl Default for KvRouterConfig {
    fn default() -> Self {
        Self {
            overlap_score_weight: 1.0,
            router_temperature: 0.0,
            use_kv_events: true,
            router_replica_sync: false,
            router_track_active_blocks: true,
            router_snapshot_threshold: Some(1000000),
            router_reset_states: false,
        }
    }
}

impl KvRouterConfig {
    /// Create a new KvRouterConfig with optional weight values.
    /// If a weight is None, the default value will be used.
    #[allow(clippy::too_many_arguments)]
    pub fn new(
        overlap_score_weight: Option<f64>,
        temperature: Option<f64>,
        use_kv_events: Option<bool>,
        replica_sync: Option<bool>,
        track_active_blocks: Option<bool>,
        router_snapshot_threshold: Option<Option<u32>>,
        router_reset_states: Option<bool>,
    ) -> Self {
        let default = Self::default();
        Self {
            overlap_score_weight: overlap_score_weight.unwrap_or(default.overlap_score_weight),
            router_temperature: temperature.unwrap_or(default.router_temperature),
            use_kv_events: use_kv_events.unwrap_or(default.use_kv_events),
            router_replica_sync: replica_sync.unwrap_or(default.router_replica_sync),
            router_track_active_blocks: track_active_blocks
                .unwrap_or(default.router_track_active_blocks),
            router_snapshot_threshold: router_snapshot_threshold
                .unwrap_or(default.router_snapshot_threshold),
            router_reset_states: router_reset_states.unwrap_or(default.router_reset_states),
        }
    }
}

// TODO: is there a way (macro) to auto-derive the KvIndexerInterface trait for this
// since both variants implement it
pub enum Indexer {
    /// Updates itself based on KV events emitted by backend workers.
    /// Has the ability to persist and snapshot states.
    KvIndexer(KvIndexer),

    /// Predicts the cached blocks based on requests on a TTL basis.
    /// Currently does not persist or snapshot states (WIP to enable that).
    ApproxKvIndexer(ApproxKvIndexer),

    /// Used when we do not wish to use the indexer at all (e.g., when overlap_score_weight is 0).
    /// Note: This will cause KV events to accumulate in JetStream as we do not regularly purge them.
    None,
}

impl Indexer {
    async fn find_matches(
        &self,
        sequence: Vec<LocalBlockHash>,
    ) -> Result<OverlapScores, KvRouterError> {
        match self {
            Indexer::KvIndexer(indexer) => indexer.find_matches(sequence).await,
            Indexer::ApproxKvIndexer(indexer) => indexer.find_matches(sequence).await,
            Indexer::None => Ok(OverlapScores {
                scores: HashMap::new(),
                frequencies: Vec::new(),
            }),
        }
    }

    async fn dump_events(&self) -> Result<Vec<RouterEvent>, KvRouterError> {
        match self {
            Indexer::KvIndexer(indexer) => indexer.dump_events().await,
            Indexer::ApproxKvIndexer(indexer) => indexer.dump_events().await,
            Indexer::None => {
                panic!(
                    "Cannot dump events: indexer does not exist (is overlap_score_weight set to 0?)"
                );
            }
        }
    }
}

/// A KvRouter only decides which worker you should use. It doesn't send you there.
/// TODO: Rename this to indicate it only selects a worker, it does not route.
pub struct KvRouter {
    indexer: Indexer,

    // How about a Box<dyn KvIndexerInterface>
    scheduler: KvScheduler,

    block_size: u32,

    kv_router_config: KvRouterConfig,

    cancellation_token: tokio_util::sync::CancellationToken,

    client: Client,
}

impl KvRouter {
    pub async fn new(
        endpoint: Endpoint,
        client: Option<Client>,
        block_size: u32,
        selector: Option<Box<dyn WorkerSelector + Send + Sync>>,
        kv_router_config: Option<KvRouterConfig>,
        consumer_uuid: String,
    ) -> Result<Self> {
        let kv_router_config = kv_router_config.unwrap_or_default();
        let component = endpoint.component();
        let cancellation_token = component.drt().primary_token();

<<<<<<< HEAD
        let client = match client {
            Some(c) => c,
            None => endpoint.client().await?,
        };
=======
        let instances_rx = client.instance_source.as_ref().clone();
>>>>>>> fbad2860

        let instance_ids_rx = client.instance_avail_watcher();

        // Watch for runtime config updates via discovery interface
        let discovery = component.drt().discovery();
        let endpoint_id = endpoint.id();
        let discovery_key = DiscoveryQuery::EndpointModels {
            namespace: endpoint_id.namespace.clone(),
            component: endpoint_id.component.clone(),
            endpoint: endpoint_id.name.clone(),
        };
        let discovery_stream = discovery
            .list_and_watch(discovery_key, Some(cancellation_token.clone()))
            .await?;
        let runtime_configs_rx =
            watch_and_extract_field(discovery_stream, |card: ModelDeploymentCard| {
                card.runtime_config
            });

        let indexer = if kv_router_config.overlap_score_weight == 0.0 {
            // When overlap_score_weight is zero, we don't need to track prefixes
            Indexer::None
        } else if kv_router_config.use_kv_events {
            let kv_indexer_metrics = indexer::KvIndexerMetrics::from_component(component);
            Indexer::KvIndexer(KvIndexer::new(
                cancellation_token.clone(),
                block_size,
                kv_indexer_metrics,
            ))
        } else {
            // hard code 120 seconds for now
            Indexer::ApproxKvIndexer(ApproxKvIndexer::new(
                cancellation_token.clone(),
                block_size,
                Duration::from_secs(120),
            ))
        };

        let scheduler = KvScheduler::start(
            component.clone(),
            block_size,
            instance_ids_rx,
            runtime_configs_rx,
            selector,
            kv_router_config.router_replica_sync,
            consumer_uuid.clone(),
        )
        .await?;

        // Start unified background process if using KvIndexer
        if let Indexer::KvIndexer(ref kv_indexer) = indexer {
            start_kv_router_background(
                component.clone(),
                consumer_uuid,
                kv_indexer.event_sender(),
                kv_indexer.remove_worker_sender(),
                kv_router_config
                    .router_snapshot_threshold
                    .map(|_| kv_indexer.get_workers_sender()),
                kv_router_config
                    .router_snapshot_threshold
                    .map(|_| kv_indexer.snapshot_event_sender()),
                cancellation_token.clone(),
                kv_router_config.router_snapshot_threshold,
                kv_router_config.router_reset_states,
            )
            .await?;
        }

        tracing::info!("KV Routing initialized");
        Ok(Self {
            indexer,
            scheduler,
            block_size,
            kv_router_config,
            cancellation_token,
            client,
        })
    }

    /// Get a reference to the client used by this KvRouter
    pub fn client(&self) -> &Client {
        &self.client
    }

    /// Give these tokens, find the worker with the best match in it's KV cache.
    /// Returns the best worker (with dp_rank) and overlap amount in number of blocks.
    /// Now also takes optional context_id for request tracking
    pub async fn find_best_match(
        &self,
        context_id: Option<&str>,
        tokens: &[u32],
        router_config_override: Option<&RouterConfigOverride>,
        update_states: bool,
    ) -> anyhow::Result<(WorkerWithDpRank, u32)> {
        // Validate that context_id is provided when update_states is true
        if update_states && context_id.is_none() {
            panic!("context_id must be provided if update_states is true");
        }

        let isl_tokens = tokens.len();

        let block_hashes = compute_block_hash_for_seq(tokens, self.block_size);
        let seq_hashes = compute_seq_hash_for_block(&block_hashes);

        let overlap_scores = self.indexer.find_matches(block_hashes.clone()).await?;

        // Determine who needs seq_hashes
        let approx_indexer_needs_it = matches!(self.indexer, Indexer::ApproxKvIndexer(_));
        let scheduler_needs_it = self.kv_router_config.router_track_active_blocks;

        // Optimize cloning: only clone if both need it, otherwise move
        let (maybe_seq_hashes_1, maybe_seq_hashes_2) =
            match (approx_indexer_needs_it, scheduler_needs_it) {
                (true, true) => (Some(seq_hashes.clone()), Some(seq_hashes)),
                (true, false) => (Some(seq_hashes), None),
                (false, true) => (None, Some(seq_hashes)),
                (false, false) => (None, None),
            };

        let best_worker = self
            .scheduler
            .schedule(
                context_id.map(|s| s.to_string()),
                isl_tokens,
                maybe_seq_hashes_2,
                overlap_scores.clone(),
                router_config_override,
                update_states,
            )
            .await?;

        if let Indexer::ApproxKvIndexer(ref indexer) = self.indexer {
            indexer
                .process_routing_decision(best_worker, block_hashes, maybe_seq_hashes_1.unwrap())
                .await
                .unwrap();
        };

        let overlap_amount = overlap_scores
            .scores
            .get(&best_worker)
            .copied()
            .unwrap_or(0);
        Ok((best_worker, overlap_amount))
    }

    pub async fn add_request(
        &self,
        request_id: String,
        tokens: &[u32],
        overlap_blocks: u32,
        worker: WorkerWithDpRank,
    ) {
        let isl_tokens = tokens.len();

        let maybe_seq_hashes = self.kv_router_config.router_track_active_blocks.then(|| {
            let block_hashes = compute_block_hash_for_seq(tokens, self.block_size);
            compute_seq_hash_for_block(&block_hashes)
        });

        self.scheduler
            .add_request(
                request_id,
                maybe_seq_hashes,
                isl_tokens,
                overlap_blocks,
                worker,
            )
            .await;
    }

    pub async fn mark_prefill_completed(&self, request_id: &str) -> Result<()> {
        self.scheduler.mark_prefill_completed(request_id).await
    }

    pub async fn free(&self, request_id: &str) -> Result<()> {
        self.scheduler.free(request_id).await
    }

    pub fn block_size(&self) -> u32 {
        self.block_size
    }

    /// Get potential prefill and decode loads for all workers
    pub async fn get_potential_loads(&self, tokens: &[u32]) -> Result<Vec<PotentialLoad>> {
        let isl_tokens = tokens.len();
        let block_hashes = compute_block_hash_for_seq(tokens, self.block_size);
        let overlap_scores = self.indexer.find_matches(block_hashes).await?;

        let maybe_seq_hashes = self.kv_router_config.router_track_active_blocks.then(|| {
            let block_hashes = compute_block_hash_for_seq(tokens, self.block_size);
            compute_seq_hash_for_block(&block_hashes)
        });

        Ok(self
            .scheduler
            .get_potential_loads(maybe_seq_hashes, isl_tokens, overlap_scores)
            .await)
    }

    /// Dump all events from the indexer
    pub async fn dump_events(&self) -> Result<Vec<RouterEvent>, KvRouterError> {
        self.indexer.dump_events().await
    }
}

// NOTE: KVRouter works like a PushRouter,
// but without the reverse proxy functionality, but based on contract of 3 request types
#[async_trait]
impl AsyncEngine<SingleIn<RouterRequest>, ManyOut<Annotated<RouterResponse>>, Error> for KvRouter {
    async fn generate(
        &self,
        request: SingleIn<RouterRequest>,
    ) -> Result<ManyOut<Annotated<RouterResponse>>> {
        let (request, ctx) = request.into_parts();
        let context_id = ctx.context().id().to_string();
        // Handle different request types
        let response = match request {
            RouterRequest::New { tokens } => {
                let (best_worker, overlap_blocks) = self
                    .find_best_match(Some(&context_id), &tokens, None, true)
                    .await?;

                RouterResponse::New {
                    worker_id: best_worker.worker_id,
                    dp_rank: best_worker.dp_rank,
                    overlap_blocks,
                }
            }
            RouterRequest::MarkPrefill => RouterResponse::PrefillMarked {
                success: self.mark_prefill_completed(&context_id).await.is_ok(),
            },
            RouterRequest::MarkFree => RouterResponse::FreeMarked {
                success: self.free(&context_id).await.is_ok(),
            },
        };

        let response = Annotated::from_data(response);
        let stream = stream::iter(vec![response]);
        Ok(ResponseStream::new(Box::pin(stream), ctx.context()))
    }
}

pub struct KvPushRouter {
    inner: PushRouter<PreprocessedRequest, Annotated<LLMEngineOutput>>,
    pub chooser: Arc<KvRouter>,
}

impl KvPushRouter {
    pub fn new(
        inner: PushRouter<PreprocessedRequest, Annotated<LLMEngineOutput>>,
        chooser: Arc<KvRouter>,
    ) -> Self {
        KvPushRouter { inner, chooser }
    }
}

#[async_trait]
impl AsyncEngine<SingleIn<PreprocessedRequest>, ManyOut<Annotated<LLMEngineOutput>>, Error>
    for KvPushRouter
{
    /// Generate method that handles KV-aware routing with three distinct behaviors:
    ///
    /// 1. **If `query_instance_id` annotation is set**:
    ///    - Returns the best matching worker ID without routing the request
    ///    - Does NOT update any router local states
    ///    - Response includes worker_instance_id and token_data annotations
    ///
    /// 2. **If `backend_instance_id` is set in the request**:
    ///    - Routes directly to the specified backend instance
    ///    - DOES update router states to track this request (unless query_instance_id is also set)
    ///    - Bypasses the normal KV matching logic
    ///
    /// 3. **If neither are set (default behavior)**:
    ///    - Finds the best worker based on KV cache overlap
    ///    - Updates router states to track the request
    ///    - Routes to the selected worker
    ///
    /// The router state updates include tracking active sequences and managing
    /// prefill/completion lifecycle for proper KV cache management.
    async fn generate(
        &self,
        request: SingleIn<PreprocessedRequest>,
    ) -> Result<ManyOut<Annotated<LLMEngineOutput>>, Error> {
        // Extract context ID for request tracking
        let context_id = request.context().id().to_string();

        // Check if this is a query_instance_id request first
        let query_instance_id = request.has_annotation("query_instance_id");

        let (instance_id, dp_rank, overlap_amount) = if let Some(id) = request.backend_instance_id {
            // If instance_id is set, use it and compute actual overlap
            let dp_rank = request.dp_rank.unwrap_or(0);
            if query_instance_id {
                tracing::debug!(
                    "backend_instance_id is set, routing to instance {id} with dp_rank {dp_rank} and ignoring query_instance_id annotation"
                );
            }

            // Compute actual overlap blocks by querying the indexer
            let block_hashes =
                compute_block_hash_for_seq(&request.token_ids, self.chooser.block_size());
            let overlap_scores = self.chooser.indexer.find_matches(block_hashes).await?;
            let worker = WorkerWithDpRank::new(id, dp_rank);
            let overlap_blocks = overlap_scores.scores.get(&worker).copied().unwrap_or(0);

            self.chooser
                .add_request(
                    context_id.clone(),
                    &request.token_ids,
                    overlap_blocks,
                    worker,
                )
                .await;
            (id, dp_rank, overlap_blocks)
        } else {
            // Otherwise, find the best match
            let (best_worker, overlap_amount) = self
                .chooser
                .find_best_match(
                    Some(&context_id),
                    &request.token_ids,
                    request.router_config_override.as_ref(),
                    !query_instance_id, // Don't update states if query_instance_id
                )
                .await?;
            (best_worker.worker_id, best_worker.dp_rank, overlap_amount)
        };

        // if request has the annotation "query_instance_id",
        // then the request will not be routed to the worker,
        // and instead the worker_instance_id will be returned.
        let stream_context = request.context().clone();
        if query_instance_id {
            let instance_id_str = instance_id.to_string();
            let response = Annotated::from_annotation("worker_instance_id", &instance_id_str)?;

            // Return the tokens in nvext.token_data format
            let response_tokens = Annotated::from_annotation("token_data", &request.token_ids)?;
            tracing::trace!(
                "Tokens requested in the response through the query_instance_id annotation: {:?}",
                response_tokens
            );
            let stream = stream::iter(vec![response, response_tokens]);
            return Ok(ResponseStream::new(Box::pin(stream), stream_context));
        }
        let (mut backend_input, context) = request.into_parts();
        backend_input.estimated_prefix_hit_num_blocks = Some(overlap_amount);
        backend_input.dp_rank = Some(dp_rank);
        let updated_request = context.map(|_| backend_input);

        let mut response_stream = self.inner.direct(updated_request, instance_id).await?;
        let stream_context = response_stream.context();
        let chooser = self.chooser.clone();
        let context_for_monitoring = stream_context.clone();

        let wrapped_stream = Box::pin(async_stream::stream! {
            let mut prefill_marked = false;

            loop {
                tokio::select! {
                    biased;

                    _ = context_for_monitoring.stopped() => {
                        tracing::debug!("Request {context_id} cancelled, ending stream");
                        break;
                    }

                    item = response_stream.next() => {
                        let Some(item) = item else {
                            break;
                        };

                        if !prefill_marked {
                            if let Err(e) = chooser.mark_prefill_completed(&context_id).await {
                                tracing::warn!("Failed to mark prefill completed for request {context_id}: {e:?}");
                            }
                            prefill_marked = true;
                        }
                        yield item;
                    }
                }
            }

            if let Err(e) = chooser.free(&context_id).await {
                tracing::warn!("Failed to free request {context_id}: {e:?}");
            }
        });
        Ok(ResponseStream::new(wrapped_stream, stream_context))
    }
}

impl Drop for KvRouter {
    fn drop(&mut self) {
        tracing::info!("Dropping KvRouter - cancelling background tasks");
        self.cancellation_token.cancel();
    }
}<|MERGE_RESOLUTION|>--- conflicted
+++ resolved
@@ -8,11 +8,7 @@
 use anyhow::Result;
 use derive_builder::Builder;
 use dynamo_runtime::{
-<<<<<<< HEAD
-    component::{Client, Endpoint, InstanceSource},
-=======
-    component::Component,
->>>>>>> fbad2860
+    component::{Client, Endpoint},
     discovery::{DiscoveryQuery, watch_and_extract_field},
     pipeline::{
         AsyncEngine, AsyncEngineContextProvider, Error, ManyOut, PushRouter, ResponseStream,
@@ -232,14 +228,10 @@
         let component = endpoint.component();
         let cancellation_token = component.drt().primary_token();
 
-<<<<<<< HEAD
         let client = match client {
             Some(c) => c,
             None => endpoint.client().await?,
         };
-=======
-        let instances_rx = client.instance_source.as_ref().clone();
->>>>>>> fbad2860
 
         let instance_ids_rx = client.instance_avail_watcher();
 
