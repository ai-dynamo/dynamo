// SPDX-FileCopyrightText: Copyright (c) 2024-2025 NVIDIA CORPORATION & AFFILIATES. All rights reserved.
// SPDX-License-Identifier: Apache-2.0

use std::collections::HashMap;
use std::sync::Arc;
use std::time::Duration;

use anyhow::Result;
use derive_builder::Builder;
use dynamo_runtime::{
    component::{Client, Endpoint},
    discovery::{DiscoveryQuery, watch_and_extract_field},
    pipeline::{
        AsyncEngine, AsyncEngineContextProvider, Error, ManyOut, PushRouter, ResponseStream,
        SingleIn, async_trait,
    },
    protocols::EndpointId,
    protocols::annotated::Annotated,
    traits::DistributedRuntimeProvider,
};
use futures::stream::{self, StreamExt};
use serde::{Deserialize, Serialize};
use serde_json::json;

pub mod approx;
pub mod indexer;
pub mod prefill_router;
pub mod protocols;
pub mod publisher;
pub mod recorder;
pub mod scheduler;
pub mod sequence;
pub mod subscriber;
pub mod worker_query;

use indexer::WorkerKvQueryResponse;
pub use prefill_router::PrefillRouter;
use worker_query::WorkerQueryClient;

use crate::{
    kv_router::{
        approx::PruneConfig,
        indexer::{
            KvIndexer, KvIndexerInterface, KvRouterError, OverlapScores, RouterEvent,
            compute_block_hash_for_seq, compute_seq_hash_for_block,
        },
        protocols::{
            LocalBlockHash, RouterRequest, RouterResponse, WorkerId, WorkerSelectionResult,
            WorkerWithDpRank,
        },
        scheduler::{KvScheduler, KvSchedulerError, PotentialLoad, SchedulingRequest},
        sequence::SequenceError,
        subscriber::{start_kv_router_background, start_kv_router_background_nats_core},
    },
    local_model::runtime_config::ModelRuntimeConfig,
    model_card::ModelDeploymentCard,
    preprocessor::PreprocessedRequest,
    protocols::common::llm_backend::LLMEngineOutput,
    protocols::common::timing::RequestPhase,
    tokens::SequenceHash,
};

// [gluo TODO] shouldn't need to be public
// this should be discovered from the component

// for metric scraping (pull-based)
pub const KV_METRICS_ENDPOINT: &str = "load_metrics";

// for metric publishing (push-based)
pub const KV_EVENT_SUBJECT: &str = "kv-events";
pub const KV_HIT_RATE_SUBJECT: &str = "kv-hit-rate";
pub const KV_METRICS_SUBJECT: &str = "kv_metrics";

// for inter-router comms
pub const PREFILL_SUBJECT: &str = "prefill_events";
pub const ACTIVE_SEQUENCES_SUBJECT: &str = "active_sequences_events";

// for radix tree snapshot storage
pub const RADIX_STATE_BUCKET: &str = "radix-bucket";
pub const RADIX_STATE_FILE: &str = "radix-state";

// for worker-local kvindexer query
pub const WORKER_KV_INDEXER_QUERY_SUBJECT: &str = "worker_kv_indexer_query";
pub const WORKER_KV_INDEXER_BUFFER_SIZE: usize = 1024; // store 1024 most recent events in worker buffer

// for router discovery registration
pub const KV_ROUTER_COMPONENT: &str = "kv-router";
pub const KV_ROUTER_ENDPOINT: &str = "generate";

/// Creates an EndpointId for the KV router in the given namespace.
pub fn router_endpoint_id(namespace: String) -> EndpointId {
    EndpointId {
        namespace,
        component: KV_ROUTER_COMPONENT.to_string(),
        name: KV_ROUTER_ENDPOINT.to_string(),
    }
}

/// Creates a DiscoveryQuery for the KV router in the given namespace.
pub fn router_discovery_query(namespace: String) -> DiscoveryQuery {
    DiscoveryQuery::Endpoint {
        namespace,
        component: KV_ROUTER_COMPONENT.to_string(),
        endpoint: KV_ROUTER_ENDPOINT.to_string(),
    }
}

/// A trait that users can implement to define custom selection logic
pub trait WorkerSelector {
    fn select_worker(
        &self,
        workers: &HashMap<protocols::WorkerId, Option<ModelRuntimeConfig>>,
        request: &SchedulingRequest,
        block_size: u32,
    ) -> Result<WorkerSelectionResult, KvSchedulerError>;
}

/// Override configuration for router settings that can be specified per-request
#[derive(Debug, Clone, Default, Builder, Serialize, Deserialize)]
pub struct RouterConfigOverride {
    #[builder(default)]
    pub overlap_score_weight: Option<f64>,

    #[builder(default)]
    pub router_temperature: Option<f64>,
}

/// KV Router configuration parameters
#[derive(Debug, Clone, Copy, Serialize, Deserialize)]
pub struct KvRouterConfig {
    pub overlap_score_weight: f64,

    pub router_temperature: f64,

    pub use_kv_events: bool,

    pub router_replica_sync: bool,

    /// Whether to track active blocks in the router (default: true)
    pub router_track_active_blocks: bool,

    /// Threshold for triggering snapshots. If None, no snapshots will be performed.
    pub router_snapshot_threshold: Option<u32>,

    /// Whether to reset the router state on startup (default: false)
    pub router_reset_states: bool,

    /// TTL for blocks in seconds (only used when use_kv_events is false, default: 120.0)
    pub router_ttl_secs: f64,

    /// Maximum tree size before pruning (only used when use_kv_events is false, default: 1024)
    pub router_max_tree_size: usize,

    /// Target size ratio after pruning (only used when use_kv_events is false, default: 0.8)
    pub router_prune_target_ratio: f64,
}

impl Default for KvRouterConfig {
    fn default() -> Self {
        Self {
            overlap_score_weight: 1.0,
            router_temperature: 0.0,
            use_kv_events: true,
            router_replica_sync: false,
            router_track_active_blocks: true,
            router_snapshot_threshold: Some(1000000),
            router_reset_states: false,
            router_ttl_secs: 120.0,
            router_max_tree_size: 1024,
            router_prune_target_ratio: 0.8,
        }
    }
}

impl KvRouterConfig {
    /// Create a new KvRouterConfig with optional weight values.
    /// If a weight is None, the default value will be used.
    #[allow(clippy::too_many_arguments)]
    pub fn new(
        overlap_score_weight: Option<f64>,
        temperature: Option<f64>,
        use_kv_events: Option<bool>,
        replica_sync: Option<bool>,
        track_active_blocks: Option<bool>,
        router_snapshot_threshold: Option<Option<u32>>,
        router_reset_states: Option<bool>,
        router_ttl_secs: Option<f64>,
        router_max_tree_size: Option<usize>,
        router_prune_target_ratio: Option<f64>,
    ) -> Self {
        let default = Self::default();
        Self {
            overlap_score_weight: overlap_score_weight.unwrap_or(default.overlap_score_weight),
            router_temperature: temperature.unwrap_or(default.router_temperature),
            use_kv_events: use_kv_events.unwrap_or(default.use_kv_events),
            router_replica_sync: replica_sync.unwrap_or(default.router_replica_sync),
            router_track_active_blocks: track_active_blocks
                .unwrap_or(default.router_track_active_blocks),
            router_snapshot_threshold: router_snapshot_threshold
                .unwrap_or(default.router_snapshot_threshold),
            router_reset_states: router_reset_states.unwrap_or(default.router_reset_states),
            router_ttl_secs: router_ttl_secs.unwrap_or(default.router_ttl_secs),
            router_max_tree_size: router_max_tree_size.unwrap_or(default.router_max_tree_size),
            router_prune_target_ratio: router_prune_target_ratio
                .unwrap_or(default.router_prune_target_ratio),
        }
    }
}

pub enum Indexer {
    /// Updates itself based on KV events emitted by backend workers or routing decisions.
    /// Supports TTL-based expiration and size-based pruning.
    /// Has the ability to persist and snapshot states.
    KvIndexer(KvIndexer),

    /// Used when we do not wish to use the indexer at all (e.g., when overlap_score_weight is 0).
    /// Note: This will cause KV events to accumulate in JetStream as we do not regularly purge them.
    None,
}

impl Indexer {
    async fn find_matches(
        &self,
        sequence: Vec<LocalBlockHash>,
    ) -> Result<OverlapScores, KvRouterError> {
        match self {
            Indexer::KvIndexer(indexer) => indexer.find_matches(sequence).await,
            Indexer::None => Ok(OverlapScores {
                scores: HashMap::new(),
                frequencies: Vec::new(),
                tree_sizes: HashMap::new(),
            }),
        }
    }

    async fn dump_events(&self) -> Result<Vec<RouterEvent>, KvRouterError> {
        match self {
            Indexer::KvIndexer(indexer) => indexer.dump_events().await,
            Indexer::None => {
                panic!(
                    "Cannot dump events: indexer does not exist (is overlap_score_weight set to 0?)"
                );
            }
        }
    }

    async fn process_routing_decision(
        &self,
        worker: WorkerWithDpRank,
        local_hashes: Vec<LocalBlockHash>,
        sequence_hashes: Vec<SequenceHash>,
    ) -> Result<(), KvRouterError> {
        match self {
            Indexer::KvIndexer(indexer) => {
                indexer
                    .process_routing_decision(worker, local_hashes, sequence_hashes)
                    .await
            }
            Indexer::None => Ok(()),
        }
    }
}

/// A KvRouter only decides which worker you should use. It doesn't send you there.
/// TODO: Rename this to indicate it only selects a worker, it does not route.
pub struct KvRouter {
    indexer: Indexer,

    // How about a Box<dyn KvIndexerInterface>
    scheduler: KvScheduler,

    block_size: u32,

    kv_router_config: KvRouterConfig,

    cancellation_token: tokio_util::sync::CancellationToken,

    client: Client,

    worker_query_client: Option<WorkerQueryClient>,
}

impl KvRouter {
    pub async fn new(
        endpoint: Endpoint,
        client: Client,
        block_size: u32,
        selector: Option<Box<dyn WorkerSelector + Send + Sync>>,
        kv_router_config: Option<KvRouterConfig>,
        consumer_id: String,
    ) -> Result<Self> {
        let kv_router_config = kv_router_config.unwrap_or_default();
        let component = endpoint.component();
        let cancellation_token = component.drt().primary_token();

        let instance_ids_rx = client.instance_avail_watcher();

        // Watch for runtime config updates via discovery interface
        let discovery = component.drt().discovery();
        let endpoint_id = endpoint.id();
        let discovery_key = DiscoveryQuery::EndpointModels {
            namespace: endpoint_id.namespace.clone(),
            component: endpoint_id.component.clone(),
            endpoint: endpoint_id.name.clone(),
        };
        let discovery_stream = discovery
            .list_and_watch(discovery_key.clone(), Some(cancellation_token.clone()))
            .await?;
        let runtime_configs_rx =
            watch_and_extract_field(discovery_stream, |card: ModelDeploymentCard| {
                card.runtime_config
            });

        let indexer = if kv_router_config.overlap_score_weight == 0.0 {
            // When overlap_score_weight is zero, we don't need to track prefixes
            Indexer::None
        } else {
            let kv_indexer_metrics = indexer::KvIndexerMetrics::from_component(component);

            // If use_kv_events is false, enable TTL and pruning for approximate behavior
            let prune_config = if !kv_router_config.use_kv_events {
                Some(PruneConfig {
                    ttl: Duration::from_secs_f64(kv_router_config.router_ttl_secs),
                    max_tree_size: kv_router_config.router_max_tree_size,
                    prune_target_ratio: kv_router_config.router_prune_target_ratio,
                })
            } else {
                None
            };

            Indexer::KvIndexer(KvIndexer::new_with_frequency(
                cancellation_token.clone(),
                None, // expiration_duration for frequency tracking
                block_size,
                kv_indexer_metrics,
                prune_config,
            ))
        };

        let scheduler = KvScheduler::start(
            component.clone(),
            block_size,
            instance_ids_rx,
            runtime_configs_rx.clone(),
            selector,
            kv_router_config.router_replica_sync,
            consumer_id.clone(),
        )
        .await?;

        // Initialize worker query client using namespace abstraction
        // (created before background task so we can use it for startup recovery)
        let worker_query_client =
            worker_query::WorkerQueryClient::new(component.clone(), runtime_configs_rx.clone());
        tracing::info!("Worker query client initialized");

        // Start KV event subscriber background process (only when use_kv_events is enabled)
        // This is spawned as a background task to avoid blocking router startup.
        // The task waits for runtime_configs to determine whether to use NATS Core or JetStream.
        if kv_router_config.use_kv_events
            && let Indexer::KvIndexer(ref kv_indexer) = indexer
        {
            // Clone everything needed for the background task
            let component_clone = component.clone();
            let kv_indexer_clone = kv_indexer.clone();
            let cancellation_token_clone = cancellation_token.clone();
            let mut runtime_configs_rx_clone = runtime_configs_rx.clone();
            let worker_query_client_clone =
                worker_query::WorkerQueryClient::new(component.clone(), runtime_configs_rx.clone());

            tokio::spawn(async move {
                // Wait for runtime_configs to have at least one entry
                let (all_local_indexer, count) = loop {
                    {
                        let configs = runtime_configs_rx_clone.borrow();
                        if !configs.is_empty() {
                            let all_local_indexer =
                                configs.values().all(|c| c.enable_local_indexer);
                            break (all_local_indexer, configs.len());
                        }
                    }

                    // Wait for changes to runtime_configs
                    tokio::select! {
                        _ = cancellation_token_clone.cancelled() => {
                            tracing::debug!("Subscriber selection task cancelled");
                            return;
                        }
                        result = runtime_configs_rx_clone.changed() => {
                            if result.is_err() {
                                tracing::debug!("Runtime configs channel closed");
                                return;
                            }
                        }
                    }
                };

                if all_local_indexer {
                    // All workers have local_indexer enabled - use NATS Core
                    tracing::info!(
                        "All {count} workers have local_indexer enabled, using NATS Core subscription"
                    );

                    if let Err(e) = start_kv_router_background_nats_core(
                        component_clone.clone(),
                        kv_indexer_clone.event_sender(),
                        kv_indexer_clone.remove_worker_sender(),
                        cancellation_token_clone.clone(),
                        worker_query_client_clone,
                    )
                    .await
                    {
                        tracing::error!("Failed to start NATS Core subscriber: {e}");
                    }
                } else {
                    // Not all workers have local_indexer - use JetStream
                    tracing::info!(
                        "Not all workers have local_indexer enabled, using JetStream subscription"
                    );

                    if let Err(e) = start_kv_router_background(
                        component_clone.clone(),
                        consumer_id,
                        kv_indexer_clone.event_sender(),
                        kv_indexer_clone.remove_worker_sender(),
                        kv_router_config
                            .router_snapshot_threshold
                            .map(|_| kv_indexer_clone.get_workers_sender()),
                        kv_router_config
                            .router_snapshot_threshold
                            .map(|_| kv_indexer_clone.snapshot_event_sender()),
                        cancellation_token_clone.clone(),
                        kv_router_config.router_snapshot_threshold,
                        kv_router_config.router_reset_states,
                    )
                    .await
                    {
                        tracing::error!("Failed to start JetStream subscriber: {e}");
                    }
                }
            });
        }

        tracing::info!("KV Routing initialized");
        Ok(Self {
            indexer,
            scheduler,
            block_size,
            kv_router_config,
            cancellation_token,
            client,
            worker_query_client: Some(worker_query_client),
        })
    }

    /// Get a reference to the client used by this KvRouter
    pub fn client(&self) -> &Client {
        &self.client
    }

    /// Give these tokens, find the worker with the best match in it's KV cache.
    /// Returns the best worker (with dp_rank) and overlap amount in number of blocks.
    /// Now also takes optional context_id for request tracking
    pub async fn find_best_match(
        &self,
        context_id: Option<&str>,
        tokens: &[u32],
        router_config_override: Option<&RouterConfigOverride>,
        update_states: bool,
    ) -> anyhow::Result<(WorkerWithDpRank, u32)> {
        // Validate that context_id is provided when update_states is true
        if update_states && context_id.is_none() {
            panic!("context_id must be provided if update_states is true");
        }

        let isl_tokens = tokens.len();

        let block_hashes = compute_block_hash_for_seq(tokens, self.block_size, None);
        let seq_hashes = compute_seq_hash_for_block(&block_hashes);

        let overlap_scores = self.indexer.find_matches(block_hashes.clone()).await?;

        // Determine who needs seq_hashes
        let needs_process_routing = !self.kv_router_config.use_kv_events;
        let scheduler_needs_it = self.kv_router_config.router_track_active_blocks;

        // Optimize cloning: only clone if both need it, otherwise move
        let (maybe_seq_hashes_1, maybe_seq_hashes_2) =
            match (needs_process_routing, scheduler_needs_it) {
                (true, true) => (Some(seq_hashes.clone()), Some(seq_hashes)),
                (true, false) => (Some(seq_hashes), None),
                (false, true) => (None, Some(seq_hashes)),
                (false, false) => (None, None),
            };

        let best_worker = self
            .scheduler
            .schedule(
                context_id.map(|s| s.to_string()),
                isl_tokens,
                maybe_seq_hashes_2,
                overlap_scores.clone(),
                router_config_override,
                update_states,
            )
            .await?;

        // Process routing decision when not using KV events (approximate mode with TTL/pruning)
        if needs_process_routing {
            self.indexer
                .process_routing_decision(best_worker, block_hashes, maybe_seq_hashes_1.unwrap())
                .await?;
        }

        let overlap_amount = overlap_scores
            .scores
            .get(&best_worker)
            .copied()
            .unwrap_or(0);
        Ok((best_worker, overlap_amount))
    }

    pub async fn add_request(
        &self,
        request_id: String,
        tokens: &[u32],
        overlap_blocks: u32,
        worker: WorkerWithDpRank,
    ) {
        let isl_tokens = tokens.len();

        let maybe_seq_hashes = self.kv_router_config.router_track_active_blocks.then(|| {
            let block_hashes = compute_block_hash_for_seq(tokens, self.block_size, None);
            compute_seq_hash_for_block(&block_hashes)
        });

        if let Err(e) = self
            .scheduler
            .add_request(
                request_id.clone(),
                maybe_seq_hashes,
                isl_tokens,
                overlap_blocks,
                worker,
            )
            .await
        {
            tracing::warn!("Failed to add request {request_id}: {e}");
        }
    }

    pub async fn mark_prefill_completed(&self, request_id: &str) -> Result<(), SequenceError> {
        self.scheduler.mark_prefill_completed(request_id).await
    }

    pub async fn free(&self, request_id: &str) -> Result<(), SequenceError> {
        self.scheduler.free(request_id).await
    }

    pub fn block_size(&self) -> u32 {
        self.block_size
    }

    /// Compute the overlap blocks for a given token sequence and worker.
    /// This queries the indexer to find how many blocks are already cached.
    pub async fn get_overlap_blocks(
        &self,
        tokens: &[u32],
        worker: WorkerWithDpRank,
    ) -> Result<u32, KvRouterError> {
        let block_hashes = compute_block_hash_for_seq(tokens, self.block_size, None);
        let overlap_scores = self.indexer.find_matches(block_hashes).await?;
        Ok(overlap_scores.scores.get(&worker).copied().unwrap_or(0))
    }

    /// Get the disaggregated endpoint for a worker, if available.
    /// Used to look up bootstrap host/port for prefill workers.
    pub async fn get_disaggregated_endpoint(
        &self,
        worker_id: u64,
    ) -> Option<crate::local_model::runtime_config::DisaggregatedEndpoint> {
        self.scheduler.get_disaggregated_endpoint(worker_id).await
    }

    /// Get potential prefill and decode loads for all workers
    pub async fn get_potential_loads(&self, tokens: &[u32]) -> Result<Vec<PotentialLoad>> {
        let isl_tokens = tokens.len();
        let block_hashes = compute_block_hash_for_seq(tokens, self.block_size, None);
        let overlap_scores = self.indexer.find_matches(block_hashes).await?;

        let maybe_seq_hashes = self.kv_router_config.router_track_active_blocks.then(|| {
            let block_hashes = compute_block_hash_for_seq(tokens, self.block_size, None);
            compute_seq_hash_for_block(&block_hashes)
        });

        Ok(self
            .scheduler
            .get_potential_loads(maybe_seq_hashes, isl_tokens, overlap_scores)
            .await)
    }

    /// Dump all events from the indexer
    pub async fn dump_events(&self) -> Result<Vec<RouterEvent>, KvRouterError> {
        self.indexer.dump_events().await
    }

    /// Query a specific worker's local KV indexer for its events
    /// (See docstring for `WorkerQueryClient.query_worker()`)
    pub async fn query_worker_local_kv(
        &self,
        worker_id: WorkerId,
        start_event_id: Option<u64>,
        end_event_id: Option<u64>,
    ) -> Result<WorkerKvQueryResponse> {
        let query_client = self
            .worker_query_client
            .as_ref()
            .ok_or_else(|| anyhow::anyhow!("Worker query client not available (NATS required)"))?;

        query_client
            .query_worker(worker_id, start_event_id, end_event_id)
            .await
    }

    /// Recover missed KV events from a specific worker.
    ///
    /// Queries the worker's local KV indexer for events starting from
    /// `start_event_id` and applies them to the router's indexer.
    ///
    /// # Arguments
    ///
    /// * `worker_id` - The worker to recover from
    /// * `start_event_id` - First event ID to fetch (inclusive), or None to start from beginning
    /// * `end_event_id` - Last event ID to fetch (inclusive), or None for all
    pub async fn recover_from_worker(
        &self,
        worker_id: WorkerId,
        start_event_id: Option<u64>,
        end_event_id: Option<u64>,
    ) -> Result<usize> {
        let query_client = self
            .worker_query_client
            .as_ref()
            .ok_or_else(|| anyhow::anyhow!("Worker query client not available"))?;

        let event_tx = match &self.indexer {
            Indexer::KvIndexer(kv_indexer) => kv_indexer.event_sender(),
            Indexer::None => {
                anyhow::bail!("Cannot recover: indexer is disabled (--overlap_score_weight is 0)")
            }
        };

        subscriber::recover_from_worker(
            query_client,
            worker_id,
            start_event_id,
            end_event_id,
            &event_tx,
        )
        .await
    }
}

// NOTE: KVRouter works like a PushRouter,
// but without the reverse proxy functionality, but based on contract of 3 request types
#[async_trait]
impl AsyncEngine<SingleIn<RouterRequest>, ManyOut<Annotated<RouterResponse>>, Error> for KvRouter {
    async fn generate(
        &self,
        request: SingleIn<RouterRequest>,
    ) -> Result<ManyOut<Annotated<RouterResponse>>> {
        let (request, ctx) = request.into_parts();
        let context_id = ctx.context().id().to_string();
        // Handle different request types
        let response = match request {
            RouterRequest::New { tokens } => {
                let (best_worker, overlap_blocks) = self
                    .find_best_match(Some(&context_id), &tokens, None, true)
                    .await?;

                RouterResponse::New {
                    worker_id: best_worker.worker_id,
                    dp_rank: best_worker.dp_rank,
                    overlap_blocks,
                }
            }
            RouterRequest::MarkPrefill => RouterResponse::PrefillMarked {
                success: self.mark_prefill_completed(&context_id).await.is_ok(),
            },
            RouterRequest::MarkFree => RouterResponse::FreeMarked {
                success: self.free(&context_id).await.is_ok(),
            },
        };

        let response = Annotated::from_data(response);
        let stream = stream::iter(vec![response]);
        Ok(ResponseStream::new(Box::pin(stream), ctx.context()))
    }
}

pub struct KvPushRouter {
    inner: PushRouter<PreprocessedRequest, Annotated<LLMEngineOutput>>,
    pub chooser: Arc<KvRouter>,
}

impl KvPushRouter {
    pub fn new(
        inner: PushRouter<PreprocessedRequest, Annotated<LLMEngineOutput>>,
        chooser: Arc<KvRouter>,
    ) -> Self {
        KvPushRouter { inner, chooser }
    }
}

#[async_trait]
impl AsyncEngine<SingleIn<PreprocessedRequest>, ManyOut<Annotated<LLMEngineOutput>>, Error>
    for KvPushRouter
{
    /// Generate method that handles KV-aware routing with three distinct behaviors:
    ///
    /// 1. **If `query_instance_id` annotation is set**:
    ///    - Returns the best matching worker ID without routing the request
    ///    - Does NOT update any router local states
    ///    - Response includes worker_instance_id and token_data annotations
    ///
    /// 2. **If `backend_instance_id` is set in the request**:
    ///    - Routes directly to the specified backend instance
    ///    - DOES update router states to track this request (unless query_instance_id is also set)
    ///    - Bypasses the normal KV matching logic
    ///
    /// 3. **If neither are set (default behavior)**:
    ///    - Finds the best worker based on KV cache overlap
    ///    - Updates router states to track the request
    ///    - Routes to the selected worker
    ///
    /// The router state updates include tracking active sequences and managing
    /// prefill/completion lifecycle for proper KV cache management.
    async fn generate(
        &self,
        request: SingleIn<PreprocessedRequest>,
    ) -> Result<ManyOut<Annotated<LLMEngineOutput>>, Error> {
        // Extract context ID for request tracking
        let context_id = request.context().id().to_string();

        // Simple query-only detection: presence of query_instance_id annotation means query-only mode
        let is_query_only = request.get_annotation_value("query_instance_id").is_some();

        // Detect if this request was pre-routed by EPP (GAIE Stage 1)
        // EPP sets worker IDs directly, so their presence indicates bookkeeping is handled
        // by GAIE hooks (not by this router in Stage 2)
        let is_epp_routed_stage2 = request.backend_instance_id.is_some()
            || (request.target_prefill_worker_id.is_some()
                && request.target_decode_worker_id.is_some());

        // Get phase from tracker (defaults to Aggregated if no tracker or phase not set)
        let phase = request
            .tracker
            .as_ref()
            .map(|t| t.phase())
            .unwrap_or(RequestPhase::Aggregated);

        // Get pre-selected worker based on phase, with backend_instance_id as fallback
        let routing = request.routing.as_ref();
        let preselected = match phase {
            RequestPhase::Prefill => {
                routing.and_then(|r| r.prefill_worker_id.or(r.backend_instance_id))
            }
            RequestPhase::Decode => {
                routing.and_then(|r| r.decode_worker_id.or(r.backend_instance_id))
            }
            RequestPhase::Aggregated => routing.and_then(|r| r.backend_instance_id),
        };

        let block_size = self.chooser.block_size() as usize;
        let (instance_id, dp_rank, overlap_amount) = if let Some(id) = preselected {
            // Route to pre-selected or explicitly specified worker
            let dp_rank = routing.and_then(|r| r.dp_rank).unwrap_or(0);
            tracing::debug!(
                worker_id = id,
                dp_rank = dp_rank,
                ?phase,
                "Routing to specified worker"
            );

<<<<<<< HEAD
                // Compute actual overlap blocks by querying the indexer
                let block_hashes =
                    compute_block_hash_for_seq(&request.token_ids, self.chooser.block_size(), None);
                let overlap_scores = self.chooser.indexer.find_matches(block_hashes).await?;
                let worker = WorkerWithDpRank::new(id, dp_rank);
                let overlap_blocks = overlap_scores.scores.get(&worker).copied().unwrap_or(0);

                // Skip add_request if EPP already handled bookkeeping via GAIE hooks
                if !is_query_only && !is_epp_routed_stage2 {
                    self.chooser
                        .add_request(
                            context_id.clone(),
                            &request.token_ids,
                            overlap_blocks,
                            worker,
                        )
                        .await;
                }
                (id, dp_rank, overlap_blocks)
            } else {
                // Find the best worker match
                // Don't update states if this is a query-only request
                let (best_worker, overlap_amount) = self
                    .chooser
                    .find_best_match(
                        Some(&context_id),
=======
            // Compute actual overlap blocks by querying the indexer
            let block_hashes =
                compute_block_hash_for_seq(&request.token_ids, self.chooser.block_size(), None);
            let overlap_scores = self.chooser.indexer.find_matches(block_hashes).await?;
            let worker = WorkerWithDpRank::new(id, dp_rank);
            let overlap_blocks = overlap_scores.scores.get(&worker).copied().unwrap_or(0);

            if !is_query_only {
                self.chooser
                    .add_request(
                        context_id.clone(),
>>>>>>> 7813e38b
                        &request.token_ids,
                        overlap_blocks,
                        worker,
                    )
                    .await;
            }
            (id, dp_rank, overlap_blocks)
        } else {
            // Find the best worker match
            // Don't update states if this is a query-only request
            let (best_worker, overlap_amount) = self
                .chooser
                .find_best_match(
                    Some(&context_id),
                    &request.token_ids,
                    request.router_config_override.as_ref(),
                    !is_query_only,
                )
                .await?;
            (best_worker.worker_id, best_worker.dp_rank, overlap_amount)
        };

        // Record metrics in tracker: KV hit rate and worker ID based on phase
        if let Some(ref tracker) = request.tracker {
            let isl_blocks = request.token_ids.len().div_ceil(block_size);
            tracker.record_kv_hit(overlap_amount, isl_blocks);
            tracker.record_worker(instance_id);
        }

        // Handle query-only requests: early return with worker info
        if is_query_only {
            let stream_context = request.context().clone();
            // Tracker is always created for query-only requests (delta generator enables tracking
            // when query_instance_id annotation is present)
            let worker_id_info = request.tracker.as_ref().and_then(|t| t.get_worker_info());

            tracing::trace!(
                ?phase,
                worker_id = instance_id,
                ?worker_id_info,
                "Returning worker selection (query-only mode)"
            );

            let output = LLMEngineOutput {
                disaggregated_params: Some(json!({
                    "worker_id": worker_id_info,
                    "token_ids": request.token_ids
                })),
                ..Default::default()
            };
            let response = Annotated::from_data(output);
            let stream = stream::iter(vec![response]);
            return Ok(ResponseStream::new(Box::pin(stream), stream_context));
        }

        // Route to worker
        let (mut backend_input, context) = request.into_parts();
        backend_input.routing_mut().dp_rank = Some(dp_rank);
        let updated_request = context.map(|_| backend_input);

        let mut response_stream = self.inner.direct(updated_request, instance_id).await?;
        let stream_context = response_stream.context();

        let chooser = self.chooser.clone();
        let context_for_monitoring = stream_context.clone();

        // TODO: For GAIE workflows, move mark_prefill_completed to a sidecar since GAIE
        // does not support a hook for the first token generated event. Currently we still
        // call it here in the stream wrapper for both GAIE and non-GAIE flows.
        // The free() call is skipped for GAIE since it's handled by the cleanup plugin.
        let wrapped_stream = Box::pin(async_stream::stream! {
            let mut prefill_marked = false;

            loop {
                tokio::select! {
                    biased;

                    _ = context_for_monitoring.stopped() => {
                        tracing::debug!("Request {context_id} cancelled, ending stream");
                        break;
                    }

                    item = response_stream.next() => {
                        let Some(item) = item else {
                            break;
                        };

                        if !prefill_marked {
                            if let Err(e) = chooser.mark_prefill_completed(&context_id).await {
                                tracing::warn!("Failed to mark prefill completed for request {context_id}: {e}");
                            }
                            prefill_marked = true;
                        }

                        yield item;
                    }
                }
            }

            // Skip free() for EPP-routed requests - cleanup is handled by GAIE cleanup plugin
            if !is_epp_routed_stage2 {
                if let Err(e) = chooser.free(&context_id).await {
                    tracing::warn!("Failed to free request {context_id}: {e}");
                }
            }
        });
        Ok(ResponseStream::new(wrapped_stream, stream_context))
    }
}

impl Drop for KvRouter {
    fn drop(&mut self) {
        tracing::info!("Dropping KvRouter - cancelling background tasks");
        self.cancellation_token.cancel();
    }
}<|MERGE_RESOLUTION|>--- conflicted
+++ resolved
@@ -748,9 +748,13 @@
         // Detect if this request was pre-routed by EPP (GAIE Stage 1)
         // EPP sets worker IDs directly, so their presence indicates bookkeeping is handled
         // by GAIE hooks (not by this router in Stage 2)
-        let is_epp_routed_stage2 = request.backend_instance_id.is_some()
-            || (request.target_prefill_worker_id.is_some()
-                && request.target_decode_worker_id.is_some());
+        let routing = request.routing.as_ref();
+        let is_epp_routed_stage2 = routing
+            .map(|r| {
+                r.backend_instance_id.is_some()
+                    || (r.prefill_worker_id.is_some() && r.decode_worker_id.is_some())
+            })
+            .unwrap_or(false);
 
         // Get phase from tracker (defaults to Aggregated if no tracker or phase not set)
         let phase = request
@@ -760,7 +764,6 @@
             .unwrap_or(RequestPhase::Aggregated);
 
         // Get pre-selected worker based on phase, with backend_instance_id as fallback
-        let routing = request.routing.as_ref();
         let preselected = match phase {
             RequestPhase::Prefill => {
                 routing.and_then(|r| r.prefill_worker_id.or(r.backend_instance_id))
@@ -782,34 +785,6 @@
                 "Routing to specified worker"
             );
 
-<<<<<<< HEAD
-                // Compute actual overlap blocks by querying the indexer
-                let block_hashes =
-                    compute_block_hash_for_seq(&request.token_ids, self.chooser.block_size(), None);
-                let overlap_scores = self.chooser.indexer.find_matches(block_hashes).await?;
-                let worker = WorkerWithDpRank::new(id, dp_rank);
-                let overlap_blocks = overlap_scores.scores.get(&worker).copied().unwrap_or(0);
-
-                // Skip add_request if EPP already handled bookkeeping via GAIE hooks
-                if !is_query_only && !is_epp_routed_stage2 {
-                    self.chooser
-                        .add_request(
-                            context_id.clone(),
-                            &request.token_ids,
-                            overlap_blocks,
-                            worker,
-                        )
-                        .await;
-                }
-                (id, dp_rank, overlap_blocks)
-            } else {
-                // Find the best worker match
-                // Don't update states if this is a query-only request
-                let (best_worker, overlap_amount) = self
-                    .chooser
-                    .find_best_match(
-                        Some(&context_id),
-=======
             // Compute actual overlap blocks by querying the indexer
             let block_hashes =
                 compute_block_hash_for_seq(&request.token_ids, self.chooser.block_size(), None);
@@ -817,11 +792,11 @@
             let worker = WorkerWithDpRank::new(id, dp_rank);
             let overlap_blocks = overlap_scores.scores.get(&worker).copied().unwrap_or(0);
 
-            if !is_query_only {
+            // Skip add_request if EPP already handled bookkeeping via GAIE hooks
+            if !is_query_only && !is_epp_routed_stage2 {
                 self.chooser
                     .add_request(
                         context_id.clone(),
->>>>>>> 7813e38b
                         &request.token_ids,
                         overlap_blocks,
                         worker,
