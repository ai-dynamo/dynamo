--- conflicted
+++ resolved
@@ -17,10 +17,6 @@
 use futures::stream::StreamExt;
 use std::{sync::Arc, time::Duration};
 use tokio_util::sync::CancellationToken;
-<<<<<<< HEAD
-use tracing as log;
-=======
->>>>>>> a7891545
 use tracing;
 use triton_distributed_runtime::{component::Component, DistributedRuntime};
 
@@ -167,20 +163,6 @@
         };
 
         tracing::debug!("values: {:?}", values);
-<<<<<<< HEAD
-        let services: Vec<FlexibleService> = values
-            .into_iter()
-            .filter(|v| !v.is_empty())
-            .filter_map(|v| {
-                match serde_json::from_slice::<FlexibleService>(&v) {
-                    Ok(service) => {
-                        Some(service)
-                    },
-                    Err(e) => {
-                        tracing::warn!("For value: {:?} \nFailed to parse service: {:?}", v, e);
-                        None
-                    }
-=======
         let services: Vec<Service> = values
             .into_iter()
             .filter(|v| !v.is_empty())
@@ -189,7 +171,6 @@
                 Err(e) => {
                     tracing::warn!("For value: {:?} \nFailed to parse service: {:?}", v, e);
                     None
->>>>>>> a7891545
                 }
             })
             .collect();
@@ -203,12 +184,8 @@
                 name: s.name,
                 subject: s.subject,
                 data: s.data.unwrap(),
-<<<<<<< HEAD
-            }).collect();
-=======
             })
             .collect();
->>>>>>> a7891545
         tracing::debug!("endpoints: {:?}", endpoints);
 
         tracing::trace!(
