// SPDX-FileCopyrightText: Copyright (c) 2024-2025 NVIDIA CORPORATION & AFFILIATES. All rights reserved.
// SPDX-License-Identifier: Apache-2.0

use std::collections::HashMap;
use std::sync::Arc;
use std::time::Duration;

use anyhow::Result;
use derive_builder::Builder;
use dynamo_runtime::{
    component::{Client, Endpoint},
    discovery::{DiscoveryQuery, watch_and_extract_field},
    pipeline::{
        AsyncEngine, AsyncEngineContextProvider, Error, ManyOut, PushRouter, ResponseStream,
        SingleIn, async_trait,
    },
    protocols::EndpointId,
    protocols::annotated::Annotated,
    traits::DistributedRuntimeProvider,
};
use futures::stream::{self, StreamExt};
use serde::{Deserialize, Serialize};
use serde_json::json;

pub mod approx;
pub mod indexer;
pub mod prefill_router;
pub mod protocols;
pub mod publisher;
pub mod recorder;
pub mod scheduler;
pub mod sequence;
pub mod subscriber;
pub mod worker_query;

use indexer::WorkerKvQueryResponse;
pub use prefill_router::PrefillRouter;
use worker_query::WorkerQueryClient;

use crate::{
    kv_router::{
        approx::PruneConfig,
        indexer::{
            KvIndexer, KvIndexerInterface, KvRouterError, OverlapScores, RouterEvent,
            compute_block_hash_for_seq, compute_seq_hash_for_block,
        },
        protocols::{
            LocalBlockHash, RouterRequest, RouterResponse, WorkerId, WorkerSelectionResult,
            WorkerWithDpRank,
        },
        scheduler::{KvScheduler, KvSchedulerError, PotentialLoad, SchedulingRequest},
        sequence::SequenceError,
        subscriber::{start_kv_router_background, start_kv_router_background_nats_core},
    },
    local_model::runtime_config::ModelRuntimeConfig,
    model_card::ModelDeploymentCard,
    preprocessor::PreprocessedRequest,
    protocols::common::llm_backend::LLMEngineOutput,
    protocols::common::timing::RequestPhase,
    tokens::SequenceHash,
};

// [gluo TODO] shouldn't need to be public
// this should be discovered from the component

// for metric scraping (pull-based)
pub const KV_METRICS_ENDPOINT: &str = "load_metrics";

// for metric publishing (push-based)
pub const KV_EVENT_SUBJECT: &str = "kv-events";
pub const KV_HIT_RATE_SUBJECT: &str = "kv-hit-rate";
pub const KV_METRICS_SUBJECT: &str = "kv_metrics";

// for inter-router comms
pub const PREFILL_SUBJECT: &str = "prefill_events";
pub const ACTIVE_SEQUENCES_SUBJECT: &str = "active_sequences_events";

// for radix tree snapshot storage
pub const RADIX_STATE_BUCKET: &str = "radix-bucket";
pub const RADIX_STATE_FILE: &str = "radix-state";

// for worker-local kvindexer query
pub const WORKER_KV_INDEXER_QUERY_SUBJECT: &str = "worker_kv_indexer_query";
pub const WORKER_KV_INDEXER_BUFFER_SIZE: usize = 1024; // store 1024 most recent events in worker buffer

// for router discovery registration
pub const KV_ROUTER_COMPONENT: &str = "kv-router";
pub const KV_ROUTER_ENDPOINT: &str = "generate";

/// Creates an EndpointId for the KV router in the given namespace.
pub fn router_endpoint_id(namespace: String) -> EndpointId {
    EndpointId {
        namespace,
        component: KV_ROUTER_COMPONENT.to_string(),
        name: KV_ROUTER_ENDPOINT.to_string(),
    }
}

/// Creates a DiscoveryQuery for the KV router in the given namespace.
pub fn router_discovery_query(namespace: String) -> DiscoveryQuery {
    DiscoveryQuery::Endpoint {
        namespace,
        component: KV_ROUTER_COMPONENT.to_string(),
        endpoint: KV_ROUTER_ENDPOINT.to_string(),
    }
}

/// A trait that users can implement to define custom selection logic
pub trait WorkerSelector {
    fn select_worker(
        &self,
        workers: &HashMap<protocols::WorkerId, Option<ModelRuntimeConfig>>,
        request: &SchedulingRequest,
        block_size: u32,
    ) -> Result<WorkerSelectionResult, KvSchedulerError>;
}

/// Override configuration for router settings that can be specified per-request
#[derive(Debug, Clone, Default, Builder, Serialize, Deserialize)]
pub struct RouterConfigOverride {
    #[builder(default)]
    pub overlap_score_weight: Option<f64>,

    #[builder(default)]
    pub router_temperature: Option<f64>,
}

/// KV Router configuration parameters
#[derive(Debug, Clone, Copy, Serialize, Deserialize)]
pub struct KvRouterConfig {
    pub overlap_score_weight: f64,

    pub router_temperature: f64,

    pub use_kv_events: bool,

    pub router_replica_sync: bool,

    /// Whether to track active blocks in the router (default: true)
    pub router_track_active_blocks: bool,

    /// Threshold for triggering snapshots. If None, no snapshots will be performed.
    pub router_snapshot_threshold: Option<u32>,

    /// Whether to reset the router state on startup (default: false)
    pub router_reset_states: bool,

    /// TTL for blocks in seconds (only used when use_kv_events is false, default: 120.0)
    pub router_ttl_secs: f64,

    /// Maximum tree size before pruning (only used when use_kv_events is false, default: 1024)
    pub router_max_tree_size: usize,

    /// Target size ratio after pruning (only used when use_kv_events is false, default: 0.8)
    pub router_prune_target_ratio: f64,
}

impl Default for KvRouterConfig {
    fn default() -> Self {
        Self {
            overlap_score_weight: 1.0,
            router_temperature: 0.0,
            use_kv_events: true,
            router_replica_sync: false,
            router_track_active_blocks: true,
            router_snapshot_threshold: Some(1000000),
            router_reset_states: false,
            router_ttl_secs: 120.0,
            router_max_tree_size: 1024,
            router_prune_target_ratio: 0.8,
        }
    }
}

impl KvRouterConfig {
    /// Create a new KvRouterConfig with optional weight values.
    /// If a weight is None, the default value will be used.
    #[allow(clippy::too_many_arguments)]
    pub fn new(
        overlap_score_weight: Option<f64>,
        temperature: Option<f64>,
        use_kv_events: Option<bool>,
        replica_sync: Option<bool>,
        track_active_blocks: Option<bool>,
        router_snapshot_threshold: Option<Option<u32>>,
        router_reset_states: Option<bool>,
        router_ttl_secs: Option<f64>,
        router_max_tree_size: Option<usize>,
        router_prune_target_ratio: Option<f64>,
    ) -> Self {
        let default = Self::default();
        Self {
            overlap_score_weight: overlap_score_weight.unwrap_or(default.overlap_score_weight),
            router_temperature: temperature.unwrap_or(default.router_temperature),
            use_kv_events: use_kv_events.unwrap_or(default.use_kv_events),
            router_replica_sync: replica_sync.unwrap_or(default.router_replica_sync),
            router_track_active_blocks: track_active_blocks
                .unwrap_or(default.router_track_active_blocks),
            router_snapshot_threshold: router_snapshot_threshold
                .unwrap_or(default.router_snapshot_threshold),
            router_reset_states: router_reset_states.unwrap_or(default.router_reset_states),
            router_ttl_secs: router_ttl_secs.unwrap_or(default.router_ttl_secs),
            router_max_tree_size: router_max_tree_size.unwrap_or(default.router_max_tree_size),
            router_prune_target_ratio: router_prune_target_ratio
                .unwrap_or(default.router_prune_target_ratio),
        }
    }
}

pub enum Indexer {
    /// Updates itself based on KV events emitted by backend workers or routing decisions.
    /// Supports TTL-based expiration and size-based pruning.
    /// Has the ability to persist and snapshot states.
    KvIndexer(KvIndexer),

    /// Used when we do not wish to use the indexer at all (e.g., when overlap_score_weight is 0).
    /// Note: This will cause KV events to accumulate in JetStream as we do not regularly purge them.
    None,
}

impl Indexer {
    async fn find_matches(
        &self,
        sequence: Vec<LocalBlockHash>,
    ) -> Result<OverlapScores, KvRouterError> {
        match self {
            Indexer::KvIndexer(indexer) => indexer.find_matches(sequence).await,
            Indexer::None => Ok(OverlapScores {
                scores: HashMap::new(),
                frequencies: Vec::new(),
                tree_sizes: HashMap::new(),
            }),
        }
    }

    async fn dump_events(&self) -> Result<Vec<RouterEvent>, KvRouterError> {
        match self {
            Indexer::KvIndexer(indexer) => indexer.dump_events().await,
            Indexer::None => {
                panic!(
                    "Cannot dump events: indexer does not exist (is overlap_score_weight set to 0?)"
                );
            }
        }
    }

    async fn process_routing_decision(
        &self,
        worker: WorkerWithDpRank,
        local_hashes: Vec<LocalBlockHash>,
        sequence_hashes: Vec<SequenceHash>,
    ) -> Result<(), KvRouterError> {
        match self {
            Indexer::KvIndexer(indexer) => {
                indexer
                    .process_routing_decision(worker, local_hashes, sequence_hashes)
                    .await
            }
            Indexer::None => Ok(()),
        }
    }
}

/// A KvRouter only decides which worker you should use. It doesn't send you there.
/// TODO: Rename this to indicate it only selects a worker, it does not route.
pub struct KvRouter {
    indexer: Indexer,

    // How about a Box<dyn KvIndexerInterface>
    scheduler: KvScheduler,

    block_size: u32,

    kv_router_config: KvRouterConfig,

    cancellation_token: tokio_util::sync::CancellationToken,

    client: Client,

    worker_query_client: Option<WorkerQueryClient>,
}

impl KvRouter {
    pub async fn new(
        endpoint: Endpoint,
        client: Client,
        block_size: u32,
        selector: Option<Box<dyn WorkerSelector + Send + Sync>>,
        kv_router_config: Option<KvRouterConfig>,
        consumer_id: String,
    ) -> Result<Self> {
        let kv_router_config = kv_router_config.unwrap_or_default();
        let component = endpoint.component();
        let cancellation_token = component.drt().primary_token();

        let instance_ids_rx = client.instance_avail_watcher();

        // Watch for runtime config updates via discovery interface
        let discovery = component.drt().discovery();
        let endpoint_id = endpoint.id();
        let discovery_key = DiscoveryQuery::EndpointModels {
            namespace: endpoint_id.namespace.clone(),
            component: endpoint_id.component.clone(),
            endpoint: endpoint_id.name.clone(),
        };
        let discovery_stream = discovery
            .list_and_watch(discovery_key.clone(), Some(cancellation_token.clone()))
            .await?;
        let runtime_configs_rx =
            watch_and_extract_field(discovery_stream, |card: ModelDeploymentCard| {
                card.runtime_config
            });

        let indexer = if kv_router_config.overlap_score_weight == 0.0 {
            // When overlap_score_weight is zero, we don't need to track prefixes
            Indexer::None
        } else {
            let kv_indexer_metrics = indexer::KvIndexerMetrics::from_component(component);

            // If use_kv_events is false, enable TTL and pruning for approximate behavior
            let prune_config = if !kv_router_config.use_kv_events {
                Some(PruneConfig {
                    ttl: Duration::from_secs_f64(kv_router_config.router_ttl_secs),
                    max_tree_size: kv_router_config.router_max_tree_size,
                    prune_target_ratio: kv_router_config.router_prune_target_ratio,
                })
            } else {
                None
            };

            Indexer::KvIndexer(KvIndexer::new_with_frequency(
                cancellation_token.clone(),
                None, // expiration_duration for frequency tracking
                block_size,
                kv_indexer_metrics,
                prune_config,
            ))
        };

        let scheduler = KvScheduler::start(
            component.clone(),
            block_size,
            instance_ids_rx,
            runtime_configs_rx.clone(),
            selector,
            kv_router_config.router_replica_sync,
            consumer_id.clone(),
        )
        .await?;

        // Initialize worker query client using namespace abstraction
        // (created before background task so we can use it for startup recovery)
        let worker_query_client =
            worker_query::WorkerQueryClient::new(component.clone(), runtime_configs_rx.clone());
        tracing::info!("Worker query client initialized");

        // Start KV event subscriber background process (only when use_kv_events is enabled)
        // This is spawned as a background task to avoid blocking router startup.
        // The task waits for runtime_configs to determine whether to use NATS Core or JetStream.
        if kv_router_config.use_kv_events
            && let Indexer::KvIndexer(ref kv_indexer) = indexer
        {
            // Clone everything needed for the background task
            let component_clone = component.clone();
            let kv_indexer_clone = kv_indexer.clone();
            let cancellation_token_clone = cancellation_token.clone();
            let mut runtime_configs_rx_clone = runtime_configs_rx.clone();
            let worker_query_client_clone =
                worker_query::WorkerQueryClient::new(component.clone(), runtime_configs_rx.clone());

            tokio::spawn(async move {
                // Wait for runtime_configs to have at least one entry
                let (all_local_indexer, count) = loop {
                    {
                        let configs = runtime_configs_rx_clone.borrow();
                        if !configs.is_empty() {
                            let all_local_indexer =
                                configs.values().all(|c| c.enable_local_indexer);
                            break (all_local_indexer, configs.len());
                        }
                    }

                    // Wait for changes to runtime_configs
                    tokio::select! {
                        _ = cancellation_token_clone.cancelled() => {
                            tracing::debug!("Subscriber selection task cancelled");
                            return;
                        }
                        result = runtime_configs_rx_clone.changed() => {
                            if result.is_err() {
                                tracing::debug!("Runtime configs channel closed");
                                return;
                            }
                        }
                    }
                };

                if all_local_indexer {
                    // All workers have local_indexer enabled - use NATS Core
                    tracing::info!(
                        "All {count} workers have local_indexer enabled, using NATS Core subscription"
                    );

                    if let Err(e) = start_kv_router_background_nats_core(
                        component_clone.clone(),
                        kv_indexer_clone.event_sender(),
                        kv_indexer_clone.remove_worker_sender(),
                        cancellation_token_clone.clone(),
                        worker_query_client_clone,
                    )
                    .await
                    {
                        tracing::error!("Failed to start NATS Core subscriber: {e}");
                    }
                } else {
                    // Not all workers have local_indexer - use JetStream
                    tracing::info!(
                        "Not all workers have local_indexer enabled, using JetStream subscription"
                    );

                    if let Err(e) = start_kv_router_background(
                        component_clone.clone(),
                        consumer_id,
                        kv_indexer_clone.event_sender(),
                        kv_indexer_clone.remove_worker_sender(),
                        kv_router_config
                            .router_snapshot_threshold
                            .map(|_| kv_indexer_clone.get_workers_sender()),
                        kv_router_config
                            .router_snapshot_threshold
                            .map(|_| kv_indexer_clone.snapshot_event_sender()),
                        cancellation_token_clone.clone(),
                        kv_router_config.router_snapshot_threshold,
                        kv_router_config.router_reset_states,
                    )
                    .await
                    {
                        tracing::error!("Failed to start JetStream subscriber: {e}");
                    }
                }
            });
        }

        tracing::info!("KV Routing initialized");
        Ok(Self {
            indexer,
            scheduler,
            block_size,
            kv_router_config,
            cancellation_token,
            client,
            worker_query_client: Some(worker_query_client),
        })
    }

    /// Get a reference to the client used by this KvRouter
    pub fn client(&self) -> &Client {
        &self.client
    }

    /// Give these tokens, find the worker with the best match in it's KV cache.
    /// Returns the best worker (with dp_rank) and overlap amount in number of blocks.
    /// Now also takes optional context_id for request tracking
    pub async fn find_best_match(
        &self,
        context_id: Option<&str>,
        tokens: &[u32],
        router_config_override: Option<&RouterConfigOverride>,
        update_states: bool,
    ) -> anyhow::Result<(WorkerWithDpRank, u32)> {
        // Validate that context_id is provided when update_states is true
        if update_states && context_id.is_none() {
            panic!("context_id must be provided if update_states is true");
        }

        let isl_tokens = tokens.len();

        let block_hashes = compute_block_hash_for_seq(tokens, self.block_size, None);
        let seq_hashes = compute_seq_hash_for_block(&block_hashes);

        let overlap_scores = self.indexer.find_matches(block_hashes.clone()).await?;

        // Determine who needs seq_hashes
        let needs_process_routing = !self.kv_router_config.use_kv_events;
        let scheduler_needs_it = self.kv_router_config.router_track_active_blocks;

        // Optimize cloning: only clone if both need it, otherwise move
        let (maybe_seq_hashes_1, maybe_seq_hashes_2) =
            match (needs_process_routing, scheduler_needs_it) {
                (true, true) => (Some(seq_hashes.clone()), Some(seq_hashes)),
                (true, false) => (Some(seq_hashes), None),
                (false, true) => (None, Some(seq_hashes)),
                (false, false) => (None, None),
            };

        let best_worker = self
            .scheduler
            .schedule(
                context_id.map(|s| s.to_string()),
                isl_tokens,
                maybe_seq_hashes_2,
                overlap_scores.clone(),
                router_config_override,
                update_states,
            )
            .await?;

        // Process routing decision when not using KV events (approximate mode with TTL/pruning)
        if needs_process_routing {
            self.indexer
                .process_routing_decision(best_worker, block_hashes, maybe_seq_hashes_1.unwrap())
                .await?;
        }

        let overlap_amount = overlap_scores
            .scores
            .get(&best_worker)
            .copied()
            .unwrap_or(0);
        Ok((best_worker, overlap_amount))
    }

    pub async fn add_request(
        &self,
        request_id: String,
        tokens: &[u32],
        overlap_blocks: u32,
        worker: WorkerWithDpRank,
    ) {
        let isl_tokens = tokens.len();

        let maybe_seq_hashes = self.kv_router_config.router_track_active_blocks.then(|| {
            let block_hashes = compute_block_hash_for_seq(tokens, self.block_size, None);
            compute_seq_hash_for_block(&block_hashes)
        });

        if let Err(e) = self
            .scheduler
            .add_request(
                request_id.clone(),
                maybe_seq_hashes,
                isl_tokens,
                overlap_blocks,
                worker,
            )
            .await
        {
            tracing::warn!("Failed to add request {request_id}: {e}");
        }
    }

    pub async fn mark_prefill_completed(&self, request_id: &str) -> Result<(), SequenceError> {
        self.scheduler.mark_prefill_completed(request_id).await
    }

    pub async fn free(&self, request_id: &str) -> Result<(), SequenceError> {
        self.scheduler.free(request_id).await
    }

    pub fn block_size(&self) -> u32 {
        self.block_size
    }

    /// Get the disaggregated endpoint for a worker, if available.
    /// Used to look up bootstrap host/port for prefill workers.
    pub async fn get_disaggregated_endpoint(
        &self,
        worker_id: u64,
    ) -> Option<crate::local_model::runtime_config::DisaggregatedEndpoint> {
        self.scheduler.get_disaggregated_endpoint(worker_id).await
    }

    /// Get potential prefill and decode loads for all workers
    pub async fn get_potential_loads(&self, tokens: &[u32]) -> Result<Vec<PotentialLoad>> {
        let isl_tokens = tokens.len();
        let block_hashes = compute_block_hash_for_seq(tokens, self.block_size, None);
        let overlap_scores = self.indexer.find_matches(block_hashes).await?;

        let maybe_seq_hashes = self.kv_router_config.router_track_active_blocks.then(|| {
            let block_hashes = compute_block_hash_for_seq(tokens, self.block_size, None);
            compute_seq_hash_for_block(&block_hashes)
        });

        Ok(self
            .scheduler
            .get_potential_loads(maybe_seq_hashes, isl_tokens, overlap_scores)
            .await)
    }

    /// Dump all events from the indexer
    pub async fn dump_events(&self) -> Result<Vec<RouterEvent>, KvRouterError> {
        self.indexer.dump_events().await
    }

    /// Query a specific worker's local KV indexer for its events
    /// (See docstring for `WorkerQueryClient.query_worker()`)
    pub async fn query_worker_local_kv(
        &self,
        worker_id: WorkerId,
        start_event_id: Option<u64>,
        end_event_id: Option<u64>,
    ) -> Result<WorkerKvQueryResponse> {
        let query_client = self
            .worker_query_client
            .as_ref()
            .ok_or_else(|| anyhow::anyhow!("Worker query client not available (NATS required)"))?;

        query_client
            .query_worker(worker_id, start_event_id, end_event_id)
            .await
    }

    /// Recover missed KV events from a specific worker.
    ///
    /// Queries the worker's local KV indexer for events starting from
    /// `start_event_id` and applies them to the router's indexer.
    ///
    /// # Arguments
    ///
    /// * `worker_id` - The worker to recover from
    /// * `start_event_id` - First event ID to fetch (inclusive), or None to start from beginning
    /// * `end_event_id` - Last event ID to fetch (inclusive), or None for all
    pub async fn recover_from_worker(
        &self,
        worker_id: WorkerId,
        start_event_id: Option<u64>,
        end_event_id: Option<u64>,
    ) -> Result<usize> {
        let query_client = self
            .worker_query_client
            .as_ref()
            .ok_or_else(|| anyhow::anyhow!("Worker query client not available"))?;

        let event_tx = match &self.indexer {
            Indexer::KvIndexer(kv_indexer) => kv_indexer.event_sender(),
            Indexer::None => {
                anyhow::bail!("Cannot recover: indexer is disabled (--overlap_score_weight is 0)")
            }
        };

        subscriber::recover_from_worker(
            query_client,
            worker_id,
            start_event_id,
            end_event_id,
            &event_tx,
        )
        .await
    }
}

// NOTE: KVRouter works like a PushRouter,
// but without the reverse proxy functionality, but based on contract of 3 request types
#[async_trait]
impl AsyncEngine<SingleIn<RouterRequest>, ManyOut<Annotated<RouterResponse>>, Error> for KvRouter {
    async fn generate(
        &self,
        request: SingleIn<RouterRequest>,
    ) -> Result<ManyOut<Annotated<RouterResponse>>> {
        let (request, ctx) = request.into_parts();
        let context_id = ctx.context().id().to_string();
        // Handle different request types
        let response = match request {
            RouterRequest::New {
                tokens,
                request_extra_info: _,
            } => {
                let (best_worker, overlap_blocks) = self
                    .find_best_match(Some(&context_id), &tokens, None, true)
                    .await?;

                RouterResponse::New {
                    worker_id: best_worker.worker_id,
                    dp_rank: best_worker.dp_rank,
                    overlap_blocks,
                }
            }
            RouterRequest::MarkPrefill => RouterResponse::PrefillMarked {
                success: self.mark_prefill_completed(&context_id).await.is_ok(),
            },
            RouterRequest::MarkFree => RouterResponse::FreeMarked {
                success: self.free(&context_id).await.is_ok(),
            },
        };

        let response = Annotated::from_data(response);
        let stream = stream::iter(vec![response]);
        Ok(ResponseStream::new(Box::pin(stream), ctx.context()))
    }
}

pub struct KvPushRouter {
    inner: PushRouter<PreprocessedRequest, Annotated<LLMEngineOutput>>,
    pub chooser: Arc<KvRouter>,
}

impl KvPushRouter {
    pub fn new(
        inner: PushRouter<PreprocessedRequest, Annotated<LLMEngineOutput>>,
        chooser: Arc<KvRouter>,
    ) -> Self {
        KvPushRouter { inner, chooser }
    }
}

#[async_trait]
impl AsyncEngine<SingleIn<PreprocessedRequest>, ManyOut<Annotated<LLMEngineOutput>>, Error>
    for KvPushRouter
{
    /// Generate method that handles KV-aware routing with three distinct behaviors:
    ///
    /// 1. **If `query_instance_id` annotation is set**:
    ///    - Returns the best matching worker ID without routing the request
    ///    - Does NOT update any router local states
    ///    - Response includes worker_instance_id and token_data annotations
    ///
    /// 2. **If `backend_instance_id` is set in the request**:
    ///    - Routes directly to the specified backend instance
    ///    - DOES update router states to track this request (unless query_instance_id is also set)
    ///    - Bypasses the normal KV matching logic
    ///
    /// 3. **If neither are set (default behavior)**:
    ///    - Finds the best worker based on KV cache overlap
    ///    - Updates router states to track the request
    ///    - Routes to the selected worker
    ///
    /// The router state updates include tracking active sequences and managing
    /// prefill/completion lifecycle for proper KV cache management.
    async fn generate(
        &self,
        request: SingleIn<PreprocessedRequest>,
    ) -> Result<ManyOut<Annotated<LLMEngineOutput>>, Error> {
        // Extract context ID for request tracking
        let context_id = request.context().id().to_string();

        // Simple query-only detection: presence of query_instance_id annotation means query-only mode
        let is_query_only = request.get_annotation_value("query_instance_id").is_some();

        // Get phase from tracker (defaults to Aggregated if no tracker or phase not set)
        let phase = request
            .tracker
            .as_ref()
            .map(|t| t.phase())
            .unwrap_or(RequestPhase::Aggregated);

        // Get pre-selected worker based on phase
        let preselected = match phase {
            RequestPhase::Prefill => request.target_prefill_worker_id,
            RequestPhase::Decode => request.target_decode_worker_id,
            RequestPhase::Aggregated => None,
        };

        let block_size = self.chooser.block_size() as usize;
        let (instance_id, dp_rank, overlap_amount) =
            if let Some(id) = preselected.or(request.backend_instance_id) {
                // Route to pre-selected or explicitly specified worker
                let dp_rank = request.dp_rank.unwrap_or(0);
                tracing::debug!(
                    worker_id = id,
                    dp_rank = dp_rank,
                    ?phase,
                    "Routing to specified worker"
                );
<<<<<<< HEAD
            }

            // Compute actual overlap blocks by querying the indexer
            let block_hashes =
                compute_block_hash_for_seq(&request.token_ids, self.chooser.block_size(), None);
            let overlap_scores = self.chooser.indexer.find_matches(block_hashes).await?;
            let worker = WorkerWithDpRank::new(id, dp_rank);
            let overlap_blocks = overlap_scores.scores.get(&worker).copied().unwrap_or(0);

            self.chooser
                .add_request(
                    context_id.clone(),
                    &request.token_ids,
                    overlap_blocks,
                    worker,
                )
                .await;
            (id, dp_rank, overlap_blocks)
        } else {
            // Otherwise, find the best match
            // Don't update states if this is a query-only request (any query_instance_id annotation)
            let should_update_states = query_instance_annotation.is_none();
            let (best_worker, overlap_amount) = self
                .chooser
                .find_best_match(
                    Some(&context_id),
                    &request.token_ids,
                    request.router_config_override.as_ref(),
                    should_update_states,
                )
                .await?;
            (best_worker.worker_id, best_worker.dp_rank, overlap_amount)
        };
=======
>>>>>>> 1247fe31

                // Compute actual overlap blocks by querying the indexer
                let block_hashes =
                    compute_block_hash_for_seq(&request.token_ids, self.chooser.block_size());
                let overlap_scores = self.chooser.indexer.find_matches(block_hashes).await?;
                let worker = WorkerWithDpRank::new(id, dp_rank);
                let overlap_blocks = overlap_scores.scores.get(&worker).copied().unwrap_or(0);

                if !is_query_only {
                    self.chooser
                        .add_request(
                            context_id.clone(),
                            &request.token_ids,
                            overlap_blocks,
                            worker,
                        )
                        .await;
                }
                (id, dp_rank, overlap_blocks)
            } else {
                // Find the best worker match
                // Don't update states if this is a query-only request
                let (best_worker, overlap_amount) = self
                    .chooser
                    .find_best_match(
                        Some(&context_id),
                        &request.token_ids,
                        request.router_config_override.as_ref(),
                        !is_query_only,
                    )
                    .await?;
                (best_worker.worker_id, best_worker.dp_rank, overlap_amount)
            };

        // Record metrics in tracker: KV hit rate and worker ID based on phase
        if let Some(ref tracker) = request.tracker {
            let isl_blocks = request.token_ids.len().div_ceil(block_size);
            tracker.record_kv_hit(overlap_amount, isl_blocks);
            tracker.record_worker(instance_id);
        }

        // Handle query-only requests: early return with worker info
        if is_query_only {
            let stream_context = request.context().clone();
            // Tracker is always created for query-only requests (delta generator enables tracking
            // when query_instance_id annotation is present)
            let worker_id_info = request.tracker.as_ref().and_then(|t| t.get_worker_info());

            tracing::trace!(
                ?phase,
                worker_id = instance_id,
                ?worker_id_info,
                "Returning worker selection (query-only mode)"
            );

            let output = LLMEngineOutput {
                disaggregated_params: Some(json!({
                    "worker_id": worker_id_info,
                    "token_ids": request.token_ids
                })),
                ..Default::default()
            };
            let response = Annotated::from_data(output);
            let stream = stream::iter(vec![response]);
            return Ok(ResponseStream::new(Box::pin(stream), stream_context));
        }

        // Route to worker
        let (mut backend_input, context) = request.into_parts();
        backend_input.dp_rank = Some(dp_rank);
        let updated_request = context.map(|_| backend_input);

        let mut response_stream = self.inner.direct(updated_request, instance_id).await?;
        let stream_context = response_stream.context();
        let chooser = self.chooser.clone();
        let context_for_monitoring = stream_context.clone();

        let wrapped_stream = Box::pin(async_stream::stream! {
            let mut prefill_marked = false;

            loop {
                tokio::select! {
                    biased;

                    _ = context_for_monitoring.stopped() => {
                        tracing::debug!("Request {context_id} cancelled, ending stream");
                        break;
                    }

                    item = response_stream.next() => {
                        let Some(item) = item else {
                            break;
                        };

                        if !prefill_marked {
                            if let Err(e) = chooser.mark_prefill_completed(&context_id).await {
                                tracing::warn!("Failed to mark prefill completed for request {context_id}: {e}");
                            }
                            prefill_marked = true;
                        }

                        yield item;
                    }
                }
            }

            if let Err(e) = chooser.free(&context_id).await {
                tracing::warn!("Failed to free request {context_id}: {e}");
            }
        });
        Ok(ResponseStream::new(wrapped_stream, stream_context))
    }
}

impl Drop for KvRouter {
    fn drop(&mut self) {
        tracing::info!("Dropping KvRouter - cancelling background tasks");
        self.cancellation_token.cancel();
    }
}<|MERGE_RESOLUTION|>--- conflicted
+++ resolved
@@ -761,46 +761,10 @@
                     ?phase,
                     "Routing to specified worker"
                 );
-<<<<<<< HEAD
-            }
-
-            // Compute actual overlap blocks by querying the indexer
-            let block_hashes =
-                compute_block_hash_for_seq(&request.token_ids, self.chooser.block_size(), None);
-            let overlap_scores = self.chooser.indexer.find_matches(block_hashes).await?;
-            let worker = WorkerWithDpRank::new(id, dp_rank);
-            let overlap_blocks = overlap_scores.scores.get(&worker).copied().unwrap_or(0);
-
-            self.chooser
-                .add_request(
-                    context_id.clone(),
-                    &request.token_ids,
-                    overlap_blocks,
-                    worker,
-                )
-                .await;
-            (id, dp_rank, overlap_blocks)
-        } else {
-            // Otherwise, find the best match
-            // Don't update states if this is a query-only request (any query_instance_id annotation)
-            let should_update_states = query_instance_annotation.is_none();
-            let (best_worker, overlap_amount) = self
-                .chooser
-                .find_best_match(
-                    Some(&context_id),
-                    &request.token_ids,
-                    request.router_config_override.as_ref(),
-                    should_update_states,
-                )
-                .await?;
-            (best_worker.worker_id, best_worker.dp_rank, overlap_amount)
-        };
-=======
->>>>>>> 1247fe31
 
                 // Compute actual overlap blocks by querying the indexer
                 let block_hashes =
-                    compute_block_hash_for_seq(&request.token_ids, self.chooser.block_size());
+                    compute_block_hash_for_seq(&request.token_ids, self.chooser.block_size(), None);
                 let overlap_scores = self.chooser.indexer.find_matches(block_hashes).await?;
                 let worker = WorkerWithDpRank::new(id, dp_rank);
                 let overlap_blocks = overlap_scores.scores.get(&worker).copied().unwrap_or(0);
