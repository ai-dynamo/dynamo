--- conflicted
+++ resolved
@@ -93,11 +93,8 @@
             context_length,
             kv_cache_block_size: 0,
             migration_limit: 0,
-<<<<<<< HEAD
             runtime_config: None,
-=======
             user_data: None,
->>>>>>> 36c4ef5e
         })
     }
 
@@ -138,11 +135,8 @@
             context_length,
             kv_cache_block_size: 0, // set later
             migration_limit: 0,
-<<<<<<< HEAD
             runtime_config: None,
-=======
             user_data: None,
->>>>>>> 36c4ef5e
         })
     }
 }
