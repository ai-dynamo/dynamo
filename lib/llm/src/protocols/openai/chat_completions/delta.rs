--- conflicted
+++ resolved
@@ -352,32 +352,6 @@
         &mut self,
         delta: crate::protocols::common::llm_backend::BackendOutput,
     ) -> anyhow::Result<NvCreateChatCompletionStreamResponse> {
-<<<<<<< HEAD
-        // Aggregate token usage if enabled.
-        if self.options.enable_usage {
-            // SAFETY: Casting from `usize` to `u32` could lead to precision loss after `u32::MAX`,
-            // but this will not be an issue until context lengths exceed 4_294_967_295.
-            let token_length: u32 = delta
-                .token_ids
-                .len()
-                .try_into()
-                .expect("token_ids length exceeds u32::MAX");
-
-            self.usage.completion_tokens += token_length;
-
-            // If backend provides completion_usage, use it to update usage stats
-            // This is critical for prompt embeddings where prompt_tokens comes from
-            // the embedding sequence length computed by the worker
-            if let Some(completion_usage) = delta.completion_usage.as_ref() {
-                // Update prompt_tokens from worker if provided (e.g., for embeddings)
-                self.usage.prompt_tokens = completion_usage.prompt_tokens;
-
-                // Propagate prompt token details if provided
-                if let Some(prompt_details) = completion_usage.prompt_tokens_details.as_ref() {
-                    self.usage.prompt_tokens_details = Some(prompt_details.clone());
-                }
-            }
-=======
         // Aggregate token usage even if usage tracking is disabled for metrics tracking
         // SAFETY: Casting from `usize` to `u32` could lead to precision loss after `u32::MAX`,
         // but this will not be an issue until context lengths exceed 4_294_967_295.
@@ -389,15 +363,17 @@
 
         self.usage.completion_tokens += token_length;
 
-        // If backend provides completion_usage with prompt token details,
-        // propagate the entire details struct to usage tracking
-        if let Some(prompt_details) = delta
-            .completion_usage
-            .as_ref()
-            .and_then(|usage| usage.prompt_tokens_details.as_ref())
-        {
-            self.usage.prompt_tokens_details = Some(prompt_details.clone());
->>>>>>> d7c27e68
+        // If backend provides completion_usage, use it to update usage stats
+        // This is critical for prompt embeddings where prompt_tokens comes from
+        // the embedding sequence length computed by the worker
+        if let Some(completion_usage) = delta.completion_usage.as_ref() {
+            // Update prompt_tokens from worker if provided (e.g., for embeddings)
+            self.usage.prompt_tokens = completion_usage.prompt_tokens;
+
+            // Propagate prompt token details if provided
+            if let Some(prompt_details) = completion_usage.prompt_tokens_details.as_ref() {
+                self.usage.prompt_tokens_details = Some(prompt_details.clone());
+            }
         }
 
         let logprobs = self.create_logprobs(
