--- conflicted
+++ resolved
@@ -13,14 +13,8 @@
 // See the License for the specific language governing permissions and
 // limitations under the License.
 
-<<<<<<< HEAD
-use std::collections::HashMap;
-
-use futures::StreamExt;
-=======
 use futures::StreamExt;
 use std::collections::HashMap;
->>>>>>> f3fb09e4
 
 use super::{NvCreateChatCompletionResponse, NvCreateChatCompletionStreamResponse};
 use crate::protocols::{
@@ -28,10 +22,6 @@
     convert_sse_stream, Annotated,
 };
 
-<<<<<<< HEAD
-=======
-/// A type alias for a pinned, dynamically-dispatched stream that is `Send` and `Sync`.
->>>>>>> f3fb09e4
 use dynamo_runtime::engine::DataStream;
 
 /// Aggregates a stream of [`NvCreateChatCompletionStreamResponse`]s into a single
