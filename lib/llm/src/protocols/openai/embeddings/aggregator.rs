// SPDX-FileCopyrightText: Copyright (c) 2025 NVIDIA CORPORATION & AFFILIATES. All rights reserved.
// SPDX-License-Identifier: Apache-2.0
//
// Licensed under the Apache License, Version 2.0 (the "License");
// you may not use this file except in compliance with the License.
// You may obtain a copy of the License at
//
// http://www.apache.org/licenses/LICENSE-2.0
//
// Unless required by applicable law or agreed to in writing, software
// distributed under the License is distributed on an "AS IS" BASIS,
// WITHOUT WARRANTIES OR CONDITIONS OF ANY KIND, either express or implied.
// See the License for the specific language governing permissions and
// limitations under the License.

<<<<<<< HEAD
use futures::StreamExt;

=======
>>>>>>> f3fb09e4
use super::NvCreateEmbeddingResponse;
use crate::protocols::{
    codec::{Message, SseCodecError},
    convert_sse_stream, Annotated,
};

use dynamo_runtime::engine::DataStream;
<<<<<<< HEAD
=======
use futures::StreamExt;
>>>>>>> f3fb09e4

/// Aggregates a stream of [`NvCreateEmbeddingResponse`]s into a single
/// [`NvCreateEmbeddingResponse`]. For embeddings, this is typically simpler
/// than text generation as embeddings are usually returned as a complete response.
pub struct DeltaAggregator {
    /// The accumulated embeddings response.
    response: Option<NvCreateEmbeddingResponse>,
    /// Optional error message if an error occurs during aggregation.
    error: Option<String>,
}

impl Default for DeltaAggregator {
    /// Provides a default implementation for `DeltaAggregator` by calling [`DeltaAggregator::new`].
    fn default() -> Self {
        Self::new()
    }
}

impl DeltaAggregator {
    /// Creates a new, empty [`DeltaAggregator`] instance.
    pub fn new() -> Self {
        Self {
            response: None,
            error: None,
        }
    }

    /// Aggregates a stream of [`NvCreateEmbeddingResponse`]s into a single
    /// [`NvCreateEmbeddingResponse`].
    ///
    /// # Arguments
    /// * `stream` - A stream of annotated embedding responses.
    ///
    /// # Returns
    /// * `Ok(NvCreateEmbeddingResponse)` if aggregation is successful.
    /// * `Err(String)` if an error occurs during processing.
    pub async fn apply(
        stream: DataStream<Annotated<NvCreateEmbeddingResponse>>,
    ) -> Result<NvCreateEmbeddingResponse, String> {
        let aggregator = stream
            .fold(DeltaAggregator::new(), |mut aggregator, delta| async move {
                // Attempt to unwrap the delta, capturing any errors.
                let delta = match delta.ok() {
                    Ok(delta) => delta,
                    Err(error) => {
                        aggregator.error = Some(error);
                        return aggregator;
                    }
                };

                if aggregator.error.is_none() {
                    if let Some(response) = delta.data {
                        // For embeddings, we typically expect a single complete response
                        // or we accumulate data from multiple responses
                        match &mut aggregator.response {
                            Some(existing) => {
                                // Merge embedding data if we have multiple responses
                                existing.inner.data.extend(response.inner.data);

                                // Update usage statistics
                                existing.inner.usage.prompt_tokens +=
                                    response.inner.usage.prompt_tokens;
                                existing.inner.usage.total_tokens +=
                                    response.inner.usage.total_tokens;
                            }
                            None => {
                                aggregator.response = Some(response);
                            }
                        }
                    }
                }
                aggregator
            })
            .await;

        // Return early if an error was encountered.
        if let Some(error) = aggregator.error {
            return Err(error);
        }

        // Return the aggregated response or an empty response if none was found.
        Ok(aggregator
            .response
            .unwrap_or_else(NvCreateEmbeddingResponse::empty))
    }
}

impl NvCreateEmbeddingResponse {
    /// Converts an SSE stream into a [`NvCreateEmbeddingResponse`].
    ///
    /// # Arguments
    /// * `stream` - A stream of SSE messages containing embedding responses.
    ///
    /// # Returns
    /// * `Ok(NvCreateEmbeddingResponse)` if aggregation succeeds.
    /// * `Err(String)` if an error occurs.
    pub async fn from_sse_stream(
        stream: DataStream<Result<Message, SseCodecError>>,
    ) -> Result<NvCreateEmbeddingResponse, String> {
        let stream = convert_sse_stream::<NvCreateEmbeddingResponse>(stream);
        NvCreateEmbeddingResponse::from_annotated_stream(stream).await
    }

    /// Aggregates an annotated stream of embedding responses into a final response.
    ///
    /// # Arguments
    /// * `stream` - A stream of annotated embedding responses.
    ///
    /// # Returns
    /// * `Ok(NvCreateEmbeddingResponse)` if aggregation succeeds.
    /// * `Err(String)` if an error occurs.
    pub async fn from_annotated_stream(
        stream: DataStream<Annotated<NvCreateEmbeddingResponse>>,
    ) -> Result<NvCreateEmbeddingResponse, String> {
        DeltaAggregator::apply(stream).await
    }
}

#[cfg(test)]
mod tests {
    use super::*;
    use futures::stream;

    fn create_test_embedding_response(
        embeddings: Vec<async_openai::types::Embedding>,
        prompt_tokens: u32,
        total_tokens: u32,
    ) -> Annotated<NvCreateEmbeddingResponse> {
        let response = NvCreateEmbeddingResponse {
            inner: async_openai::types::CreateEmbeddingResponse {
                object: "list".to_string(),
                model: "test-model".to_string(),
                data: embeddings,
                usage: async_openai::types::EmbeddingUsage {
                    prompt_tokens,
                    total_tokens,
                },
            },
        };

        Annotated::from_data(response)
    }

    #[tokio::test]
    async fn test_empty_stream() {
        let stream = stream::empty();
        let result = DeltaAggregator::apply(Box::pin(stream)).await;

        assert!(result.is_ok());
        let response = result.unwrap();
        assert_eq!(response.inner.data.len(), 0);
        assert_eq!(response.inner.object, "list");
        assert_eq!(response.inner.model, "embedding");
    }

    #[tokio::test]
    async fn test_single_embedding() {
        let embedding = async_openai::types::Embedding {
            index: 0,
            object: "embedding".to_string(),
            embedding: vec![0.1, 0.2, 0.3],
        };

        let annotated = create_test_embedding_response(vec![embedding.clone()], 10, 10);
        let stream = stream::iter(vec![annotated]);

        let result = DeltaAggregator::apply(Box::pin(stream)).await;

        assert!(result.is_ok());
        let response = result.unwrap();
        assert_eq!(response.inner.data.len(), 1);
        assert_eq!(response.inner.data[0].index, 0);
        assert_eq!(response.inner.data[0].embedding, vec![0.1, 0.2, 0.3]);
        assert_eq!(response.inner.usage.prompt_tokens, 10);
        assert_eq!(response.inner.usage.total_tokens, 10);
    }

    #[tokio::test]
    async fn test_multiple_embeddings() {
        let embedding1 = async_openai::types::Embedding {
            index: 0,
            object: "embedding".to_string(),
            embedding: vec![0.1, 0.2, 0.3],
        };

        let embedding2 = async_openai::types::Embedding {
            index: 1,
            object: "embedding".to_string(),
            embedding: vec![0.4, 0.5, 0.6],
        };

        let annotated1 = create_test_embedding_response(vec![embedding1.clone()], 5, 5);
        let annotated2 = create_test_embedding_response(vec![embedding2.clone()], 7, 7);
        let stream = stream::iter(vec![annotated1, annotated2]);

        let result = DeltaAggregator::apply(Box::pin(stream)).await;

        assert!(result.is_ok());
        let response = result.unwrap();
        assert_eq!(response.inner.data.len(), 2);
        assert_eq!(response.inner.data[0].index, 0);
        assert_eq!(response.inner.data[1].index, 1);
        assert_eq!(response.inner.usage.prompt_tokens, 12); // sum of 5 and 7
        assert_eq!(response.inner.usage.total_tokens, 12); // sum of 5 and 7
    }

    #[tokio::test]
    async fn test_error_in_stream() {
        let error_annotated =
            Annotated::<NvCreateEmbeddingResponse>::from_error("Test error".to_string());
        let stream = stream::iter(vec![error_annotated]);

        let result = DeltaAggregator::apply(Box::pin(stream)).await;

        assert!(result.is_err());
        assert!(result.unwrap_err().contains("Test error"));
    }
}<|MERGE_RESOLUTION|>--- conflicted
+++ resolved
@@ -13,11 +13,6 @@
 // See the License for the specific language governing permissions and
 // limitations under the License.
 
-<<<<<<< HEAD
-use futures::StreamExt;
-
-=======
->>>>>>> f3fb09e4
 use super::NvCreateEmbeddingResponse;
 use crate::protocols::{
     codec::{Message, SseCodecError},
@@ -25,10 +20,7 @@
 };
 
 use dynamo_runtime::engine::DataStream;
-<<<<<<< HEAD
-=======
 use futures::StreamExt;
->>>>>>> f3fb09e4
 
 /// Aggregates a stream of [`NvCreateEmbeddingResponse`]s into a single
 /// [`NvCreateEmbeddingResponse`]. For embeddings, this is typically simpler
