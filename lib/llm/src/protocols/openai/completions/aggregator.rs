--- conflicted
+++ resolved
@@ -18,11 +18,7 @@
 use anyhow::Result;
 use futures::StreamExt;
 
-<<<<<<< HEAD
 use super::NvCreateCompletionResponse;
-=======
-use super::CompletionResponse;
->>>>>>> 7b7b6a6d
 use crate::protocols::{
     codec::{Message, SseCodecError},
     common::FinishReason,
@@ -127,6 +123,19 @@
                             }
                             None => None,
                         };
+                        // Handle CompletionFinishReason -> FinishReason conversation
+                        state_choice.finish_reason = match choice.finish_reason {
+                            Some(async_openai::types::CompletionFinishReason::Stop) => {
+                                Some(FinishReason::Stop)
+                            }
+                            Some(async_openai::types::CompletionFinishReason::Length) => {
+                                Some(FinishReason::Length)
+                            }
+                            Some(async_openai::types::CompletionFinishReason::ContentFilter) => {
+                                Some(FinishReason::ContentFilter)
+                            }
+                            None => None,
+                        };
                     }
                 }
                 aggregator
@@ -200,21 +209,13 @@
     use futures::stream;
 
     use super::*;
-<<<<<<< HEAD
     use crate::protocols::openai::completions::NvCreateCompletionResponse;
-=======
-    use crate::protocols::openai::completions::CompletionResponse;
->>>>>>> 7b7b6a6d
 
     fn create_test_delta(
         index: u64,
         text: &str,
         finish_reason: Option<String>,
-<<<<<<< HEAD
     ) -> Annotated<NvCreateCompletionResponse> {
-=======
-    ) -> Annotated<CompletionResponse> {
->>>>>>> 7b7b6a6d
         // This will silently discard invalid_finish reason values and fall back
         // to None - totally fine since this is test code
         let finish_reason = finish_reason
@@ -222,7 +223,6 @@
             .and_then(|s| FinishReason::from_str(s).ok())
             .map(Into::into);
 
-<<<<<<< HEAD
         let inner = async_openai::types::CreateCompletionResponse {
             id: "test_id".to_string(),
             model: "meta/llama-3.1-8b".to_string(),
@@ -242,23 +242,6 @@
 
         Annotated {
             data: Some(response),
-=======
-        Annotated {
-            data: Some(CompletionResponse {
-                id: "test_id".to_string(),
-                model: "meta/llama-3.1-8b".to_string(),
-                created: 1234567890,
-                usage: None,
-                system_fingerprint: None,
-                choices: vec![async_openai::types::Choice {
-                    index: index as u32,
-                    text: text.to_string(),
-                    finish_reason,
-                    logprobs: None,
-                }],
-                object: "text_completion".to_string(),
-            }),
->>>>>>> 7b7b6a6d
             id: Some("test_id".to_string()),
             event: None,
             comment: None,
@@ -315,6 +298,10 @@
             choice.finish_reason,
             Some(async_openai::types::CompletionFinishReason::Length)
         );
+        assert_eq!(
+            choice.finish_reason,
+            Some(async_openai::types::CompletionFinishReason::Length)
+        );
         assert!(choice.logprobs.is_none());
     }
 
@@ -342,6 +329,10 @@
         let choice = &response.inner.choices[0];
         assert_eq!(choice.index, 0);
         assert_eq!(choice.text, "Hello, world!".to_string());
+        assert_eq!(
+            choice.finish_reason,
+            Some(async_openai::types::CompletionFinishReason::Stop)
+        );
         assert_eq!(
             choice.finish_reason,
             Some(async_openai::types::CompletionFinishReason::Stop)
@@ -377,32 +368,7 @@
         let response = NvCreateCompletionResponse { inner };
 
         let annotated_delta = Annotated {
-<<<<<<< HEAD
             data: Some(response),
-=======
-            data: Some(CompletionResponse {
-                id: "test_id".to_string(),
-                model: "meta/llama-3.1-8b".to_string(),
-                created: 1234567890,
-                usage: None,
-                system_fingerprint: None,
-                choices: vec![
-                    async_openai::types::Choice {
-                        index: 0,
-                        text: "Choice 0".to_string(),
-                        finish_reason: Some(async_openai::types::CompletionFinishReason::Stop),
-                        logprobs: None,
-                    },
-                    async_openai::types::Choice {
-                        index: 1,
-                        text: "Choice 1".to_string(),
-                        finish_reason: Some(async_openai::types::CompletionFinishReason::Stop),
-                        logprobs: None,
-                    },
-                ],
-                object: "text_completion".to_string(),
-            }),
->>>>>>> 7b7b6a6d
             id: Some("test_id".to_string()),
             event: None,
             comment: None,
@@ -428,6 +394,10 @@
             choice0.finish_reason,
             Some(async_openai::types::CompletionFinishReason::Stop)
         );
+        assert_eq!(
+            choice0.finish_reason,
+            Some(async_openai::types::CompletionFinishReason::Stop)
+        );
 
         let choice1 = &response.inner.choices[1];
         assert_eq!(choice1.index, 1);
@@ -436,5 +406,9 @@
             choice1.finish_reason,
             Some(async_openai::types::CompletionFinishReason::Stop)
         );
+        assert_eq!(
+            choice1.finish_reason,
+            Some(async_openai::types::CompletionFinishReason::Stop)
+        );
     }
 }