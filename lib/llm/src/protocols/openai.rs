// SPDX-FileCopyrightText: Copyright (c) 2024-2025 NVIDIA CORPORATION & AFFILIATES. All rights reserved.
// SPDX-License-Identifier: Apache-2.0
//
// Licensed under the Apache License, Version 2.0 (the "License");
// you may not use this file except in compliance with the License.
// You may obtain a copy of the License at
//
// http://www.apache.org/licenses/LICENSE-2.0
//
// Unless required by applicable law or agreed to in writing, software
// distributed under the License is distributed on an "AS IS" BASIS,
// WITHOUT WARRANTIES OR CONDITIONS OF ANY KIND, either express or implied.
// See the License for the specific language governing permissions and
// limitations under the License.

use anyhow::Result;
use serde::{Deserialize, Serialize};

use super::{
    common::{self, SamplingOptionsProvider, StopConditionsProvider},
    ContentProvider,
};

pub mod chat_completions;
pub mod completions;
pub mod embeddings;
pub mod models;
pub mod nvext;
<<<<<<< HEAD
pub mod validate;
=======
pub mod responses;
>>>>>>> f0652d89

use validate::{
    validate_range, FREQUENCY_PENALTY_RANGE, PRESENCE_PENALTY_RANGE, TEMPERATURE_RANGE, TOP_P_RANGE,
};

#[derive(Serialize, Deserialize, Debug)]
pub struct AnnotatedDelta<R> {
    pub delta: R,
    pub id: Option<String>,
    pub event: Option<String>,
    pub comment: Option<String>,
}

trait OpenAISamplingOptionsProvider {
    fn get_temperature(&self) -> Option<f32>;

    fn get_top_p(&self) -> Option<f32>;

    fn get_frequency_penalty(&self) -> Option<f32>;

    fn get_presence_penalty(&self) -> Option<f32>;

    fn nvext(&self) -> Option<&nvext::NvExt>;
}

trait OpenAIStopConditionsProvider {
    fn get_max_tokens(&self) -> Option<u32>;

    fn get_min_tokens(&self) -> Option<u32>;

    fn get_stop(&self) -> Option<Vec<String>>;

    fn nvext(&self) -> Option<&nvext::NvExt>;
}

impl<T: OpenAISamplingOptionsProvider> SamplingOptionsProvider for T {
    fn extract_sampling_options(&self) -> Result<common::SamplingOptions> {
        // let result = self.validate();
        // if let Err(e) = result {
        //     return Err(format!("Error validating sampling options: {}", e));
        // }

        let mut temperature = validate_range(self.get_temperature(), &TEMPERATURE_RANGE)
            .map_err(|e| anyhow::anyhow!("Error validating temperature: {}", e))?;
        let mut top_p = validate_range(self.get_top_p(), &TOP_P_RANGE)
            .map_err(|e| anyhow::anyhow!("Error validating top_p: {}", e))?;
        let frequency_penalty =
            validate_range(self.get_frequency_penalty(), &FREQUENCY_PENALTY_RANGE)
                .map_err(|e| anyhow::anyhow!("Error validating frequency_penalty: {}", e))?;
        let presence_penalty = validate_range(self.get_presence_penalty(), &PRESENCE_PENALTY_RANGE)
            .map_err(|e| anyhow::anyhow!("Error validating presence_penalty: {}", e))?;

        if let Some(nvext) = self.nvext() {
            let greedy = nvext.greed_sampling.unwrap_or(false);
            if greedy {
                top_p = None;
                temperature = None;
            }
        }

        Ok(common::SamplingOptions {
            n: None,
            best_of: None,
            frequency_penalty,
            presence_penalty,
            repetition_penalty: None,
            temperature,
            top_p,
            top_k: None,
            min_p: None,
            seed: None,
            use_beam_search: None,
            length_penalty: None,
        })
    }
}

impl<T: OpenAIStopConditionsProvider> StopConditionsProvider for T {
    fn extract_stop_conditions(&self) -> Result<common::StopConditions> {
        let max_tokens = self.get_max_tokens();
        let min_tokens = self.get_min_tokens();
        let stop = self.get_stop();

        if let Some(stop) = &stop {
            if stop.len() > 4 {
                anyhow::bail!("stop conditions must be less than 4")
            }
        }

        let mut ignore_eos = None;

        if let Some(nvext) = self.nvext() {
            ignore_eos = nvext.ignore_eos;
        }

        Ok(common::StopConditions {
            max_tokens,
            min_tokens,
            stop,
            stop_token_ids_hidden: None,
            ignore_eos,
        })
    }
}

pub trait DeltaGeneratorExt<ResponseType: Send + Sync + 'static + std::fmt::Debug>:
    Send + Sync + 'static
{
    fn choice_from_postprocessor(
        &mut self,
        response: common::llm_backend::BackendOutput,
    ) -> Result<ResponseType>;

    /// Gets the current prompt token count (Input Sequence Length).
    fn get_isl(&self) -> Option<u32>;
}<|MERGE_RESOLUTION|>--- conflicted
+++ resolved
@@ -26,11 +26,8 @@
 pub mod embeddings;
 pub mod models;
 pub mod nvext;
-<<<<<<< HEAD
 pub mod validate;
-=======
 pub mod responses;
->>>>>>> f0652d89
 
 use validate::{
     validate_range, FREQUENCY_PENALTY_RANGE, PRESENCE_PENALTY_RANGE, TEMPERATURE_RANGE, TOP_P_RANGE,
