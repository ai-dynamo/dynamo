--- conflicted
+++ resolved
@@ -118,18 +118,15 @@
     #[serde(default, skip_serializing_if = "Option::is_none")]
     pub extra_fields: Option<Vec<String>>,
 
-<<<<<<< HEAD
     /// Multimodal request-level metadata (mm_hash and token offsets)
     #[builder(default)]
     #[serde(default, skip_serializing_if = "Option::is_none")]
     pub request_extra_info: Option<RequestExtraInfo>,
-=======
     /// Optional request tracker for per-request metrics (shared with DeltaGenerator)
     #[builder(default)]
     #[serde(skip)]
     pub tracker: Option<Arc<RequestTracker>>,
 
->>>>>>> 1247fe31
     /// Targeted prefill worker ID for disaggregated serving (GAIE Stage 2)
     /// When set, the prefill request will be routed to this specific worker.
     #[builder(default)]
