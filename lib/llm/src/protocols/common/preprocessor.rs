// SPDX-FileCopyrightText: Copyright (c) 2024-2025 NVIDIA CORPORATION & AFFILIATES. All rights reserved.
// SPDX-License-Identifier: Apache-2.0

use std::sync::Arc;

use derive_builder::Builder;
use serde::{Deserialize, Serialize};

use super::timing::RequestTracker;
use super::{OutputOptions, SamplingOptions, StopConditions};
use crate::kv_router::RouterConfigOverride;
#[cfg(feature = "media-nixl")]
use crate::preprocessor::media::RdmaMediaDataDescriptor;
use crate::protocols::TokenIdType;

#[derive(Serialize, Deserialize, Debug, Clone, Default)]
pub struct BootstrapInfo {
    /// The host address for bootstrap connection
    pub bootstrap_host: String,

    /// The port for bootstrap connection
    pub bootstrap_port: u16,

    /// Unique room ID for this request's KV transfer session
    pub bootstrap_room: u64,
}

#[derive(Serialize, Deserialize, Debug, Clone)]
pub struct PrefillResult {
    /// Disaggregated execution parameters
    pub disaggregated_params: serde_json::Value,
    /// Prompt token details produced during prefill
    #[serde(default, skip_serializing_if = "Option::is_none")]
    pub prompt_tokens_details: Option<dynamo_async_openai::types::PromptTokensDetails>,
}

#[derive(Serialize, Deserialize, Debug, Clone)]
pub enum MultimodalData {
    Url(url::Url),
    #[cfg(feature = "media-nixl")]
    Decoded(RdmaMediaDataDescriptor),
}

// multimodal map containing {mm_part_type: [data...]}
pub type MultimodalDataMap = std::collections::HashMap<String, Vec<MultimodalData>>;

/// [`PreprocessedRequest`] is the internal representation of an LLM request. The [`dynamo.llm-preprocessor`]
/// crate is responsible for converting request from the public APIs to this internal representation.
#[derive(Serialize, Deserialize, Debug, Clone, Builder)]
pub struct PreprocessedRequest {
    /// ID of the model to use
    pub model: String,

    /// Type of prompt
    pub token_ids: Vec<TokenIdType>,

    // Multimodal data
    #[builder(default)]
    #[serde(default, skip_serializing_if = "Option::is_none")]
    pub multi_modal_data: Option<MultimodalDataMap>,

    /// StopConditions are conditions that the inference engine will use to stop generation.
    pub stop_conditions: StopConditions,

    /// SamplingOptions directs the inference engine to use sampling instead of greedy decoding.
    /// More documentation on how and on the order in which sampling options are applied
    /// are needed.
    pub sampling_options: SamplingOptions,

    /// OutputOptions are options that control the output of the inference engine such as whether
    /// to return log probabilities, or whether to skip special tokens in output.
    pub output_options: OutputOptions,

    /// The EOS token ID(s) for the Model
    /// Not every backend needs this, but those that do can find it here.
    /// TODO - refactor this to a better location
    #[builder(default)]
    pub eos_token_ids: Vec<TokenIdType>,

    /// The computed checksum of the Model Deployment Card (MDC).
    #[builder(default)]
    pub mdc_sum: Option<String>,

    /// User requested annotations for the request
    #[builder(default)]
    pub annotations: Vec<String>,

    /// Targeted backend instance ID for the request
    #[builder(default)]
    pub backend_instance_id: Option<u64>,

    /// Router configuration overrides for this specific request
    #[builder(default)]
    pub router_config_override: Option<RouterConfigOverride>,

    /// Structured prefill result
    #[builder(default)]
    #[serde(default, skip_serializing_if = "Option::is_none")]
    pub prefill_result: Option<PrefillResult>,

    /// Bootstrap info for disaggregated serving
    #[builder(default)]
    #[serde(default, skip_serializing_if = "Option::is_none")]
    pub bootstrap_info: Option<BootstrapInfo>,

    /// Data parallel rank for the request (used with data parallelism)
    #[builder(default)]
    #[serde(default, skip_serializing_if = "Option::is_none")]
    pub dp_rank: Option<u32>,

    /// Additional arguments for extensibility
    #[builder(default)]
    #[serde(default, skip_serializing_if = "Option::is_none")]
    pub extra_args: Option<serde_json::Value>,

    /// Extra fields requested to be included in the response's nvext
    #[builder(default)]
    #[serde(default, skip_serializing_if = "Option::is_none")]
    pub extra_fields: Option<Vec<String>>,

<<<<<<< HEAD
    /// Optional request tracker for per-request metrics (shared with DeltaGenerator)
    #[builder(default)]
    #[serde(skip)]
    pub tracker: Option<Arc<RequestTracker>>,
=======
    /// Targeted prefill worker ID for disaggregated serving (GAIE Stage 2)
    /// When set, the prefill request will be routed to this specific worker.
    #[builder(default)]
    #[serde(default, skip_serializing_if = "Option::is_none")]
    pub target_prefill_worker_id: Option<u64>,

    /// Targeted decode worker ID for disaggregated serving (GAIE Stage 2)
    /// When set, the decode request will be routed to this specific worker.
    #[builder(default)]
    #[serde(default, skip_serializing_if = "Option::is_none")]
    pub target_decode_worker_id: Option<u64>,
>>>>>>> 676ce434
}

impl PreprocessedRequest {
    pub fn has_annotation(&self, annotation: &str) -> bool {
        self.annotations.contains(&annotation.to_string())
    }

    /// Get the value of an annotation in the format "key:value"
    /// Returns None if the annotation is not found or has no value
    pub fn get_annotation_value(&self, key: &str) -> Option<String> {
        let prefix = format!("{}:", key);
        self.annotations
            .iter()
            .find(|a| a.starts_with(&prefix))
            .map(|a| a[prefix.len()..].to_string())
    }
}

impl PreprocessedRequest {
    pub fn builder() -> PreprocessedRequestBuilder {
        PreprocessedRequestBuilder::default()
    }
}

/// [`PreprocessedEmbeddingRequest`] is the internal representation of an embedding request
/// after preprocessing. Contains tokenized input ready for embedding engines.
#[derive(Serialize, Deserialize, Debug, Clone, Builder)]
pub struct PreprocessedEmbeddingRequest {
    /// Tokenized input text as token IDs (one Vec per input text)
    pub token_ids: Vec<Vec<TokenIdType>>,

    /// Model to use for embedding
    pub model: String,

    /// Encoding format preference
    pub encoding_format: Option<String>,

    /// Number of dimensions for output embeddings (if supported)
    pub dimensions: Option<u32>,

    /// The computed checksum of the Model Deployment Card (MDC)
    #[builder(default)]
    pub mdc_sum: Option<String>,

    /// User requested annotations for the request
    #[builder(default)]
    pub annotations: Vec<String>,
}

impl PreprocessedEmbeddingRequest {
    pub fn has_annotation(&self, annotation: &str) -> bool {
        self.annotations.contains(&annotation.to_string())
    }
}

impl PreprocessedEmbeddingRequest {
    pub fn builder() -> PreprocessedEmbeddingRequestBuilder {
        PreprocessedEmbeddingRequestBuilder::default()
    }
}<|MERGE_RESOLUTION|>--- conflicted
+++ resolved
@@ -118,12 +118,11 @@
     #[serde(default, skip_serializing_if = "Option::is_none")]
     pub extra_fields: Option<Vec<String>>,
 
-<<<<<<< HEAD
     /// Optional request tracker for per-request metrics (shared with DeltaGenerator)
     #[builder(default)]
     #[serde(skip)]
     pub tracker: Option<Arc<RequestTracker>>,
-=======
+
     /// Targeted prefill worker ID for disaggregated serving (GAIE Stage 2)
     /// When set, the prefill request will be routed to this specific worker.
     #[builder(default)]
@@ -135,7 +134,6 @@
     #[builder(default)]
     #[serde(default, skip_serializing_if = "Option::is_none")]
     pub target_decode_worker_id: Option<u64>,
->>>>>>> 676ce434
 }
 
 impl PreprocessedRequest {
