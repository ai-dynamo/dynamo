// SPDX-FileCopyrightText: Copyright (c) 2024-2025 NVIDIA CORPORATION & AFFILIATES. All rights reserved.
// SPDX-License-Identifier: Apache-2.0
//
// Licensed under the Apache License, Version 2.0 (the "License");
// you may not use this file except in compliance with the License.
// You may obtain a copy of the License at
//
// http://www.apache.org/licenses/LICENSE-2.0
//
// Unless required by applicable law or agreed to in writing, software
// distributed under the License is distributed on an "AS IS" BASIS,
// WITHOUT WARRANTIES OR CONDITIONS OF ANY KIND, either express or implied.
// See the License for the specific language governing permissions and
// limitations under the License.

use serde::{Deserialize, Serialize};

pub use super::preprocessor::PreprocessedRequest;
pub use super::FinishReason;
use crate::protocols::TokenIdType;
use dynamo_runtime::protocols::is_error::IsError;

pub type TokenType = Option<String>;
pub type LogProbs = Vec<f64>;

#[derive(Serialize, Deserialize, Debug, Clone, PartialEq)]
pub struct BackendOutput {
    /// New token_ids generated from the LLM Engine
    pub token_ids: Vec<TokenIdType>,

    /// Unlike [`LLMEngineOutput::tokens`], this is a vector of tokens, not an optional.
    /// The size of this vector should be the same as the size of `token_ids`.
    pub tokens: Vec<TokenType>,

    /// Decoded text from the list tokens.
    pub text: Option<String>,

    /// Optional cumulative log probabilities
    pub cum_log_probs: Option<f64>,

    /// Optional log probabilities
    pub log_probs: Option<LogProbs>,

    // TODO: Enrich this with more information as can apply our first-level postprocessing
    // logic and return more detailed information
    pub finish_reason: Option<FinishReason>,
    // Model Deployment Card checksum
    //pub mdcsum: String,

    // Index field for batch requests to match OpenAI format
    pub index: Option<u32>,
}

/// The LLM engine and backnd with manage it's own state, specifically translating how a
/// given request/slot is managed on that particular backend.
///
/// For nvLLM's purpose, it has a single tracable request_id as part of it's context that
/// has propaged through the service pipeline to the backend.
///
/// This is the minimal raw output from the LLM engine. The Backend may then apply multiple
/// levels of post-processing before the BackendOutput is returns
#[derive(Serialize, Deserialize, Debug, Clone, PartialEq)]
pub struct LLMEngineOutput {
    // new token_ids
    pub token_ids: Vec<TokenIdType>,

    /// If the LLM Engine performs the detokenization, then this will have a Some of the detokenized
    /// text/tokens. If this value is None, then the Backend is responsible for detokenization.
    pub tokens: Option<Vec<TokenType>>,

    // decoded text -
    pub text: Option<String>,

    /// cumulative log probabilities
    pub cum_log_probs: Option<f64>,

    /// Optional log probabilities
    pub log_probs: Option<LogProbs>,

    // TODO: Enrich this with more information as can apply our first-level postprocessing
    // logic and return more detailed information
    pub finish_reason: Option<FinishReason>,

    // Index field for batch requests to match OpenAI format
    pub index: Option<u32>,
}

impl LLMEngineOutput {
    pub fn cancelled() -> Self {
        LLMEngineOutput {
            token_ids: vec![],
            tokens: None,
            text: None,
            cum_log_probs: None,
            log_probs: None,
            finish_reason: Some(FinishReason::Cancelled),
            index: None,
        }
    }

    pub fn stop() -> Self {
        LLMEngineOutput {
            token_ids: vec![],
            tokens: None,
            text: None,
            cum_log_probs: None,
            log_probs: None,
            finish_reason: Some(FinishReason::Stop),
            index: None,
        }
    }

    pub fn length() -> Self {
        LLMEngineOutput {
            token_ids: vec![],
            tokens: None,
            text: None,
            cum_log_probs: None,
            log_probs: None,
            finish_reason: Some(FinishReason::Length),
            index: None,
        }
    }

    pub fn error(err_msg: String) -> Self {
        LLMEngineOutput {
            token_ids: vec![],
            tokens: None,
            text: None,
            cum_log_probs: None,
            log_probs: None,
            finish_reason: Some(FinishReason::Error(err_msg)),
            index: None,
        }
    }
}

<<<<<<< HEAD
impl IsError for LLMEngineOutput {
    fn from_err(err: Box<dyn std::error::Error>) -> Self {
        LLMEngineOutput::error(format!("{:?}", err))
    }

    fn err(&self) -> Option<Box<dyn std::error::Error>> {
        if let Some(FinishReason::Error(err_msg)) = &self.finish_reason {
            Some(anyhow::Error::msg(err_msg.clone()).into())
        } else {
            None
        }
    }
=======
/// Raw output from embedding engines containing embedding vectors
#[derive(Serialize, Deserialize, Debug, Clone, PartialEq)]
pub struct EmbeddingsEngineOutput {
    /// Generated embedding vectors (one per input text)
    pub embeddings: Vec<Vec<f64>>,

    /// Token usage information
    pub prompt_tokens: u32,
    pub total_tokens: u32,
>>>>>>> bd0d67d3
}<|MERGE_RESOLUTION|>--- conflicted
+++ resolved
@@ -135,7 +135,6 @@
     }
 }
 
-<<<<<<< HEAD
 impl IsError for LLMEngineOutput {
     fn from_err(err: Box<dyn std::error::Error>) -> Self {
         LLMEngineOutput::error(format!("{:?}", err))
@@ -148,7 +147,8 @@
             None
         }
     }
-=======
+}
+
 /// Raw output from embedding engines containing embedding vectors
 #[derive(Serialize, Deserialize, Debug, Clone, PartialEq)]
 pub struct EmbeddingsEngineOutput {
@@ -158,5 +158,4 @@
     /// Token usage information
     pub prompt_tokens: u32,
     pub total_tokens: u32,
->>>>>>> bd0d67d3
 }