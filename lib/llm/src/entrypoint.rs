--- conflicted
+++ resolved
@@ -34,14 +34,10 @@
 pub struct RouterConfig {
     pub router_mode: RouterMode,
     pub kv_router_config: KvRouterConfig,
-<<<<<<< HEAD
-    pub busy_threshold: Option<f64>,
-=======
     /// Threshold for active decode blocks utilization (0.0-1.0)
     pub active_decode_blocks_threshold: Option<f64>,
     /// Threshold for active prefill tokens utilization (literal token count)
     pub active_prefill_tokens_threshold: Option<u64>,
->>>>>>> d7c27e68
     pub enforce_disagg: bool,
 }
 
@@ -50,12 +46,8 @@
         Self {
             router_mode,
             kv_router_config,
-<<<<<<< HEAD
-            busy_threshold: None,
-=======
             active_decode_blocks_threshold: None,
             active_prefill_tokens_threshold: None,
->>>>>>> d7c27e68
             enforce_disagg: false,
         }
     }
@@ -67,11 +59,6 @@
 
     pub fn with_active_prefill_tokens_threshold(mut self, threshold: Option<u64>) -> Self {
         self.active_prefill_tokens_threshold = threshold;
-        self
-    }
-
-    pub fn with_enforce_disagg(mut self, enforce_disagg: bool) -> Self {
-        self.enforce_disagg = enforce_disagg;
         self
     }
 
