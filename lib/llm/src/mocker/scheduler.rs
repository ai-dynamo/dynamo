--- conflicted
+++ resolved
@@ -40,11 +40,7 @@
 //! ## NOTE
 //! The current prefill and decoding time simulations are not scientific at all and are WIP
 
-<<<<<<< HEAD
-use crate::kv_router::protocols::{ForwardPassMetrics, KvStats, WorkerStats};
-=======
-use crate::kv_router::protocols::{ForwardPassMetrics, KvCacheEventData};
->>>>>>> f0652d89
+use crate::kv_router::protocols::{ForwardPassMetrics, KvCacheEventData, KvStats, WorkerStats};
 use crate::mocker::evictor::LRUEvictor;
 use crate::mocker::kv_manager::KvManager;
 use crate::mocker::protocols::{
@@ -472,28 +468,6 @@
             0.0
         };
 
-<<<<<<< HEAD
-        let worker_stats = WorkerStats {
-            data_parallel_rank: None, // Default for backwards compatibility
-            request_active_slots: state.running.len() as u64,
-            request_total_slots: 420, // Dummy value as specified
-            num_requests_waiting: state.waiting.len() as u64,
-        };
-
-        let kv_stats = KvStats {
-            kv_active_blocks: active_blocks_count,
-            kv_total_blocks: total_capacity,
-            gpu_cache_usage_perc,
-            gpu_prefix_cache_hit_rate: 0.0, // Placeholder value as specified
-        };
-
-        let spec_decode_stats = None;
-
-        ForwardPassMetrics {
-            worker_stats,
-            kv_stats,
-            spec_decode_stats,
-=======
         // Get hit rate metrics
         let gpu_prefix_cache_hit_rate = if hit_rates_guard.is_empty() {
             0.0
@@ -502,17 +476,26 @@
             sum / hit_rates_guard.len() as f32
         };
 
-        ForwardPassMetrics {
+        let worker_stats = WorkerStats {
             data_parallel_rank: self.dp_rank,
             request_active_slots,
-            // vllm max_num_seqs for gpu >= 70 vram, otherwise 256, fallback is 128
-            request_total_slots: 1024,
+            request_total_slots: 1024, // vllm max_num_seqs for gpu >= 70 vram, otherwise 256, fallback is 128
+            num_requests_waiting,
+        };
+
+        let kv_stats = KvStats {
             kv_active_blocks: active_blocks_count,
             kv_total_blocks: total_capacity,
-            num_requests_waiting,
             gpu_cache_usage_perc,
             gpu_prefix_cache_hit_rate,
->>>>>>> f0652d89
+        };
+
+        let spec_decode_stats = None;
+
+        ForwardPassMetrics {
+            worker_stats,
+            kv_stats,
+            spec_decode_stats,
         }
         // Guards drop naturally here in reverse order (LIFO): hit_rates_guard, kv_manager, state
     }
@@ -781,20 +764,20 @@
         let metrics = scheduler.get_forward_pass_metrics().await;
 
         assert_eq!(
-            metrics.num_requests_waiting, 0,
+            metrics.worker_stats.num_requests_waiting, 0,
             "Expected no waiting requests, got {}",
-            metrics.num_requests_waiting
+            metrics.worker_stats.num_requests_waiting
         );
 
         assert!(
-            metrics.gpu_prefix_cache_hit_rate > 0.8,
+            metrics.kv_stats.gpu_prefix_cache_hit_rate > 0.8,
             "Expected cache hit rate > 0.8, got {}",
-            metrics.gpu_prefix_cache_hit_rate
+            metrics.kv_stats.gpu_prefix_cache_hit_rate
         );
 
         println!(
             "Test passed! Cache hit rate: {:.3}",
-            metrics.gpu_prefix_cache_hit_rate
+            metrics.kv_stats.gpu_prefix_cache_hit_rate
         );
         println!("Received {received_tokens} tokens");
     }
@@ -850,16 +833,16 @@
         let metrics = scheduler.get_forward_pass_metrics().await;
 
         assert_eq!(
-            metrics.gpu_cache_usage_perc,
+            metrics.kv_stats.gpu_cache_usage_perc,
             0.0,
             "Expected GPU cache usage to be 0%, got {}%",
-            metrics.gpu_cache_usage_perc * 100.0
+            metrics.kv_stats.gpu_cache_usage_perc * 100.0
         );
 
         assert_eq!(
-            metrics.kv_active_blocks, 0,
+            metrics.kv_stats.kv_active_blocks, 0,
             "Expected 0 active blocks, got {}",
-            metrics.kv_active_blocks
+            metrics.kv_stats.kv_active_blocks
         );
     }
 }