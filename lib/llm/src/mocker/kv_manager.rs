// SPDX-FileCopyrightText: Copyright (c) 2024-2025 NVIDIA CORPORATION & AFFILIATES. All rights reserved.
// SPDX-License-Identifier: Apache-2.0
//
// Licensed under the Apache License, Version 2.0 (the "License");
// you may not use this file except in compliance with the License.
// You may obtain a copy of the License at
//
// http://www.apache.org/licenses/LICENSE-2.0
//
// Unless required by applicable law or agreed to in writing, software
// distributed under the License is distributed on an "AS IS" BASIS,
// WITHOUT WARRANTIES OR CONDITIONS OF ANY KIND, either express or implied.
// See the License for the specific language governing permissions and
// limitations under the License.

//! # KV Manager
//! A synchronous implementation of a block manager that handles MoveBlock signals for caching KV blocks.
//!
//! ## Block Operations
//! The KV manager processes four types of MoveBlock signals:
//!
//! ### Use
//! - Checks if block exists in active pool → increment reference count
//! - If in inactive pool → move to active pool
//! - If neither → try evicting from inactive pool to make room
//! - If inactive pool is empty → pre-empt the oldest running request
//!
//! ### Destroy
//! - Removes the block from the active pool
//!
//! ### Deref
//! - Decrements reference count of a block in active pool
//! - If count reaches zero → move block to inactive pool
//!
//! ### Promote
//! - Converts a partial block (uuid) into a full block (global block hash)
//!
//! ## Preemption
//! If a Use operation fails (typically due to insufficient space), a false boolean signal
//! is returned to the scheduler for preemption. Initial KV block allocations for new requests
//! should not fail due to the watermark checking.
//!
//! ## NOTE
//! For simplicity (or non-simplicity), reference counting is tracked manually instead of using
//! the more idiomatic built-in Arc reference counter. This can be considered a shadow / mirror
//! implementation of the main block manager.

use crate::mocker::evictor::LRUEvictor;
use crate::mocker::protocols::{MoveBlock, MoveBlockResponse, PrefillCost, UniqueBlock};
use crate::mocker::sequence::ActiveSequence;
use derive_getters::Getters;
use std::collections::{HashMap, HashSet};
use tokio::sync::mpsc;

#[derive(Getters)]
pub struct KvManager {
    #[getter(copy)]
    max_capacity: usize,

    #[getter(copy)]
    block_size: u32,

    active_blocks: HashMap<UniqueBlock, usize>,

    inactive_blocks: LRUEvictor<UniqueBlock>,

    all_blocks: HashSet<UniqueBlock>,

    move_block_response_tx: Option<mpsc::UnboundedSender<MoveBlockResponse>>,
}

impl KvManager {
<<<<<<< HEAD
    pub fn new(max_capacity: usize, block_size: usize) -> Self {
        Self::new_with_sender(max_capacity, block_size, None)
    }

    pub fn new_with_sender(
        max_capacity: usize,
        block_size: usize,
        move_block_response_tx: Option<mpsc::UnboundedSender<MoveBlockResponse>>,
    ) -> Self {
=======
    pub fn new(max_capacity: usize, block_size: u32) -> Self {
>>>>>>> 54c21168
        let active_blocks = HashMap::new();
        let inactive_blocks = LRUEvictor::default();
        let all_blocks = HashSet::new();

        KvManager {
            max_capacity,
            block_size,
            active_blocks,
            inactive_blocks,
            all_blocks,
            move_block_response_tx,
        }
    }

    /// Utility method to send block responses with optional reversing
    fn send_block_response(
        &self,
        mut blocks: Vec<u64>,
        reverse: bool,
        store: bool,
        parent_hash: Option<u64>,
    ) {
        if let Some(ref tx) = self.move_block_response_tx {
            if !blocks.is_empty() {
                if reverse {
                    blocks.reverse();
                }
                let response = if store {
                    MoveBlockResponse::Store(blocks, parent_hash)
                } else {
                    MoveBlockResponse::Remove(blocks)
                };
                tx.send(response).unwrap();
            }
        }
    }

    /// Process a MoveBlock instruction synchronously
    pub fn process(&mut self, event: &MoveBlock) -> bool {
        match event {
            MoveBlock::Use(hashes) => {
                let mut blocks_stored = Vec::<u64>::new();

                let mut parent_block: Option<&UniqueBlock> = None;
                for hash in hashes {
                    // First check if it already exists in active blocks
                    if let Some(ref_count) = self.active_blocks.get_mut(hash) {
                        // Block already active, just increment reference count
                        *ref_count += 1;
                        parent_block = Some(hash);
                        continue;
                    }

                    // Then check if it exists in inactive and move it to active if found
                    if self.inactive_blocks.remove(hash) {
                        // Insert into active with reference count 1
                        self.active_blocks.insert(hash.clone(), 1);
                        parent_block = Some(hash);
                        continue;
                    }

                    // Get counts for capacity check
                    let active_count = self.active_blocks.len();
                    let inactive_count = self.inactive_blocks.len();

                    // If at max capacity, evict the oldest entry from inactive blocks
                    if active_count + inactive_count >= self.max_capacity {
                        let Some(evicted) = self.inactive_blocks.evict() else {
                            return false;
                        };
                        self.all_blocks.remove(&evicted);
                        if let UniqueBlock::FullBlock(evicted_full_block) = evicted {
                            self.send_block_response(vec![evicted_full_block], false, false, None);
                        }
                    }

                    // Now insert the new block in active blocks with reference count 1
                    self.active_blocks.insert(hash.clone(), 1);
                    self.all_blocks.insert(hash.clone());
                    if self.move_block_response_tx.is_some() {
                        if let UniqueBlock::FullBlock(stored_full_block) = hash {
                            blocks_stored.push(*stored_full_block);
                        }
                    }
                }

                let parent_hash = match parent_block {
                    None => None,
                    Some(UniqueBlock::FullBlock(block)) => Some(*block),
                    Some(UniqueBlock::PartialBlock(_)) => panic!("parent block cannot be partial"),
                };
                self.send_block_response(blocks_stored, false, true, parent_hash);
            }

            MoveBlock::Destroy(hashes) => {
                let mut blocks_destroyed = Vec::<u64>::new();

                // Loop in inverse direction
                for hash in hashes.iter().rev() {
                    self.active_blocks.remove(hash).unwrap();
                    // Remove from all_blocks when destroyed
                    assert!(self.all_blocks.remove(hash));

                    // Track blocks for batch sending
                    if self.move_block_response_tx.is_some() {
                        if let UniqueBlock::FullBlock(destroyed_full_block) = hash {
                            blocks_destroyed.push(*destroyed_full_block);
                        }
                    }
                }

                self.send_block_response(blocks_destroyed, true, false, None);
            }

            MoveBlock::Deref(hashes) => {
                // Loop in inverse direction
                for hash in hashes.iter().rev() {
                    // Decrement reference count and check if we need to move to inactive
                    if let Some(ref_count) = self.active_blocks.get_mut(hash) {
                        if *ref_count == 0 {
                            panic!("Negative reference count would be encountered after Deref.");
                        }
                        *ref_count -= 1;

                        // If reference count reaches zero, remove from active and move to inactive
                        if *ref_count == 0 {
                            self.active_blocks.remove(hash);
                            // Use the LRUEvictor's timing functionality
                            self.inactive_blocks.insert(hash.clone());
                        }
                    }
                }
            }

            MoveBlock::Promote(uuid, hash, parent_hash) => {
                let uuid_block = UniqueBlock::PartialBlock(*uuid);
                let hash_block = UniqueBlock::FullBlock(*hash);

                let Some(ref_count) = self.active_blocks.remove(&uuid_block) else {
                    let in_all_blocks = self.all_blocks.contains(&uuid_block);
                    panic!(
                        "Missing active block for promotion: {uuid_block:?}. Block still exists: {in_all_blocks}"
                    );
                };

                // Replace with hash block, keeping the same reference count
                self.active_blocks.insert(hash_block.clone(), ref_count);

                // Update all_blocks
                assert!(self.all_blocks.remove(&uuid_block));
                self.all_blocks.insert(hash_block);
                self.send_block_response(vec![*hash], false, true, *parent_hash);
            }
        }

        // Return true if we made it this far
        true
    }

    /// Get the count of blocks in the input list that aren't in all_blocks
    pub fn probe_new_blocks(&self, blocks: &[UniqueBlock]) -> usize {
        blocks
            .iter()
            // .filter(|&block| !self.active_blocks.contains_key(block))
            .filter(|&block| !self.all_blocks.contains(block))
            .count()
    }

    /// Get the current capacity (active blocks + inactive blocks)
    pub fn current_capacity(&self) -> usize {
        let active = self.active_blocks.len();
        let inactive = self.inactive_blocks.len();
        active + inactive
    }

    /// Get the current capacity as a percentage of the maximum capacity
    pub fn current_capacity_perc(&self) -> f64 {
        let current = self.current_capacity() as f64;
        current / self.max_capacity as f64
    }

    /// Get the number of active blocks
    pub fn num_active_blocks(&self) -> usize {
        self.active_blocks.len()
    }

    /// Get the percentage of active blocks relative to maximum capacity
    pub fn get_active_perc(&self) -> f64 {
        self.active_blocks.len() as f64 / self.max_capacity as f64
    }

    /// Get the number of inactive blocks
    pub fn num_inactive_blocks(&self) -> usize {
        self.inactive_blocks.len()
    }

    /// Get the keys of inactive blocks
    pub fn get_inactive_blocks(&self) -> Vec<&UniqueBlock> {
        self.inactive_blocks.keys().collect()
    }

    /// Get the keys of active blocks
    pub fn get_active_blocks(&self) -> Vec<&UniqueBlock> {
        self.active_blocks.keys().collect()
    }

    /// Check if a sequence can be scheduled and calculate cost if possible
<<<<<<< HEAD
    pub fn get_prefill_cost(&self, sequence: &ActiveSequence) -> PrefillCost {
        let seq_blocks = sequence.unique_blocks();
        let new_blocks = self.probe_new_blocks(seq_blocks);
        let overlap_blocks = seq_blocks.len() - new_blocks;
        let new_tokens = sequence.num_input_tokens() - overlap_blocks * self.block_size;
=======
    pub fn try_schedule(
        &self,
        sequence: &ActiveSequence,
        watermark: f64,
        tokens_budget: usize,
    ) -> Option<PrefillCost> {
        // Return None immediately if tokens_budget is 0
        if tokens_budget == 0 {
            return None;
        }

        // Get unique blocks from the sequence
        let unique_blocks = sequence.unique_blocks();

        // Get the count of new blocks
        let new_blocks = self.probe_new_blocks(unique_blocks);

        // Calculate current usage and available capacity
        let active_count = self.active_blocks.len();

        // Check if we can schedule based on the watermark
        if (active_count + new_blocks) as f64 > (1.0 - watermark) * self.max_capacity as f64 {
            return None;
        }

        // Calculate overlap blocks
        let overlap_blocks = unique_blocks.len() - new_blocks;

        // Calculate new tokens
        let new_tokens = sequence.num_input_tokens() - overlap_blocks * (self.block_size as usize);
>>>>>>> 54c21168

        // Calculate prefill compute
        let prefill_compute =
<<<<<<< HEAD
            1.25e-6 * (new_tokens as f64).powi(2) + 7.41e-2 * (new_tokens as f64) + 2.62e1;
=======
            new_tokens as f64 * (new_tokens + overlap_blocks * (self.block_size as usize)) as f64;
>>>>>>> 54c21168

        PrefillCost {
            new_blocks,
            new_tokens,
            prefill_compute,
        }
    }
}

#[cfg(test)]
mod tests {
    use super::*;
    use tokio::sync::mpsc;

    #[test]
    fn test_failure_on_max_capacity() {
        // Create a KvManager with 10 blocks capacity
        let mut manager = KvManager::new(10, 16);

        // Helper function to use multiple blocks that returns the response
        fn use_blocks(manager: &mut KvManager, ids: Vec<u64>) -> bool {
            let blocks = ids.into_iter().map(UniqueBlock::FullBlock).collect();
            manager.process(&MoveBlock::Use(blocks))
        }

        // First use 10 blocks (0 to 9) in a batch
        let response = use_blocks(&mut manager, (0..10).collect());
        assert!(response, "Expected success response");

        // Verify we are at capacity
        assert_eq!(manager.current_capacity(), 10);

        // The 11th block should return false, not panic
        let response = use_blocks(&mut manager, vec![10]);
        assert!(
            !response,
            "Expected failure response when exceeding max capacity"
        );
    }

    #[test]
    fn test_block_lifecycle_stringent() {
        // Create a channel to listen to block responses
        let (tx, mut rx) = mpsc::unbounded_channel::<MoveBlockResponse>();

        // Create a KvManager with 10 blocks capacity and the response sender
        let mut manager = KvManager::new_with_sender(10, 16, Some(tx));

        // Helper function to use multiple blocks
        fn use_blocks(manager: &mut KvManager, ids: Vec<u64>) {
            let blocks = ids.into_iter().map(UniqueBlock::FullBlock).collect();
            manager.process(&MoveBlock::Use(blocks));
        }

        // Helper function to destroy multiple blocks
        fn destroy_blocks(manager: &mut KvManager, ids: Vec<u64>) {
            let blocks = ids.into_iter().map(UniqueBlock::FullBlock).collect();
            manager.process(&MoveBlock::Destroy(blocks));
        }

        // Helper function to deref multiple blocks
        fn deref_blocks(manager: &mut KvManager, ids: Vec<u64>) {
            let blocks = ids.into_iter().map(UniqueBlock::FullBlock).collect();
            manager.process(&MoveBlock::Deref(blocks));
        }

        // Helper function to assert block responses
        fn assert_block_response(
            rx: &mut mpsc::UnboundedReceiver<MoveBlockResponse>,
            expected_type: &str,
            expected_blocks: Vec<u64>,
            description: &str,
        ) {
            let response = rx
                .try_recv()
                .unwrap_or_else(|_| panic!("Expected {expected_type} response {description}"));

            match (&response, expected_type) {
                (MoveBlockResponse::Store(blocks, _parent_hash), "Store") => {
                    assert_eq!(
                        blocks.len(),
                        expected_blocks.len(),
                        "Expected {} blocks in Store response {}",
                        expected_blocks.len(),
                        description
                    );
                    assert_eq!(
                        *blocks, expected_blocks,
                        "Store blocks don't match expected {description}"
                    );
                }
                (MoveBlockResponse::Remove(blocks), "Remove") => {
                    assert_eq!(
                        blocks.len(),
                        expected_blocks.len(),
                        "Expected {} blocks in Remove response {}",
                        expected_blocks.len(),
                        description
                    );
                    assert_eq!(
                        *blocks, expected_blocks,
                        "Remove blocks don't match expected {description}"
                    );
                }
                _ => panic!("Expected {expected_type} response, got {response:?} {description}"),
            }
        }

        // Helper function to assert no response is received
        fn assert_no_response(
            rx: &mut mpsc::UnboundedReceiver<MoveBlockResponse>,
            description: &str,
        ) {
            assert!(rx.try_recv().is_err(), "Expected no response {description}",);
        }

        // Helper function to check if active blocks contain expected blocks with expected ref counts
        fn assert_active_blocks(manager: &KvManager, expected_blocks: &[(u64, usize)]) {
            assert_eq!(
                manager.active_blocks().len(),
                expected_blocks.len(),
                "Active blocks count doesn't match expected"
            );

            for &(id, ref_count) in expected_blocks {
                let block = UniqueBlock::FullBlock(id);
                assert!(
                    manager.active_blocks().contains_key(&block),
                    "Block {id} not found in active blocks",
                );
                assert_eq!(
                    manager.active_blocks().get(&block),
                    Some(&ref_count),
                    "Block {id} has wrong reference count",
                );
            }
        }

        // Helper function to check if inactive blocks contain expected blocks
        fn assert_inactive_blocks(
            manager: &KvManager,
            expected_size: usize,
            expected_blocks: &[u64],
        ) {
            let inactive_blocks = manager.get_inactive_blocks();
            let inactive_blocks_count = manager.inactive_blocks().len();

            assert_eq!(
                inactive_blocks_count, expected_size,
                "Inactive blocks count doesn't match expected"
            );

            for &id in expected_blocks {
                let block = UniqueBlock::FullBlock(id);
                assert!(
                    inactive_blocks.iter().any(|&b| *b == block),
                    "Block {id} not found in inactive blocks",
                );
            }
        }

        // First use blocks 0, 1, 2, 3, 4 in a batch
        use_blocks(&mut manager, (0..5).collect());
        assert_block_response(&mut rx, "Store", vec![0, 1, 2, 3, 4], "after first use");

        // Then use blocks 0, 1, 5, 6 in a batch
        use_blocks(&mut manager, vec![0, 1, 5, 6]);
        assert_block_response(&mut rx, "Store", vec![5, 6], "after second use");

        // Check that the blocks 0 and 1 are in active blocks, both with reference counts of 2
        assert_active_blocks(
            &manager,
            &[(0, 2), (1, 2), (2, 1), (3, 1), (4, 1), (5, 1), (6, 1)],
        );

        // Now destroy block 4
        destroy_blocks(&mut manager, vec![4]);
        assert_block_response(&mut rx, "Remove", vec![4], "after destroy block 4");

        // And deref blocks 3, 2, 1, 0 in this order as a batch
        deref_blocks(&mut manager, vec![0, 1, 2, 3]);
        assert_no_response(&mut rx, "after deref operation");

        // Check that the inactive_blocks is size 2 (via num_objects) and contains 3 and 2
        assert_inactive_blocks(&manager, 2, &[3, 2]);
        assert_active_blocks(&manager, &[(0, 1), (1, 1), (5, 1), (6, 1)]);

        // Now destroy block 6
        destroy_blocks(&mut manager, vec![6]);
        assert_block_response(&mut rx, "Remove", vec![6], "after block 6 eviction");

        // And deref blocks 5, 1, 0 as a batch
        deref_blocks(&mut manager, vec![0, 1, 5]);

        // Check that the inactive_blocks is size 5, and contains 0, 1, 2, 3, 5
        assert_inactive_blocks(&manager, 5, &[0, 1, 2, 3, 5]);
        assert_active_blocks(&manager, &[]);

        // Now use 0, 1, 2, 7, 8, 9 as a batch
        use_blocks(&mut manager, vec![0, 1, 2, 7, 8, 9]);
        assert_block_response(&mut rx, "Store", vec![7, 8, 9], "after [7, 8, 9] use");

        // Check that the inactive_blocks is size 2, and contains 3 and 5
        assert_inactive_blocks(&manager, 2, &[3, 5]);
        assert_active_blocks(&manager, &[(0, 1), (1, 1), (2, 1), (7, 1), (8, 1), (9, 1)]);

        // Test the new_blocks method - only block 4 should be new out of [0,1,2,3,4]
        let blocks_to_check: Vec<UniqueBlock> = vec![0, 1, 2, 3, 4]
            .into_iter()
            .map(UniqueBlock::FullBlock)
            .collect();
        assert_eq!(manager.probe_new_blocks(&blocks_to_check), 1);

        // Now use blocks 10, 11, 12 as a batch
        use_blocks(&mut manager, vec![10, 11, 12]);
        assert_block_response(&mut rx, "Remove", vec![3], "after block 5 eviction");
        assert_block_response(&mut rx, "Store", vec![10, 11, 12], "after [10, 11, 12] use");

        // Check that the inactive_blocks is size 1 and contains only 5
        assert_inactive_blocks(&manager, 1, &[5]);

        use_blocks(&mut manager, vec![13]);
        assert_block_response(&mut rx, "Remove", vec![5], "after block 5 eviction");
        assert_block_response(&mut rx, "Store", vec![13], "after block 13 use");
    }
}<|MERGE_RESOLUTION|>--- conflicted
+++ resolved
@@ -70,7 +70,6 @@
 }
 
 impl KvManager {
-<<<<<<< HEAD
     pub fn new(max_capacity: usize, block_size: usize) -> Self {
         Self::new_with_sender(max_capacity, block_size, None)
     }
@@ -80,9 +79,6 @@
         block_size: usize,
         move_block_response_tx: Option<mpsc::UnboundedSender<MoveBlockResponse>>,
     ) -> Self {
-=======
-    pub fn new(max_capacity: usize, block_size: u32) -> Self {
->>>>>>> 54c21168
         let active_blocks = HashMap::new();
         let inactive_blocks = LRUEvictor::default();
         let all_blocks = HashSet::new();
@@ -290,52 +286,15 @@
     }
 
     /// Check if a sequence can be scheduled and calculate cost if possible
-<<<<<<< HEAD
     pub fn get_prefill_cost(&self, sequence: &ActiveSequence) -> PrefillCost {
         let seq_blocks = sequence.unique_blocks();
         let new_blocks = self.probe_new_blocks(seq_blocks);
         let overlap_blocks = seq_blocks.len() - new_blocks;
         let new_tokens = sequence.num_input_tokens() - overlap_blocks * self.block_size;
-=======
-    pub fn try_schedule(
-        &self,
-        sequence: &ActiveSequence,
-        watermark: f64,
-        tokens_budget: usize,
-    ) -> Option<PrefillCost> {
-        // Return None immediately if tokens_budget is 0
-        if tokens_budget == 0 {
-            return None;
-        }
-
-        // Get unique blocks from the sequence
-        let unique_blocks = sequence.unique_blocks();
-
-        // Get the count of new blocks
-        let new_blocks = self.probe_new_blocks(unique_blocks);
-
-        // Calculate current usage and available capacity
-        let active_count = self.active_blocks.len();
-
-        // Check if we can schedule based on the watermark
-        if (active_count + new_blocks) as f64 > (1.0 - watermark) * self.max_capacity as f64 {
-            return None;
-        }
-
-        // Calculate overlap blocks
-        let overlap_blocks = unique_blocks.len() - new_blocks;
-
-        // Calculate new tokens
-        let new_tokens = sequence.num_input_tokens() - overlap_blocks * (self.block_size as usize);
->>>>>>> 54c21168
 
         // Calculate prefill compute
         let prefill_compute =
-<<<<<<< HEAD
             1.25e-6 * (new_tokens as f64).powi(2) + 7.41e-2 * (new_tokens as f64) + 2.62e1;
-=======
-            new_tokens as f64 * (new_tokens + overlap_blocks * (self.block_size as usize)) as f64;
->>>>>>> 54c21168
 
         PrefillCost {
             new_blocks,
