--- conflicted
+++ resolved
@@ -165,10 +165,7 @@
     request_duration: HistogramVec,
     input_sequence_length: HistogramVec,
     output_sequence_length: HistogramVec,
-<<<<<<< HEAD
-=======
     cached_tokens: HistogramVec,
->>>>>>> d7c27e68
     output_tokens_counter: IntCounterVec,
     time_to_first_token: HistogramVec,
     inter_token_latency: HistogramVec,
@@ -528,10 +525,7 @@
             request_duration,
             input_sequence_length,
             output_sequence_length,
-<<<<<<< HEAD
-=======
             cached_tokens,
->>>>>>> d7c27e68
             output_tokens_counter,
             time_to_first_token,
             inter_token_latency,
@@ -628,10 +622,7 @@
         registry.register(Box::new(self.request_duration.clone()))?;
         registry.register(Box::new(self.input_sequence_length.clone()))?;
         registry.register(Box::new(self.output_sequence_length.clone()))?;
-<<<<<<< HEAD
-=======
         registry.register(Box::new(self.cached_tokens.clone()))?;
->>>>>>> d7c27e68
         registry.register(Box::new(self.output_tokens_counter.clone()))?;
         registry.register(Box::new(self.time_to_first_token.clone()))?;
         registry.register(Box::new(self.inter_token_latency.clone()))?;
@@ -1443,8 +1434,6 @@
             20
         );
     }
-<<<<<<< HEAD
-=======
 
     #[test]
     fn test_cached_tokens_once_per_request() {
@@ -1561,5 +1550,4 @@
             1
         );
     }
->>>>>>> d7c27e68
 }