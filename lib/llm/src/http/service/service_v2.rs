// SPDX-FileCopyrightText: Copyright (c) 2024-2025 NVIDIA CORPORATION & AFFILIATES. All rights reserved.
// SPDX-License-Identifier: Apache-2.0

use std::sync::Arc;
use std::time::Duration;

use super::metrics;
use super::Metrics;
use super::RouteDoc;
use crate::discovery::ModelManager;
use crate::request_template::RequestTemplate;
use anyhow::Result;
use derive_builder::Builder;
use tokio::task::JoinHandle;
use tokio_util::sync::CancellationToken;

/// HTTP service shared state
pub struct State {
    metrics: Arc<Metrics>,
    manager: Arc<ModelManager>,
}

impl State {
    pub fn new(manager: Arc<ModelManager>) -> Self {
        Self {
            manager,
            metrics: Arc::new(Metrics::default()),
        }
    }

    /// Get the Prometheus [`Metrics`] object which tracks request counts and inflight requests
    pub fn metrics_clone(&self) -> Arc<Metrics> {
        self.metrics.clone()
    }

    pub fn manager(&self) -> &ModelManager {
        Arc::as_ref(&self.manager)
    }

    pub fn manager_clone(&self) -> Arc<ModelManager> {
        self.manager.clone()
    }

    // TODO
    pub fn sse_keep_alive(&self) -> Option<Duration> {
        None
    }
}

#[derive(Clone)]
pub struct HttpService {
    // The state we share with every request handler
    state: Arc<State>,

    router: axum::Router,
    port: u16,
    host: String,
    route_docs: Vec<RouteDoc>,
}

#[derive(Clone, Builder)]
#[builder(pattern = "owned", build_fn(private, name = "build_internal"))]
pub struct HttpServiceConfig {
    #[builder(default = "8787")]
    port: u16,

    #[builder(setter(into), default = "String::from(\"0.0.0.0\")")]
    host: String,

    // #[builder(default)]
    // custom: Vec<axum::Router>
    #[builder(default = "true")]
    enable_chat_endpoints: bool,

    #[builder(default = "true")]
    enable_cmpl_endpoints: bool,

    #[builder(default = "false")]
    enable_embeddings_endpoints: bool,

    #[builder(default = "None")]
    request_template: Option<RequestTemplate>,
}

impl HttpService {
    pub fn builder() -> HttpServiceConfigBuilder {
        HttpServiceConfigBuilder::default()
    }

    pub fn state_clone(&self) -> Arc<State> {
        self.state.clone()
    }

    pub fn state(&self) -> &State {
        Arc::as_ref(&self.state)
    }

    pub fn model_manager(&self) -> &ModelManager {
        self.state().manager()
    }

    pub async fn spawn(&self, cancel_token: CancellationToken) -> JoinHandle<Result<()>> {
        let this = self.clone();
        tokio::spawn(async move { this.run(cancel_token).await })
    }

    pub async fn run(&self, cancel_token: CancellationToken) -> Result<()> {
        let address = format!("{}:{}", self.host, self.port);
        tracing::info!(address, "Starting HTTP service on: {address}");

        let listener = tokio::net::TcpListener::bind(address.as_str())
            .await
            .unwrap_or_else(|_| panic!("could not bind to address: {address}"));

        let router = self.router.clone();
        let observer = cancel_token.child_token();

        axum::serve(listener, router)
            .with_graceful_shutdown(observer.cancelled_owned())
            .await
            .inspect_err(|_| cancel_token.cancel())?;

        Ok(())
    }

    /// Documentation of exposed HTTP endpoints
    pub fn route_docs(&self) -> &[RouteDoc] {
        &self.route_docs
    }
}

impl HttpServiceConfigBuilder {
    pub fn build(self) -> Result<HttpService, anyhow::Error> {
        let config: HttpServiceConfig = self.build_internal()?;

        let model_manager = Arc::new(ModelManager::new());
        let state = Arc::new(State::new(model_manager));

        // enable prometheus metrics
        let registry = metrics::Registry::new();
        state.metrics_clone().register(&registry)?;

        let mut router = axum::Router::new();

        let mut all_docs = Vec::new();

        let mut routes = vec![
            metrics::router(registry, None),
<<<<<<< HEAD
            super::openai::list_models_router(model_manager.state(), None),
            super::health::health_check_router(model_manager.state(), None),
=======
            super::openai::list_models_router(state.clone(), None),
>>>>>>> e5845b53
        ];

        if config.enable_chat_endpoints {
            routes.push(super::openai::chat_completions_router(
                state.clone(),
                config.request_template,
                None,
            ));
        }

        if config.enable_cmpl_endpoints {
            routes.push(super::openai::completions_router(state.clone(), None));
        }

        if config.enable_embeddings_endpoints {
            routes.push(super::openai::embeddings_router(state.clone(), None));
        }

        // for (route_docs, route) in routes.into_iter().chain(self.routes.into_iter()) {
        //     router = router.merge(route);
        //     all_docs.extend(route_docs);
        // }

        for (route_docs, route) in routes.into_iter() {
            router = router.merge(route);
            all_docs.extend(route_docs);
        }

        Ok(HttpService {
            state,
            router,
            port: config.port,
            host: config.host,
            route_docs: all_docs,
        })
    }

    pub fn with_request_template(mut self, request_template: Option<RequestTemplate>) -> Self {
        self.request_template = Some(request_template);
        self
    }
}<|MERGE_RESOLUTION|>--- conflicted
+++ resolved
@@ -146,12 +146,8 @@
 
         let mut routes = vec![
             metrics::router(registry, None),
-<<<<<<< HEAD
             super::openai::list_models_router(model_manager.state(), None),
             super::health::health_check_router(model_manager.state(), None),
-=======
-            super::openai::list_models_router(state.clone(), None),
->>>>>>> e5845b53
         ];
 
         if config.enable_chat_endpoints {
