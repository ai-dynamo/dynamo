--- conflicted
+++ resolved
@@ -21,11 +21,8 @@
 pub struct State {
     metrics: Arc<Metrics>,
     manager: Arc<ModelManager>,
-<<<<<<< HEAD
+    etcd_client: Option<etcd::Client>,
     request_throttler: HttpServiceRequestThrottler,
-=======
-    etcd_client: Option<etcd::Client>,
->>>>>>> 6a1a801c
 }
 
 impl State {
@@ -33,19 +30,21 @@
         Self {
             manager,
             metrics: Arc::new(Metrics::default()),
-<<<<<<< HEAD
+            etcd_client: None,
             request_throttler,
-=======
-            etcd_client: None,
-        }
-    }
-
-    pub fn new_with_etcd(manager: Arc<ModelManager>, etcd_client: Option<etcd::Client>) -> Self {
+        }
+    }
+
+    pub fn new_with_etcd(
+        manager: Arc<ModelManager>,
+        etcd_client: Option<etcd::Client>,
+        request_throttler: HttpServiceRequestThrottler,
+    ) -> Self {
         Self {
             manager,
             metrics: Arc::new(Metrics::default()),
             etcd_client,
->>>>>>> 6a1a801c
+            request_throttler,
         }
     }
 
@@ -66,13 +65,12 @@
         self.manager.clone()
     }
 
-<<<<<<< HEAD
     pub fn request_throttler_clone(&self) -> HttpServiceRequestThrottler {
         self.request_throttler.clone()
-=======
+    }
+
     pub fn etcd_client(&self) -> Option<&etcd::Client> {
         self.etcd_client.as_ref()
->>>>>>> 6a1a801c
     }
 
     // TODO
@@ -118,12 +116,10 @@
     #[builder(default = "None")]
     request_template: Option<RequestTemplate>,
 
+    etcd_client: Option<etcd::Client>,
+
     #[builder(default = "None")]
-<<<<<<< HEAD
     all_workers_busy_rejection_time_window: Option<u64>,
-=======
-    etcd_client: Option<etcd::Client>,
->>>>>>> 6a1a801c
 }
 
 impl HttpService {
@@ -199,16 +195,17 @@
         let config: HttpServiceConfig = self.build_internal()?;
 
         let model_manager = Arc::new(ModelManager::new());
-<<<<<<< HEAD
         let request_throttler = HttpServiceRequestThrottler::new(
             config
                 .all_workers_busy_rejection_time_window
                 .map(Duration::from_secs),
         );
-        let state = Arc::new(State::new(model_manager, request_throttler));
-=======
-        let state = Arc::new(State::new_with_etcd(model_manager, config.etcd_client));
->>>>>>> 6a1a801c
+
+        let state = Arc::new(State::new_with_etcd(
+            model_manager,
+            config.etcd_client,
+            request_throttler,
+        ));
 
         // enable prometheus metrics
         let registry = metrics::Registry::new();
@@ -279,16 +276,16 @@
         self
     }
 
-<<<<<<< HEAD
     pub fn with_all_workers_busy_rejection_time_window(
         mut self,
         all_workers_busy_rejection_time_window: Option<u64>,
     ) -> Self {
         self.all_workers_busy_rejection_time_window = Some(all_workers_busy_rejection_time_window);
-=======
+        self
+    }
+
     pub fn with_etcd_client(mut self, etcd_client: Option<etcd::Client>) -> Self {
         self.etcd_client = Some(etcd_client);
->>>>>>> 6a1a801c
         self
     }
 }