// SPDX-FileCopyrightText: Copyright (c) 2024-2025 NVIDIA CORPORATION & AFFILIATES. All rights reserved.
// SPDX-License-Identifier: Apache-2.0

use std::{
    collections::HashSet,
    sync::Arc,
    time::{SystemTime, UNIX_EPOCH},
};

use axum::{
    extract::State,
    http::{HeaderMap, StatusCode},
    response::{
        sse::{Event, KeepAlive, Sse},
        IntoResponse, Response,
    },
    routing::{get, post},
    Json, Router,
};
use dynamo_runtime::{
    pipeline::{AsyncEngineContextProvider, Context},
    protocols::annotated::AnnotationsProvider,
};
use futures::{stream, StreamExt};
use serde::{Deserialize, Serialize};

use super::{
    disconnect::{create_connection_monitor, monitor_for_disconnects, ConnectionHandle},
    error::HttpError,
    metrics::{Endpoint, ResponseMetricCollector},
    service_v2, RouteDoc,
};
use crate::request_template::RequestTemplate;
use crate::types::Annotated;
use crate::{
    http::service::metrics::{RequestType, Status},
    preprocessor::LLMMetricAnnotation,
};
use crate::{
    http::service::rate_limiter::ShouldRejectResult,
    protocols::openai::{
        chat_completions::{NvCreateChatCompletionRequest, NvCreateChatCompletionResponse},
        completions::{NvCreateCompletionRequest, NvCreateCompletionResponse},
        embeddings::{NvCreateEmbeddingRequest, NvCreateEmbeddingResponse},
        responses::{NvCreateResponse, NvResponse},
    },
};

pub const DYNAMO_REQUEST_ID_HEADER: &str = "x-dynamo-request-id";

/// Dynamo Annotation for the request ID
pub const ANNOTATION_REQUEST_ID: &str = "request_id";

pub type ErrorResponse = (StatusCode, Json<ErrorMessage>);

#[derive(Serialize, Deserialize)]
pub(crate) struct ErrorMessage {
    error: String,
}

impl ErrorMessage {
    /// Not Found Error
    pub fn model_not_found() -> ErrorResponse {
        (
            StatusCode::NOT_FOUND,
            Json(ErrorMessage {
                error: "Model not found".to_string(),
            }),
        )
    }

    /// Service Unavailable
    /// This is returned when the service is live, but not ready.
    pub fn _service_unavailable() -> ErrorResponse {
        (
            StatusCode::SERVICE_UNAVAILABLE,
            Json(ErrorMessage {
                error: "Service is not ready".to_string(),
            }),
        )
    }

    /// Internal Service Error
    /// Return this error when the service encounters an internal error.
    /// We should return a generic message to the client instead of the real error.
    /// Internal Services errors are the result of misconfiguration or bugs in the service.
    pub fn internal_server_error(msg: &str) -> ErrorResponse {
        tracing::error!("Internal server error: {msg}");
        (
            StatusCode::INTERNAL_SERVER_ERROR,
            Json(ErrorMessage {
                error: msg.to_string(),
            }),
        )
    }

    /// Not Implemented Error
    /// Return this error when the client requests a feature that is not yet implemented.
    /// This should be used for features that are planned but not available.
    pub fn not_implemented_error(msg: &str) -> ErrorResponse {
        tracing::error!("Not Implemented error: {msg}");
        (
            StatusCode::NOT_IMPLEMENTED,
            Json(ErrorMessage {
                error: msg.to_string(),
            }),
        )
    }

    /// Rate Limit Exceeded
    /// Return this error when the request is rejected due to rate limiting.
    pub fn rate_limit_exceeded(msg: &str) -> (StatusCode, Json<ErrorResponse>) {
        (
            StatusCode::TOO_MANY_REQUESTS,
            Json(ErrorResponse {
                error: msg.to_string(),
            }),
        )
    }

    /// The OAI endpoints call an [`dynamo.runtime::engine::AsyncEngine`] which are specialized to return
    /// an [`anyhow::Error`]. This method will convert the [`anyhow::Error`] into an [`HttpError`].
    /// If successful, it will return the [`HttpError`] as an [`ErrorMessage::internal_server_error`]
    /// with the details of the error.
    pub fn from_anyhow(err: anyhow::Error, alt_msg: &str) -> ErrorResponse {
        match err.downcast::<HttpError>() {
            Ok(http_error) => ErrorMessage::from_http_error(http_error),
            Err(err) => ErrorMessage::internal_server_error(&format!("{alt_msg}: {err}")),
        }
    }

    /// Implementers should only be able to throw 400-499 errors.
    pub fn from_http_error(err: HttpError) -> ErrorResponse {
        if err.code < 400 || err.code >= 500 {
            return ErrorMessage::internal_server_error(&err.message);
        }
        match StatusCode::from_u16(err.code) {
            Ok(code) => (code, Json(ErrorMessage { error: err.message })),
            Err(_) => ErrorMessage::internal_server_error(&err.message),
        }
    }
}

impl From<HttpError> for ErrorMessage {
    fn from(err: HttpError) -> Self {
        ErrorMessage { error: err.message }
    }
}

/// Get the request ID from a primary source, or next from the headers, or lastly create a new one if not present
fn get_or_create_request_id(primary: Option<&str>, headers: &HeaderMap) -> String {
    // Try to get the request ID from the primary source
    if let Some(primary) = primary {
        if let Ok(uuid) = uuid::Uuid::parse_str(primary) {
            return uuid.to_string();
        }
    }

    // Try to get the request ID header as a string slice
    let request_id_opt = headers
        .get(DYNAMO_REQUEST_ID_HEADER)
        .and_then(|h| h.to_str().ok());

    // Try to parse the request ID as a UUID, or generate a new one if missing/invalid
    let uuid = match request_id_opt {
        Some(request_id) => {
            uuid::Uuid::parse_str(request_id).unwrap_or_else(|_| uuid::Uuid::new_v4())
        }
        None => uuid::Uuid::new_v4(),
    };

    uuid.to_string()
}

/// OpenAI Completions Request Handler
///
/// This method will handle the incoming request for the `/v1/completions endpoint`. The endpoint is a "source"
/// for an [`super::OpenAICompletionsStreamingEngine`] and will return a stream of
/// responses which will be forward to the client.
///
/// Note: For all requests, streaming or non-streaming, we always call the engine with streaming enabled. For
/// non-streaming requests, we will fold the stream into a single response as part of this handler.
async fn handler_completions(
    State(state): State<Arc<service_v2::State>>,
    headers: HeaderMap,
    Json(request): Json<NvCreateCompletionRequest>,
) -> Result<Response, ErrorResponse> {
    // return a 503 if the service is not ready
    check_ready(&state)?;

    // create the context for the request
    let request_id = get_or_create_request_id(request.inner.user.as_deref(), &headers);
    let request = Context::with_id(request, request_id);
    let context = request.context();

    // create the connection handles
    let (mut connection_handle, stream_handle) = create_connection_monitor(context.clone()).await;

    // possibly long running task
    // if this returns a streaming response, the stream handle will be armed and captured by the response stream
    let response = tokio::spawn(completions(state, request, stream_handle))
        .await
        .map_err(|e| {
            ErrorMessage::internal_server_error(&format!(
                "Failed to await chat completions task: {:?}",
                e,
            ))
        })?;

    // if we got here, then we will return a response and the potentially long running task has completed successfully
    // without need to be cancelled.
    connection_handle.disarm();

    response
}

#[tracing::instrument(skip_all)]
async fn completions(
    state: Arc<service_v2::State>,
    request: Context<NvCreateCompletionRequest>,
    stream_handle: ConnectionHandle,
) -> Result<Response, ErrorResponse> {
    // return a 503 if the service is not ready
    check_ready(&state)?;

    // Rate limit check
    should_reject_request(
        &state,
        &request.inner.model,
        &Endpoint::Completions,
        &RequestType::from_streaming_boolean(request.inner.stream.unwrap_or(false)),
    )?;

    // todo - extract distributed tracing id and context id from headers
    let request_id = uuid::Uuid::new_v4().to_string();

    // todo - decide on default
    let streaming = request.inner.stream.unwrap_or(false);

    // update the request to always stream
    let request = request.map(|mut req| {
        req.inner.stream = Some(true);
        req
    });

    // todo - make the protocols be optional for model name
    // todo - when optional, if none, apply a default
    let model = &request.inner.model;

    // todo - error handling should be more robust
    let engine = state
        .manager()
        .get_completions_engine(model)
        .map_err(|_| ErrorMessage::model_not_found())?;

    let mut inflight_guard =
        state
            .metrics_clone()
            .create_inflight_guard(model, Endpoint::Completions, streaming);

    let mut response_collector = state
        .metrics_clone()
        .create_response_collector(model, state.rate_limiter_clone());

    // prepare to process any annotations
    let annotations = request.annotations();

    // issue the generate call on the engine
    let stream = engine
        .generate(request)
        .await
        .map_err(|e| ErrorMessage::from_anyhow(e, "Failed to generate completions"))?;

    // capture the context to cancel the stream if the client disconnects
    let ctx = stream.context();

    let annotations = annotations.map_or(Vec::new(), |annotations| {
        annotations
            .iter()
            .filter_map(|annotation| {
                if annotation == ANNOTATION_REQUEST_ID {
                    Annotated::<NvCreateCompletionResponse>::from_annotation(
                        ANNOTATION_REQUEST_ID,
                        &request_id,
                    )
                    .ok()
                } else {
                    None
                }
            })
            .collect::<Vec<_>>()
    });

    // apply any annotations to the front of the stream
    let stream = stream::iter(annotations).chain(stream);

    if streaming {
        let stream = stream.map(move |response| {
            process_event_converter(EventConverter::from(response), &mut response_collector)
        });
        let stream = monitor_for_disconnects(stream, ctx, inflight_guard, stream_handle);

        let mut sse_stream = Sse::new(stream);

        if let Some(keep_alive) = state.sse_keep_alive() {
            sse_stream = sse_stream.keep_alive(KeepAlive::default().interval(keep_alive));
        }

        Ok(sse_stream.into_response())
    } else {
        // TODO: report ISL/OSL for non-streaming requests
        let response = NvCreateCompletionResponse::from_annotated_stream(stream)
            .await
            .map_err(|e| {
                tracing::error!(
                    "Failed to fold completions stream for {}: {:?}",
                    request_id,
                    e
                );
                ErrorMessage::internal_server_error("Failed to fold completions stream")
            })?;

        inflight_guard.mark_ok();
        Ok(Json(response).into_response())
    }
}

#[tracing::instrument(skip_all)]
async fn embeddings(
    State(state): State<Arc<service_v2::State>>,
    Json(request): Json<NvCreateEmbeddingRequest>,
) -> Result<Response, ErrorResponse> {
    // return a 503 if the service is not ready
    check_ready(&state)?;

    // todo - extract distributed tracing id and context id from headers
    let request_id = uuid::Uuid::new_v4().to_string();

    // Embeddings are typically not streamed, so we default to non-streaming
    let streaming = false;

    // todo - make the protocols be optional for model name
    // todo - when optional, if none, apply a default
    let model = &request.inner.model;

    // todo - error handling should be more robust
    let engine = state
        .manager()
        .get_embeddings_engine(model)
        .map_err(|_| ErrorMessage::model_not_found())?;

    // this will increment the inflight gauge for the model
    let mut inflight =
        state
            .metrics_clone()
            .create_inflight_guard(model, Endpoint::Embeddings, streaming);

    // setup context
    // todo - inherit request_id from distributed trace details
    let request = Context::with_id(request, request_id.clone());

    // issue the generate call on the engine
    let stream = engine
        .generate(request)
        .await
        .map_err(|e| ErrorMessage::from_anyhow(e, "Failed to generate embeddings"))?;

    // Embeddings are typically returned as a single response (non-streaming)
    // so we fold the stream into a single response
    let response = NvCreateEmbeddingResponse::from_annotated_stream(stream)
        .await
        .map_err(|e| {
            tracing::error!(
                "Failed to fold embeddings stream for {}: {:?}",
                request_id,
                e
            );
            ErrorMessage::internal_server_error("Failed to fold embeddings stream")
        })?;

    inflight.mark_ok();
    Ok(Json(response).into_response())
}

async fn handler_chat_completions(
    State((state, template)): State<(Arc<service_v2::State>, Option<RequestTemplate>)>,
    headers: HeaderMap,
    Json(request): Json<NvCreateChatCompletionRequest>,
) -> Result<Response, ErrorResponse> {
    // return a 503 if the service is not ready
    check_ready(&state)?;

    // create the context for the request
    let request_id = get_or_create_request_id(request.inner.user.as_deref(), &headers);
    let request = Context::with_id(request, request_id);
    let context = request.context();

    // create the connection handles
    let (mut connection_handle, stream_handle) = create_connection_monitor(context.clone()).await;

    let response = tokio::spawn(chat_completions(state, template, request, stream_handle))
        .await
        .map_err(|e| {
            ErrorMessage::internal_server_error(&format!(
                "Failed to await chat completions task: {:?}",
                e,
            ))
        })?;

    // if we got here, then we will return a response and the potentially long running task has completed successfully
    // without need to be cancelled.
    connection_handle.disarm();

    response
}

/// OpenAI Chat Completions Request Handler
///
/// This method will handle the incoming request for the /v1/chat/completions endpoint. The endpoint is a "source"
/// for an [`super::OpenAIChatCompletionsStreamingEngine`] and will return a stream of responses which will be
/// forward to the client.
///
/// Note: For all requests, streaming or non-streaming, we always call the engine with streaming enabled. For
/// non-streaming requests, we will fold the stream into a single response as part of this handler.
#[tracing::instrument(level = "debug", skip_all, fields(request_id = %request.id()))]
async fn chat_completions(
    state: Arc<service_v2::State>,
    template: Option<RequestTemplate>,
    mut request: Context<NvCreateChatCompletionRequest>,
    mut stream_handle: ConnectionHandle,
) -> Result<Response, ErrorResponse> {
    // return a 503 if the service is not ready
    check_ready(&state)?;

<<<<<<< HEAD
    // Rate limit check
    should_reject_request(
        &state,
        &request.inner.model,
        &Endpoint::ChatCompletions,
        &RequestType::from_streaming_boolean(request.inner.stream.unwrap_or(false)),
    )?;
=======
    let request_id = request.id().to_string();
>>>>>>> fe63c17a

    // Handle unsupported fields - if Some(resp) is returned by
    // validate_chat_completion_unsupported_fields,
    // then a field was used that is unsupported. We will log an error message
    // and early return a 501 NOT_IMPLEMENTED status code. Otherwise, proceeed.
    validate_chat_completion_unsupported_fields(&request)?;

    // Apply template values if present
    if let Some(template) = template {
        if request.inner.model.is_empty() {
            request.inner.model = template.model.clone();
        }
        if request.inner.temperature.unwrap_or(0.0) == 0.0 {
            request.inner.temperature = Some(template.temperature);
        }
        if request.inner.max_completion_tokens.unwrap_or(0) == 0 {
            request.inner.max_completion_tokens = Some(template.max_completion_tokens);
        }
    }
    tracing::trace!("Received chat completions request: {:?}", request.content());

    // todo - decide on default
    let streaming = request.inner.stream.unwrap_or(false);

    // update the request to always stream
    let request = request.map(|mut req| {
        req.inner.stream = Some(true);
        req
    });

    // todo - make the protocols be optional for model name
    // todo - when optional, if none, apply a default
    let model = &request.inner.model;

    // todo - determine the proper error code for when a request model is not present
    tracing::trace!("Getting chat completions engine for model: {}", model);

    let engine = state
        .manager()
        .get_chat_completions_engine(model)
        .map_err(|_| ErrorMessage::model_not_found())?;

    let mut inflight_guard =
        state
            .metrics_clone()
            .create_inflight_guard(model, Endpoint::ChatCompletions, streaming);

    let mut response_collector = state
        .metrics_clone()
        .create_response_collector(model, state.rate_limiter_clone());

    tracing::trace!("Issuing generate call for chat completions");
    let annotations = request.annotations();

    // issue the generate call on the engine
    let stream = engine
        .generate(request)
        .await
        .map_err(|e| ErrorMessage::from_anyhow(e, "Failed to generate completions"))?;

    // capture the context to cancel the stream if the client disconnects
    let ctx = stream.context();

    // prepare any requested annotations
    let annotations = annotations.map_or(Vec::new(), |annotations| {
        annotations
            .iter()
            .filter_map(|annotation| {
                if annotation == ANNOTATION_REQUEST_ID {
                    Annotated::from_annotation(ANNOTATION_REQUEST_ID, &request_id).ok()
                } else {
                    None
                }
            })
            .collect::<Vec<_>>()
    });

    // apply any annotations to the front of the stream
    let stream = stream::iter(annotations).chain(stream);

    // todo - tap the stream and propagate request level metrics
    // note - we might do this as part of the post processing set to make it more generic

    if streaming {
        stream_handle.arm();

        let stream = stream.map(move |response| {
            process_event_converter(EventConverter::from(response), &mut response_collector)
        });
        let stream = monitor_for_disconnects(stream, ctx, inflight_guard, stream_handle);

        let mut sse_stream = Sse::new(stream);

        if let Some(keep_alive) = state.sse_keep_alive() {
            sse_stream = sse_stream.keep_alive(KeepAlive::default().interval(keep_alive));
        }

        Ok(sse_stream.into_response())
    } else {
        // TODO: report ISL/OSL for non-streaming requests
        let response = NvCreateChatCompletionResponse::from_annotated_stream(stream)
            .await
            .map_err(|e| {
                tracing::error!(
                    request_id,
                    "Failed to fold chat completions stream for: {:?}",
                    e
                );
                ErrorMessage::internal_server_error(&format!(
                    "Failed to fold chat completions stream: {}",
                    e
                ))
            })?;

        inflight_guard.mark_ok();
        Ok(Json(response).into_response())
    }
}

/// Checks for unsupported fields in the request.
/// Returns Some(response) if unsupported fields are present.
#[allow(deprecated)]
pub fn validate_chat_completion_unsupported_fields(
    request: &NvCreateChatCompletionRequest,
) -> Result<(), ErrorResponse> {
    let inner = &request.inner;

    if inner.parallel_tool_calls == Some(true) {
        return Err(ErrorMessage::not_implemented_error(
            "`parallel_tool_calls: true` is not supported.",
        ));
    }

    if inner.stream == Some(true) && inner.tools.is_some() {
        return Err(ErrorMessage::not_implemented_error(
            "`stream: true` is not supported when `tools` are provided.",
        ));
    }

    if inner.function_call.is_some() {
        return Err(ErrorMessage::not_implemented_error(
            "`function_call` is deprecated. Please migrate to use `tool_choice` instead.",
        ));
    }

    if inner.functions.is_some() {
        return Err(ErrorMessage::not_implemented_error(
            "`functions` is deprecated. Please migrate to use `tools` instead.",
        ));
    }

    Ok(())
}

/// OpenAI Responses Request Handler
///
/// This method will handle the incoming request for the /v1/responses endpoint.
async fn handler_responses(
    State((state, template)): State<(Arc<service_v2::State>, Option<RequestTemplate>)>,
    headers: HeaderMap,
    Json(request): Json<NvCreateResponse>,
) -> Result<Response, ErrorResponse> {
    // return a 503 if the service is not ready
    check_ready(&state)?;

    // create the context for the request
    let request_id = get_or_create_request_id(request.inner.user.as_deref(), &headers);
    let request = Context::with_id(request, request_id);
    let context = request.context();

    // create the connection handles
    let (mut connection_handle, _stream_handle) = create_connection_monitor(context.clone()).await;

    let response = tokio::spawn(responses(state, template, request))
        .await
        .map_err(|e| {
            ErrorMessage::internal_server_error(&format!(
                "Failed to await chat completions task: {:?}",
                e,
            ))
        })?;

    // if we got here, then we will return a response and the potentially long running task has completed successfully
    // without need to be cancelled.
    connection_handle.disarm();

    response
}

#[tracing::instrument(level = "debug", skip_all, fields(request_id = %request.id()))]
async fn responses(
    state: Arc<service_v2::State>,
    template: Option<RequestTemplate>,
    mut request: Context<NvCreateResponse>,
) -> Result<Response, ErrorResponse> {
    // return a 503 if the service is not ready
    check_ready(&state)?;

    // Rate limit check
    // TODO: handle streaming, currently just unary
    should_reject_request(
        &state,
        &request.inner.model,
        &Endpoint::Responses,
        &RequestType::Unary,
    )?;

    // Handle unsupported fields - if Some(resp) is returned by validate_unsupported_fields,
    // then a field was used that is unsupported. We will log an error message
    // and early return a 501 NOT_IMPLEMENTED status code. Otherwise, proceeed.
    if let Some(resp) = validate_response_unsupported_fields(&request) {
        return Ok(resp.into_response());
    }

    // Handle non-text (image, audio, file) inputs - if Some(resp) is returned by
    // validate_input_is_text_only, then we are handling something other than Input::Text(_).
    // We will log an error message and early return a 501 NOT_IMPLEMENTED status code.
    // Otherwise, proceeed.
    if let Some(resp) = validate_response_input_is_text_only(&request) {
        return Ok(resp.into_response());
    }

    // Apply template values if present
    if let Some(template) = template {
        if request.inner.model.is_empty() {
            request.inner.model = template.model.clone();
        }
        if request.inner.temperature.unwrap_or(0.0) == 0.0 {
            request.inner.temperature = Some(template.temperature);
        }
        if request.inner.max_output_tokens.unwrap_or(0) == 0 {
            request.inner.max_output_tokens = Some(template.max_completion_tokens);
        }
    }
    tracing::trace!("Received chat completions request: {:?}", request.inner);

    let request_id = request.id().to_string();
    let (request, context) = request.into_parts();

    let mut request: NvCreateChatCompletionRequest = request.try_into().map_err(|e| {
        tracing::error!(
            request_id,
            "Failed to convert NvCreateResponse to NvCreateChatCompletionRequest: {:?}",
            e
        );
        ErrorMessage::not_implemented_error(&format!(
            "Only Input::Text(_) is currently supported: {}",
            e
        ))
    })?;

    let request = context.map(|mut _req| {
        request.inner.stream = Some(false);
        request
    });

    let model = &request.inner.model;

    tracing::trace!("Getting chat completions engine for model: {}", model);

    let engine = state
        .manager()
        .get_chat_completions_engine(model)
        .map_err(|_| ErrorMessage::model_not_found())?;

    let mut inflight_guard =
        state
            .metrics_clone()
            .create_inflight_guard(model, Endpoint::Responses, false);

    let _response_collector = state
        .metrics_clone()
        .create_response_collector(model, state.rate_limiter_clone());

    tracing::trace!("Issuing generate call for chat completions");

    // issue the generate call on the engine
    let stream = engine
        .generate(request)
        .await
        .map_err(|e| ErrorMessage::from_anyhow(e, "Failed to generate completions"))?;

    // TODO: handle streaming, currently just unary
    let response = NvCreateChatCompletionResponse::from_annotated_stream(stream)
        .await
        .map_err(|e| {
            tracing::error!(
                request_id,
                "Failed to fold chat completions stream for: {:?}",
                e
            );
            ErrorMessage::internal_server_error(&format!(
                "Failed to fold chat completions stream: {}",
                e
            ))
        })?;

    // Convert NvCreateChatCompletionResponse --> NvResponse
    let response: NvResponse = response.try_into().map_err(|e| {
        tracing::error!(
            request_id,
            "Failed to convert NvCreateChatCompletionResponse to NvResponse: {:?}",
            e
        );
        ErrorMessage::internal_server_error("Failed to convert internal response")
    })?;

    inflight_guard.mark_ok();

    Ok(Json(response).into_response())
}

pub fn should_reject_request(
    state: &Arc<service_v2::State>,
    model: &str,
    endpoint: &Endpoint,
    request_type: &RequestType,
) -> Result<(), (StatusCode, Json<ErrorResponse>)> {
    if !state.rate_limiter().is_enabled() {
        return Ok(());
    }

    let ShouldRejectResult {
        should_reject,
        decayed_ttft_ema,
        decayed_itl_ema,
    } = state.rate_limiter().should_reject(model);

    state
        .metrics_clone()
        .record_rate_limit_ttft(decayed_ttft_ema, model);
    state
        .metrics_clone()
        .record_rate_limit_itl(decayed_itl_ema, model);

    if should_reject {
        state.metrics_clone().inc_rate_limit_requests_counter(
            model,
            endpoint,
            request_type,
            &Status::Rejected,
        );
        return Err(ErrorResponse::rate_limit_exceeded(&format!(
            "Too many requests: rate limit exceeded for current request and model: {model}. Please retry later."
        )));
    }

    Ok(())
}

pub fn validate_response_input_is_text_only(
    request: &NvCreateResponse,
) -> Option<impl IntoResponse> {
    match &request.inner.input {
        async_openai::types::responses::Input::Text(_) => None,
        _ => Some(ErrorMessage::not_implemented_error("Only `Input::Text` is supported. Structured, multimedia, or custom input types are not yet implemented.")),
    }
}

/// Checks for unsupported fields in the request.
/// Returns Some(response) if unsupported fields are present.
pub fn validate_response_unsupported_fields(
    request: &NvCreateResponse,
) -> Option<impl IntoResponse> {
    let inner = &request.inner;

    if inner.background == Some(true) {
        return Some(ErrorMessage::not_implemented_error(
            "`background: true` is not supported.",
        ));
    }
    if inner.include.is_some() {
        return Some(ErrorMessage::not_implemented_error(
            "`include` is not supported.",
        ));
    }
    if inner.instructions.is_some() {
        return Some(ErrorMessage::not_implemented_error(
            "`instructions` is not supported.",
        ));
    }
    if inner.max_tool_calls.is_some() {
        return Some(ErrorMessage::not_implemented_error(
            "`max_tool_calls` is not supported.",
        ));
    }
    if inner.metadata.is_some() {
        return Some(ErrorMessage::not_implemented_error(
            "`metadata` is not supported.",
        ));
    }
    if inner.parallel_tool_calls == Some(true) {
        return Some(ErrorMessage::not_implemented_error(
            "`parallel_tool_calls: true` is not supported.",
        ));
    }
    if inner.previous_response_id.is_some() {
        return Some(ErrorMessage::not_implemented_error(
            "`previous_response_id` is not supported.",
        ));
    }
    if inner.prompt.is_some() {
        return Some(ErrorMessage::not_implemented_error(
            "`prompt` is not supported.",
        ));
    }
    if inner.reasoning.is_some() {
        return Some(ErrorMessage::not_implemented_error(
            "`reasoning` is not supported.",
        ));
    }
    if inner.service_tier.is_some() {
        return Some(ErrorMessage::not_implemented_error(
            "`service_tier` is not supported.",
        ));
    }
    if inner.store == Some(true) {
        return Some(ErrorMessage::not_implemented_error(
            "`store: true` is not supported.",
        ));
    }
    if inner.stream == Some(true) {
        return Some(ErrorMessage::not_implemented_error(
            "`stream: true` is not supported.",
        ));
    }
    if inner.text.is_some() {
        return Some(ErrorMessage::not_implemented_error(
            "`text` is not supported.",
        ));
    }
    if inner.tool_choice.is_some() {
        return Some(ErrorMessage::not_implemented_error(
            "`tool_choice` is not supported.",
        ));
    }
    if inner.tools.is_some() {
        return Some(ErrorMessage::not_implemented_error(
            "`tools` is not supported.",
        ));
    }
    if inner.truncation.is_some() {
        return Some(ErrorMessage::not_implemented_error(
            "`truncation` is not supported.",
        ));
    }
    if inner.user.is_some() {
        return Some(ErrorMessage::not_implemented_error(
            "`user` is not supported.",
        ));
    }

    None
}

// todo - abstract this to the top level lib.rs to be reused
// todo - move the service_observer to its own state/arc
fn check_ready(_state: &Arc<service_v2::State>) -> Result<(), ErrorResponse> {
    // if state.service_observer.stage() != ServiceStage::Ready {
    //     return Err(ErrorMessage::service_unavailable());
    // }
    Ok(())
}

/// openai compatible format
/// Example:
/// {
///  "object": "list",
///  "data": [
///    {
///      "id": "model-id-0",
///      "object": "model",
///      "created": 1686935002,
///      "owned_by": "organization-owner"
///    },
///    ]
/// }
async fn list_models_openai(
    State(state): State<Arc<service_v2::State>>,
) -> Result<Response, ErrorResponse> {
    check_ready(&state)?;

    let created = SystemTime::now()
        .duration_since(UNIX_EPOCH)
        .unwrap()
        .as_secs();
    let mut data = Vec::new();

    let models: HashSet<String> = state.manager().model_display_names();
    for model_name in models {
        data.push(ModelListing {
            id: model_name.clone(),
            object: "object",
            created,                        // Where would this come from? The GGUF?
            owned_by: "nvidia".to_string(), // Get organization from GGUF
        });
    }

    let out = ListModelOpenAI {
        object: "list",
        data,
    };
    Ok(Json(out).into_response())
}

#[derive(Serialize)]
struct ListModelOpenAI {
    object: &'static str, // always "list"
    data: Vec<ModelListing>,
}

#[derive(Serialize)]
struct ModelListing {
    id: String,
    object: &'static str, // always "object"
    created: u64,         //  Seconds since epoch
    owned_by: String,
}

struct EventConverter<T>(Annotated<T>);

impl<T> From<Annotated<T>> for EventConverter<T> {
    fn from(annotated: Annotated<T>) -> Self {
        EventConverter(annotated)
    }
}

fn process_event_converter<T: Serialize>(
    annotated: EventConverter<T>,
    response_collector: &mut ResponseMetricCollector,
) -> Result<Event, axum::Error> {
    let mut annotated = annotated.0;

    // update metrics
    if let Ok(Some(metrics)) = LLMMetricAnnotation::from_annotation(&annotated) {
        response_collector.observe_current_osl(metrics.output_tokens);
        response_collector.observe_response(metrics.input_tokens, metrics.chunk_tokens);

        // Chomp the LLMMetricAnnotation so it's not returned in the response stream
        // TODO: add a flag to control what is returned in the SSE stream
        if annotated.event.as_deref() == Some(crate::preprocessor::ANNOTATION_LLM_METRICS) {
            annotated.event = None;
            annotated.comment = None;
        }
    }

    let mut event = Event::default();

    if let Some(data) = annotated.data {
        event = event.json_data(data)?;
    }

    if let Some(msg) = annotated.event {
        if msg == "error" {
            let msgs = annotated
                .comment
                .unwrap_or_else(|| vec!["unspecified error".to_string()]);
            return Err(axum::Error::new(msgs.join(" -- ")));
        }
        event = event.event(msg);
    }

    if let Some(comments) = annotated.comment {
        for comment in comments {
            event = event.comment(comment);
        }
    }

    Ok(event)
}

/// Create an Axum [`Router`] for the OpenAI API Completions endpoint
/// If not path is provided, the default path is `/v1/completions`
pub fn completions_router(
    state: Arc<service_v2::State>,
    path: Option<String>,
) -> (Vec<RouteDoc>, Router) {
    let path = path.unwrap_or("/v1/completions".to_string());
    let doc = RouteDoc::new(axum::http::Method::POST, &path);
    let router = Router::new()
        .route(&path, post(handler_completions))
        .with_state(state);
    (vec![doc], router)
}

/// Create an Axum [`Router`] for the OpenAI API Chat Completions endpoint
/// If not path is provided, the default path is `/v1/chat/completions`
pub fn chat_completions_router(
    state: Arc<service_v2::State>,
    template: Option<RequestTemplate>,
    path: Option<String>,
) -> (Vec<RouteDoc>, Router) {
    let path = path.unwrap_or("/v1/chat/completions".to_string());
    let doc = RouteDoc::new(axum::http::Method::POST, &path);
    let router = Router::new()
        .route(&path, post(handler_chat_completions))
        .with_state((state, template));
    (vec![doc], router)
}

/// Create an Axum [`Router`] for the OpenAI API Embeddings endpoint
/// If not path is provided, the default path is `/v1/embeddings`
pub fn embeddings_router(
    state: Arc<service_v2::State>,
    path: Option<String>,
) -> (Vec<RouteDoc>, Router) {
    let path = path.unwrap_or("/v1/embeddings".to_string());
    let doc = RouteDoc::new(axum::http::Method::POST, &path);
    let router = Router::new()
        .route(&path, post(embeddings))
        .with_state(state);
    (vec![doc], router)
}

/// List Models
pub fn list_models_router(
    state: Arc<service_v2::State>,
    path: Option<String>,
) -> (Vec<RouteDoc>, Router) {
    // Standard OpenAI compatible list models endpoint
    let openai_path = path.unwrap_or("/v1/models".to_string());
    let doc_for_openai = RouteDoc::new(axum::http::Method::GET, &openai_path);

    let router = Router::new()
        .route(&openai_path, get(list_models_openai))
        .with_state(state);

    (vec![doc_for_openai], router)
}

/// Create an Axum [`Router`] for the OpenAI API Responses endpoint
/// If not path is provided, the default path is `/v1/responses`
pub fn responses_router(
    state: Arc<service_v2::State>,
    template: Option<RequestTemplate>,
    path: Option<String>,
) -> (Vec<RouteDoc>, Router) {
    let path = path.unwrap_or("/v1/responses".to_string());
    let doc = RouteDoc::new(axum::http::Method::POST, &path);
    let router = Router::new()
        .route(&path, post(handler_responses))
        .with_state((state, template));
    (vec![doc], router)
}

#[cfg(test)]
mod tests {
    use std::collections::HashMap;

    use async_openai::types::responses::{
        CreateResponse, Input, InputContent, InputItem, InputMessage, PromptConfig,
        Role as ResponseRole, ServiceTier, TextConfig, TextResponseFormat, ToolChoice,
        ToolChoiceMode, Truncation,
    };

    use super::*;
    use crate::discovery::ModelManagerError;
    use crate::protocols::openai::responses::NvCreateResponse;

    const BACKUP_ERROR_MESSAGE: &str = "Failed to generate completions";

    fn http_error_from_engine(code: u16) -> Result<(), anyhow::Error> {
        Err(HttpError {
            code,
            message: "custom error message".to_string(),
        })?
    }

    fn other_error_from_engine() -> Result<(), anyhow::Error> {
        Err(ModelManagerError::ModelNotFound("foo".to_string()))?
    }

    fn make_base_request() -> NvCreateResponse {
        NvCreateResponse {
            inner: CreateResponse {
                input: Input::Text("hello".into()),
                model: "test-model".into(),
                background: None,
                include: None,
                instructions: None,
                max_output_tokens: None,
                max_tool_calls: None,
                metadata: None,
                parallel_tool_calls: None,
                previous_response_id: None,
                prompt: None,
                reasoning: None,
                service_tier: None,
                store: None,
                stream: None,
                text: None,
                tool_choice: None,
                tools: None,
                truncation: None,
                user: None,
                temperature: None,
                top_logprobs: None,
                top_p: None,
            },
            nvext: None,
        }
    }

    #[test]
    fn test_http_error_response_from_anyhow() {
        let err = http_error_from_engine(400).unwrap_err();
        let (status, response) = ErrorMessage::from_anyhow(err, BACKUP_ERROR_MESSAGE);
        assert_eq!(status, StatusCode::BAD_REQUEST);
        assert_eq!(response.error, "custom error message");
    }

    #[test]
    fn test_error_response_from_anyhow_out_of_range() {
        let err = http_error_from_engine(399).unwrap_err();
        let (status, response) = ErrorMessage::from_anyhow(err, BACKUP_ERROR_MESSAGE);
        assert_eq!(status, StatusCode::INTERNAL_SERVER_ERROR);
        assert_eq!(response.error, "custom error message");

        let err = http_error_from_engine(500).unwrap_err();
        let (status, response) = ErrorMessage::from_anyhow(err, BACKUP_ERROR_MESSAGE);
        assert_eq!(status, StatusCode::INTERNAL_SERVER_ERROR);
        assert_eq!(response.error, "custom error message");

        let err = http_error_from_engine(501).unwrap_err();
        let (status, response) = ErrorMessage::from_anyhow(err, BACKUP_ERROR_MESSAGE);
        assert_eq!(status, StatusCode::INTERNAL_SERVER_ERROR);
        assert_eq!(response.error, "custom error message");
    }

    #[test]
    fn test_other_error_response_from_anyhow() {
        let err = other_error_from_engine().unwrap_err();
        let (status, response) = ErrorMessage::from_anyhow(err, BACKUP_ERROR_MESSAGE);
        assert_eq!(status, StatusCode::INTERNAL_SERVER_ERROR);
        assert_eq!(
            response.error,
            format!(
                "{}: {}",
                BACKUP_ERROR_MESSAGE,
                other_error_from_engine().unwrap_err()
            )
        );
    }

    #[test]
    fn test_validate_input_is_text_only_accepts_text() {
        let request = make_base_request();
        let result = validate_response_input_is_text_only(&request);
        assert!(result.is_none());
    }

    #[test]
    fn test_validate_input_is_text_only_rejects_items() {
        let mut request = make_base_request();
        request.inner.input = Input::Items(vec![InputItem::Message(InputMessage {
            kind: Default::default(),
            role: ResponseRole::User,
            content: InputContent::TextInput("structured".into()),
        })]);
        let result = validate_response_input_is_text_only(&request);
        assert!(result.is_some());
    }

    #[test]
    fn test_validate_unsupported_fields_accepts_clean_request() {
        let request = make_base_request();
        let result = validate_response_unsupported_fields(&request);
        assert!(result.is_none());
    }

    #[test]
    fn test_validate_unsupported_fields_detects_flags() {
        #[allow(clippy::type_complexity)]
        let unsupported_cases: Vec<(&str, Box<dyn FnOnce(&mut CreateResponse)>)> = vec![
            ("background", Box::new(|r| r.background = Some(true))),
            (
                "include",
                Box::new(|r| r.include = Some(vec!["file_search_call.results".into()])),
            ),
            (
                "instructions",
                Box::new(|r| r.instructions = Some("System prompt".into())),
            ),
            ("max_tool_calls", Box::new(|r| r.max_tool_calls = Some(3))),
            ("metadata", Box::new(|r| r.metadata = Some(HashMap::new()))),
            (
                "parallel_tool_calls",
                Box::new(|r| r.parallel_tool_calls = Some(true)),
            ),
            (
                "previous_response_id",
                Box::new(|r| r.previous_response_id = Some("prev-id".into())),
            ),
            (
                "prompt",
                Box::new(|r| {
                    r.prompt = Some(PromptConfig {
                        id: "template-id".into(),
                        version: None,
                        variables: None,
                    })
                }),
            ),
            (
                "reasoning",
                Box::new(|r| r.reasoning = Some(Default::default())),
            ),
            (
                "service_tier",
                Box::new(|r| r.service_tier = Some(ServiceTier::Auto)),
            ),
            ("store", Box::new(|r| r.store = Some(true))),
            ("stream", Box::new(|r| r.stream = Some(true))),
            (
                "text",
                Box::new(|r| {
                    r.text = Some(TextConfig {
                        format: TextResponseFormat::Text,
                    })
                }),
            ),
            (
                "tool_choice",
                Box::new(|r| r.tool_choice = Some(ToolChoice::Mode(ToolChoiceMode::Required))),
            ),
            ("tools", Box::new(|r| r.tools = Some(vec![]))),
            (
                "truncation",
                Box::new(|r| r.truncation = Some(Truncation::Auto)),
            ),
            ("user", Box::new(|r| r.user = Some("user-id".into()))),
        ];

        for (field, set_field) in unsupported_cases {
            let mut req = make_base_request();
            (set_field)(&mut req.inner);
            let result = validate_response_unsupported_fields(&req);
            assert!(result.is_some(), "Expected rejection for `{field}`");
        }
    }
}<|MERGE_RESOLUTION|>--- conflicted
+++ resolved
@@ -109,10 +109,10 @@
 
     /// Rate Limit Exceeded
     /// Return this error when the request is rejected due to rate limiting.
-    pub fn rate_limit_exceeded(msg: &str) -> (StatusCode, Json<ErrorResponse>) {
+    pub fn rate_limit_exceeded(msg: &str) -> ErrorResponse {
         (
             StatusCode::TOO_MANY_REQUESTS,
-            Json(ErrorResponse {
+            Json(ErrorMessage {
                 error: msg.to_string(),
             }),
         )
@@ -432,7 +432,6 @@
     // return a 503 if the service is not ready
     check_ready(&state)?;
 
-<<<<<<< HEAD
     // Rate limit check
     should_reject_request(
         &state,
@@ -440,9 +439,8 @@
         &Endpoint::ChatCompletions,
         &RequestType::from_streaming_boolean(request.inner.stream.unwrap_or(false)),
     )?;
-=======
+
     let request_id = request.id().to_string();
->>>>>>> fe63c17a
 
     // Handle unsupported fields - if Some(resp) is returned by
     // validate_chat_completion_unsupported_fields,
@@ -760,7 +758,7 @@
     model: &str,
     endpoint: &Endpoint,
     request_type: &RequestType,
-) -> Result<(), (StatusCode, Json<ErrorResponse>)> {
+) -> Result<(), ErrorResponse> {
     if !state.rate_limiter().is_enabled() {
         return Ok(());
     }
@@ -785,7 +783,7 @@
             request_type,
             &Status::Rejected,
         );
-        return Err(ErrorResponse::rate_limit_exceeded(&format!(
+        return Err(ErrorMessage::rate_limit_exceeded(&format!(
             "Too many requests: rate limit exceeded for current request and model: {model}. Please retry later."
         )));
     }
