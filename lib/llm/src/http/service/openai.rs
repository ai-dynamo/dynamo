--- conflicted
+++ resolved
@@ -974,17 +974,6 @@
     if inner.max_tool_calls.is_some() {
         return Some(ErrorMessage::not_implemented_error(
             "`max_tool_calls` is not supported.",
-        ));
-    }
-<<<<<<< HEAD
-    if inner.parallel_tool_calls == Some(true) {
-        return Some(ErrorMessage::not_implemented_error(
-            "`parallel_tool_calls: true` is not supported.",
-=======
-    if inner.metadata.is_some() {
-        return Some(ErrorMessage::not_implemented_error(
-            "`metadata` is not supported.",
->>>>>>> 67e1f6ee
         ));
     }
     if inner.previous_response_id.is_some() {
