--- conflicted
+++ resolved
@@ -167,14 +167,11 @@
             .metrics_clone()
             .create_inflight_guard(model, Endpoint::Completions, streaming);
 
-<<<<<<< HEAD
+    let mut response_collector = state.metrics_clone().create_response_collector(model);
+
+    // setup context
+    
     // setup context with request ID for distributed tracing
-=======
-    let mut response_collector = state.metrics_clone().create_response_collector(model);
-
-    // setup context
-    // todo - inherit request_id from distributed trace details
->>>>>>> 68dc220c
     let request = Context::with_id(request, request_id.clone());
 
     // issue the generate call on the engine
@@ -216,18 +213,13 @@
                 ErrorResponse::internal_server_error("Failed to fold completions stream")
             })?;
 
-<<<<<<< HEAD
-        inflight.mark_ok();
+        inflight_guard.mark_ok();
         let mut json_response = Json(response).into_response();
         // Add X-Request-Id header to response
         json_response
             .headers_mut()
             .insert("x-request-id", request_id.parse().unwrap());
-        Ok(json_response)
-=======
-        inflight_guard.mark_ok();
         Ok(Json(response).into_response())
->>>>>>> 68dc220c
     }
 }
 
@@ -304,14 +296,12 @@
             .metrics_clone()
             .create_inflight_guard(model, Endpoint::ChatCompletions, streaming);
 
-<<<<<<< HEAD
+
+    let mut response_collector = state.metrics_clone().create_response_collector(model);
+
+    // setup context
+    
     // setup context with request ID for distributed tracing
-=======
-    let mut response_collector = state.metrics_clone().create_response_collector(model);
-
-    // setup context
-    // todo - inherit request_id from distributed trace details
->>>>>>> 68dc220c
     let request = Context::with_id(request, request_id.clone());
 
     tracing::trace!("Issuing generate call for chat completions");
@@ -361,19 +351,14 @@
                     e
                 ))
             })?;
-
-<<<<<<< HEAD
-        inflight.mark_ok();
+       
+        inflight_guard.mark_ok();
         let mut json_response = Json(response).into_response();
         // Add X-Request-Id header to response
         json_response
             .headers_mut()
             .insert("x-request-id", request_id.parse().unwrap());
-        Ok(json_response)
-=======
-        inflight_guard.mark_ok();
         Ok(Json(response).into_response())
->>>>>>> 68dc220c
     }
 }
 
