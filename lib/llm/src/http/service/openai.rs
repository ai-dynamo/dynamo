--- conflicted
+++ resolved
@@ -954,10 +954,10 @@
         stream_handle.arm(); // allows the system to detect client disconnects and cancel the LLM generation
 
         let mut http_queue_guard = Some(http_queue_guard);
-<<<<<<< HEAD
         let stream = stream
             .map(move |response| {
                 // Calls observe_response() on each token
+                // EventConverter will detect `event: "error"` and convert to SSE error events
                 process_response_using_event_converter_and_observe_metrics(
                     EventConverter::from(response),
                     &mut response_collector,
@@ -969,17 +969,6 @@
                 // Transpose Result<Option<T>> -> Option<Result<T>>
                 future::ready(result.transpose())
             });
-=======
-        let stream = stream.map(move |response| {
-            // Calls observe_response() on each token
-            // EventConverter will detect `event: "error"` and convert to SSE error events
-            process_response_using_event_converter_and_observe_metrics(
-                EventConverter::from(response),
-                &mut response_collector,
-                &mut http_queue_guard,
-            )
-        });
->>>>>>> fe10dbfd
         let stream = monitor_for_disconnects(stream, ctx, inflight_guard, stream_handle);
 
         let mut sse_stream = Sse::new(stream);
