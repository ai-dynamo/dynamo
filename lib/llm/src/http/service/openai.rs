--- conflicted
+++ resolved
@@ -131,12 +131,8 @@
 #[tracing::instrument(skip_all)]
 async fn completions(
     State(state): State<Arc<service_v2::State>>,
-<<<<<<< HEAD
     headers: HeaderMap,
-    Json(request): Json<CompletionRequest>,
-=======
     Json(request): Json<NvCreateCompletionRequest>,
->>>>>>> b293b45b
 ) -> Result<Response, (StatusCode, Json<ErrorResponse>)> {
     // return a 503 if the service is not ready
     check_ready(&state)?;
