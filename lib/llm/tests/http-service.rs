// SPDX-FileCopyrightText: Copyright (c) 2024-2025 NVIDIA CORPORATION & AFFILIATES. All rights reserved.
// SPDX-License-Identifier: Apache-2.0
//
// Licensed under the Apache License, Version 2.0 (the "License");
// you may not use this file except in compliance with the License.
// You may obtain a copy of the License at
//
// http://www.apache.org/licenses/LICENSE-2.0
//
// Unless required by applicable law or agreed to in writing, software
// distributed under the License is distributed on an "AS IS" BASIS,
// WITHOUT WARRANTIES OR CONDITIONS OF ANY KIND, either express or implied.
// See the License for the specific language governing permissions and
// limitations under the License.

use anyhow::Error;
use async_openai::config::OpenAIConfig;
use async_stream::stream;
<<<<<<< HEAD
use dynamo_llm::http::service::{
    error::HttpError,
    metrics::{Endpoint, RequestType, Status},
    rate_limiter::RateLimiterConfig,
    service_v2::HttpService,
    Metrics,
=======
use dynamo_llm::http::{
    client::{
        GenericBYOTClient, HttpClientConfig, HttpRequestContext, NvCustomClient, PureOpenAIClient,
    },
    service::{
        error::HttpError,
        metrics::{Endpoint, RequestType, Status},
        service_v2::HttpService,
        Metrics,
    },
>>>>>>> e260fdff
};
use dynamo_llm::protocols::{
    openai::{
        chat_completions::{NvCreateChatCompletionRequest, NvCreateChatCompletionStreamResponse},
        completions::{NvCreateCompletionRequest, NvCreateCompletionResponse},
    },
    Annotated,
};
use dynamo_runtime::{
    engine::AsyncEngineContext,
    pipeline::{
        async_trait, AsyncEngine, AsyncEngineContextProvider, ManyOut, ResponseStream, SingleIn,
    },
    CancellationToken,
};
use futures::StreamExt;
use prometheus::{proto::MetricType, Registry};
use reqwest::StatusCode;
use rstest::*;
use std::sync::Arc;

struct CounterEngine {}

#[allow(deprecated)]
#[async_trait]
impl
    AsyncEngine<
        SingleIn<NvCreateChatCompletionRequest>,
        ManyOut<Annotated<NvCreateChatCompletionStreamResponse>>,
        Error,
    > for CounterEngine
{
    async fn generate(
        &self,
        request: SingleIn<NvCreateChatCompletionRequest>,
    ) -> Result<ManyOut<Annotated<NvCreateChatCompletionStreamResponse>>, Error> {
        let (request, context) = request.transfer(());
        let ctx = context.context();

        // ALLOW: max_tokens is deprecated in favor of completion_usage_tokens
        let max_tokens = request.inner.max_tokens.unwrap_or(0) as u64;

        // let generator = NvCreateChatCompletionStreamResponse::generator(request.model.clone());
        let generator = request.response_generator();

        let stream = stream! {
            tokio::time::sleep(std::time::Duration::from_millis(max_tokens)).await;
            for i in 0..10 {
                let inner = generator.create_choice(i,Some(format!("choice {i}")), None, None);

                let output = NvCreateChatCompletionStreamResponse {
                    inner,
                };

                yield Annotated::from_data(output);
            }
        };

        Ok(ResponseStream::new(Box::pin(stream), ctx))
    }
}

struct AlwaysFailEngine {}

#[async_trait]
impl
    AsyncEngine<
        SingleIn<NvCreateChatCompletionRequest>,
        ManyOut<Annotated<NvCreateChatCompletionStreamResponse>>,
        Error,
    > for AlwaysFailEngine
{
    async fn generate(
        &self,
        _request: SingleIn<NvCreateChatCompletionRequest>,
    ) -> Result<ManyOut<Annotated<NvCreateChatCompletionStreamResponse>>, Error> {
        Err(HttpError {
            code: 403,
            message: "Always fail".to_string(),
        })?
    }
}

#[async_trait]
impl
    AsyncEngine<
        SingleIn<NvCreateCompletionRequest>,
        ManyOut<Annotated<NvCreateCompletionResponse>>,
        Error,
    > for AlwaysFailEngine
{
    async fn generate(
        &self,
        _request: SingleIn<NvCreateCompletionRequest>,
    ) -> Result<ManyOut<Annotated<NvCreateCompletionResponse>>, Error> {
        Err(HttpError {
            code: 401,
            message: "Always fail".to_string(),
        })?
    }
}

fn compare_counter(
    metrics: &Metrics,
    model: &str,
    endpoint: &Endpoint,
    request_type: &RequestType,
    status: &Status,
    expected: u64,
) {
    assert_eq!(
        metrics.get_request_counter(model, endpoint, request_type, status),
        expected,
        "model: {}, endpoint: {:?}, request_type: {:?}, status: {:?}",
        model,
        endpoint.as_str(),
        request_type.as_str(),
        status.as_str()
    );
}

fn compute_index(endpoint: &Endpoint, request_type: &RequestType, status: &Status) -> usize {
    let endpoint = match endpoint {
        Endpoint::Completions => 0,
        Endpoint::ChatCompletions => 1,
        Endpoint::Embeddings => todo!(),
        Endpoint::Responses => todo!(),
    };

    let request_type = match request_type {
        RequestType::Unary => 0,
        RequestType::Stream => 1,
    };

    let status = match status {
        Status::Success => 0,
        Status::Error => 1,
        Status::Rejected => 2,
    };

    endpoint * 4 + request_type * 2 + status
}

fn compare_counters(metrics: &Metrics, model: &str, expected: &[u64; 8]) {
    for endpoint in &[Endpoint::Completions, Endpoint::ChatCompletions] {
        for request_type in &[RequestType::Unary, RequestType::Stream] {
            for status in &[Status::Success, Status::Error] {
                let index = compute_index(endpoint, request_type, status);
                compare_counter(
                    metrics,
                    model,
                    endpoint,
                    request_type,
                    status,
                    expected[index],
                );
            }
        }
    }
}

fn inc_counter(
    endpoint: Endpoint,
    request_type: RequestType,
    status: Status,
    expected: &mut [u64; 8],
) {
    let index = compute_index(&endpoint, &request_type, &status);
    expected[index] += 1;
}

#[allow(deprecated)]
#[tokio::test]
async fn test_http_service() {
    let service = HttpService::builder().port(8989).build().unwrap();
    let state = service.state_clone();
    let manager = state.manager();

    let token = CancellationToken::new();
    let cancel_token = token.clone();
    let task = tokio::spawn(async move { service.run(token.clone()).await });

    let registry = Registry::new();

    let counter = Arc::new(CounterEngine {});
    let result = manager.add_chat_completions_model("foo", counter);
    assert!(result.is_ok());

    let failure = Arc::new(AlwaysFailEngine {});
    let result = manager.add_chat_completions_model("bar", failure.clone());
    assert!(result.is_ok());

    let result = manager.add_completions_model("bar", failure);
    assert!(result.is_ok());

    let metrics = state.metrics_clone();
    metrics.register(&registry).unwrap();

    let mut foo_counters = [0u64; 8];
    let mut bar_counters = [0u64; 8];

    compare_counters(&metrics, "foo", &foo_counters);
    compare_counters(&metrics, "bar", &bar_counters);

    let client = reqwest::Client::new();

    let message = async_openai::types::ChatCompletionRequestMessage::User(
        async_openai::types::ChatCompletionRequestUserMessage {
            content: async_openai::types::ChatCompletionRequestUserMessageContent::Text(
                "hi".to_string(),
            ),
            name: None,
        },
    );

    let mut request = async_openai::types::CreateChatCompletionRequestArgs::default()
        .model("foo")
        .messages(vec![message])
        .build()
        .expect("Failed to build request");

    // let mut request = ChatCompletionRequest::builder()
    //     .model("foo")
    //     .add_user_message("hi")
    //     .build()
    //     .unwrap();

    // ==== ChatCompletions / Stream / Success ====
    request.stream = Some(true);

    // ALLOW: max_tokens is deprecated in favor of completion_usage_tokens
    request.max_tokens = Some(3000);

    let response = client
        .post("http://localhost:8989/v1/chat/completions")
        .json(&request)
        .send()
        .await
        .unwrap();

    assert!(response.status().is_success(), "{:?}", response);

    tokio::time::sleep(tokio::time::Duration::from_millis(1000)).await;
    assert_eq!(metrics.get_inflight_count("foo"), 1);

    // process byte stream
    let _ = response.bytes().await.unwrap();

    inc_counter(
        Endpoint::ChatCompletions,
        RequestType::Stream,
        Status::Success,
        &mut foo_counters,
    );
    compare_counters(&metrics, "foo", &foo_counters);
    compare_counters(&metrics, "bar", &bar_counters);

    // check registry and look or the request duration histogram
    let families = registry.gather();
    let histogram_metric_family = families
        .into_iter()
        .find(|m| m.get_name() == "nv_llm_http_service_request_duration_seconds")
        .expect("Histogram metric not found");

    assert_eq!(
        histogram_metric_family.get_field_type(),
        MetricType::HISTOGRAM
    );

    let histogram_metric = histogram_metric_family.get_metric();

    assert_eq!(histogram_metric.len(), 1); // We have one metric with label model

    let metric = &histogram_metric[0];
    let histogram = metric.get_histogram();

    let buckets = histogram.get_bucket();

    let mut found = false;

    for bucket in buckets {
        let upper_bound = bucket.get_upper_bound();
        let cumulative_count = bucket.get_cumulative_count();

        println!(
            "Bucket upper bound: {}, count: {}",
            upper_bound, cumulative_count
        );

        // Since our observation is 2.5, it should fall into the bucket with upper bound 4.0
        if upper_bound >= 4.0 {
            assert_eq!(
                cumulative_count, 1,
                "Observation should be counted in the 4.0 bucket"
            );
            found = true;
        } else {
            assert_eq!(
                cumulative_count, 0,
                "No observations should be in this bucket"
            );
        }
    }

    assert!(found, "The expected bucket was not found");
    // ==== ChatCompletions / Stream / Success ====

    // ==== ChatCompletions / Unary / Success ====
    request.stream = Some(false);

    // ALLOW: max_tokens is deprecated in favor of completion_usage_tokens
    request.max_tokens = Some(0);

    let future = client
        .post("http://localhost:8989/v1/chat/completions")
        .json(&request)
        .send();

    let response = future.await.unwrap();

    assert!(response.status().is_success(), "{:?}", response);
    inc_counter(
        Endpoint::ChatCompletions,
        RequestType::Unary,
        Status::Success,
        &mut foo_counters,
    );
    compare_counters(&metrics, "foo", &foo_counters);
    compare_counters(&metrics, "bar", &bar_counters);
    // ==== ChatCompletions / Unary / Success ====

    // ==== ChatCompletions / Stream / Error ====
    request.model = "bar".to_string();

    // ALLOW: max_tokens is deprecated in favor of completion_usage_tokens
    request.max_tokens = Some(0);
    request.stream = Some(true);

    let response = client
        .post("http://localhost:8989/v1/chat/completions")
        .json(&request)
        .send()
        .await
        .unwrap();

    assert_eq!(response.status(), StatusCode::FORBIDDEN);
    inc_counter(
        Endpoint::ChatCompletions,
        RequestType::Stream,
        Status::Error,
        &mut bar_counters,
    );
    compare_counters(&metrics, "foo", &foo_counters);
    compare_counters(&metrics, "bar", &bar_counters);
    // ==== ChatCompletions / Stream / Error ====

    // ==== ChatCompletions / Unary / Error ====
    request.stream = Some(false);

    let response = client
        .post("http://localhost:8989/v1/chat/completions")
        .json(&request)
        .send()
        .await
        .unwrap();

    assert_eq!(response.status(), StatusCode::FORBIDDEN);
    inc_counter(
        Endpoint::ChatCompletions,
        RequestType::Unary,
        Status::Error,
        &mut bar_counters,
    );
    compare_counters(&metrics, "foo", &foo_counters);
    compare_counters(&metrics, "bar", &bar_counters);
    // ==== ChatCompletions / Unary / Error ====

    // ==== Completions / Unary / Error ====
    let mut request = async_openai::types::CreateCompletionRequestArgs::default()
        .model("bar")
        .prompt("hi")
        .build()
        .unwrap();

    let response = client
        .post("http://localhost:8989/v1/completions")
        .json(&request)
        .send()
        .await
        .unwrap();

    assert_eq!(response.status(), StatusCode::UNAUTHORIZED);
    inc_counter(
        Endpoint::Completions,
        RequestType::Unary,
        Status::Error,
        &mut bar_counters,
    );
    compare_counters(&metrics, "foo", &foo_counters);
    compare_counters(&metrics, "bar", &bar_counters);
    // ==== Completions / Unary / Error ====

    // ==== Completions / Stream / Error ====
    request.stream = Some(true);

    let response = client
        .post("http://localhost:8989/v1/completions")
        .json(&request)
        .send()
        .await
        .unwrap();

    assert_eq!(response.status(), StatusCode::UNAUTHORIZED);
    inc_counter(
        Endpoint::Completions,
        RequestType::Stream,
        Status::Error,
        &mut bar_counters,
    );
    compare_counters(&metrics, "foo", &foo_counters);
    compare_counters(&metrics, "bar", &bar_counters);
    // ==== Completions / Stream / Error ====

    // =========== Test Invalid Request ===========
    // send a completion request to a chat endpoint
    request.stream = Some(false);

    let response = client
        .post("http://localhost:8989/v1/chat/completions")
        .json(&request)
        .send()
        .await
        .unwrap();

    assert_eq!(
        response.status(),
        StatusCode::UNPROCESSABLE_ENTITY,
        "{:?}",
        response
    );

    // =========== Query /metrics endpoint ===========
    let response = client
        .get("http://localhost:8989/metrics")
        .send()
        .await
        .unwrap();

    assert!(response.status().is_success(), "{:?}", response);
    println!("{}", response.text().await.unwrap());

    cancel_token.cancel();
    task.await.unwrap().unwrap();
}

<<<<<<< HEAD
/// Engine that simulates low TTFT to trigger rate limiting
struct SlowTTFTEngine {
    ttft_delay_ms: u64,
}

#[async_trait]
impl
    AsyncEngine<
        SingleIn<NvCreateChatCompletionRequest>,
        ManyOut<Annotated<NvCreateChatCompletionStreamResponse>>,
        Error,
    > for SlowTTFTEngine
{
    async fn generate(
        &self,
        request: SingleIn<NvCreateChatCompletionRequest>,
    ) -> Result<ManyOut<Annotated<NvCreateChatCompletionStreamResponse>>, Error> {
        let (request, context) = request.transfer(());
        let ctx = context.context();

        let generator = request.response_generator();
        let ttft_delay_ms = self.ttft_delay_ms;

        let stream = stream! {
            // Simulate slow TTFT
            tokio::time::sleep(std::time::Duration::from_millis(ttft_delay_ms)).await;

            // Generate a few tokens with normal ITL
            for i in 0..3 {
                let inner = generator.create_choice(i, Some(format!("token {i}")), None, None);
                let output = NvCreateChatCompletionStreamResponse { inner };
                yield Annotated::from_data(output);

                if i < 2 {
                    tokio::time::sleep(std::time::Duration::from_millis(10)).await; // Normal ITL
                }
            }
        };

        Ok(ResponseStream::new(Box::pin(stream), ctx))
    }
}

/// Engine that simulates slow ITL to trigger rate limiting
struct SlowITLEngine {
    itl_delay_ms: u64,
}

#[async_trait]
impl
    AsyncEngine<
        SingleIn<NvCreateChatCompletionRequest>,
        ManyOut<Annotated<NvCreateChatCompletionStreamResponse>>,
        Error,
    > for SlowITLEngine
{
    async fn generate(
        &self,
        request: SingleIn<NvCreateChatCompletionRequest>,
    ) -> Result<ManyOut<Annotated<NvCreateChatCompletionStreamResponse>>, Error> {
        let (request, context) = request.transfer(());
        let ctx = context.context();

        let generator = request.response_generator();
        let itl_delay_ms = self.itl_delay_ms;

        let stream = stream! {
            // Fast TTFT
            tokio::time::sleep(std::time::Duration::from_millis(50)).await;

            // Generate tokens with slow ITL
            for i in 0..5 {
                let inner = generator.create_choice(i, Some(format!("token {i}")), None, None);
                let output = NvCreateChatCompletionStreamResponse { inner };
                yield Annotated::from_data(output);

                if i < 4 {
                    tokio::time::sleep(std::time::Duration::from_millis(itl_delay_ms)).await; // Slow ITL
                }
            }
        };

        Ok(ResponseStream::new(Box::pin(stream), ctx))
    }
}

#[tokio::test]
async fn test_rate_limiting_triggers_correctly() {
    // Create rate limiter config with low thresholds for testing
    let rate_limiter_config = RateLimiterConfig::new(
        1.0,   // TTFT threshold: 1 second
        0.1,   // ITL threshold: 100ms
        5.0,   // Time constant: 5 seconds
        false, // Global rate limiting
    )
    .unwrap();

    let service = HttpService::builder()
        .port(8990)
        .with_rate_limiter(rate_limiter_config)
        .build()
        .unwrap();

    let state = service.state_clone();
    let manager = state.manager();

    let token = CancellationToken::new();
    let cancel_token = token.clone();
    let task = tokio::spawn(async move { service.run(token.clone()).await });

    // Add engines with different performance characteristics
    let fast_engine = Arc::new(CounterEngine {});
    let slow_ttft_engine = Arc::new(SlowTTFTEngine {
        ttft_delay_ms: 1500,
    }); // 1.5s TTFT
    let slow_itl_engine = Arc::new(SlowITLEngine { itl_delay_ms: 200 }); // 200ms ITL

    manager
        .add_chat_completions_model("fast", fast_engine)
        .unwrap();
    manager
        .add_chat_completions_model("slow_ttft", slow_ttft_engine)
        .unwrap();
    manager
        .add_chat_completions_model("slow_itl", slow_itl_engine)
        .unwrap();

    let client = reqwest::Client::new();
    let metrics = state.metrics_clone();

    // Wait for service to be ready
    tokio::time::sleep(std::time::Duration::from_millis(100)).await;

    // Test 1: Fast model should work fine initially
    let request = async_openai::types::CreateChatCompletionRequestArgs::default()
        .model("fast")
=======
// === HTTP Client Tests ===

/// Wait for the HTTP service to be ready by checking its health endpoint
async fn wait_for_service_ready(port: u16) {
    let start = tokio::time::Instant::now();
    let timeout = tokio::time::Duration::from_secs(5);
    loop {
        match reqwest::get(&format!("http://localhost:{}/health", port)).await {
            Ok(_) => break,
            Err(_) if start.elapsed() < timeout => {
                tokio::time::sleep(tokio::time::Duration::from_millis(10)).await;
            }
            Err(e) => panic!("Service failed to start within timeout: {}", e),
        }
    }
}

#[fixture]
fn service_with_engines(
    #[default(8990)] port: u16,
) -> (HttpService, Arc<CounterEngine>, Arc<AlwaysFailEngine>) {
    let service = HttpService::builder().port(port).build().unwrap();
    let manager = service.model_manager();

    let counter = Arc::new(CounterEngine {});
    let failure = Arc::new(AlwaysFailEngine {});

    manager
        .add_chat_completions_model("foo", counter.clone())
        .unwrap();
    manager
        .add_chat_completions_model("bar", failure.clone())
        .unwrap();
    manager
        .add_completions_model("bar", failure.clone())
        .unwrap();

    (service, counter, failure)
}

#[fixture]
fn pure_openai_client(#[default(8990)] port: u16) -> PureOpenAIClient {
    let config = HttpClientConfig {
        openai_config: OpenAIConfig::new().with_api_base(format!("http://localhost:{}/v1", port)),
        verbose: false,
    };
    PureOpenAIClient::new(config)
}

#[fixture]
fn nv_custom_client(#[default(8991)] port: u16) -> NvCustomClient {
    let config = HttpClientConfig {
        openai_config: OpenAIConfig::new().with_api_base(format!("http://localhost:{}/v1", port)),
        verbose: false,
    };
    NvCustomClient::new(config)
}

#[fixture]
fn generic_byot_client(#[default(8992)] port: u16) -> GenericBYOTClient {
    let config = HttpClientConfig {
        openai_config: OpenAIConfig::new().with_api_base(format!("http://localhost:{}/v1", port)),
        verbose: false,
    };
    GenericBYOTClient::new(config)
}

#[rstest]
#[tokio::test]
async fn test_pure_openai_client(
    #[with(8990)] service_with_engines: (HttpService, Arc<CounterEngine>, Arc<AlwaysFailEngine>),
    #[with(8990)] pure_openai_client: PureOpenAIClient,
) {
    let (service, _counter, _failure) = service_with_engines;
    let token = CancellationToken::new();
    let cancel_token = token.clone();

    // Start the service
    let task = tokio::spawn(async move { service.run(token).await });

    // Wait for service to be ready
    wait_for_service_ready(8990).await;

    // Test successful streaming request
    let request = async_openai::types::CreateChatCompletionRequestArgs::default()
        .model("foo")
>>>>>>> e260fdff
        .messages(vec![
            async_openai::types::ChatCompletionRequestMessage::User(
                async_openai::types::ChatCompletionRequestUserMessage {
                    content: async_openai::types::ChatCompletionRequestUserMessageContent::Text(
<<<<<<< HEAD
                        "test".to_string(),
=======
                        "Hi".to_string(),
>>>>>>> e260fdff
                    ),
                    name: None,
                },
            ),
        ])
        .stream(true)
<<<<<<< HEAD
        .max_tokens(10 as u32)
        .build()
        .unwrap();

    let response = client
        .post("http://localhost:8990/v1/chat/completions")
        .json(&request)
        .send()
        .await
        .unwrap();

    assert!(
        response.status().is_success(),
        "Fast model should work initially"
    );
    let _ = response.bytes().await.unwrap();

    // Test 2: Slow TTFT model should trigger rate limiting after a few requests
    let mut slow_ttft_request = request.clone();
    slow_ttft_request.model = "slow_ttft".to_string();

    // Make several requests to build up the EMA
    for i in 0..3 {
        println!("Sending slow TTFT request {}", i + 1);
        let response = client
            .post("http://localhost:8990/v1/chat/completions")
            .json(&slow_ttft_request)
            .send()
            .await
            .unwrap();

        // First few requests should succeed (building up EMA)
        if i < 2 {
            assert!(
                response.status().is_success(),
                "Slow TTFT request {} should succeed while building EMA",
                i + 1
            );
            let _ = response.bytes().await.unwrap();
        } else {
            // Later requests should be rate limited
            if response.status() == StatusCode::TOO_MANY_REQUESTS {
                println!("Rate limiting triggered after {} requests", i + 1);
                break;
            } else {
                let _ = response.bytes().await.unwrap();
            }
        }

        tokio::time::sleep(std::time::Duration::from_millis(100)).await; // Small delay between requests
    }

    // Test 3: Slow ITL model should also trigger rate limiting
    let mut slow_itl_request = request.clone();
    slow_itl_request.model = "slow_itl".to_string();

    for i in 0..3 {
        println!("Sending slow ITL request {}", i + 1);
        let response = client
            .post("http://localhost:8990/v1/chat/completions")
            .json(&slow_itl_request)
            .send()
            .await
            .unwrap();

        if i < 2 {
            assert!(
                response.status().is_success(),
                "Slow ITL request {} should succeed while building EMA",
                i + 1
            );
            let _ = response.bytes().await.unwrap();
        } else {
            // Later requests should be rate limited
            if response.status() == StatusCode::TOO_MANY_REQUESTS {
                println!("ITL rate limiting triggered after {} requests", i + 1);
                break;
            } else {
                let _ = response.bytes().await.unwrap();
            }
        }

        tokio::time::sleep(std::time::Duration::from_millis(100)).await;
    }

    // Test 4: Verify rejection metrics were recorded
    let rejection_count = metrics.get_rate_limit_requests_counter(
        "slow_ttft",
        &Endpoint::ChatCompletions,
        &RequestType::Stream,
        &Status::Rejected,
    ) + metrics.get_rate_limit_requests_counter(
        "slow_itl",
        &Endpoint::ChatCompletions,
        &RequestType::Stream,
        &Status::Rejected,
    );

    println!("Total rejection count: {}", rejection_count);

    cancel_token.cancel();
    task.await.unwrap().unwrap();
}

#[tokio::test]
async fn test_rate_limiting_http_integration() {
    let rate_limiter_config = RateLimiterConfig::new(0.1, 0.01, 5.0, false).unwrap();
    let service = HttpService::builder()
        .port(8991)
        .with_rate_limiter(rate_limiter_config)
        .build()
        .unwrap();

    let state = service.state_clone();
    let manager = state.manager();

    let token = CancellationToken::new();
    let cancel_token = token.clone();
    let task = tokio::spawn(async move { service.run(token.clone()).await });

    // Use simple CounterEngine (already exists)
    let engine = Arc::new(CounterEngine {});
    manager.add_chat_completions_model("test", engine).unwrap();

    // Manually record high TTFT values to trigger rate limiting
    state.rate_limiter().record_ttft("test", 0.5);
    state.rate_limiter().record_ttft("test", 0.3);
    state.rate_limiter().record_ttft("test", 0.4);

    let client = reqwest::Client::new();
    tokio::time::sleep(std::time::Duration::from_millis(100)).await;

    let request = async_openai::types::CreateChatCompletionRequestArgs::default()
        .model("test")
=======
        .max_tokens(50u32)
        .build()
        .unwrap();

    let result = pure_openai_client.chat_stream(request).await;
    assert!(result.is_ok(), "PureOpenAI client should succeed");

    let (mut stream, _context) = result.unwrap().dissolve();
    let mut count = 0;
    while let Some(response) = stream.next().await {
        count += 1;
        assert!(response.is_ok(), "Response should be ok");
        if count >= 3 {
            break; // Don't consume entire stream
        }
    }
    assert!(count > 0, "Should receive at least one response");

    // Test error case with invalid model
    let request = async_openai::types::CreateChatCompletionRequestArgs::default()
        .model("bar") // This model will fail
        .messages(vec![
            async_openai::types::ChatCompletionRequestMessage::User(
                async_openai::types::ChatCompletionRequestUserMessage {
                    content: async_openai::types::ChatCompletionRequestUserMessageContent::Text(
                        "Hi".to_string(),
                    ),
                    name: None,
                },
            ),
        ])
        .stream(true)
        .max_tokens(50u32)
        .build()
        .unwrap();

    let result = pure_openai_client.chat_stream(request).await;
    assert!(
        result.is_ok(),
        "Client should return stream even for failing model"
    );

    let (mut stream, _context) = result.unwrap().dissolve();
    if let Some(response) = stream.next().await {
        assert!(
            response.is_err(),
            "Response should be error for failing model"
        );
    }

    // Test context management
    let ctx = HttpRequestContext::new();
    let request = async_openai::types::CreateChatCompletionRequestArgs::default()
        .model("foo")
>>>>>>> e260fdff
        .messages(vec![
            async_openai::types::ChatCompletionRequestMessage::User(
                async_openai::types::ChatCompletionRequestUserMessage {
                    content: async_openai::types::ChatCompletionRequestUserMessageContent::Text(
<<<<<<< HEAD
                        "test".to_string(),
=======
                        "Hi".to_string(),
>>>>>>> e260fdff
                    ),
                    name: None,
                },
            ),
        ])
        .stream(true)
<<<<<<< HEAD
        .max_tokens(3 as u32)
        .build()
        .unwrap();

    // This request should be rate limited
    let response = client
        .post("http://localhost:8991/v1/chat/completions")
        .json(&request)
        .send()
        .await
        .unwrap();

    assert_eq!(response.status(), StatusCode::TOO_MANY_REQUESTS);
    println!("✅ Rate limiting triggered correctly!");

    // Verify metrics were recorded
    let rejection_count = state.metrics_clone().get_rate_limit_requests_counter(
        "test",
        &Endpoint::ChatCompletions,
        &RequestType::Stream,
        &Status::Rejected,
    );
    assert!(rejection_count > 0, "Should have recorded rejection");
=======
        .max_tokens(50u32)
        .build()
        .unwrap();

    let result = pure_openai_client
        .chat_stream_with_context(request, ctx.clone())
        .await;
    assert!(result.is_ok(), "Context-based request should succeed");

    let (_stream, context) = result.unwrap().dissolve();
    assert_eq!(context.id(), ctx.id(), "Context ID should match");
>>>>>>> e260fdff

    cancel_token.cancel();
    task.await.unwrap().unwrap();
}

<<<<<<< HEAD
#[tokio::test]
async fn test_per_model_vs_global_rate_limiting() {
    // Test global rate limiting (per_model_limits = false)
    let global_config = RateLimiterConfig::new(0.8, 0.08, 3.0, false).unwrap();
    let service1 = HttpService::builder()
        .port(8992)
        .with_rate_limiter(global_config)
        .build()
        .unwrap();

    let state1 = service1.state_clone();
    let manager1 = state1.manager();

    let token1 = CancellationToken::new();
    let cancel_token1 = token1.clone();
    let task1 = tokio::spawn(async move { service1.run(token1.clone()).await });

    // Test per-model rate limiting (per_model_limits = true)
    let per_model_config = RateLimiterConfig::new(0.8, 0.08, 3.0, true).unwrap();
    let service2 = HttpService::builder()
        .port(8993)
        .with_rate_limiter(per_model_config)
        .build()
        .unwrap();

    let state2 = service2.state_clone();
    let manager2 = state2.manager();

    let token2 = CancellationToken::new();
    let cancel_token2 = token2.clone();
    let task2 = tokio::spawn(async move { service2.run(token2.clone()).await });

    // Add slow engines to both services
    let slow_engine1a = Arc::new(SlowTTFTEngine {
        ttft_delay_ms: 1200,
    });
    let slow_engine1b = Arc::new(SlowTTFTEngine {
        ttft_delay_ms: 1200,
    });
    let slow_engine2a = Arc::new(SlowTTFTEngine {
        ttft_delay_ms: 1200,
    });
    let slow_engine2b = Arc::new(SlowTTFTEngine {
        ttft_delay_ms: 1200,
    });

    manager1
        .add_chat_completions_model("model_a", slow_engine1a)
        .unwrap();
    manager1
        .add_chat_completions_model("model_b", slow_engine1b)
        .unwrap();
    manager2
        .add_chat_completions_model("model_a", slow_engine2a)
        .unwrap();
    manager2
        .add_chat_completions_model("model_b", slow_engine2b)
        .unwrap();

    let client = reqwest::Client::new();

    tokio::time::sleep(std::time::Duration::from_millis(200)).await;

    let base_request = async_openai::types::CreateChatCompletionRequestArgs::default()
=======
#[rstest]
#[tokio::test]
async fn test_nv_custom_client(
    #[with(8991)] service_with_engines: (HttpService, Arc<CounterEngine>, Arc<AlwaysFailEngine>),
    #[with(8991)] nv_custom_client: NvCustomClient,
) {
    let (service, _counter, _failure) = service_with_engines;
    let token = CancellationToken::new();
    let cancel_token = token.clone();

    // Start the service
    let task = tokio::spawn(async move { service.run(token).await });

    // Wait for service to be ready
    wait_for_service_ready(8991).await;

    // Test successful streaming request
    let inner_request = async_openai::types::CreateChatCompletionRequestArgs::default()
        .model("foo")
>>>>>>> e260fdff
        .messages(vec![
            async_openai::types::ChatCompletionRequestMessage::User(
                async_openai::types::ChatCompletionRequestUserMessage {
                    content: async_openai::types::ChatCompletionRequestUserMessageContent::Text(
<<<<<<< HEAD
                        "test".to_string(),
=======
                        "Hi".to_string(),
>>>>>>> e260fdff
                    ),
                    name: None,
                },
            ),
        ])
        .stream(true)
<<<<<<< HEAD
        .max_tokens(10 as u32)
        .build()
        .unwrap();

    // Test global rate limiting - model_a affects model_b
    println!("Testing global rate limiting...");
    for _i in 0..3 {
        let mut request_a = base_request.clone();
        request_a.model = "model_a".to_string();

        let response = client
            .post("http://localhost:8992/v1/chat/completions")
            .json(&request_a)
            .send()
            .await
            .unwrap();

        if response.status().is_success() {
            let _ = response.bytes().await.unwrap();
        }
        tokio::time::sleep(std::time::Duration::from_millis(100)).await;
    }

    // Now model_b should be affected by model_a's rate limiting (global)
    let mut request_b = base_request.clone();
    request_b.model = "model_b".to_string();

    let response = client
        .post("http://localhost:8992/v1/chat/completions")
        .json(&request_b)
        .send()
        .await
        .unwrap();

    println!(
        "Global rate limiting - model_b status: {}",
        response.status()
    );

    // Test per-model rate limiting - model_a doesn't affect model_b
    println!("Testing per-model rate limiting...");
    for _i in 0..3 {
        let mut request_a = base_request.clone();
        request_a.model = "model_a".to_string();

        let response = client
            .post("http://localhost:8993/v1/chat/completions")
            .json(&request_a)
            .send()
            .await
            .unwrap();

        if response.status().is_success() {
            let _ = response.bytes().await.unwrap();
        }
        tokio::time::sleep(std::time::Duration::from_millis(100)).await;
    }

    // model_b should NOT be affected by model_a's rate limiting (per-model)
    let mut request_b2 = base_request.clone();
    request_b2.model = "model_b".to_string();

    let response = client
        .post("http://localhost:8993/v1/chat/completions")
        .json(&request_b2)
        .send()
        .await
        .unwrap();

    println!(
        "Per-model rate limiting - model_b status: {}",
        response.status()
    );
    // Model B should succeed since it has its own rate limiting state
    assert!(
        response.status().is_success() || response.status() != StatusCode::TOO_MANY_REQUESTS,
        "Per-model rate limiting should not affect model_b"
    );

    if response.status().is_success() {
        let _ = response.bytes().await.unwrap();
    }

    cancel_token1.cancel();
    cancel_token2.cancel();
    task1.await.unwrap().unwrap();
    task2.await.unwrap().unwrap();
}

#[tokio::test]
async fn test_rate_limiting_recovery() {
    let rate_limiter_config = RateLimiterConfig::new(
        0.6,  // TTFT threshold: 600ms
        0.06, // ITL threshold: 60ms
        1.0,  // Short time constant for faster recovery
        false,
    )
    .unwrap();

    let service = HttpService::builder()
        .port(8994)
        .with_rate_limiter(rate_limiter_config)
        .build()
        .unwrap();

    let state = service.state_clone();
    let manager = state.manager();

    let token = CancellationToken::new();
    let cancel_token = token.clone();
    let task = tokio::spawn(async move { service.run(token.clone()).await });

    // Add engines with different speeds
    let slow_engine = Arc::new(SlowTTFTEngine {
        ttft_delay_ms: 1000,
    }); // 1s TTFT
    let fast_engine = Arc::new(CounterEngine {});

    manager
        .add_chat_completions_model("slow", slow_engine)
        .unwrap();
    manager
        .add_chat_completions_model("fast", fast_engine)
        .unwrap();

    let client = reqwest::Client::new();

    tokio::time::sleep(std::time::Duration::from_millis(100)).await;

    let slow_request = async_openai::types::CreateChatCompletionRequestArgs::default()
        .model("slow")
=======
        .max_tokens(50u32)
        .build()
        .unwrap();

    let request = NvCreateChatCompletionRequest {
        inner: inner_request,
        nvext: None,
    };

    let result = nv_custom_client.chat_stream(request).await;
    assert!(result.is_ok(), "NvCustom client should succeed");

    let (mut stream, _context) = result.unwrap().dissolve();
    let mut count = 0;
    while let Some(response) = stream.next().await {
        count += 1;
        assert!(response.is_ok(), "Response should be ok");
        if count >= 3 {
            break; // Don't consume entire stream
        }
    }
    assert!(count > 0, "Should receive at least one response");

    // Test error case with invalid model
    let inner_request = async_openai::types::CreateChatCompletionRequestArgs::default()
        .model("bar") // This model will fail
>>>>>>> e260fdff
        .messages(vec![
            async_openai::types::ChatCompletionRequestMessage::User(
                async_openai::types::ChatCompletionRequestUserMessage {
                    content: async_openai::types::ChatCompletionRequestUserMessageContent::Text(
<<<<<<< HEAD
                        "test".to_string(),
=======
                        "Hi".to_string(),
>>>>>>> e260fdff
                    ),
                    name: None,
                },
            ),
        ])
        .stream(true)
<<<<<<< HEAD
        .max_tokens(10 as u32)
        .build()
        .unwrap();

    let fast_request = async_openai::types::CreateChatCompletionRequestArgs::default()
        .model("fast")
=======
        .max_tokens(50u32)
        .build()
        .unwrap();

    let request = NvCreateChatCompletionRequest {
        inner: inner_request,
        nvext: None,
    };

    let result = nv_custom_client.chat_stream(request).await;
    assert!(
        result.is_ok(),
        "Client should return stream even for failing model"
    );

    let (mut stream, _context) = result.unwrap().dissolve();
    if let Some(response) = stream.next().await {
        assert!(
            response.is_err(),
            "Response should be error for failing model"
        );
    }

    // Test context management
    let ctx = HttpRequestContext::new();
    let inner_request = async_openai::types::CreateChatCompletionRequestArgs::default()
        .model("foo")
>>>>>>> e260fdff
        .messages(vec![
            async_openai::types::ChatCompletionRequestMessage::User(
                async_openai::types::ChatCompletionRequestUserMessage {
                    content: async_openai::types::ChatCompletionRequestUserMessageContent::Text(
<<<<<<< HEAD
                        "test".to_string(),
=======
                        "Hi".to_string(),
>>>>>>> e260fdff
                    ),
                    name: None,
                },
            ),
        ])
        .stream(true)
<<<<<<< HEAD
        .max_tokens(10 as u32)
        .build()
        .unwrap();

    // Phase 1: Trigger rate limiting with slow requests
    println!("Phase 1: Triggering rate limiting...");
    for i in 0..4 {
        let response = client
            .post("http://localhost:8994/v1/chat/completions")
            .json(&slow_request)
            .send()
            .await
            .unwrap();

        if response.status() == StatusCode::TOO_MANY_REQUESTS {
            println!("Rate limiting triggered at request {}", i + 1);
            break;
        } else {
            let _ = response.bytes().await.unwrap();
        }
        tokio::time::sleep(std::time::Duration::from_millis(100)).await;
    }

    // Phase 2: Wait for system to recover (time constant is 1.0s)
    println!("Phase 2: Waiting for recovery...");
    tokio::time::sleep(std::time::Duration::from_millis(3000)).await; // Wait 3 time constants

    // Phase 3: Send fast requests to bring down the EMA
    println!("Phase 3: Sending fast requests to improve EMA...");
    for i in 0..3 {
        let response = client
            .post("http://localhost:8994/v1/chat/completions")
            .json(&fast_request)
            .send()
            .await
            .unwrap();

        println!("Fast request {} status: {}", i + 1, response.status());
        if response.status().is_success() {
            let _ = response.bytes().await.unwrap();
        }
        tokio::time::sleep(std::time::Duration::from_millis(200)).await;
    }

    // Phase 4: Verify that slow requests work again (system recovered)
    println!("Phase 4: Testing recovery with moderate request...");
    let response = client
        .post("http://localhost:8994/v1/chat/completions")
        .json(&fast_request)
        .send()
        .await
        .unwrap();

    println!("Recovery test status: {}", response.status());
    assert!(
        response.status().is_success(),
        "System should have recovered and accept requests again"
    );

    if response.status().is_success() {
        let _ = response.bytes().await.unwrap();
    }

=======
        .max_tokens(50u32)
        .build()
        .unwrap();

    let request = NvCreateChatCompletionRequest {
        inner: inner_request,
        nvext: None,
    };

    let result = nv_custom_client
        .chat_stream_with_context(request, ctx.clone())
        .await;
    assert!(result.is_ok(), "Context-based request should succeed");

    let (_stream, context) = result.unwrap().dissolve();
    assert_eq!(context.id(), ctx.id(), "Context ID should match");

    cancel_token.cancel();
    task.await.unwrap().unwrap();
}

#[rstest]
#[tokio::test]
async fn test_generic_byot_client(
    #[with(8992)] service_with_engines: (HttpService, Arc<CounterEngine>, Arc<AlwaysFailEngine>),
    #[with(8992)] generic_byot_client: GenericBYOTClient,
) {
    let (service, _counter, _failure) = service_with_engines;
    let token = CancellationToken::new();
    let cancel_token = token.clone();

    // Start the service
    let task = tokio::spawn(async move { service.run(token).await });

    // Wait for service to be ready
    wait_for_service_ready(8992).await;

    // Test successful streaming request
    let request = serde_json::json!({
        "model": "foo",
        "messages": [
            {
                "role": "user",
                "content": "Hi"
            }
        ],
        "stream": true,
        "max_tokens": 50
    });

    let result = generic_byot_client.chat_stream(request).await;
    assert!(result.is_ok(), "GenericBYOT client should succeed");

    let (mut stream, _context) = result.unwrap().dissolve();
    let mut count = 0;
    while let Some(response) = stream.next().await {
        println!("Response: {:?}", response);
        count += 1;
        assert!(response.is_ok(), "Response should be ok");
        if count >= 3 {
            break; // Don't consume entire stream
        }
    }
    assert!(count > 0, "Should receive at least one response");

    // Test error case with invalid model
    let request = serde_json::json!({
        "model": "bar", // This model will fail
        "messages": [
            {
                "role": "user",
                "content": "Hi"
            }
        ],
        "stream": true,
        "max_tokens": 50
    });

    let result = generic_byot_client.chat_stream(request).await;
    assert!(
        result.is_ok(),
        "Client should return stream even for failing model"
    );

    let (mut stream, _context) = result.unwrap().dissolve();
    if let Some(response) = stream.next().await {
        assert!(
            response.is_err(),
            "Response should be error for failing model"
        );
    }

    // Test context management
    let ctx = HttpRequestContext::new();
    let request = serde_json::json!({
        "model": "foo",
        "messages": [
            {
                "role": "user",
                "content": "Hi"
            }
        ],
        "stream": true,
        "max_tokens": 50
    });

    let result = generic_byot_client
        .chat_stream_with_context(request, ctx.clone())
        .await;
    assert!(result.is_ok(), "Context-based request should succeed");

    let (_stream, context) = result.unwrap().dissolve();
    assert_eq!(context.id(), ctx.id(), "Context ID should match");

>>>>>>> e260fdff
    cancel_token.cancel();
    task.await.unwrap().unwrap();
}<|MERGE_RESOLUTION|>--- conflicted
+++ resolved
@@ -16,14 +16,6 @@
 use anyhow::Error;
 use async_openai::config::OpenAIConfig;
 use async_stream::stream;
-<<<<<<< HEAD
-use dynamo_llm::http::service::{
-    error::HttpError,
-    metrics::{Endpoint, RequestType, Status},
-    rate_limiter::RateLimiterConfig,
-    service_v2::HttpService,
-    Metrics,
-=======
 use dynamo_llm::http::{
     client::{
         GenericBYOTClient, HttpClientConfig, HttpRequestContext, NvCustomClient, PureOpenAIClient,
@@ -31,10 +23,10 @@
     service::{
         error::HttpError,
         metrics::{Endpoint, RequestType, Status},
+        rate_limiter::RateLimiterConfig,
         service_v2::HttpService,
         Metrics,
     },
->>>>>>> e260fdff
 };
 use dynamo_llm::protocols::{
     openai::{
@@ -490,7 +482,410 @@
     task.await.unwrap().unwrap();
 }
 
-<<<<<<< HEAD
+// === HTTP Client Tests ===
+
+/// Wait for the HTTP service to be ready by checking its health endpoint
+async fn wait_for_service_ready(port: u16) {
+    let start = tokio::time::Instant::now();
+    let timeout = tokio::time::Duration::from_secs(5);
+    loop {
+        match reqwest::get(&format!("http://localhost:{}/health", port)).await {
+            Ok(_) => break,
+            Err(_) if start.elapsed() < timeout => {
+                tokio::time::sleep(tokio::time::Duration::from_millis(10)).await;
+            }
+            Err(e) => panic!("Service failed to start within timeout: {}", e),
+        }
+    }
+}
+
+#[fixture]
+fn service_with_engines(
+    #[default(8990)] port: u16,
+) -> (HttpService, Arc<CounterEngine>, Arc<AlwaysFailEngine>) {
+    let service = HttpService::builder().port(port).build().unwrap();
+    let manager = service.model_manager();
+
+    let counter = Arc::new(CounterEngine {});
+    let failure = Arc::new(AlwaysFailEngine {});
+
+    manager
+        .add_chat_completions_model("foo", counter.clone())
+        .unwrap();
+    manager
+        .add_chat_completions_model("bar", failure.clone())
+        .unwrap();
+    manager
+        .add_completions_model("bar", failure.clone())
+        .unwrap();
+
+    (service, counter, failure)
+}
+
+#[fixture]
+fn pure_openai_client(#[default(8990)] port: u16) -> PureOpenAIClient {
+    let config = HttpClientConfig {
+        openai_config: OpenAIConfig::new().with_api_base(format!("http://localhost:{}/v1", port)),
+        verbose: false,
+    };
+    PureOpenAIClient::new(config)
+}
+
+#[fixture]
+fn nv_custom_client(#[default(8991)] port: u16) -> NvCustomClient {
+    let config = HttpClientConfig {
+        openai_config: OpenAIConfig::new().with_api_base(format!("http://localhost:{}/v1", port)),
+        verbose: false,
+    };
+    NvCustomClient::new(config)
+}
+
+#[fixture]
+fn generic_byot_client(#[default(8992)] port: u16) -> GenericBYOTClient {
+    let config = HttpClientConfig {
+        openai_config: OpenAIConfig::new().with_api_base(format!("http://localhost:{}/v1", port)),
+        verbose: false,
+    };
+    GenericBYOTClient::new(config)
+}
+
+#[rstest]
+#[tokio::test]
+async fn test_pure_openai_client(
+    #[with(8990)] service_with_engines: (HttpService, Arc<CounterEngine>, Arc<AlwaysFailEngine>),
+    #[with(8990)] pure_openai_client: PureOpenAIClient,
+) {
+    let (service, _counter, _failure) = service_with_engines;
+    let token = CancellationToken::new();
+    let cancel_token = token.clone();
+
+    // Start the service
+    let task = tokio::spawn(async move { service.run(token).await });
+
+    // Wait for service to be ready
+    wait_for_service_ready(8990).await;
+
+    // Test successful streaming request
+    let request = async_openai::types::CreateChatCompletionRequestArgs::default()
+        .model("foo")
+        .messages(vec![
+            async_openai::types::ChatCompletionRequestMessage::User(
+                async_openai::types::ChatCompletionRequestUserMessage {
+                    content: async_openai::types::ChatCompletionRequestUserMessageContent::Text(
+                        "test".to_string(),
+                        "Hi".to_string(),
+                    ),
+                    name: None,
+                },
+            ),
+        ])
+        .stream(true)
+        .max_tokens(50u32)
+        .build()
+        .unwrap();
+
+    let result = pure_openai_client.chat_stream(request).await;
+    assert!(result.is_ok(), "PureOpenAI client should succeed");
+
+    let (mut stream, _context) = result.unwrap().dissolve();
+    let mut count = 0;
+    while let Some(response) = stream.next().await {
+        count += 1;
+        assert!(response.is_ok(), "Response should be ok");
+        if count >= 3 {
+            break; // Don't consume entire stream
+        }
+    }
+    assert!(count > 0, "Should receive at least one response");
+
+    // Test error case with invalid model
+    let request = async_openai::types::CreateChatCompletionRequestArgs::default()
+        .model("bar") // This model will fail
+        .messages(vec![
+            async_openai::types::ChatCompletionRequestMessage::User(
+                async_openai::types::ChatCompletionRequestUserMessage {
+                    content: async_openai::types::ChatCompletionRequestUserMessageContent::Text(
+                        "Hi".to_string(),
+                    ),
+                    name: None,
+                },
+            ),
+        ])
+        .stream(true)
+        .max_tokens(50u32)
+        .build()
+        .unwrap();
+
+    let result = pure_openai_client.chat_stream(request).await;
+    assert!(
+        result.is_ok(),
+        "Client should return stream even for failing model"
+    );
+
+    let (mut stream, _context) = result.unwrap().dissolve();
+    if let Some(response) = stream.next().await {
+        assert!(
+            response.is_err(),
+            "Response should be error for failing model"
+        );
+    }
+
+    // Test context management
+    let ctx = HttpRequestContext::new();
+    let request = async_openai::types::CreateChatCompletionRequestArgs::default()
+        .model("foo")
+        .messages(vec![
+            async_openai::types::ChatCompletionRequestMessage::User(
+                async_openai::types::ChatCompletionRequestUserMessage {
+                    content: async_openai::types::ChatCompletionRequestUserMessageContent::Text(
+                        "Hi".to_string(),
+                    ),
+                    name: None,
+                },
+            ),
+        ])
+        .stream(true)
+        .max_tokens(50u32)
+        .build()
+        .unwrap();
+
+    let result = pure_openai_client
+        .chat_stream_with_context(request, ctx.clone())
+        .await;
+    assert!(result.is_ok(), "Context-based request should succeed");
+
+    let (_stream, context) = result.unwrap().dissolve();
+    assert_eq!(context.id(), ctx.id(), "Context ID should match");
+
+    cancel_token.cancel();
+    task.await.unwrap().unwrap();
+}
+
+#[rstest]
+#[tokio::test]
+async fn test_nv_custom_client(
+    #[with(8991)] service_with_engines: (HttpService, Arc<CounterEngine>, Arc<AlwaysFailEngine>),
+    #[with(8991)] nv_custom_client: NvCustomClient,
+) {
+    let (service, _counter, _failure) = service_with_engines;
+    let token = CancellationToken::new();
+    let cancel_token = token.clone();
+
+    // Start the service
+    let task = tokio::spawn(async move { service.run(token).await });
+
+    // Wait for service to be ready
+    wait_for_service_ready(8991).await;
+
+    // Test successful streaming request
+    let inner_request = async_openai::types::CreateChatCompletionRequestArgs::default()
+        .model("foo")
+        .messages(vec![
+            async_openai::types::ChatCompletionRequestMessage::User(
+                async_openai::types::ChatCompletionRequestUserMessage {
+                    content: async_openai::types::ChatCompletionRequestUserMessageContent::Text(
+                        "Hi".to_string(),
+                    ),
+                    name: None,
+                },
+            ),
+        ])
+        .stream(true)
+        .max_tokens(50u32)
+        .build()
+        .unwrap();
+
+    let request = NvCreateChatCompletionRequest {
+        inner: inner_request,
+        nvext: None,
+    };
+
+    let result = nv_custom_client.chat_stream(request).await;
+    assert!(result.is_ok(), "NvCustom client should succeed");
+
+    let (mut stream, _context) = result.unwrap().dissolve();
+    let mut count = 0;
+    while let Some(response) = stream.next().await {
+        count += 1;
+        assert!(response.is_ok(), "Response should be ok");
+        if count >= 3 {
+            break; // Don't consume entire stream
+        }
+    }
+    assert!(count > 0, "Should receive at least one response");
+
+    // Test error case with invalid model
+    let inner_request = async_openai::types::CreateChatCompletionRequestArgs::default()
+        .model("bar") // This model will fail
+        .messages(vec![
+            async_openai::types::ChatCompletionRequestMessage::User(
+                async_openai::types::ChatCompletionRequestUserMessage {
+                    content: async_openai::types::ChatCompletionRequestUserMessageContent::Text(
+                        "Hi".to_string(),
+                    ),
+                    name: None,
+                },
+            ),
+        ])
+        .stream(true)
+        .max_tokens(50u32)
+        .build()
+        .unwrap();
+
+    let request = NvCreateChatCompletionRequest {
+        inner: inner_request,
+        nvext: None,
+    };
+
+    let result = nv_custom_client.chat_stream(request).await;
+    assert!(
+        result.is_ok(),
+        "Client should return stream even for failing model"
+    );
+
+    let (mut stream, _context) = result.unwrap().dissolve();
+    if let Some(response) = stream.next().await {
+        assert!(
+            response.is_err(),
+            "Response should be error for failing model"
+        );
+    }
+
+    // Test context management
+    let ctx = HttpRequestContext::new();
+    let inner_request = async_openai::types::CreateChatCompletionRequestArgs::default()
+        .model("foo")
+        .messages(vec![
+            async_openai::types::ChatCompletionRequestMessage::User(
+                async_openai::types::ChatCompletionRequestUserMessage {
+                    content: async_openai::types::ChatCompletionRequestUserMessageContent::Text(
+                        "Hi".to_string(),
+                    ),
+                    name: None,
+                },
+            ),
+        ])
+        .stream(true)
+        .max_tokens(50u32)
+        .build()
+        .unwrap();
+
+    let request = NvCreateChatCompletionRequest {
+        inner: inner_request,
+        nvext: None,
+    };
+
+    let result = nv_custom_client
+        .chat_stream_with_context(request, ctx.clone())
+        .await;
+    assert!(result.is_ok(), "Context-based request should succeed");
+
+    let (_stream, context) = result.unwrap().dissolve();
+    assert_eq!(context.id(), ctx.id(), "Context ID should match");
+
+    cancel_token.cancel();
+    task.await.unwrap().unwrap();
+}
+
+#[rstest]
+#[tokio::test]
+async fn test_generic_byot_client(
+    #[with(8992)] service_with_engines: (HttpService, Arc<CounterEngine>, Arc<AlwaysFailEngine>),
+    #[with(8992)] generic_byot_client: GenericBYOTClient,
+) {
+    let (service, _counter, _failure) = service_with_engines;
+    let token = CancellationToken::new();
+    let cancel_token = token.clone();
+
+    // Start the service
+    let task = tokio::spawn(async move { service.run(token).await });
+
+    // Wait for service to be ready
+    wait_for_service_ready(8992).await;
+
+    // Test successful streaming request
+    let request = serde_json::json!({
+        "model": "foo",
+        "messages": [
+            {
+                "role": "user",
+                "content": "Hi"
+            }
+        ],
+        "stream": true,
+        "max_tokens": 50
+    });
+
+    let result = generic_byot_client.chat_stream(request).await;
+    assert!(result.is_ok(), "GenericBYOT client should succeed");
+
+    let (mut stream, _context) = result.unwrap().dissolve();
+    let mut count = 0;
+    while let Some(response) = stream.next().await {
+        println!("Response: {:?}", response);
+        count += 1;
+        assert!(response.is_ok(), "Response should be ok");
+        if count >= 3 {
+            break; // Don't consume entire stream
+        }
+    }
+    assert!(count > 0, "Should receive at least one response");
+
+    // Test error case with invalid model
+    let request = serde_json::json!({
+        "model": "bar", // This model will fail
+        "messages": [
+            {
+                "role": "user",
+                "content": "Hi"
+            }
+        ],
+        "stream": true,
+        "max_tokens": 50
+    });
+
+    let result = generic_byot_client.chat_stream(request).await;
+    assert!(
+        result.is_ok(),
+        "Client should return stream even for failing model"
+    );
+
+    let (mut stream, _context) = result.unwrap().dissolve();
+    if let Some(response) = stream.next().await {
+        assert!(
+            response.is_err(),
+            "Response should be error for failing model"
+        );
+    }
+
+    // Test context management
+    let ctx = HttpRequestContext::new();
+    let request = serde_json::json!({
+        "model": "foo",
+        "messages": [
+            {
+                "role": "user",
+                "content": "Hi"
+            }
+        ],
+        "stream": true,
+        "max_tokens": 50
+    });
+
+    let result = generic_byot_client
+        .chat_stream_with_context(request, ctx.clone())
+        .await;
+    assert!(result.is_ok(), "Context-based request should succeed");
+
+    let (_stream, context) = result.unwrap().dissolve();
+    assert_eq!(context.id(), ctx.id(), "Context ID should match");
+
+    cancel_token.cancel();
+    task.await.unwrap().unwrap();
+}
+
+// === Rate Limiting Tests ===
+
 /// Engine that simulates low TTFT to trigger rate limiting
 struct SlowTTFTEngine {
     ttft_delay_ms: u64,
@@ -627,110 +1022,17 @@
     // Test 1: Fast model should work fine initially
     let request = async_openai::types::CreateChatCompletionRequestArgs::default()
         .model("fast")
-=======
-// === HTTP Client Tests ===
-
-/// Wait for the HTTP service to be ready by checking its health endpoint
-async fn wait_for_service_ready(port: u16) {
-    let start = tokio::time::Instant::now();
-    let timeout = tokio::time::Duration::from_secs(5);
-    loop {
-        match reqwest::get(&format!("http://localhost:{}/health", port)).await {
-            Ok(_) => break,
-            Err(_) if start.elapsed() < timeout => {
-                tokio::time::sleep(tokio::time::Duration::from_millis(10)).await;
-            }
-            Err(e) => panic!("Service failed to start within timeout: {}", e),
-        }
-    }
-}
-
-#[fixture]
-fn service_with_engines(
-    #[default(8990)] port: u16,
-) -> (HttpService, Arc<CounterEngine>, Arc<AlwaysFailEngine>) {
-    let service = HttpService::builder().port(port).build().unwrap();
-    let manager = service.model_manager();
-
-    let counter = Arc::new(CounterEngine {});
-    let failure = Arc::new(AlwaysFailEngine {});
-
-    manager
-        .add_chat_completions_model("foo", counter.clone())
-        .unwrap();
-    manager
-        .add_chat_completions_model("bar", failure.clone())
-        .unwrap();
-    manager
-        .add_completions_model("bar", failure.clone())
-        .unwrap();
-
-    (service, counter, failure)
-}
-
-#[fixture]
-fn pure_openai_client(#[default(8990)] port: u16) -> PureOpenAIClient {
-    let config = HttpClientConfig {
-        openai_config: OpenAIConfig::new().with_api_base(format!("http://localhost:{}/v1", port)),
-        verbose: false,
-    };
-    PureOpenAIClient::new(config)
-}
-
-#[fixture]
-fn nv_custom_client(#[default(8991)] port: u16) -> NvCustomClient {
-    let config = HttpClientConfig {
-        openai_config: OpenAIConfig::new().with_api_base(format!("http://localhost:{}/v1", port)),
-        verbose: false,
-    };
-    NvCustomClient::new(config)
-}
-
-#[fixture]
-fn generic_byot_client(#[default(8992)] port: u16) -> GenericBYOTClient {
-    let config = HttpClientConfig {
-        openai_config: OpenAIConfig::new().with_api_base(format!("http://localhost:{}/v1", port)),
-        verbose: false,
-    };
-    GenericBYOTClient::new(config)
-}
-
-#[rstest]
-#[tokio::test]
-async fn test_pure_openai_client(
-    #[with(8990)] service_with_engines: (HttpService, Arc<CounterEngine>, Arc<AlwaysFailEngine>),
-    #[with(8990)] pure_openai_client: PureOpenAIClient,
-) {
-    let (service, _counter, _failure) = service_with_engines;
-    let token = CancellationToken::new();
-    let cancel_token = token.clone();
-
-    // Start the service
-    let task = tokio::spawn(async move { service.run(token).await });
-
-    // Wait for service to be ready
-    wait_for_service_ready(8990).await;
-
-    // Test successful streaming request
-    let request = async_openai::types::CreateChatCompletionRequestArgs::default()
-        .model("foo")
->>>>>>> e260fdff
         .messages(vec![
             async_openai::types::ChatCompletionRequestMessage::User(
                 async_openai::types::ChatCompletionRequestUserMessage {
                     content: async_openai::types::ChatCompletionRequestUserMessageContent::Text(
-<<<<<<< HEAD
                         "test".to_string(),
-=======
-                        "Hi".to_string(),
->>>>>>> e260fdff
                     ),
                     name: None,
                 },
             ),
         ])
         .stream(true)
-<<<<<<< HEAD
         .max_tokens(10 as u32)
         .build()
         .unwrap();
@@ -865,78 +1167,17 @@
 
     let request = async_openai::types::CreateChatCompletionRequestArgs::default()
         .model("test")
-=======
-        .max_tokens(50u32)
-        .build()
-        .unwrap();
-
-    let result = pure_openai_client.chat_stream(request).await;
-    assert!(result.is_ok(), "PureOpenAI client should succeed");
-
-    let (mut stream, _context) = result.unwrap().dissolve();
-    let mut count = 0;
-    while let Some(response) = stream.next().await {
-        count += 1;
-        assert!(response.is_ok(), "Response should be ok");
-        if count >= 3 {
-            break; // Don't consume entire stream
-        }
-    }
-    assert!(count > 0, "Should receive at least one response");
-
-    // Test error case with invalid model
-    let request = async_openai::types::CreateChatCompletionRequestArgs::default()
-        .model("bar") // This model will fail
         .messages(vec![
             async_openai::types::ChatCompletionRequestMessage::User(
                 async_openai::types::ChatCompletionRequestUserMessage {
                     content: async_openai::types::ChatCompletionRequestUserMessageContent::Text(
-                        "Hi".to_string(),
+                        "test".to_string(),
                     ),
                     name: None,
                 },
             ),
         ])
         .stream(true)
-        .max_tokens(50u32)
-        .build()
-        .unwrap();
-
-    let result = pure_openai_client.chat_stream(request).await;
-    assert!(
-        result.is_ok(),
-        "Client should return stream even for failing model"
-    );
-
-    let (mut stream, _context) = result.unwrap().dissolve();
-    if let Some(response) = stream.next().await {
-        assert!(
-            response.is_err(),
-            "Response should be error for failing model"
-        );
-    }
-
-    // Test context management
-    let ctx = HttpRequestContext::new();
-    let request = async_openai::types::CreateChatCompletionRequestArgs::default()
-        .model("foo")
->>>>>>> e260fdff
-        .messages(vec![
-            async_openai::types::ChatCompletionRequestMessage::User(
-                async_openai::types::ChatCompletionRequestUserMessage {
-                    content: async_openai::types::ChatCompletionRequestUserMessageContent::Text(
-<<<<<<< HEAD
-                        "test".to_string(),
-=======
-                        "Hi".to_string(),
->>>>>>> e260fdff
-                    ),
-                    name: None,
-                },
-            ),
-        ])
-        .stream(true)
-<<<<<<< HEAD
         .max_tokens(3 as u32)
         .build()
         .unwrap();
@@ -960,25 +1201,11 @@
         &Status::Rejected,
     );
     assert!(rejection_count > 0, "Should have recorded rejection");
-=======
-        .max_tokens(50u32)
-        .build()
-        .unwrap();
-
-    let result = pure_openai_client
-        .chat_stream_with_context(request, ctx.clone())
-        .await;
-    assert!(result.is_ok(), "Context-based request should succeed");
-
-    let (_stream, context) = result.unwrap().dissolve();
-    assert_eq!(context.id(), ctx.id(), "Context ID should match");
->>>>>>> e260fdff
 
     cancel_token.cancel();
     task.await.unwrap().unwrap();
 }
 
-<<<<<<< HEAD
 #[tokio::test]
 async fn test_per_model_vs_global_rate_limiting() {
     // Test global rate limiting (per_model_limits = false)
@@ -1043,43 +1270,17 @@
     tokio::time::sleep(std::time::Duration::from_millis(200)).await;
 
     let base_request = async_openai::types::CreateChatCompletionRequestArgs::default()
-=======
-#[rstest]
-#[tokio::test]
-async fn test_nv_custom_client(
-    #[with(8991)] service_with_engines: (HttpService, Arc<CounterEngine>, Arc<AlwaysFailEngine>),
-    #[with(8991)] nv_custom_client: NvCustomClient,
-) {
-    let (service, _counter, _failure) = service_with_engines;
-    let token = CancellationToken::new();
-    let cancel_token = token.clone();
-
-    // Start the service
-    let task = tokio::spawn(async move { service.run(token).await });
-
-    // Wait for service to be ready
-    wait_for_service_ready(8991).await;
-
-    // Test successful streaming request
-    let inner_request = async_openai::types::CreateChatCompletionRequestArgs::default()
-        .model("foo")
->>>>>>> e260fdff
         .messages(vec![
             async_openai::types::ChatCompletionRequestMessage::User(
                 async_openai::types::ChatCompletionRequestUserMessage {
                     content: async_openai::types::ChatCompletionRequestUserMessageContent::Text(
-<<<<<<< HEAD
                         "test".to_string(),
-=======
-                        "Hi".to_string(),
->>>>>>> e260fdff
                     ),
                     name: None,
                 },
             ),
         ])
         .stream(true)
-<<<<<<< HEAD
         .max_tokens(10 as u32)
         .build()
         .unwrap();
@@ -1155,7 +1356,7 @@
     );
     // Model B should succeed since it has its own rate limiting state
     assert!(
-        response.status().is_success() || response.status() != StatusCode::TOO_MANY_REQUESTS,
+        response.status().is_success(),
         "Per-model rate limiting should not affect model_b"
     );
 
@@ -1211,101 +1412,34 @@
 
     let slow_request = async_openai::types::CreateChatCompletionRequestArgs::default()
         .model("slow")
-=======
-        .max_tokens(50u32)
-        .build()
-        .unwrap();
-
-    let request = NvCreateChatCompletionRequest {
-        inner: inner_request,
-        nvext: None,
-    };
-
-    let result = nv_custom_client.chat_stream(request).await;
-    assert!(result.is_ok(), "NvCustom client should succeed");
-
-    let (mut stream, _context) = result.unwrap().dissolve();
-    let mut count = 0;
-    while let Some(response) = stream.next().await {
-        count += 1;
-        assert!(response.is_ok(), "Response should be ok");
-        if count >= 3 {
-            break; // Don't consume entire stream
-        }
-    }
-    assert!(count > 0, "Should receive at least one response");
-
-    // Test error case with invalid model
-    let inner_request = async_openai::types::CreateChatCompletionRequestArgs::default()
-        .model("bar") // This model will fail
->>>>>>> e260fdff
         .messages(vec![
             async_openai::types::ChatCompletionRequestMessage::User(
                 async_openai::types::ChatCompletionRequestUserMessage {
                     content: async_openai::types::ChatCompletionRequestUserMessageContent::Text(
-<<<<<<< HEAD
                         "test".to_string(),
-=======
-                        "Hi".to_string(),
->>>>>>> e260fdff
                     ),
                     name: None,
                 },
             ),
         ])
         .stream(true)
-<<<<<<< HEAD
         .max_tokens(10 as u32)
         .build()
         .unwrap();
 
     let fast_request = async_openai::types::CreateChatCompletionRequestArgs::default()
         .model("fast")
-=======
-        .max_tokens(50u32)
-        .build()
-        .unwrap();
-
-    let request = NvCreateChatCompletionRequest {
-        inner: inner_request,
-        nvext: None,
-    };
-
-    let result = nv_custom_client.chat_stream(request).await;
-    assert!(
-        result.is_ok(),
-        "Client should return stream even for failing model"
-    );
-
-    let (mut stream, _context) = result.unwrap().dissolve();
-    if let Some(response) = stream.next().await {
-        assert!(
-            response.is_err(),
-            "Response should be error for failing model"
-        );
-    }
-
-    // Test context management
-    let ctx = HttpRequestContext::new();
-    let inner_request = async_openai::types::CreateChatCompletionRequestArgs::default()
-        .model("foo")
->>>>>>> e260fdff
         .messages(vec![
             async_openai::types::ChatCompletionRequestMessage::User(
                 async_openai::types::ChatCompletionRequestUserMessage {
                     content: async_openai::types::ChatCompletionRequestUserMessageContent::Text(
-<<<<<<< HEAD
                         "test".to_string(),
-=======
-                        "Hi".to_string(),
->>>>>>> e260fdff
                     ),
                     name: None,
                 },
             ),
         ])
         .stream(true)
-<<<<<<< HEAD
         .max_tokens(10 as u32)
         .build()
         .unwrap();
@@ -1369,122 +1503,6 @@
         let _ = response.bytes().await.unwrap();
     }
 
-=======
-        .max_tokens(50u32)
-        .build()
-        .unwrap();
-
-    let request = NvCreateChatCompletionRequest {
-        inner: inner_request,
-        nvext: None,
-    };
-
-    let result = nv_custom_client
-        .chat_stream_with_context(request, ctx.clone())
-        .await;
-    assert!(result.is_ok(), "Context-based request should succeed");
-
-    let (_stream, context) = result.unwrap().dissolve();
-    assert_eq!(context.id(), ctx.id(), "Context ID should match");
-
-    cancel_token.cancel();
-    task.await.unwrap().unwrap();
-}
-
-#[rstest]
-#[tokio::test]
-async fn test_generic_byot_client(
-    #[with(8992)] service_with_engines: (HttpService, Arc<CounterEngine>, Arc<AlwaysFailEngine>),
-    #[with(8992)] generic_byot_client: GenericBYOTClient,
-) {
-    let (service, _counter, _failure) = service_with_engines;
-    let token = CancellationToken::new();
-    let cancel_token = token.clone();
-
-    // Start the service
-    let task = tokio::spawn(async move { service.run(token).await });
-
-    // Wait for service to be ready
-    wait_for_service_ready(8992).await;
-
-    // Test successful streaming request
-    let request = serde_json::json!({
-        "model": "foo",
-        "messages": [
-            {
-                "role": "user",
-                "content": "Hi"
-            }
-        ],
-        "stream": true,
-        "max_tokens": 50
-    });
-
-    let result = generic_byot_client.chat_stream(request).await;
-    assert!(result.is_ok(), "GenericBYOT client should succeed");
-
-    let (mut stream, _context) = result.unwrap().dissolve();
-    let mut count = 0;
-    while let Some(response) = stream.next().await {
-        println!("Response: {:?}", response);
-        count += 1;
-        assert!(response.is_ok(), "Response should be ok");
-        if count >= 3 {
-            break; // Don't consume entire stream
-        }
-    }
-    assert!(count > 0, "Should receive at least one response");
-
-    // Test error case with invalid model
-    let request = serde_json::json!({
-        "model": "bar", // This model will fail
-        "messages": [
-            {
-                "role": "user",
-                "content": "Hi"
-            }
-        ],
-        "stream": true,
-        "max_tokens": 50
-    });
-
-    let result = generic_byot_client.chat_stream(request).await;
-    assert!(
-        result.is_ok(),
-        "Client should return stream even for failing model"
-    );
-
-    let (mut stream, _context) = result.unwrap().dissolve();
-    if let Some(response) = stream.next().await {
-        assert!(
-            response.is_err(),
-            "Response should be error for failing model"
-        );
-    }
-
-    // Test context management
-    let ctx = HttpRequestContext::new();
-    let request = serde_json::json!({
-        "model": "foo",
-        "messages": [
-            {
-                "role": "user",
-                "content": "Hi"
-            }
-        ],
-        "stream": true,
-        "max_tokens": 50
-    });
-
-    let result = generic_byot_client
-        .chat_stream_with_context(request, ctx.clone())
-        .await;
-    assert!(result.is_ok(), "Context-based request should succeed");
-
-    let (_stream, context) = result.unwrap().dissolve();
-    assert_eq!(context.id(), ctx.id(), "Context ID should match");
-
->>>>>>> e260fdff
     cancel_token.cancel();
     task.await.unwrap().unwrap();
 }