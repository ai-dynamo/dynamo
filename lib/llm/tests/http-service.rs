--- conflicted
+++ resolved
@@ -643,7 +643,6 @@
             async_openai::types::ChatCompletionRequestMessage::User(
                 async_openai::types::ChatCompletionRequestUserMessage {
                     content: async_openai::types::ChatCompletionRequestUserMessageContent::Text(
-                        "test".to_string(),
                         "Hi".to_string(),
                     ),
                     name: None,
@@ -955,263 +954,15 @@
     task.await.unwrap().unwrap();
 }
 
-<<<<<<< HEAD
-// === Rate Limiting Tests ===
-
-/// Engine that simulates low TTFT to trigger rate limiting
-struct SlowTTFTEngine {
-    ttft_delay_ms: u64,
-}
-
-#[async_trait]
-impl
-    AsyncEngine<
-        SingleIn<NvCreateChatCompletionRequest>,
-        ManyOut<Annotated<NvCreateChatCompletionStreamResponse>>,
-        Error,
-    > for SlowTTFTEngine
-{
-    async fn generate(
-        &self,
-        request: SingleIn<NvCreateChatCompletionRequest>,
-    ) -> Result<ManyOut<Annotated<NvCreateChatCompletionStreamResponse>>, Error> {
-        let (request, context) = request.transfer(());
-        let ctx = context.context();
-
-        let generator = request.response_generator();
-        let ttft_delay_ms = self.ttft_delay_ms;
-
-        let stream = stream! {
-            // Simulate slow TTFT
-            tokio::time::sleep(std::time::Duration::from_millis(ttft_delay_ms)).await;
-
-            // Generate a few tokens with normal ITL
-            for i in 0..3 {
-                let inner = generator.create_choice(i, Some(format!("token {i}")), None, None);
-                let output = NvCreateChatCompletionStreamResponse { inner };
-                yield Annotated::from_data(output);
-
-                if i < 2 {
-                    tokio::time::sleep(std::time::Duration::from_millis(10)).await; // Normal ITL
-                }
-            }
-        };
-
-        Ok(ResponseStream::new(Box::pin(stream), ctx))
-    }
-}
-
-/// Engine that simulates slow ITL to trigger rate limiting
-struct SlowITLEngine {
-    itl_delay_ms: u64,
-}
-
-#[async_trait]
-impl
-    AsyncEngine<
-        SingleIn<NvCreateChatCompletionRequest>,
-        ManyOut<Annotated<NvCreateChatCompletionStreamResponse>>,
-        Error,
-    > for SlowITLEngine
-{
-    async fn generate(
-        &self,
-        request: SingleIn<NvCreateChatCompletionRequest>,
-    ) -> Result<ManyOut<Annotated<NvCreateChatCompletionStreamResponse>>, Error> {
-        let (request, context) = request.transfer(());
-        let ctx = context.context();
-
-        let generator = request.response_generator();
-        let itl_delay_ms = self.itl_delay_ms;
-
-        let stream = stream! {
-            // Fast TTFT
-            tokio::time::sleep(std::time::Duration::from_millis(50)).await;
-
-            // Generate tokens with slow ITL
-            for i in 0..5 {
-                let inner = generator.create_choice(i, Some(format!("token {i}")), None, None);
-                let output = NvCreateChatCompletionStreamResponse { inner };
-                yield Annotated::from_data(output);
-
-                if i < 4 {
-                    tokio::time::sleep(std::time::Duration::from_millis(itl_delay_ms)).await; // Slow ITL
-                }
-            }
-        };
-
-        Ok(ResponseStream::new(Box::pin(stream), ctx))
-    }
-}
-
-#[tokio::test]
-async fn test_rate_limiting_triggers_correctly() {
-    // Create rate limiter config with low thresholds for testing
-    let rate_limiter_config = RateLimiterConfig::new(
-        1.0,   // TTFT threshold: 1 second
-        0.1,   // ITL threshold: 100ms
-        5.0,   // Time constant: 5 seconds
-        false, // Global rate limiting
-    )
-    .unwrap();
-
-    let service = HttpService::builder()
-        .port(8990)
-        .with_rate_limiter(rate_limiter_config)
-        .build()
-        .unwrap();
-
-=======
 #[rstest]
 #[tokio::test]
 async fn test_client_disconnect_cancellation_unary() {
     let service = HttpService::builder().port(8993).build().unwrap();
->>>>>>> fe63c17a
     let state = service.state_clone();
     let manager = state.manager();
 
     let token = CancellationToken::new();
     let cancel_token = token.clone();
-<<<<<<< HEAD
-    let task = tokio::spawn(async move { service.run(token.clone()).await });
-
-    // Add engines with different performance characteristics
-    let fast_engine = Arc::new(CounterEngine {});
-    let slow_ttft_engine = Arc::new(SlowTTFTEngine {
-        ttft_delay_ms: 1500,
-    }); // 1.5s TTFT
-    let slow_itl_engine = Arc::new(SlowITLEngine { itl_delay_ms: 200 }); // 200ms ITL
-
-    manager
-        .add_chat_completions_model("fast", fast_engine)
-        .unwrap();
-    manager
-        .add_chat_completions_model("slow_ttft", slow_ttft_engine)
-        .unwrap();
-    manager
-        .add_chat_completions_model("slow_itl", slow_itl_engine)
-        .unwrap();
-
-    let client = reqwest::Client::new();
-    let metrics = state.metrics_clone();
-
-    // Wait for service to be ready
-    tokio::time::sleep(std::time::Duration::from_millis(100)).await;
-
-    // Test 1: Fast model should work fine initially
-    let request = async_openai::types::CreateChatCompletionRequestArgs::default()
-        .model("fast")
-        .messages(vec![
-            async_openai::types::ChatCompletionRequestMessage::User(
-                async_openai::types::ChatCompletionRequestUserMessage {
-                    content: async_openai::types::ChatCompletionRequestUserMessageContent::Text(
-                        "test".to_string(),
-                    ),
-                    name: None,
-                },
-            ),
-        ])
-        .stream(true)
-        .max_tokens(10 as u32)
-        .build()
-        .unwrap();
-
-    let response = client
-        .post("http://localhost:8990/v1/chat/completions")
-        .json(&request)
-        .send()
-        .await
-        .unwrap();
-
-    assert!(
-        response.status().is_success(),
-        "Fast model should work initially"
-    );
-    let _ = response.bytes().await.unwrap();
-
-    // Test 2: Slow TTFT model should trigger rate limiting after a few requests
-    let mut slow_ttft_request = request.clone();
-    slow_ttft_request.model = "slow_ttft".to_string();
-
-    // Make several requests to build up the EMA
-    for i in 0..3 {
-        println!("Sending slow TTFT request {}", i + 1);
-        let response = client
-            .post("http://localhost:8990/v1/chat/completions")
-            .json(&slow_ttft_request)
-            .send()
-            .await
-            .unwrap();
-
-        // First few requests should succeed (building up EMA)
-        if i < 2 {
-            assert!(
-                response.status().is_success(),
-                "Slow TTFT request {} should succeed while building EMA",
-                i + 1
-            );
-            let _ = response.bytes().await.unwrap();
-        } else {
-            // Later requests should be rate limited
-            if response.status() == StatusCode::TOO_MANY_REQUESTS {
-                println!("Rate limiting triggered after {} requests", i + 1);
-                break;
-            } else {
-                let _ = response.bytes().await.unwrap();
-            }
-        }
-
-        tokio::time::sleep(std::time::Duration::from_millis(100)).await; // Small delay between requests
-    }
-
-    // Test 3: Slow ITL model should also trigger rate limiting
-    let mut slow_itl_request = request.clone();
-    slow_itl_request.model = "slow_itl".to_string();
-
-    for i in 0..3 {
-        println!("Sending slow ITL request {}", i + 1);
-        let response = client
-            .post("http://localhost:8990/v1/chat/completions")
-            .json(&slow_itl_request)
-            .send()
-            .await
-            .unwrap();
-
-        if i < 2 {
-            assert!(
-                response.status().is_success(),
-                "Slow ITL request {} should succeed while building EMA",
-                i + 1
-            );
-            let _ = response.bytes().await.unwrap();
-        } else {
-            // Later requests should be rate limited
-            if response.status() == StatusCode::TOO_MANY_REQUESTS {
-                println!("ITL rate limiting triggered after {} requests", i + 1);
-                break;
-            } else {
-                let _ = response.bytes().await.unwrap();
-            }
-        }
-
-        tokio::time::sleep(std::time::Duration::from_millis(100)).await;
-    }
-
-    // Test 4: Verify rejection metrics were recorded
-    let rejection_count = metrics.get_rate_limit_requests_counter(
-        "slow_ttft",
-        &Endpoint::ChatCompletions,
-        &RequestType::Stream,
-        &Status::Rejected,
-    ) + metrics.get_rate_limit_requests_counter(
-        "slow_itl",
-        &Endpoint::ChatCompletions,
-        &RequestType::Stream,
-        &Status::Rejected,
-    );
-
-    println!("Total rejection count: {}", rejection_count);
-=======
 
     // Start the service
     let task = tokio::spawn(async move { service.run(token).await });
@@ -1282,149 +1033,22 @@
         "✅ Client disconnect test passed! Request cancelled in {:?}, engine detected cancellation",
         elapsed
     );
->>>>>>> fe63c17a
 
     cancel_token.cancel();
     task.await.unwrap().unwrap();
 }
 
-<<<<<<< HEAD
-#[tokio::test]
-async fn test_rate_limiting_http_integration() {
-    let rate_limiter_config = RateLimiterConfig::new(0.1, 0.01, 5.0, false).unwrap();
-    let service = HttpService::builder()
-        .port(8991)
-        .with_rate_limiter(rate_limiter_config)
-        .build()
-        .unwrap();
-
-=======
 #[rstest]
 #[tokio::test]
 async fn test_client_disconnect_cancellation_streaming() {
     dynamo_runtime::logging::init();
 
     let service = HttpService::builder().port(8994).build().unwrap();
->>>>>>> fe63c17a
     let state = service.state_clone();
     let manager = state.manager();
 
     let token = CancellationToken::new();
     let cancel_token = token.clone();
-<<<<<<< HEAD
-    let task = tokio::spawn(async move { service.run(token.clone()).await });
-
-    // Use simple CounterEngine (already exists)
-    let engine = Arc::new(CounterEngine {});
-    manager.add_chat_completions_model("test", engine).unwrap();
-
-    // Manually record high TTFT values to trigger rate limiting
-    state.rate_limiter().record_ttft("test", 0.5);
-    state.rate_limiter().record_ttft("test", 0.3);
-    state.rate_limiter().record_ttft("test", 0.4);
-
-    let client = reqwest::Client::new();
-    tokio::time::sleep(std::time::Duration::from_millis(100)).await;
-
-    let request = async_openai::types::CreateChatCompletionRequestArgs::default()
-        .model("test")
-        .messages(vec![
-            async_openai::types::ChatCompletionRequestMessage::User(
-                async_openai::types::ChatCompletionRequestUserMessage {
-                    content: async_openai::types::ChatCompletionRequestUserMessageContent::Text(
-                        "test".to_string(),
-                    ),
-                    name: None,
-                },
-            ),
-        ])
-        .stream(true)
-        .max_tokens(3 as u32)
-        .build()
-        .unwrap();
-
-    // This request should be rate limited
-    let response = client
-        .post("http://localhost:8991/v1/chat/completions")
-        .json(&request)
-        .send()
-        .await
-        .unwrap();
-
-    assert_eq!(response.status(), StatusCode::TOO_MANY_REQUESTS);
-    println!("✅ Rate limiting triggered correctly!");
-
-    // Verify metrics were recorded
-    let rejection_count = state.metrics_clone().get_rate_limit_requests_counter(
-        "test",
-        &Endpoint::ChatCompletions,
-        &RequestType::Stream,
-        &Status::Rejected,
-    );
-    assert!(rejection_count > 0, "Should have recorded rejection");
-
-    cancel_token.cancel();
-    task.await.unwrap().unwrap();
-}
-
-#[tokio::test]
-async fn test_per_model_vs_global_rate_limiting() {
-    // Test global rate limiting (per_model_limits = false)
-    let global_config = RateLimiterConfig::new(0.8, 0.08, 3.0, false).unwrap();
-    let service1 = HttpService::builder()
-        .port(8992)
-        .with_rate_limiter(global_config)
-        .build()
-        .unwrap();
-
-    let state1 = service1.state_clone();
-    let manager1 = state1.manager();
-
-    let token1 = CancellationToken::new();
-    let cancel_token1 = token1.clone();
-    let task1 = tokio::spawn(async move { service1.run(token1.clone()).await });
-
-    // Test per-model rate limiting (per_model_limits = true)
-    let per_model_config = RateLimiterConfig::new(0.8, 0.08, 3.0, true).unwrap();
-    let service2 = HttpService::builder()
-        .port(8993)
-        .with_rate_limiter(per_model_config)
-        .build()
-        .unwrap();
-
-    let state2 = service2.state_clone();
-    let manager2 = state2.manager();
-
-    let token2 = CancellationToken::new();
-    let cancel_token2 = token2.clone();
-    let task2 = tokio::spawn(async move { service2.run(token2.clone()).await });
-
-    // Add slow engines to both services
-    let slow_engine1a = Arc::new(SlowTTFTEngine {
-        ttft_delay_ms: 1200,
-    });
-    let slow_engine1b = Arc::new(SlowTTFTEngine {
-        ttft_delay_ms: 1200,
-    });
-    let slow_engine2a = Arc::new(SlowTTFTEngine {
-        ttft_delay_ms: 1200,
-    });
-    let slow_engine2b = Arc::new(SlowTTFTEngine {
-        ttft_delay_ms: 1200,
-    });
-
-    manager1
-        .add_chat_completions_model("model_a", slow_engine1a)
-        .unwrap();
-    manager1
-        .add_chat_completions_model("model_b", slow_engine1b)
-        .unwrap();
-    manager2
-        .add_chat_completions_model("model_a", slow_engine2a)
-        .unwrap();
-    manager2
-        .add_chat_completions_model("model_b", slow_engine2b)
-=======
 
     // Start the service
     let task = tokio::spawn(async move { service.run(token).await });
@@ -1436,40 +1060,10 @@
     let long_running_engine = Arc::new(LongRunningEngine::new(10_000));
     manager
         .add_chat_completions_model("slow-stream-model", long_running_engine.clone())
->>>>>>> fe63c17a
         .unwrap();
 
     let client = reqwest::Client::new();
 
-<<<<<<< HEAD
-    tokio::time::sleep(std::time::Duration::from_millis(200)).await;
-
-    let base_request = async_openai::types::CreateChatCompletionRequestArgs::default()
-        .messages(vec![
-            async_openai::types::ChatCompletionRequestMessage::User(
-                async_openai::types::ChatCompletionRequestUserMessage {
-                    content: async_openai::types::ChatCompletionRequestUserMessageContent::Text(
-                        "test".to_string(),
-                    ),
-                    name: None,
-                },
-            ),
-        ])
-        .stream(true)
-        .max_tokens(10 as u32)
-        .build()
-        .unwrap();
-
-    // Test global rate limiting - model_a affects model_b
-    println!("Testing global rate limiting...");
-    for _i in 0..3 {
-        let mut request_a = base_request.clone();
-        request_a.model = "model_a".to_string();
-
-        let response = client
-            .post("http://localhost:8992/v1/chat/completions")
-            .json(&request_a)
-=======
     let message = async_openai::types::ChatCompletionRequestMessage::User(
         async_openai::types::ChatCompletionRequestUserMessage {
             content: async_openai::types::ChatCompletionRequestUserMessageContent::Text(
@@ -1493,101 +1087,10 @@
         let response = client
             .post("http://localhost:8994/v1/chat/completions")
             .json(&request)
->>>>>>> fe63c17a
             .send()
             .await
             .unwrap();
 
-<<<<<<< HEAD
-        if response.status().is_success() {
-            let _ = response.bytes().await.unwrap();
-        }
-        tokio::time::sleep(std::time::Duration::from_millis(100)).await;
-    }
-
-    // Now model_b should be affected by model_a's rate limiting (global)
-    let mut request_b = base_request.clone();
-    request_b.model = "model_b".to_string();
-
-    let response = client
-        .post("http://localhost:8992/v1/chat/completions")
-        .json(&request_b)
-        .send()
-        .await
-        .unwrap();
-
-    println!(
-        "Global rate limiting - model_b status: {}",
-        response.status()
-    );
-
-    // Test per-model rate limiting - model_a doesn't affect model_b
-    println!("Testing per-model rate limiting...");
-    for _i in 0..3 {
-        let mut request_a = base_request.clone();
-        request_a.model = "model_a".to_string();
-
-        let response = client
-            .post("http://localhost:8993/v1/chat/completions")
-            .json(&request_a)
-            .send()
-            .await
-            .unwrap();
-
-        if response.status().is_success() {
-            let _ = response.bytes().await.unwrap();
-        }
-        tokio::time::sleep(std::time::Duration::from_millis(100)).await;
-    }
-
-    // model_b should NOT be affected by model_a's rate limiting (per-model)
-    let mut request_b2 = base_request.clone();
-    request_b2.model = "model_b".to_string();
-
-    let response = client
-        .post("http://localhost:8993/v1/chat/completions")
-        .json(&request_b2)
-        .send()
-        .await
-        .unwrap();
-
-    println!(
-        "Per-model rate limiting - model_b status: {}",
-        response.status()
-    );
-    // Model B should succeed since it has its own rate limiting state
-    assert!(
-        response.status().is_success(),
-        "Per-model rate limiting should not affect model_b"
-    );
-
-    if response.status().is_success() {
-        let _ = response.bytes().await.unwrap();
-    }
-
-    cancel_token1.cancel();
-    cancel_token2.cancel();
-    task1.await.unwrap().unwrap();
-    task2.await.unwrap().unwrap();
-}
-
-#[tokio::test]
-async fn test_rate_limiting_recovery() {
-    let rate_limiter_config = RateLimiterConfig::new(
-        0.6,  // TTFT threshold: 600ms
-        0.06, // ITL threshold: 60ms
-        1.0,  // Short time constant for faster recovery
-        false,
-    )
-    .unwrap();
-
-    let service = HttpService::builder()
-        .port(8994)
-        .with_rate_limiter(rate_limiter_config)
-        .build()
-        .unwrap();
-
-=======
         // Start reading the stream, then drop it to simulate client disconnect
         let mut stream = response.bytes_stream();
         tokio::time::sleep(std::time::Duration::from_millis(500)).await;
@@ -1634,126 +1137,11 @@
     dynamo_runtime::logging::init();
 
     let service = HttpService::builder().port(8995).build().unwrap();
->>>>>>> fe63c17a
     let state = service.state_clone();
     let manager = state.manager();
 
     let token = CancellationToken::new();
     let cancel_token = token.clone();
-<<<<<<< HEAD
-    let task = tokio::spawn(async move { service.run(token.clone()).await });
-
-    // Add engines with different speeds
-    let slow_engine = Arc::new(SlowTTFTEngine {
-        ttft_delay_ms: 1000,
-    }); // 1s TTFT
-    let fast_engine = Arc::new(CounterEngine {});
-
-    manager
-        .add_chat_completions_model("slow", slow_engine)
-        .unwrap();
-    manager
-        .add_chat_completions_model("fast", fast_engine)
-        .unwrap();
-
-    let client = reqwest::Client::new();
-
-    tokio::time::sleep(std::time::Duration::from_millis(100)).await;
-
-    let slow_request = async_openai::types::CreateChatCompletionRequestArgs::default()
-        .model("slow")
-        .messages(vec![
-            async_openai::types::ChatCompletionRequestMessage::User(
-                async_openai::types::ChatCompletionRequestUserMessage {
-                    content: async_openai::types::ChatCompletionRequestUserMessageContent::Text(
-                        "test".to_string(),
-                    ),
-                    name: None,
-                },
-            ),
-        ])
-        .stream(true)
-        .max_tokens(10 as u32)
-        .build()
-        .unwrap();
-
-    let fast_request = async_openai::types::CreateChatCompletionRequestArgs::default()
-        .model("fast")
-        .messages(vec![
-            async_openai::types::ChatCompletionRequestMessage::User(
-                async_openai::types::ChatCompletionRequestUserMessage {
-                    content: async_openai::types::ChatCompletionRequestUserMessageContent::Text(
-                        "test".to_string(),
-                    ),
-                    name: None,
-                },
-            ),
-        ])
-        .stream(true)
-        .max_tokens(10 as u32)
-        .build()
-        .unwrap();
-
-    // Phase 1: Trigger rate limiting with slow requests
-    println!("Phase 1: Triggering rate limiting...");
-    for i in 0..4 {
-        let response = client
-            .post("http://localhost:8994/v1/chat/completions")
-            .json(&slow_request)
-            .send()
-            .await
-            .unwrap();
-
-        if response.status() == StatusCode::TOO_MANY_REQUESTS {
-            println!("Rate limiting triggered at request {}", i + 1);
-            break;
-        } else {
-            let _ = response.bytes().await.unwrap();
-        }
-        tokio::time::sleep(std::time::Duration::from_millis(100)).await;
-    }
-
-    // Phase 2: Wait for system to recover (time constant is 1.0s)
-    println!("Phase 2: Waiting for recovery...");
-    tokio::time::sleep(std::time::Duration::from_millis(3000)).await; // Wait 3 time constants
-
-    // Phase 3: Send fast requests to bring down the EMA
-    println!("Phase 3: Sending fast requests to improve EMA...");
-    for i in 0..3 {
-        let response = client
-            .post("http://localhost:8994/v1/chat/completions")
-            .json(&fast_request)
-            .send()
-            .await
-            .unwrap();
-
-        println!("Fast request {} status: {}", i + 1, response.status());
-        if response.status().is_success() {
-            let _ = response.bytes().await.unwrap();
-        }
-        tokio::time::sleep(std::time::Duration::from_millis(200)).await;
-    }
-
-    // Phase 4: Verify that slow requests work again (system recovered)
-    println!("Phase 4: Testing recovery with moderate request...");
-    let response = client
-        .post("http://localhost:8994/v1/chat/completions")
-        .json(&fast_request)
-        .send()
-        .await
-        .unwrap();
-
-    println!("Recovery test status: {}", response.status());
-    assert!(
-        response.status().is_success(),
-        "System should have recovered and accept requests again"
-    );
-
-    if response.status().is_success() {
-        let _ = response.bytes().await.unwrap();
-    }
-
-=======
 
     // Start the service
     let task = tokio::spawn(async move { service.run(token).await });
@@ -1870,7 +1258,629 @@
         received_uuid_str
     );
 
->>>>>>> fe63c17a
+    cancel_token.cancel();
+    task.await.unwrap().unwrap();
+}
+
+// === Rate Limiting Tests ===
+
+/// Engine that simulates low TTFT to trigger rate limiting
+struct SlowTTFTEngine {
+    ttft_delay_ms: u64,
+}
+
+#[async_trait]
+impl
+    AsyncEngine<
+        SingleIn<NvCreateChatCompletionRequest>,
+        ManyOut<Annotated<NvCreateChatCompletionStreamResponse>>,
+        Error,
+    > for SlowTTFTEngine
+{
+    async fn generate(
+        &self,
+        request: SingleIn<NvCreateChatCompletionRequest>,
+    ) -> Result<ManyOut<Annotated<NvCreateChatCompletionStreamResponse>>, Error> {
+        let (request, context) = request.transfer(());
+        let ctx = context.context();
+
+        let generator = request.response_generator();
+        let ttft_delay_ms = self.ttft_delay_ms;
+
+        let stream = stream! {
+            // Simulate slow TTFT
+            tokio::time::sleep(std::time::Duration::from_millis(ttft_delay_ms)).await;
+
+            // Generate a few tokens with normal ITL
+            for i in 0..3 {
+                let inner = generator.create_choice(i, Some(format!("token {i}")), None, None);
+                let output = NvCreateChatCompletionStreamResponse { inner };
+                yield Annotated::from_data(output);
+
+                if i < 2 {
+                    tokio::time::sleep(std::time::Duration::from_millis(10)).await; // Normal ITL
+                }
+            }
+        };
+
+        Ok(ResponseStream::new(Box::pin(stream), ctx))
+    }
+}
+
+/// Engine that simulates slow ITL to trigger rate limiting
+struct SlowITLEngine {
+    itl_delay_ms: u64,
+}
+
+#[async_trait]
+impl
+    AsyncEngine<
+        SingleIn<NvCreateChatCompletionRequest>,
+        ManyOut<Annotated<NvCreateChatCompletionStreamResponse>>,
+        Error,
+    > for SlowITLEngine
+{
+    async fn generate(
+        &self,
+        request: SingleIn<NvCreateChatCompletionRequest>,
+    ) -> Result<ManyOut<Annotated<NvCreateChatCompletionStreamResponse>>, Error> {
+        let (request, context) = request.transfer(());
+        let ctx = context.context();
+
+        let generator = request.response_generator();
+        let itl_delay_ms = self.itl_delay_ms;
+
+        let stream = stream! {
+            // Fast TTFT
+            tokio::time::sleep(std::time::Duration::from_millis(50)).await;
+
+            // Generate tokens with slow ITL
+            for i in 0..5 {
+                let inner = generator.create_choice(i, Some(format!("token {i}")), None, None);
+                let output = NvCreateChatCompletionStreamResponse { inner };
+                yield Annotated::from_data(output);
+
+                if i < 4 {
+                    tokio::time::sleep(std::time::Duration::from_millis(itl_delay_ms)).await; // Slow ITL
+                }
+            }
+        };
+
+        Ok(ResponseStream::new(Box::pin(stream), ctx))
+    }
+}
+
+#[tokio::test]
+async fn test_rate_limiting_triggers_correctly() {
+    // Create rate limiter config with low thresholds for testing
+    let rate_limiter_config = RateLimiterConfig::new(
+        1.0,   // TTFT threshold: 1 second
+        0.1,   // ITL threshold: 100ms
+        5.0,   // Time constant: 5 seconds
+        false, // Global rate limiting
+    )
+    .unwrap();
+
+    let service = HttpService::builder()
+        .port(8996)
+        .rate_limiter_config(rate_limiter_config)
+        .build()
+        .unwrap();
+
+    let state = service.state_clone();
+    let manager = state.manager();
+
+    let token = CancellationToken::new();
+    let cancel_token = token.clone();
+    let task = tokio::spawn(async move { service.run(token.clone()).await });
+
+    // Add engines with different performance characteristics
+    let fast_engine = Arc::new(CounterEngine {});
+    let slow_ttft_engine = Arc::new(SlowTTFTEngine {
+        ttft_delay_ms: 1500,
+    }); // 1.5s TTFT
+    let slow_itl_engine = Arc::new(SlowITLEngine { itl_delay_ms: 200 }); // 200ms ITL
+
+    manager
+        .add_chat_completions_model("fast", fast_engine)
+        .unwrap();
+    manager
+        .add_chat_completions_model("slow_ttft", slow_ttft_engine)
+        .unwrap();
+    manager
+        .add_chat_completions_model("slow_itl", slow_itl_engine)
+        .unwrap();
+
+    let client = reqwest::Client::new();
+    let metrics = state.metrics_clone();
+
+    // Wait for service to be ready
+    tokio::time::sleep(std::time::Duration::from_millis(100)).await;
+
+    // Test 1: Fast model should work fine initially
+    let request = async_openai::types::CreateChatCompletionRequestArgs::default()
+        .model("fast")
+        .messages(vec![
+            async_openai::types::ChatCompletionRequestMessage::User(
+                async_openai::types::ChatCompletionRequestUserMessage {
+                    content: async_openai::types::ChatCompletionRequestUserMessageContent::Text(
+                        "test".to_string(),
+                    ),
+                    name: None,
+                },
+            ),
+        ])
+        .stream(true)
+        .max_tokens(10 as u32)
+        .build()
+        .unwrap();
+
+    let response = client
+        .post("http://localhost:8996/v1/chat/completions")
+        .json(&request)
+        .send()
+        .await
+        .unwrap();
+
+    assert!(
+        response.status().is_success(),
+        "Fast model should work initially"
+    );
+    let _ = response.bytes().await.unwrap();
+
+    // Test 2: Slow TTFT model should trigger rate limiting after a few requests
+    let mut slow_ttft_request = request.clone();
+    slow_ttft_request.model = "slow_ttft".to_string();
+
+    // Make several requests to build up the EMA
+    for i in 0..3 {
+        println!("Sending slow TTFT request {}", i + 1);
+        let response = client
+            .post("http://localhost:8996/v1/chat/completions")
+            .json(&slow_ttft_request)
+            .send()
+            .await
+            .unwrap();
+
+        // First few requests should succeed (building up EMA)
+        if i < 2 {
+            assert!(
+                response.status().is_success(),
+                "Slow TTFT request {} should succeed while building EMA",
+                i + 1
+            );
+            let _ = response.bytes().await.unwrap();
+        } else {
+            // Later requests should be rate limited
+            if response.status() == StatusCode::TOO_MANY_REQUESTS {
+                println!("Rate limiting triggered after {} requests", i + 1);
+                break;
+            } else {
+                let _ = response.bytes().await.unwrap();
+            }
+        }
+
+        tokio::time::sleep(std::time::Duration::from_millis(100)).await; // Small delay between requests
+    }
+
+    // Test 3: Slow ITL model should also trigger rate limiting
+    let mut slow_itl_request = request.clone();
+    slow_itl_request.model = "slow_itl".to_string();
+
+    for i in 0..3 {
+        println!("Sending slow ITL request {}", i + 1);
+        let response = client
+            .post("http://localhost:8996/v1/chat/completions")
+            .json(&slow_itl_request)
+            .send()
+            .await
+            .unwrap();
+
+        if i < 2 {
+            assert!(
+                response.status().is_success(),
+                "Slow ITL request {} should succeed while building EMA",
+                i + 1
+            );
+            let _ = response.bytes().await.unwrap();
+        } else {
+            // Later requests should be rate limited
+            if response.status() == StatusCode::TOO_MANY_REQUESTS {
+                println!("ITL rate limiting triggered after {} requests", i + 1);
+                break;
+            } else {
+                let _ = response.bytes().await.unwrap();
+            }
+        }
+
+        tokio::time::sleep(std::time::Duration::from_millis(100)).await;
+    }
+
+    // Test 4: Verify rejection metrics were recorded
+    let rejection_count = metrics.get_rate_limit_requests_counter(
+        "slow_ttft",
+        &Endpoint::ChatCompletions,
+        &RequestType::Stream,
+        &Status::Rejected,
+    ) + metrics.get_rate_limit_requests_counter(
+        "slow_itl",
+        &Endpoint::ChatCompletions,
+        &RequestType::Stream,
+        &Status::Rejected,
+    );
+
+    println!("Total rejection count: {}", rejection_count);
+
+    cancel_token.cancel();
+    task.await.unwrap().unwrap();
+}
+
+#[tokio::test]
+async fn test_rate_limiting_http_integration() {
+    let rate_limiter_config = RateLimiterConfig::new(0.1, 0.01, 5.0, false).unwrap();
+    let service = HttpService::builder()
+        .port(8997)
+        .rate_limiter_config(rate_limiter_config)
+        .build()
+        .unwrap();
+
+    let state = service.state_clone();
+    let manager = state.manager();
+
+    let token = CancellationToken::new();
+    let cancel_token = token.clone();
+    let task = tokio::spawn(async move { service.run(token.clone()).await });
+
+    // Use simple CounterEngine (already exists)
+    let engine = Arc::new(CounterEngine {});
+    manager.add_chat_completions_model("test", engine).unwrap();
+
+    // Manually record high TTFT values to trigger rate limiting
+    state.rate_limiter().record_ttft("test", 0.5);
+    state.rate_limiter().record_ttft("test", 0.3);
+    state.rate_limiter().record_ttft("test", 0.4);
+
+    let client = reqwest::Client::new();
+    tokio::time::sleep(std::time::Duration::from_millis(100)).await;
+
+    let request = async_openai::types::CreateChatCompletionRequestArgs::default()
+        .model("test")
+        .messages(vec![
+            async_openai::types::ChatCompletionRequestMessage::User(
+                async_openai::types::ChatCompletionRequestUserMessage {
+                    content: async_openai::types::ChatCompletionRequestUserMessageContent::Text(
+                        "test".to_string(),
+                    ),
+                    name: None,
+                },
+            ),
+        ])
+        .stream(true)
+        .max_tokens(3 as u32)
+        .build()
+        .unwrap();
+
+    // This request should be rate limited
+    let response = client
+        .post("http://localhost:8997/v1/chat/completions")
+        .json(&request)
+        .send()
+        .await
+        .unwrap();
+
+    assert_eq!(response.status(), StatusCode::TOO_MANY_REQUESTS);
+    println!("✅ Rate limiting triggered correctly!");
+
+    // Verify metrics were recorded
+    let rejection_count = state.metrics_clone().get_rate_limit_requests_counter(
+        "test",
+        &Endpoint::ChatCompletions,
+        &RequestType::Stream,
+        &Status::Rejected,
+    );
+    assert!(rejection_count > 0, "Should have recorded rejection");
+
+    cancel_token.cancel();
+    task.await.unwrap().unwrap();
+}
+
+#[tokio::test]
+async fn test_per_model_vs_global_rate_limiting() {
+    // Test global rate limiting (per_model_limits = false)
+    let global_config = RateLimiterConfig::new(0.8, 0.08, 3.0, false).unwrap();
+    let service1 = HttpService::builder()
+        .port(8998)
+        .rate_limiter_config(global_config)
+        .build()
+        .unwrap();
+
+    let state1 = service1.state_clone();
+    let manager1 = state1.manager();
+
+    let token1 = CancellationToken::new();
+    let cancel_token1 = token1.clone();
+    let task1 = tokio::spawn(async move { service1.run(token1.clone()).await });
+
+    // Test per-model rate limiting (per_model_limits = true)
+    let per_model_config = RateLimiterConfig::new(0.8, 0.08, 3.0, true).unwrap();
+    let service2 = HttpService::builder()
+        .port(8993)
+        .rate_limiter_config(per_model_config)
+        .build()
+        .unwrap();
+
+    let state2 = service2.state_clone();
+    let manager2 = state2.manager();
+
+    let token2 = CancellationToken::new();
+    let cancel_token2 = token2.clone();
+    let task2 = tokio::spawn(async move { service2.run(token2.clone()).await });
+
+    // Add slow engines to both services
+    let slow_engine1a = Arc::new(SlowTTFTEngine {
+        ttft_delay_ms: 1200,
+    });
+    let slow_engine1b = Arc::new(SlowTTFTEngine {
+        ttft_delay_ms: 1200,
+    });
+    let slow_engine2a = Arc::new(SlowTTFTEngine {
+        ttft_delay_ms: 1200,
+    });
+    let slow_engine2b = Arc::new(SlowTTFTEngine {
+        ttft_delay_ms: 1200,
+    });
+
+    manager1
+        .add_chat_completions_model("model_a", slow_engine1a)
+        .unwrap();
+    manager1
+        .add_chat_completions_model("model_b", slow_engine1b)
+        .unwrap();
+    manager2
+        .add_chat_completions_model("model_a", slow_engine2a)
+        .unwrap();
+    manager2
+        .add_chat_completions_model("model_b", slow_engine2b)
+        .unwrap();
+
+    let client = reqwest::Client::new();
+
+    tokio::time::sleep(std::time::Duration::from_millis(200)).await;
+
+    let base_request = async_openai::types::CreateChatCompletionRequestArgs::default()
+        .messages(vec![
+            async_openai::types::ChatCompletionRequestMessage::User(
+                async_openai::types::ChatCompletionRequestUserMessage {
+                    content: async_openai::types::ChatCompletionRequestUserMessageContent::Text(
+                        "test".to_string(),
+                    ),
+                    name: None,
+                },
+            ),
+        ])
+        .stream(true)
+        .max_tokens(10 as u32)
+        .build()
+        .unwrap();
+
+    // Test global rate limiting - model_a affects model_b
+    println!("Testing global rate limiting...");
+    for _i in 0..3 {
+        let mut request_a = base_request.clone();
+        request_a.model = "model_a".to_string();
+
+        let response = client
+            .post("http://localhost:8998/v1/chat/completions")
+            .json(&request_a)
+            .send()
+            .await
+            .unwrap();
+
+        if response.status().is_success() {
+            let _ = response.bytes().await.unwrap();
+        }
+        tokio::time::sleep(std::time::Duration::from_millis(100)).await;
+    }
+
+    // Now model_b should be affected by model_a's rate limiting (global)
+    let mut request_b = base_request.clone();
+    request_b.model = "model_b".to_string();
+
+    let response = client
+        .post("http://localhost:8998/v1/chat/completions")
+        .json(&request_b)
+        .send()
+        .await
+        .unwrap();
+
+    println!(
+        "Global rate limiting - model_b status: {}",
+        response.status()
+    );
+
+    // Test per-model rate limiting - model_a doesn't affect model_b
+    println!("Testing per-model rate limiting...");
+    for _i in 0..3 {
+        let mut request_a = base_request.clone();
+        request_a.model = "model_a".to_string();
+
+        let response = client
+            .post("http://localhost:8993/v1/chat/completions")
+            .json(&request_a)
+            .send()
+            .await
+            .unwrap();
+
+        if response.status().is_success() {
+            let _ = response.bytes().await.unwrap();
+        }
+        tokio::time::sleep(std::time::Duration::from_millis(100)).await;
+    }
+
+    // model_b should NOT be affected by model_a's rate limiting (per-model)
+    let mut request_b2 = base_request.clone();
+    request_b2.model = "model_b".to_string();
+
+    let response = client
+        .post("http://localhost:8998/v1/chat/completions")
+        .json(&request_b2)
+        .send()
+        .await
+        .unwrap();
+
+    println!(
+        "Per-model rate limiting - model_b status: {}",
+        response.status()
+    );
+    // Model B should succeed since it has its own rate limiting state
+    assert!(
+        response.status().is_success(),
+        "Per-model rate limiting should not affect model_b"
+    );
+
+    if response.status().is_success() {
+        let _ = response.bytes().await.unwrap();
+    }
+
+    cancel_token1.cancel();
+    cancel_token2.cancel();
+    task1.await.unwrap().unwrap();
+    task2.await.unwrap().unwrap();
+}
+
+#[tokio::test]
+async fn test_rate_limiting_recovery() {
+    let rate_limiter_config = RateLimiterConfig::new(
+        0.6,  // TTFT threshold: 600ms
+        0.06, // ITL threshold: 60ms
+        1.0,  // Short time constant for faster recovery
+        false,
+    )
+    .unwrap();
+
+    let service = HttpService::builder()
+        .port(8999)
+        .rate_limiter_config(rate_limiter_config)
+        .build()
+        .unwrap();
+
+    let state = service.state_clone();
+    let manager = state.manager();
+
+    let token = CancellationToken::new();
+    let cancel_token = token.clone();
+    let task = tokio::spawn(async move { service.run(token.clone()).await });
+
+    // Add engines with different speeds
+    let slow_engine = Arc::new(SlowTTFTEngine {
+        ttft_delay_ms: 1000,
+    }); // 1s TTFT
+    let fast_engine = Arc::new(CounterEngine {});
+
+    manager
+        .add_chat_completions_model("slow", slow_engine)
+        .unwrap();
+    manager
+        .add_chat_completions_model("fast", fast_engine)
+        .unwrap();
+
+    let client = reqwest::Client::new();
+
+    tokio::time::sleep(std::time::Duration::from_millis(100)).await;
+
+    let slow_request = async_openai::types::CreateChatCompletionRequestArgs::default()
+        .model("slow")
+        .messages(vec![
+            async_openai::types::ChatCompletionRequestMessage::User(
+                async_openai::types::ChatCompletionRequestUserMessage {
+                    content: async_openai::types::ChatCompletionRequestUserMessageContent::Text(
+                        "test".to_string(),
+                    ),
+                    name: None,
+                },
+            ),
+        ])
+        .stream(true)
+        .max_tokens(10 as u32)
+        .build()
+        .unwrap();
+
+    let fast_request = async_openai::types::CreateChatCompletionRequestArgs::default()
+        .model("fast")
+        .messages(vec![
+            async_openai::types::ChatCompletionRequestMessage::User(
+                async_openai::types::ChatCompletionRequestUserMessage {
+                    content: async_openai::types::ChatCompletionRequestUserMessageContent::Text(
+                        "test".to_string(),
+                    ),
+                    name: None,
+                },
+            ),
+        ])
+        .stream(true)
+        .max_tokens(10 as u32)
+        .build()
+        .unwrap();
+
+    // Phase 1: Trigger rate limiting with slow requests
+    println!("Phase 1: Triggering rate limiting...");
+    for i in 0..4 {
+        let response = client
+            .post("http://localhost:8999/v1/chat/completions")
+            .json(&slow_request)
+            .send()
+            .await
+            .unwrap();
+
+        if response.status() == StatusCode::TOO_MANY_REQUESTS {
+            println!("Rate limiting triggered at request {}", i + 1);
+            break;
+        } else {
+            let _ = response.bytes().await.unwrap();
+        }
+        tokio::time::sleep(std::time::Duration::from_millis(100)).await;
+    }
+
+    // Phase 2: Wait for system to recover (time constant is 1.0s)
+    println!("Phase 2: Waiting for recovery...");
+    tokio::time::sleep(std::time::Duration::from_millis(3000)).await; // Wait 3 time constants
+
+    // Phase 3: Send fast requests to bring down the EMA
+    println!("Phase 3: Sending fast requests to improve EMA...");
+    for i in 0..3 {
+        let response = client
+            .post("http://localhost:8999/v1/chat/completions")
+            .json(&fast_request)
+            .send()
+            .await
+            .unwrap();
+
+        println!("Fast request {} status: {}", i + 1, response.status());
+        if response.status().is_success() {
+            let _ = response.bytes().await.unwrap();
+        }
+        tokio::time::sleep(std::time::Duration::from_millis(200)).await;
+    }
+
+    // Phase 4: Verify that slow requests work again (system recovered)
+    println!("Phase 4: Testing recovery with moderate request...");
+    let response = client
+        .post("http://localhost:8999/v1/chat/completions")
+        .json(&fast_request)
+        .send()
+        .await
+        .unwrap();
+
+    println!("Recovery test status: {}", response.status());
+    assert!(
+        response.status().is_success(),
+        "System should have recovered and accept requests again"
+    );
+
+    if response.status().is_success() {
+        let _ = response.bytes().await.unwrap();
+    }
+
     cancel_token.cancel();
     task.await.unwrap().unwrap();
 }