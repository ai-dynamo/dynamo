// SPDX-FileCopyrightText: Copyright (c) 2024-2025 NVIDIA CORPORATION & AFFILIATES. All rights reserved.
// SPDX-License-Identifier: Apache-2.0

use async_once_cell::OnceCell as AsyncOnceCell;
use libc::c_char;
use once_cell::sync::OnceCell;
use std::ffi::CStr;
use std::sync::atomic::{AtomicU32, Ordering};

use dynamo_llm::kv_router::{
    indexer::compute_block_hash_for_seq, protocols::*, publisher::KvEventPublisher,
};
use dynamo_runtime::{DistributedRuntime, Worker};
static WK: OnceCell<Worker> = OnceCell::new();
static DRT: AsyncOnceCell<DistributedRuntime> = AsyncOnceCell::new();
// [FIXME] shouldn't the publisher be instance passing between API calls?
static KV_PUB: OnceCell<KvEventPublisher> = OnceCell::new();

fn initialize_tracing() {
    // Sets up RUST_LOG environment variable for logging while KV Publishing
    // Example: os.environ["RUST_LOG"] = "debug"
    let subscriber = tracing_subscriber::fmt()
        .with_env_filter(tracing_subscriber::EnvFilter::from_default_env())
        .finish();

    tracing::subscriber::set_global_default(subscriber).expect("setting default subscriber failed");

    tracing::debug!("Tracing initialized");
}

#[repr(u32)]
pub enum DynamoLlmResult {
    OK = 0,
    ERR = 1,
}

/// # Safety
/// the namespace_c_str and component_c_str are passed as pointers to C strings
#[unsafe(no_mangle)]
pub unsafe extern "C" fn dynamo_llm_init(
    namespace_c_str: *const c_char,
    component_c_str: *const c_char,
    worker_id: i64,
    kv_block_size: u32,
) -> DynamoLlmResult {
    initialize_tracing();
    let wk = match WK.get_or_try_init(Worker::from_settings) {
        Ok(wk) => wk.clone(),
        Err(e) => {
            tracing::error!(error = ?e, "Failed to initialize runtime (Worker::from_settings)");
            return DynamoLlmResult::ERR;
        }
    };
    let rt = wk.runtime();
    let secondary = rt.secondary().clone();
    let result = secondary.block_on(async {
        // Initialize the distributed runtime
        match DRT
            .get_or_try_init(async { DistributedRuntime::from_settings(rt.clone()).await })
            .await
        {
            Ok(_) => Ok(()),
            Err(e) => {
                tracing::error!(error = ?e, "Failed to initialize distributed runtime");
                Err(DynamoLlmResult::ERR)
            }
        }
    });
    let namespace = match unsafe { CStr::from_ptr(namespace_c_str) }.to_str() {
        Ok(s) => s.to_string(),
        Err(e) => {
            tracing::error!(error = ?e, "Failed to convert C string to Rust string (namespace)");
            return DynamoLlmResult::ERR;
        }
    };

    let component = match unsafe { CStr::from_ptr(component_c_str) }.to_str() {
        Ok(s) => s.to_string(),
        Err(e) => {
            tracing::error!(error = ?e, "Failed to convert C string to Rust string (component)");
            return DynamoLlmResult::ERR;
        }
    };

    match result {
        Ok(_) => match KV_PUB.get_or_try_init(move || {
            dynamo_create_kv_publisher(namespace, component, worker_id, kv_block_size)
        }) {
            Ok(_) => DynamoLlmResult::OK,
            Err(e) => {
                tracing::error!(error = ?e, "Failed to initialize distributed runtime");
                DynamoLlmResult::ERR
            }
        },
        Err(e) => e,
    }
}

#[unsafe(no_mangle)]
pub extern "C" fn dynamo_llm_shutdown() -> DynamoLlmResult {
    let wk = match WK.get() {
        Some(wk) => wk,
        None => {
            tracing::error!("Runtime not initialized");
            return DynamoLlmResult::ERR;
        }
    };

    wk.runtime().shutdown();

    DynamoLlmResult::OK
}

#[unsafe(no_mangle)]
pub extern "C" fn dynamo_llm_load_publisher_create() -> DynamoLlmResult {
    DynamoLlmResult::OK
}

// instantiate a kv publisher
// this will bring up the task to publish and the channels to await publishing events
// the [`dynamo_kv_publish_store_event`] call will use a handle to the publisher to send events
// store and the [`dynamo_kv_event_create_removed`] will create remove events
// these call mus be driving by external c++ threads that are consuming the kv events from the
// c++ executor api

fn dynamo_create_kv_publisher(
    namespace: String,
    component: String,
    worker_id: i64,
    kv_block_size: u32,
) -> Result<KvEventPublisher, anyhow::Error> {
    tracing::info!("Creating KV Publisher for model: {}", component);
    match DRT
        .get()
        .ok_or(anyhow::Error::msg("Could not get Distributed Runtime"))
    {
        Ok(drt) => {
            let backend = drt.namespace(namespace)?.component(component)?;
            KvEventPublisher::new(backend, worker_id, kv_block_size, None)
        }
        Err(e) => Err(e),
    }
}

fn kv_event_create_stored_block_from_parts(
    block_hash: u64,
    token_ids: *const u32,
    num_tokens: usize,
    kv_block_size: u32,
    _lora_id: u64,
) -> KvCacheStoredBlockData {
    let tokens_hash = compute_block_hash_for_seq(
        unsafe { std::slice::from_raw_parts(token_ids, num_tokens) },
        kv_block_size,
    )[0];
    KvCacheStoredBlockData {
        block_hash: ExternalSequenceBlockHash(block_hash),
        tokens_hash,
    }
}
static WARN_COUNT: AtomicU32 = AtomicU32::new(0);

fn kv_event_create_stored_from_parts(
    kv_params: DynamoKvStoredEventParams,
    kv_block_size: u32,
) -> KvCacheEvent {
    let mut blocks: Vec<KvCacheStoredBlockData> = Vec::new();

    let mut token_offset: usize = 0;
    for block_idx in 0..kv_params.num_blocks {
        let block_hash = unsafe { *kv_params.block_ids.offset(block_idx.try_into().unwrap()) };
        let tokens = unsafe { kv_params.token_ids.offset(token_offset.try_into().unwrap()) };
        let num_toks = unsafe {
            *kv_params
                .num_block_tokens
                .offset(block_idx.try_into().unwrap())
        };

        if num_toks != (kv_block_size as usize) {
            if WARN_COUNT
                .fetch_update(Ordering::SeqCst, Ordering::SeqCst, |c| {
                    if c < 3 { Some(c + 1) } else { None }
                })
                .is_ok()
            {
                tracing::warn!(
                    "Block not published. Block size must be {} tokens to be published. Block size is: {}",
                    kv_block_size,
                    num_toks
                );
            }
            break;
        }
        token_offset += num_toks;
        blocks.push(kv_event_create_stored_block_from_parts(
            block_hash,
            tokens,
            num_toks,
            kv_block_size,
            kv_params.lora_id,
        ));
    }

    KvCacheEvent {
        data: KvCacheEventData::Stored(KvCacheStoreData {
            blocks,
            parent_hash: kv_params.parent_hash.map(ExternalSequenceBlockHash),
        }),
        event_id: kv_params.event_id,
        dp_rank: 0,
    }
}

fn kv_event_create_removed_from_parts(
    event_id: u64,
    block_ids: *const u64,
    num_blocks: usize,
) -> KvCacheEvent {
    let block_hashes: Vec<ExternalSequenceBlockHash> =
        unsafe { std::slice::from_raw_parts(block_ids, num_blocks) }
            .to_vec()
            .iter()
            .map(|&v| ExternalSequenceBlockHash(v))
            .collect();
    KvCacheEvent {
        event_id,
        data: KvCacheEventData::Removed(KvCacheRemoveData { block_hashes }),
        dp_rank: 0,
    }
}

pub struct DynamoKvStoredEventParams {
    pub event_id: u64,
    pub token_ids: *const u32,
    pub num_block_tokens: *const usize,
    pub block_ids: *const u64,
    pub num_blocks: usize,
    pub parent_hash: Option<u64>,
    pub lora_id: u64,
}

/// # Safety
/// parent_hash is passed as pointer to indicate whether the blocks
/// has a parent hash or not. nullptr is used to represent no parent hash
#[unsafe(no_mangle)]
pub unsafe extern "C" fn dynamo_kv_event_publish_stored(
    event_id: u64,
    token_ids: *const u32,
    num_block_tokens: *const usize,
    block_ids: *const u64,
    num_blocks: usize,
    parent_hash: *const u64,
    lora_id: u64,
) -> DynamoLlmResult {
    let parent_hash = {
        if parent_hash.is_null() {
            None
        } else {
            Some(unsafe { *parent_hash })
        }
    };
    let kv_params = DynamoKvStoredEventParams {
        event_id,
        token_ids,
        num_block_tokens,
        block_ids,
        num_blocks,
        parent_hash,
        lora_id,
    };
    let publisher = KV_PUB.get().unwrap();
    let event = kv_event_create_stored_from_parts(kv_params, publisher.kv_block_size());
    match publisher.publish(event) {
        Ok(_) => DynamoLlmResult::OK,
        Err(e) => {
            eprintln!("Error publishing stored kv event {:?}", e);
            DynamoLlmResult::ERR
        }
    }
}

#[unsafe(no_mangle)]
pub extern "C" fn dynamo_kv_event_publish_removed(
    event_id: u64,
    block_ids: *const u64,
    num_blocks: usize,
) -> DynamoLlmResult {
    let publisher = KV_PUB.get().unwrap();
    let event = kv_event_create_removed_from_parts(event_id, block_ids, num_blocks);
    match publisher.publish(event) {
        Ok(_) => DynamoLlmResult::OK,
        Err(e) => {
            eprintln!("Error publishing removed kv event {:?}", e);
            DynamoLlmResult::ERR
        }
    }
}

// Need to setup etcd and nats to run these tests
// #[cfg(test)]
// mod tests {
//     use super::*;
//     use std::ffi::CString;

//     #[test]
//     fn test_dynamo_llm_init() {
//         // Create C-compatible strings
//         let namespace = CString::new("test_namespace").unwrap();
//         let component = CString::new("test_component").unwrap();

//         // Call the init function
//         let result = unsafe {
//             dynamo_llm_init(
//                 namespace.as_ptr(),
//                 component.as_ptr(),
//                 1,  // worker_id
//                 32, // kv_block_size
//             )
//         };

//         assert_eq!(result as u32, DynamoLlmResult::OK as u32);

//         assert!(WK.get().is_some());

//         let shutdown_result = dynamo_llm_shutdown();
//         assert_eq!(shutdown_result as u32, DynamoLlmResult::OK as u32);
//     }
// }
/* ------------------------------------------------------------------------
 * Worker selection pipeline
 * ------------------------------------------------------------------------ */
use std::pin::Pin;

const GENERATE_ENDPOINT: &str = "generate";

use anyhow::Context;
use dynamo_runtime::{Runtime, distributed::DistributedConfig, traits::DistributedRuntimeProvider};

use dynamo_llm::discovery::ModelManager;
use dynamo_llm::entrypoint::build_routed_pipeline;
use dynamo_llm::kv_router::KvRouterConfig;
use dynamo_llm::model_card::ModelDeploymentCard;
use dynamo_llm::protocols::openai::nvext::NvExt;
use dynamo_llm::types::{
    Annotated,
    openai::chat_completions::{
        NvCreateChatCompletionRequest, NvCreateChatCompletionStreamResponse,
    },
};
use dynamo_runtime::{
    engine::AsyncEngineStream,
    pipeline::{ManyOut, RouterMode, ServiceEngine, SingleIn},
};
/// Opaque handle exposed to C — it owns its own Worker/runtime and engine.
pub struct WorkerSelectionPipeline {
    wk: Worker,
    engine: ServiceEngine<
        SingleIn<NvCreateChatCompletionRequest>,
        ManyOut<Annotated<NvCreateChatCompletionStreamResponse>>,
    >,
}

/// Create a worker-selection pipeline ("generate" endpoint).
///
/// # Safety
/// - `namespace_c_str`, `component_c_str`, and `model_name_c_str` must be **non-null** pointers to
///   **NUL-terminated** C strings that contain **valid UTF-8**. They must remain valid for the
///   duration of this call.
/// - `pipeline_out` must be **non-null** and point to writable memory for a `*mut WorkerSelectionPipeline`.
///   On success this function writes exactly once to `*pipeline_out`. The caller becomes the owner of
///   that pointer and **must** later free it by calling `dynamo_destroy_worker_selection_pipeline`.
/// - Must be called **after** a successful `dynamo_llm_init()`; otherwise behavior is undefined.
/// - This function is not signal-safe and must not be called from a signal handler.
/// - This function may block internally; do not call it from contexts that forbid blocking.
///
/// # Errors
/// Returns `DynamoLlmResult::ERR` on failure and does not write to `pipeline_out`.
#[unsafe(no_mangle)]
pub unsafe extern "C" fn dynamo_create_worker_selection_pipeline(
    namespace_c_str: *const c_char,
    component_c_str: *const c_char,
    model_name_c_str: *const c_char,
    use_kv_routing: bool,
    busy_threshold: f64,
    overlap_score_weight: f64,
    router_temperature: f64,
    use_kv_events: bool,
    router_replica_sync: bool,
    pipeline_out: *mut *mut WorkerSelectionPipeline,
) -> DynamoLlmResult {
    if pipeline_out.is_null() {
        tracing::error!("pipeline_out pointer is null");
        return DynamoLlmResult::ERR;
    }

    let wk = match WK.get() {
        Some(w) => w.clone(),
        None => {
            tracing::error!("Worker not initialized. Call dynamo_llm_init first.");
            return DynamoLlmResult::ERR;
        }
    };

    let namespace = match unsafe { CStr::from_ptr(namespace_c_str) }.to_str() {
        Ok(s) => s.to_owned(),
        Err(e) => {
            tracing::error!(error = ?e, "bad namespace");
            return DynamoLlmResult::ERR;
        }
    };
    let component = match unsafe { CStr::from_ptr(component_c_str) }.to_str() {
        Ok(s) => s.to_owned(),
        Err(e) => {
            tracing::error!(error = ?e, "bad component");
            return DynamoLlmResult::ERR;
        }
    };
    let model = match unsafe { CStr::from_ptr(model_name_c_str) }.to_str() {
        Ok(s) => s.to_owned(),
        Err(e) => {
            tracing::error!(error = ?e, "bad model");
            return DynamoLlmResult::ERR;
        }
    };

    let make_engine = || async {
        let router_mode = if use_kv_routing {
            RouterMode::KV
        } else {
            RouterMode::RoundRobin
        };

        let kv_router_config = if use_kv_routing {
            Some(KvRouterConfig::new(
                (overlap_score_weight >= 0.0).then_some(overlap_score_weight),
                (router_temperature >= 0.0).then_some(router_temperature),
                Some(use_kv_events),
                Some(router_replica_sync),
                None,
                None,
                None,
            ))
        } else {
            None
        };

        create_worker_selection_pipeline_chat(
            &namespace,
            &component,
            &model,
            router_mode,
            (busy_threshold >= 0.0).then_some(busy_threshold),
            kv_router_config,
        )
        .await
    };

    let engine = match wk.runtime().secondary().block_on(make_engine()) {
        Ok(p) => p,
        Err(e) => {
            tracing::error!(error = ?e, "create_worker_selection_pipeline_chat failed");
            return DynamoLlmResult::ERR;
        }
    };

    let handle = Box::new(WorkerSelectionPipeline { wk, engine });
    unsafe {
        *pipeline_out = Box::into_raw(handle);
    }
    DynamoLlmResult::OK
}

/// Query worker selection on an existing pipeline and return:
/// - `worker_instance_id_out` (`i64`)
/// - `token_ids_out` (heap-allocated `*mut u32`; caller must free via
///   `dynamo_free_worker_selection_result`)
/// - `token_count_out` (`usize`)
/// - `annotated_request_json_out` (`*mut c_char` to a NUL-terminated C string;
///   caller frees via the same free function)
///
/// # Safety
/// - `pipeline`
///   - Must be a **non-null** pointer previously returned by
///     `dynamo_create_worker_selection_pipeline` and not yet passed to
///     `dynamo_destroy_worker_selection_pipeline`.
///   - Must remain valid for the entire duration of this call.
///   - **Do not** call this function concurrently on the same `pipeline` pointer
///     from multiple threads unless the surrounding code guarantees synchronization.
/// - `request_json_c_str`
///   - Must be a **non-null**, **NUL-terminated** C string containing **valid UTF-8**.
///   - The JSON must represent a valid `NvCreateChatCompletionRequest`; otherwise this
///     function returns `DynamoLlmResult::ERR`.
///   - Must remain valid for the duration of this call.
/// - Output pointers:
///   - `worker_instance_id_out`, `token_ids_out`, `token_count_out`,
///     and `annotated_request_json_out` must each be **non-null** and point to
///     writable memory for their respective types. On success, this function
///     writes to all four outputs exactly once.
///   - On **error**, outputs are left unmodified.
/// - Ownership & deallocation:
///   - On success, if there are zero tokens, `*token_ids_out` may be set to `NULL`
///     and `*token_count_out` set to `0`.
///   - If non-null, the buffer written to `*token_ids_out` is allocated with the
///     Rust global allocator and **must** be freed by calling
///     `dynamo_free_worker_selection_result` with the same `token_count_out` value.
///   - The pointer written to `*annotated_request_json_out` is a `CString` allocated
///     by Rust and **must** be freed by calling `dynamo_free_worker_selection_result`.
///   - **Do not** free these with `free(3)` or any other allocator; doing so is
///     undefined behavior.
/// - Blocking & context:
///   - This function may **block** internally while it performs async work; do not
///     call it from contexts that forbid blocking (e.g., signal handlers).
/// - Process/ABI assumptions:
///   - The caller and callee must run in the same process and use the same Rust
///     global allocator for the paired allocation/free described above.
///   - This function is not signal-safe.
///
/// # Errors
/// Returns `DynamoLlmResult::ERR` if any precondition fails (null/invalid pointers,
/// malformed UTF-8/JSON, pipeline errors, allocation failures, etc.). On error, no
/// output pointer is written.
#[unsafe(no_mangle)]
pub unsafe extern "C" fn dynamo_query_worker_selection_and_annotate(
    pipeline: *mut WorkerSelectionPipeline,
    request_json_c_str: *const c_char,
    worker_instance_id_out: *mut i64,
    token_ids_out: *mut *mut u32,
    token_count_out: *mut usize,
    annotated_request_json_out: *mut *mut c_char,
) -> DynamoLlmResult {
    if pipeline.is_null() {
        tracing::error!("Pipeline pointer is null");
        return DynamoLlmResult::ERR;
    }
    if worker_instance_id_out.is_null()
        || token_ids_out.is_null()
        || token_count_out.is_null()
        || annotated_request_json_out.is_null()
    {
        tracing::error!("One or more output pointers are null");
        return DynamoLlmResult::ERR;
    }

    let req_str = match unsafe { CStr::from_ptr(request_json_c_str) }.to_str() {
        Ok(s) => s,
        Err(e) => {
            tracing::error!(error = ?e, "bad request json");
            return DynamoLlmResult::ERR;
        }
    };
    let request: NvCreateChatCompletionRequest = match serde_json::from_str(req_str) {
        Ok(r) => r,
        Err(e) => {
            tracing::error!(error = ?e, "parse request failed");
            return DynamoLlmResult::ERR;
        }
    };

    let pl = unsafe { &*pipeline };
    let fut = async { query_worker_selection_and_annotate(&pl.engine, request).await };
    let (worker_id, tokens, annotated_req) = match pl.wk.runtime().secondary().block_on(fut) {
        Ok(v) => v,
        Err(e) => {
            tracing::error!(error = ?e, "query_worker_selection_and_annotate failed");
            return DynamoLlmResult::ERR;
        }
    };

    let tokens_ptr = if tokens.is_empty() {
        std::ptr::null_mut()
    } else {
        let len = tokens.len();
        let layout = std::alloc::Layout::array::<u32>(len).unwrap();
        let ptr = unsafe { std::alloc::alloc(layout) as *mut u32 };
        if ptr.is_null() {
            tracing::error!("alloc tokens failed");
            return DynamoLlmResult::ERR;
        }
        unsafe {
            std::ptr::copy_nonoverlapping(tokens.as_ptr(), ptr, len);
        }
        ptr
    };

    let annotated_json = match serde_json::to_string(&annotated_req) {
        Ok(s) => s,
        Err(e) => {
            let layout = std::alloc::Layout::array::<u32>(tokens.len()).unwrap();
            unsafe {
                std::alloc::dealloc(tokens_ptr as *mut u8, layout);
            }
            if !tokens_ptr.is_null() {
                tracing::error!(error = ?e, "serialize annotated request failed");
            }
            return DynamoLlmResult::ERR;
        }
    };
    let cjson = match std::ffi::CString::new(annotated_json) {
        Ok(c) => c,
        Err(e) => {
            tracing::error!(error = ?e, "CString::new for annotated JSON failed");
            if !tokens_ptr.is_null() {
                let layout = std::alloc::Layout::array::<u32>(tokens.len()).unwrap();
                unsafe {
                    std::alloc::dealloc(tokens_ptr as *mut u8, layout);
                }
            }
            return DynamoLlmResult::ERR;
        }
    };
    unsafe {
        *worker_instance_id_out = worker_id;
        *token_ids_out = tokens_ptr;
        *token_count_out = tokens.len();
        *annotated_request_json_out = cjson.into_raw();
    }
    DynamoLlmResult::OK
}

/// Destroy a previously created pipeline.
///
/// # Safety
/// - `pipeline`
///   - **Must** be a non-null pointer that was **originally returned by**
///     `dynamo_create_worker_selection_pipeline` (i.e., obtained via
///     `Box::into_raw` on a `WorkerSelectionPipeline`).
///   - **Must not** have been passed to this function (or otherwise freed)
///     before. Passing the same pointer twice is a **double free** and is
///     undefined behavior.
///   - **Must not** be used by any other thread while this function runs.
///     Ensure no concurrent calls are in flight that read or write through
///     this handle (e.g., `dynamo_query_worker_selection_and_annotate`).
///   - After a successful call, the pointer is **invalid** and must not be
///     dereferenced or used again in any way.
/// - Allocator/ABI
///   - The caller and callee must be in the same process and share the same
///     allocator; this function reclaims the allocation that was created by
///     Rust for the handle.
/// - Lifetime/FFI
///   - Do not call from contexts that forbid blocking or running destructors
///     (e.g., signal handlers).
///
/// # Errors
/// - Returns `DynamoLlmResult::ERR` if `pipeline` is null.
/// - On `OK`, ownership of `pipeline` is taken and the underlying resources
///   are dropped; using the pointer after return is undefined behavior.
#[unsafe(no_mangle)]
pub unsafe extern "C" fn dynamo_destroy_worker_selection_pipeline(
    pipeline: *mut WorkerSelectionPipeline,
) -> DynamoLlmResult {
    if pipeline.is_null() {
        tracing::error!("Pipeline pointer is null");
        return DynamoLlmResult::ERR;
    }
    let _boxed: Box<WorkerSelectionPipeline> = unsafe { Box::from_raw(pipeline) };
    DynamoLlmResult::OK
}

/// Free buffers allocated by `dynamo_query_worker_selection_and_annotate`.
///
/// # Safety
/// - `token_ids` and `annotated_request_json` **must come from this library**:
///   - `token_ids` must be the exact pointer previously returned by
///     `dynamo_query_worker_selection_and_annotate` for the tokens buffer,
///     allocated with Rust’s global allocator in this process.
///   - `annotated_request_json` must be the exact pointer previously returned by
///     `CString::into_raw` inside `dynamo_query_worker_selection_and_annotate`.
/// - **Call at most once** per pointer. Passing the same pointer again is a
///   double-free and is undefined behavior.
/// - Pointer/length invariants:
///   - If `token_ids` is non-null, `token_count` **must** be the exact length
///     originally returned. Mismatched lengths cause invalid deallocation.
///   - If `token_ids` is null, `token_count` should be `0`.
///   - Passing a non-null `token_ids` with `token_count == 0` will leak in this
///     implementation (we only dealloc when `token_count > 0`).
/// - After return, the pointers are **invalid** and must not be used again.
/// - The caller and callee must be in the same process and share the same
///   allocator/ABI (these deallocations use Rust’s global allocator).
/// - Ensure no other threads are concurrently reading/writing these buffers when
///   freeing them.
/// - Do not call from contexts that forbid running destructors (e.g., signal handlers).
///
/// Returns `DynamoLlmResult::OK` on success.
#[unsafe(no_mangle)]
pub unsafe extern "C" fn dynamo_free_worker_selection_result(
    token_ids: *mut u32,
    token_count: usize,
    annotated_request_json: *mut c_char,
) -> DynamoLlmResult {
    if token_count > 0 {
        match std::alloc::Layout::array::<u32>(token_count) {
            Ok(layout) if !token_ids.is_null() => unsafe {
                std::alloc::dealloc(token_ids as *mut u8, layout);
            },
            _ => {}
        }
    }
    if !annotated_request_json.is_null() {
        unsafe {
            drop(std::ffi::CString::from_raw(annotated_request_json));
        }
    }
    DynamoLlmResult::OK
}

/// Helper function to extract worker selection information from the annotation stream
pub async fn extract_worker_selection_from_stream(
    mut stream: Pin<Box<dyn AsyncEngineStream<Annotated<NvCreateChatCompletionStreamResponse>>>>,
) -> anyhow::Result<(i64, Vec<u32>)> {
    use futures::StreamExt;

    let mut worker_id: i64 = 0;
    let mut tokens: Vec<u32> = Vec::new();

    while let Some(response) = stream.next().await {
        let Some(event) = &response.event else {
            tracing::error!("Response has no event field");
            continue;
        };

        match event.as_str() {
            "worker_instance_id" => {
                tracing::debug!("Found worker_instance_id event");

                let Some(first_comment) = response.comment.as_ref().and_then(|v| v.first()) else {
                    tracing::debug!("worker_instance_id event without comments");
                    continue;
                };

                // Try JSON string first (e.g. `"1732646935200805498"`), then plain integer.
                if let Ok(id_string) = serde_json::from_str::<String>(first_comment) {
                    match id_string.parse::<i64>() {
                        Ok(parsed_id) => {
                            worker_id = parsed_id;
                            tracing::debug!("parsed worker_id from JSON string: {}", worker_id);
                        }
                        Err(_) => {
                            tracing::error!(
                                "failed to parse number from JSON string: '{}'",
                                id_string
                            );
                        }
                    }
                    continue;
                }

                match first_comment.parse::<i64>() {
                    Ok(parsed_id) => {
                        worker_id = parsed_id;
                        tracing::debug!("parsed worker_id directly: {}", worker_id);
                    }
                    Err(_) => {
                        tracing::error!("failed to parse worker_id from: '{}'", first_comment);
                    }
                }
            }

            "token_data" => {
                tracing::debug!("Found token_data event");

                let Some(first_comment) = response.comment.as_ref().and_then(|v| v.first()) else {
                    tracing::debug!("token_data event without comments");
                    continue;
                };

                tracing::debug!("Token comment: '{}'", first_comment);
                match serde_json::from_str::<Vec<u32>>(first_comment) {
                    Ok(parsed_tokens) => {
                        tokens = parsed_tokens;
                        tracing::debug!("Successfully parsed {} tokens", tokens.len());
                    }
                    Err(e) => {
                        tracing::error!("Failed to parse tokens from '{}': {}", first_comment, e);
                    }
                }
            }

            other => {
                tracing::debug!("Unknown event type: '{}'", other);
            }
        }
    }

    tracing::info!(
        "Final worker_id={}, tokens.len()={}",
        worker_id,
        tokens.len()
    );
    Ok((worker_id, tokens))
}

/// Utility function to add the "query_instance_id" annotation to an OpenAI request
///
/// This function modifies the request to include the annotation that signals the KV router
/// to return worker selection information (worker_instance_id and token_data) instead of
/// performing actual inference.
///
/// # Parameters
/// - `request`: Mutable reference to the OpenAI chat completion request
///
/// # Returns
/// The same request with the "query_instance_id" annotation added
pub fn add_query_instance_id(
    request: &mut NvCreateChatCompletionRequest,
) -> &mut NvCreateChatCompletionRequest {
    add_annotation_unique(request, "query_instance_id")
}

/// Utility function to add worker_instance_id annotation to an OpenAI request
pub fn add_worker_instance_id_annotation(
    request: &mut NvCreateChatCompletionRequest,
    worker_id: i64,
) -> &mut NvCreateChatCompletionRequest {
    set_kv_annotation(
        request,
        "worker_instance_id".to_string(),
        worker_id.to_string(),
    )
}

/// Utility function to add token_data annotation to an OpenAI request
pub fn add_token_data_annotation<'a>(
    request: &'a mut NvCreateChatCompletionRequest,
    tokens: &[u32],
) -> &'a mut NvCreateChatCompletionRequest {
    let tokens_json = serde_json::to_string(tokens).unwrap_or_default();
    set_kv_annotation(request, "token_data".to_string(), tokens_json)
}

/// Ensure `nvext` exists and return a mutable slice of annotations.
fn ensure_annotations(request: &mut NvCreateChatCompletionRequest) -> &mut Vec<String> {
    let nvext = request.nvext.get_or_insert_with(|| {
        NvExt::builder()
            .build()
            .expect("NvExt builder should not fail")
    });
    nvext.annotations.get_or_insert_with(Vec::new)
}

/// Add a plain annotation once.
fn add_annotation_unique(
    request: &mut NvCreateChatCompletionRequest,
    annotation: impl Into<String>,
) -> &mut NvCreateChatCompletionRequest {
    let ann = annotation.into();
    let annotations = ensure_annotations(request);
    if !annotations.iter().any(|a| a == &ann) {
        annotations.push(ann);
    }
    request
}

/// Set a `key:value` annotation.
fn set_kv_annotation(
    request: &mut NvCreateChatCompletionRequest,
    key: String, // <- owned, only one borrowed param remains
    value: impl Into<String>,
) -> &mut NvCreateChatCompletionRequest {
    let prefix = format!("{}:", key);
    let kv = format!("{}{}", prefix, value.into());
    let annotations = ensure_annotations(request);
    annotations.retain(|a| !a.starts_with(&prefix));
    annotations.push(kv);
    request
}

/// Wrapper function that queries worker selection and annotates the original request
///
/// This function performs the complete flow:
/// 1. Clones the original request and adds "query_instance_id" annotation
/// 2. Calls engine.generate() with the modified request
/// 3. Extracts worker_instance_id and tokens from the response stream
/// 4. Adds worker_instance_id and token_data annotations to the original request
/// 5. Returns (worker_id, tokens, annotated_original_request)
///
/// # Parameters
/// - `engine`: The worker selection pipeline engine
/// - `original_request`: The original OpenAI request to process
///
/// # Returns
/// A tuple containing (worker_instance_id, tokens, modified_original_request)
/// where the modified_original_request has worker_instance_id and token_data annotations added
pub async fn query_worker_selection_and_annotate(
    engine: &ServiceEngine<
        SingleIn<NvCreateChatCompletionRequest>,
        ManyOut<Annotated<NvCreateChatCompletionStreamResponse>>,
    >,
    mut original_request: NvCreateChatCompletionRequest,
) -> anyhow::Result<(i64, Vec<u32>, NvCreateChatCompletionRequest)> {
    let mut query_request = original_request.clone();
    add_query_instance_id(&mut query_request);
    let single_in = SingleIn::new(query_request);
    let response_stream = engine.generate(single_in).await?;
    let (worker_id, tokens) = extract_worker_selection_from_stream(response_stream).await?;
    add_worker_instance_id_annotation(&mut original_request, worker_id);
    add_token_data_annotation(&mut original_request, &tokens);

    Ok((worker_id, tokens, original_request))
}

<<<<<<< HEAD
/// Create a worker selection pipeline for OpenAI Chat Completion requests
=======
/// Build a worker selection pipeline
/// The router handles query_instance_id annotations and returns worker_instance_id and token_data annotations.
pub async fn build_worker_selection_pipeline_chat(
    card: &ModelDeploymentCard,
    client: &Client,
    router_mode: RouterMode,
    busy_threshold: Option<f64>,
    chooser: Option<Arc<KvRouter>>,
) -> anyhow::Result<
    ServiceEngine<
        SingleIn<NvCreateChatCompletionRequest>,
        ManyOut<Annotated<NvCreateChatCompletionStreamResponse>>,
    >,
> {
    let hf_tokenizer = card
        .tokenizer_hf()
        .with_context(|| "Failed to load HF tokenizer")?;
    let engine = build_routed_pipeline::<
        NvCreateChatCompletionRequest,
        NvCreateChatCompletionStreamResponse,
    >(
        card,
        client,
        router_mode,
        busy_threshold,
        chooser,
        hf_tokenizer,
        None,
    )
    .await?;

    Ok(engine)
}

/// Helper function to create worker selection pipeline for OpenAI Chat Completion requests
>>>>>>> db8e52f2
///
/// This is a concrete implementation that works specifically with NvCreateChatCompletionRequest
/// and is designed for use with C bindings. Uses the "generate" endpoint by default.
///
/// # Parameters
/// - `namespace`: namespace name
/// - `component_name`: component name
/// - `model_name`: Name/slug of the model to load
/// - `router_mode`: How to route requests (KV, RoundRobin, etc.)
/// - `busy_threshold`: Optional threshold for busy worker detection
/// - `kv_router_config`: Optional KV router configuration (only used when router_mode is KV)
///
/// # Returns
/// A configured worker selection pipeline ready to use
pub async fn create_worker_selection_pipeline_chat(
    namespace: &str,
    component_name: &str,
    model_name: &str,
    router_mode: RouterMode,
    busy_threshold: Option<f64>,
    kv_router_config: Option<KvRouterConfig>,
) -> anyhow::Result<
    ServiceEngine<
        SingleIn<NvCreateChatCompletionRequest>,
        ManyOut<Annotated<NvCreateChatCompletionStreamResponse>>,
    >,
> {
    let runtime = Runtime::from_settings()?;
    let dst_config = DistributedConfig::from_settings(false);
    let drt_owned = DistributedRuntime::new(runtime, dst_config).await?;
    let distributed_runtime: &'static DistributedRuntime = Box::leak(Box::new(drt_owned));

    let component = distributed_runtime
        .namespace(namespace)?
        .component(component_name)?;
    let client = component.endpoint(GENERATE_ENDPOINT).client().await?;

    // Discover the model card by searching all instances with this model name
    tracing::debug!("Looking for model: {}", model_name);
    tracing::debug!("Namespace: {}", namespace);

    use dynamo_llm::discovery::ModelWatcher;
    let model_manager = std::sync::Arc::new(ModelManager::new());
    let watcher = ModelWatcher::new(
        component.drt().clone(),
        model_manager.clone(),
        router_mode,
        kv_router_config,
        busy_threshold,
    );
    let cards = watcher
        .cards_for_model(model_name, Some(namespace), false)
        .await
        .with_context(|| format!("Failed to discover model: {}", model_name))?;

    tracing::debug!("Found {} cards for model {}", cards.len(), model_name);

    let card = cards.into_iter().next().ok_or_else(|| {
        tracing::error!("No ModelDeploymentCard found for model: {}", model_name);
        anyhow::anyhow!("ModelDeploymentCard not found for model: {}", model_name)
    })?;

    let chooser = if router_mode == RouterMode::KV {
        Some(
            model_manager
                .kv_chooser_for(&component, card.kv_cache_block_size, kv_router_config)
                .await?,
        )
    } else {
        None
    };

    // Download model config files from HuggingFace for EPP
    // The backend's card has NATS URLs which aren't accessible from EPP
    tracing::debug!(
        "Downloading model config files for EPP: {}",
        card.display_name
    );

    let local_path = dynamo_llm::hub::from_hf(&card.display_name, true)
        .await
        .with_context(|| {
            format!(
                "Failed to download model config files for: {}",
                card.display_name
            )
        })?;

    // Load a fresh card from local files, then copy runtime config from original card
    tracing::debug!("Loading ModelDeploymentCard from local path...");
    let mut card_with_local_files = ModelDeploymentCard::load_from_disk(&local_path, None)
        .with_context(|| format!("Failed to load card from disk: {:?}", local_path))?;

    // Copy runtime settings from the backend's card
    tracing::debug!("Copying runtime config from backend card...");
    card_with_local_files.runtime_config = card.runtime_config.clone();
    card_with_local_files.kv_cache_block_size = card.kv_cache_block_size;
    card_with_local_files.context_length = card.context_length;

    // Load the tokenizer from the downloaded files
    tracing::debug!("Loading tokenizer from local files...");
    let hf_tokenizer = card_with_local_files
        .tokenizer_hf()
        .with_context(|| format!("Failed to load tokenizer for: {}", card.display_name))?;

    let engine = build_routed_pipeline::<
        NvCreateChatCompletionRequest,
        NvCreateChatCompletionStreamResponse,
    >(
        &card_with_local_files,
        &client,
        router_mode,
        busy_threshold,
        chooser,
        hf_tokenizer,
    )
    .await?;

    Ok(engine)
}<|MERGE_RESOLUTION|>--- conflicted
+++ resolved
@@ -898,45 +898,7 @@
     Ok((worker_id, tokens, original_request))
 }
 
-<<<<<<< HEAD
 /// Create a worker selection pipeline for OpenAI Chat Completion requests
-=======
-/// Build a worker selection pipeline
-/// The router handles query_instance_id annotations and returns worker_instance_id and token_data annotations.
-pub async fn build_worker_selection_pipeline_chat(
-    card: &ModelDeploymentCard,
-    client: &Client,
-    router_mode: RouterMode,
-    busy_threshold: Option<f64>,
-    chooser: Option<Arc<KvRouter>>,
-) -> anyhow::Result<
-    ServiceEngine<
-        SingleIn<NvCreateChatCompletionRequest>,
-        ManyOut<Annotated<NvCreateChatCompletionStreamResponse>>,
-    >,
-> {
-    let hf_tokenizer = card
-        .tokenizer_hf()
-        .with_context(|| "Failed to load HF tokenizer")?;
-    let engine = build_routed_pipeline::<
-        NvCreateChatCompletionRequest,
-        NvCreateChatCompletionStreamResponse,
-    >(
-        card,
-        client,
-        router_mode,
-        busy_threshold,
-        chooser,
-        hf_tokenizer,
-        None,
-    )
-    .await?;
-
-    Ok(engine)
-}
-
-/// Helper function to create worker selection pipeline for OpenAI Chat Completion requests
->>>>>>> db8e52f2
 ///
 /// This is a concrete implementation that works specifically with NvCreateChatCompletionRequest
 /// and is designed for use with C bindings. Uses the "generate" endpoint by default.
