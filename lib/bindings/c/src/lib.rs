--- conflicted
+++ resolved
@@ -1362,16 +1362,6 @@
     tracing::debug!("Looking for model: {}", model_name);
     tracing::debug!("Namespace: {}", namespace);
 
-<<<<<<< HEAD
-    use dynamo_llm::discovery::ModelWatcher;
-    let model_manager = std::sync::Arc::new(ModelManager::new());
-    let router_config = dynamo_llm::entrypoint::RouterConfig {
-        router_mode,
-        kv_router_config: kv_router_config.unwrap_or_default(),
-        busy_threshold,
-        enforce_disagg: false,
-    };
-=======
     let model_manager = Arc::new(ModelManager::new());
     let router_config = dynamo_llm::entrypoint::RouterConfig {
         router_mode,
@@ -1382,16 +1372,12 @@
     };
     // Create metrics for migration tracking (not exposed via /metrics in C bindings)
     let metrics = Arc::new(Metrics::new());
->>>>>>> d7c27e68
     let watcher = ModelWatcher::new(
         component.drt().clone(),
         model_manager.clone(),
         router_config,
-<<<<<<< HEAD
-=======
         None,
         metrics.clone(),
->>>>>>> d7c27e68
     );
     let cards = watcher
         .cards_for_model(model_name, Some(namespace), false)
@@ -1493,14 +1479,9 @@
         worker_monitor,
         chooser,
         hf_tokenizer,
-<<<<<<< HEAD
-        None,  // prefill_chooser
-        false, // enforce_disagg
-=======
         prefill_chooser,
         enforce_disagg,
         metrics,
->>>>>>> d7c27e68
     )
     .await?;
 
