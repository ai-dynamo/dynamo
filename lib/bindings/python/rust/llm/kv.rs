// SPDX-FileCopyrightText: Copyright (c) 2024-2025 NVIDIA CORPORATION & AFFILIATES. All rights reserved.
// SPDX-License-Identifier: Apache-2.0
//
// Licensed under the Apache License, Version 2.0 (the "License");
// you may not use this file except in compliance with the License.
// You may obtain a copy of the License at
//
// http://www.apache.org/licenses/LICENSE-2.0
//
// Unless required by applicable law or agreed to in writing, software
// distributed under the License is distributed on an "AS IS" BASIS,
// WITHOUT WARRANTIES OR CONDITIONS OF ANY KIND, either express or implied.
// See the License for the specific language governing permissions and
// limitations under the License.

use std::collections::HashMap;
use std::sync::atomic::AtomicU32;

use super::*;
use llm_rs::kv_router::indexer::compute_block_hash_for_seq;
use llm_rs::kv_router::indexer::KvIndexerInterface;
use llm_rs::kv_router::protocols::ForwardPassMetrics as RsForwardPassMetrics;
use llm_rs::kv_router::protocols::KvStats as RsKvStats;
use llm_rs::kv_router::protocols::SpecDecodeStats as RsSpecDecodeStats;
use llm_rs::kv_router::protocols::WorkerStats as RsWorkerStats;
use rs::traits::events::EventSubscriber;
use tracing;

use llm_rs::kv_router::protocols::*;
use llm_rs::kv_router::publisher::{create_stored_blocks, KvEventSourceConfig};

#[pyfunction]
pub fn compute_block_hash_for_seq_py(tokens: Vec<u32>, kv_block_size: usize) -> PyResult<Vec<u64>> {
    if kv_block_size == 0 {
        return Err(to_pyerr(anyhow::anyhow!("kv_block_size cannot be 0")));
    }

    let hashes = compute_block_hash_for_seq(&tokens, kv_block_size as u32);
    Ok(hashes.into_iter().map(|h| h.0).collect())
}

#[pyclass]
pub(crate) struct WorkerMetricsPublisher {
    inner: Arc<llm_rs::kv_router::publisher::WorkerMetricsPublisher>,
}

#[pymethods]
impl WorkerMetricsPublisher {
    #[new]
    fn new() -> PyResult<Self> {
        let inner =
            llm_rs::kv_router::publisher::WorkerMetricsPublisher::new().map_err(to_pyerr)?;
        Ok(Self {
            inner: inner.into(),
        })
    }

    #[pyo3(signature = (component))]
    fn create_endpoint<'p>(
        &self,
        py: Python<'p>,
        component: Component,
    ) -> PyResult<Bound<'p, PyAny>> {
        let rs_publisher = self.inner.clone();
        let rs_component = component.inner.clone();
        pyo3_async_runtimes::tokio::future_into_py(py, async move {
            rs_publisher
                .create_endpoint(rs_component)
                .await
                .map_err(to_pyerr)?;
            Ok(())
        })
    }

    #[pyo3(signature = (metrics))]
    fn publish(&self, _py: Python, metrics: &ForwardPassMetrics) -> PyResult<()> {
        // Create and publish the complete metrics
        self.inner
            .publish(metrics.0.clone().into())
            .map_err(to_pyerr)
    }
}

#[pyclass]
#[derive(Clone)]
pub struct ZmqKvEventPublisherConfig {
    #[pyo3(get, set)]
    pub worker_id: i64,
    #[pyo3(get, set)]
    pub kv_block_size: usize,
    #[pyo3(get, set)]
    pub zmq_endpoint: String,
    #[pyo3(get, set)]
    pub zmq_topic: String,
}

#[pymethods]
impl ZmqKvEventPublisherConfig {
    #[new]
    #[pyo3(signature = (
        worker_id,
        kv_block_size,
        zmq_endpoint = "tcp://127.0.0.1:5557".to_string(),
        zmq_topic = "".to_string()
    ))]
    pub fn new(
        worker_id: i64,
        kv_block_size: usize,
        zmq_endpoint: String,
        zmq_topic: String,
    ) -> Self {
        Self {
            worker_id,
            kv_block_size,
            zmq_endpoint,
            zmq_topic,
        }
    }
}

#[pyclass]
pub(crate) struct ZmqKvEventPublisher {
    inner: llm_rs::kv_router::publisher::KvEventPublisher,
}

#[pymethods]
impl ZmqKvEventPublisher {
    #[new]
    fn new(component: Component, config: ZmqKvEventPublisherConfig) -> PyResult<Self> {
        let inner = llm_rs::kv_router::publisher::KvEventPublisher::new(
            component.inner,
            config.worker_id,
            config.kv_block_size as u32,
            Some(KvEventSourceConfig::Zmq {
                endpoint: config.zmq_endpoint,
                topic: config.zmq_topic,
            }),
        )
        .map_err(to_pyerr)?;
        Ok(Self { inner })
    }

    fn shutdown(&mut self) {
        self.inner.shutdown()
    }
}

/// A ZMQ-based key-value cache event listener that operates independently
/// of the dynamo runtime or event plane infrastructure.
#[pyclass]
pub(crate) struct ZmqKvEventListener {
    event_receiver: Arc<tokio::sync::Mutex<tokio::sync::mpsc::UnboundedReceiver<KvCacheEvent>>>,
    shutdown_token: tokio_util::sync::CancellationToken,
}

#[pymethods]
impl ZmqKvEventListener {
    #[new]
    fn new(zmq_endpoint: String, zmq_topic: String, kv_block_size: usize) -> PyResult<Self> {
        if kv_block_size == 0 {
            return Err(to_pyerr(anyhow::anyhow!("kv_block_size cannot be 0")));
        }

        let runtime = pyo3_async_runtimes::tokio::get_runtime();
        runtime.block_on(async {
            let (tx, rx) = tokio::sync::mpsc::unbounded_channel::<KvCacheEvent>();
            let shutdown_token = tokio_util::sync::CancellationToken::new();

            tokio::spawn(llm_rs::kv_router::publisher::start_zmq_listener(
                zmq_endpoint,
                zmq_topic,
                tx,
                shutdown_token.clone(),
                kv_block_size as u32,
            ));

            Ok(Self {
                event_receiver: Arc::new(tokio::sync::Mutex::new(rx)),
                shutdown_token,
            })
        })
    }

    fn get_events<'p>(&self, py: Python<'p>) -> PyResult<Bound<'p, PyAny>> {
        let receiver = self.event_receiver.clone();
        pyo3_async_runtimes::tokio::future_into_py(py, async move {
            let mut rx = receiver.lock().await;
            let mut events = Vec::new();

            // Drain all available events
            while let Ok(event) = rx.try_recv() {
                events.push(event);
            }

            // Convert events to JSON strings
            let json_events: Result<Vec<String>, _> =
                events.iter().map(serde_json::to_string).collect();

            match json_events {
                Ok(json_strings) => Ok(json_strings),
                Err(e) => Err(PyErr::new::<pyo3::exceptions::PyValueError, _>(format!(
                    "Failed to serialize events to JSON: {}",
                    e
                ))),
            }
        })
    }
}

// manual shutdown needed as it's not tied to the dynamo DRT
impl Drop for ZmqKvEventListener {
    fn drop(&mut self) {
        self.shutdown_token.cancel();
    }
}

#[pyclass]
pub(crate) struct KvEventPublisher {
    inner: Arc<llm_rs::kv_router::publisher::KvEventPublisher>,
    kv_block_size: usize,
    warning_count: Arc<AtomicU32>,
}

#[pymethods]
impl KvEventPublisher {
    #[new]
    fn new(component: Component, worker_id: i64, kv_block_size: usize) -> PyResult<Self> {
        if kv_block_size == 0 {
            return Err(to_pyerr(anyhow::anyhow!("kv_block_size cannot be 0")));
        }

        let inner = llm_rs::kv_router::publisher::KvEventPublisher::new(
            component.inner,
            worker_id,
            kv_block_size as u32,
            None,
        )
        .map_err(to_pyerr)?;

        Ok(Self {
            inner: inner.into(),
            kv_block_size,
            warning_count: Arc::new(AtomicU32::new(0)),
        })
    }

    #[allow(clippy::too_many_arguments)]
    #[pyo3(signature = (event_id, token_ids, num_block_tokens, block_hashes, lora_id, parent_hash=None))]
    fn publish_stored(
        &mut self,
        _py: Python,
        event_id: u64,
        token_ids: Vec<u32>,
        num_block_tokens: Vec<u64>,
        block_hashes: Vec<i64>,
        lora_id: u64,
        parent_hash: Option<i64>,
    ) -> PyResult<()> {
        let event = KvCacheEvent {
            event_id,
            data: KvCacheEventData::Stored(KvCacheStoreData {
                parent_hash: parent_hash.map(ExternalSequenceBlockHash::from),
                blocks: create_stored_blocks(
                    self.kv_block_size as u32,
                    &token_ids,
                    &num_block_tokens,
                    &block_hashes,
                    lora_id,
                    &self.warning_count,
                ),
            }),
        };

        self.inner.publish(event).map_err(to_pyerr)
    }

    fn publish_removed(&self, _py: Python, event_id: u64, block_hashes: Vec<i64>) -> PyResult<()> {
        let block_hashes: Vec<ExternalSequenceBlockHash> = block_hashes
            .iter()
            .map(|&h| ExternalSequenceBlockHash::from(h))
            .collect();
        let event = KvCacheEvent {
            event_id,
            data: KvCacheEventData::Removed(KvCacheRemoveData { block_hashes }),
        };

        self.inner.publish(event).map_err(to_pyerr)
    }
}

#[pyclass]
#[derive(Clone)]
pub(crate) struct OverlapScores {
    inner: llm_rs::kv_router::indexer::OverlapScores,
}

#[pymethods]
impl OverlapScores {
    #[getter]
    fn scores(&self) -> HashMap<llm_rs::kv_router::indexer::WorkerId, u32> {
        self.inner.scores.clone()
    }

    #[getter]
    fn frequencies(&self) -> Vec<usize> {
        self.inner.frequencies.clone()
    }
}

// NOTE: the user needs to guarantee that this stays single threaded in Python land
#[pyclass(unsendable)]
pub(crate) struct RadixTree {
    inner: llm_rs::kv_router::indexer::RadixTree,
}

#[pymethods]
impl RadixTree {
    #[new]
    #[pyo3(signature = (expiration_duration_secs=None))]
    fn new(expiration_duration_secs: Option<f64>) -> PyResult<Self> {
        let expiration_duration = expiration_duration_secs.map(std::time::Duration::from_secs_f64);
        let inner = llm_rs::kv_router::indexer::RadixTree::new_with_frequency(expiration_duration);
        Ok(Self { inner })
    }

    #[pyo3(signature = (sequence, early_exit=false))]
    fn find_matches(
        &self,
        _py: Python,
        sequence: Vec<u64>,
        early_exit: bool,
    ) -> PyResult<OverlapScores> {
        let local_block_hashes: Vec<llm_rs::kv_router::protocols::LocalBlockHash> = sequence
            .into_iter()
            .map(llm_rs::kv_router::protocols::LocalBlockHash)
            .collect();

        let rs_overlap_scores = self.inner.find_matches(local_block_hashes, early_exit);
        Ok(OverlapScores {
            inner: rs_overlap_scores,
        })
    }

    fn apply_event(
        &mut self,
        _py: Python,
        worker_id: i64,
        kv_cache_event_bytes: &[u8],
    ) -> PyResult<()> {
        let kv_cache_event: llm_rs::kv_router::protocols::KvCacheEvent =
            serde_json::from_slice(kv_cache_event_bytes).map_err(|e| {
                PyErr::new::<pyo3::exceptions::PyValueError, _>(format!(
                    "Failed to deserialize KvCacheEvent: {}",
                    e
                ))
            })?;

        let router_event = llm_rs::kv_router::indexer::RouterEvent::new(worker_id, kv_cache_event);
        self.inner.apply_event(router_event);
        Ok(())
    }

    fn remove_worker(&mut self, _py: Python, worker_id: i64) -> PyResult<()> {
        self.inner.remove_worker(worker_id);
        Ok(())
    }

    fn clear_all_blocks(&mut self, _py: Python, worker_id: i64) -> PyResult<()> {
        self.inner.clear_all_blocks(worker_id);
        Ok(())
    }
}

#[pyclass]
pub(crate) struct KvIndexer {
    inner: Arc<llm_rs::kv_router::indexer::KvIndexer>,
}

#[pymethods]
impl KvIndexer {
    #[new]
    fn new(component: Component, kv_block_size: usize) -> PyResult<Self> {
        let runtime = pyo3_async_runtimes::tokio::get_runtime();
        runtime.block_on(async {
            let inner: Arc<llm_rs::kv_router::indexer::KvIndexer> =
                llm_rs::kv_router::indexer::KvIndexer::new(
                    component.inner.drt().runtime().child_token(),
                    kv_block_size as u32,
                )
                .into();
            // [gluo TODO] try subscribe_with_type::<RouterEvent>,
            // error checking below will be different.
            let mut kv_events_rx = component
                .inner
                .subscribe(llm_rs::kv_router::KV_EVENT_SUBJECT)
                .await
                .map_err(to_pyerr)?;
            let kv_events_tx = inner.event_sender();

            // [FIXME] this is the added functionality to the indexer to subscribe to kv events,
            // should have been made to a trait and implemented here? i.e. AsyncEngine style
            tokio::spawn(async move {
                while let Some(event) = kv_events_rx.next().await {
                    let event: llm_rs::kv_router::indexer::RouterEvent =
                        serde_json::from_slice(&event.payload).unwrap();
                    tracing::debug!("received kv event: {:?}", event);
                    if let Err(e) = kv_events_tx.send(event).await {
                        tracing::trace!(
                            "failed to send kv event to indexer; shutting down: {:?}",
                            e
                        );
                    }
                }
            });
            Ok(Self { inner })
        })
    }

    fn block_size(&self) -> usize {
        self.inner.block_size() as usize
    }

    fn find_matches<'p>(&self, py: Python<'p>, sequence: Vec<u64>) -> PyResult<Bound<'p, PyAny>> {
        let indexer = self.inner.clone();
        pyo3_async_runtimes::tokio::future_into_py(py, async move {
            let local_block_hashes: Vec<llm_rs::kv_router::protocols::LocalBlockHash> = sequence
                .into_iter()
                .map(llm_rs::kv_router::protocols::LocalBlockHash)
                .collect();

            let rs_overlap_scores = indexer
                .find_matches(local_block_hashes)
                .await
                .map_err(to_pyerr)?;
            Ok(OverlapScores {
                inner: rs_overlap_scores,
            })
        })
    }

    fn find_matches_for_request<'p>(
        &self,
        py: Python<'p>,
        token_ids: Vec<u32>,
        _lora_id: u64,
    ) -> PyResult<Bound<'p, PyAny>> {
        let indexer = self.inner.clone();
        pyo3_async_runtimes::tokio::future_into_py(py, async move {
            let rs_overlap_scores = indexer
                .find_matches_for_request(token_ids.as_slice())
                .await
                .map_err(to_pyerr)?;
            Ok(OverlapScores {
                inner: rs_overlap_scores,
            })
        })
    }
}

/// Bindings for the approximate KV indexer. We need to exactly match the regular KV Indexer
/// interface, so that the router can switch between the two.
#[pyclass]
pub(crate) struct ApproxKvIndexer {
    inner: Arc<llm_rs::kv_router::approx::ApproxKvIndexer>,
}

#[pymethods]
impl ApproxKvIndexer {
    #[new]
    fn new(component: Component, kv_block_size: usize, ttl_secs: f64) -> PyResult<Self> {
        let ttl = tokio::time::Duration::from_secs_f64(ttl_secs);
        let inner = Arc::new(llm_rs::kv_router::approx::ApproxKvIndexer::new(
            component.inner.drt().runtime().child_token(),
            kv_block_size as u32,
            ttl,
        ));
        Ok(Self { inner })
    }

    fn block_size(&self) -> u32 {
        self.inner.block_size()
    }

    fn find_matches_for_request<'p>(
        &self,
        py: Python<'p>,
        token_ids: Vec<u32>,
    ) -> PyResult<Bound<'p, PyAny>> {
        let indexer = self.inner.clone();
        pyo3_async_runtimes::tokio::future_into_py(py, async move {
            let rs_overlap_scores = indexer
                .find_matches_for_request(token_ids.as_slice())
                .await
                .map_err(to_pyerr)?;
            Ok(OverlapScores {
                inner: rs_overlap_scores,
            })
        })
    }

    fn process_routing_decision_for_request<'p>(
        &self,
        py: Python<'p>,
        tokens: Vec<u32>,
        worker_id: i64,
    ) -> PyResult<Bound<'p, PyAny>> {
        let indexer = self.inner.clone();
        pyo3_async_runtimes::tokio::future_into_py(py, async move {
            indexer
                .process_routing_decision_for_request(tokens.as_slice(), worker_id)
                .await
                .map_err(to_pyerr)?;
            Ok(())
        })
    }
}

#[pyclass]
#[derive(Clone)]
pub(crate) struct EndpointKvMetrics {
    #[pyo3(get, set)]
    pub worker_id: i64,
    #[pyo3(get, set)]
    pub request_active_slots: u64,
    #[pyo3(get, set)]
    pub request_total_slots: u64,
    #[pyo3(get, set)]
    pub kv_active_blocks: u64,
    #[pyo3(get, set)]
    pub kv_total_blocks: u64,
    #[pyo3(get, set)]
    pub num_requests_waiting: u64,
    #[pyo3(get, set)]
    pub gpu_cache_usage_perc: f32,
    #[pyo3(get, set)]
    pub gpu_prefix_cache_hit_rate: f32,
}

#[pyclass]
#[derive(Clone)]
pub(crate) struct AggregatedMetrics {
    #[pyo3(get, set)]
    pub endpoints: Vec<EndpointKvMetrics>,
    #[pyo3(get, set)]
    pub load_avg: f64,
    #[pyo3(get, set)]
    pub load_std: f64,
}

#[pyclass]
pub(crate) struct KvMetricsAggregator {
    inner: Arc<llm_rs::kv_router::metrics_aggregator::KvMetricsAggregator>,
}

#[pymethods]
impl KvMetricsAggregator {
    #[new]
    fn new(component: Component) -> PyResult<Self> {
        let runtime = pyo3_async_runtimes::tokio::get_runtime();
        runtime.block_on(async {
            let inner = llm_rs::kv_router::metrics_aggregator::KvMetricsAggregator::new(
                component.inner.clone(),
                component.inner.drt().runtime().child_token(),
            )
            .await;
            Ok(Self {
                inner: inner.into(),
            })
        })
    }

    fn get_metrics<'p>(&self, py: Python<'p>) -> PyResult<Bound<'p, PyAny>> {
        // TODO: update EndpointKvMetrics to match the new ForwardPassMetrics struct
        let endpoints = self.inner.get_endpoints();
        let load_avg = endpoints.load_avg;
        let load_std = endpoints.load_std;

        let endpoint_kv_metrics = endpoints
            .endpoints
<<<<<<< HEAD
            .into_iter()
            .map(|(worker_id, endpoint)| {
                let metrics = endpoint.data;
                let LoadMetrics::ForwardPassMetrics(fwd_pass_metrics) = metrics else {
                    panic!("Endpoints do not contain forward pass metrics.");
                };
                EndpointKvMetrics {
                    worker_id,
                    request_active_slots: fwd_pass_metrics.request_active_slots,
                    request_total_slots: fwd_pass_metrics.request_total_slots,
                    kv_active_blocks: fwd_pass_metrics.kv_active_blocks,
                    kv_total_blocks: fwd_pass_metrics.kv_total_blocks,
                    num_requests_waiting: fwd_pass_metrics.num_requests_waiting,
                    gpu_cache_usage_perc: fwd_pass_metrics.gpu_cache_usage_perc,
                    gpu_prefix_cache_hit_rate: fwd_pass_metrics.gpu_prefix_cache_hit_rate,
                }
=======
            .iter()
            .map(|(worker_id, endpoint)| EndpointKvMetrics {
                worker_id: *worker_id,
                request_active_slots: endpoint.data.worker_stats.request_active_slots,
                request_total_slots: endpoint.data.worker_stats.request_total_slots,
                kv_active_blocks: endpoint.data.kv_stats.kv_active_blocks,
                kv_total_blocks: endpoint.data.kv_stats.kv_total_blocks,
                num_requests_waiting: endpoint.data.worker_stats.num_requests_waiting,
                gpu_cache_usage_perc: endpoint.data.kv_stats.gpu_cache_usage_perc,
                gpu_prefix_cache_hit_rate: endpoint.data.kv_stats.gpu_prefix_cache_hit_rate,
>>>>>>> 5505507b
            })
            .collect();
        pyo3_async_runtimes::tokio::future_into_py(py, async move {
            Ok(AggregatedMetrics {
                endpoints: endpoint_kv_metrics,
                load_avg,
                load_std,
            })
        })
    }
}

#[pyclass]
pub(crate) struct KvRecorder {
    inner: Arc<llm_rs::kv_router::recorder::KvRecorder>,
}

#[pymethods]
impl KvRecorder {
    #[new]
    #[pyo3(signature = (component, output_path=None, max_lines_per_file=None, max_count=None, max_time=None))]
    fn new(
        component: Component,
        output_path: Option<String>,
        max_lines_per_file: Option<usize>,
        max_count: Option<usize>,
        max_time: Option<f64>,
    ) -> PyResult<Self> {
        let runtime = pyo3_async_runtimes::tokio::get_runtime();
        runtime.block_on(async {
            let token = component.inner.drt().runtime().child_token();

            // Create a temp path if none provided
            let path = match output_path {
                Some(p) => p,
                None => {
                    let temp_dir = std::env::temp_dir();
                    temp_dir
                        .join("kv_events.jsonl")
                        .to_string_lossy()
                        .to_string()
                }
            };

            let inner = llm_rs::kv_router::recorder::KvRecorder::new(
                token.clone(),
                path,
                max_lines_per_file,
                max_count,
                max_time,
            )
            .await
            .map_err(to_pyerr)?;

            // Subscribe to KV events
            let mut kv_events_rx = component
                .inner
                .subscribe(llm_rs::kv_router::KV_EVENT_SUBJECT)
                .await
                .map_err(to_pyerr)?;
            let event_tx = inner.event_sender();

            // Spawn a task to forward events to the recorder
            tokio::spawn(async move {
                while let Some(event) = kv_events_rx.next().await {
                    let event: llm_rs::kv_router::indexer::RouterEvent =
                        serde_json::from_slice(&event.payload).unwrap();
                    tracing::debug!("KvRecorder received kv event: {:?}", event);
                    if let Err(e) = event_tx.send(event).await {
                        tracing::trace!(
                            "KvRecorder failed to send kv event; shutting down: {:?}",
                            e
                        );
                    }
                }
            });

            Ok(Self {
                inner: Arc::new(inner),
            })
        })
    }

    fn event_count<'py>(&self, py: Python<'py>) -> PyResult<Bound<'py, PyAny>> {
        let recorder = self.inner.clone();
        pyo3_async_runtimes::tokio::future_into_py(py, async move {
            let count = recorder.event_count().await;
            Ok(count)
        })
    }

    fn elapsed_time<'py>(&self, py: Python<'py>) -> PyResult<Bound<'py, PyAny>> {
        let recorder = self.inner.clone();
        pyo3_async_runtimes::tokio::future_into_py(py, async move {
            match recorder.elapsed_time().await {
                Ok(elapsed) => Ok(elapsed.as_secs_f64()),
                Err(_) => Ok(0.0), // Return 0.0 when no events have been received yet
            }
        })
    }

    #[pyo3(signature = (indexer, timed=false, max_count=None, max_time=None))]
    fn replay_events<'py>(
        &self,
        py: Python<'py>,
        indexer: &KvIndexer,
        timed: bool,
        max_count: Option<usize>,
        max_time: Option<f64>,
    ) -> PyResult<Bound<'py, PyAny>> {
        let event_tx = indexer.inner.event_sender();
        pyo3_async_runtimes::tokio::future_into_py(py, async move {
            let count = llm_rs::kv_router::recorder::KvRecorder::send_events(
                "dummy_path", // This doesn't matter as we'll use the provided event_tx
                &event_tx,
                timed,
                max_count,
                max_time,
            )
            .await
            .map_err(to_pyerr)?;
            Ok(count)
        })
    }

    fn shutdown(&self) -> PyResult<()> {
        self.inner.shutdown();
        Ok(())
    }
}

#[pyclass]
#[repr(transparent)]
pub struct ForwardPassMetrics(pub RsForwardPassMetrics);

#[pyclass]
#[repr(transparent)]
pub struct WorkerStats(pub RsWorkerStats);

#[pyclass]
#[repr(transparent)]
pub struct KvStats(pub RsKvStats);

#[pyclass]
#[repr(transparent)]
pub struct SpecDecodeStats(pub RsSpecDecodeStats);

#[pymethods]
impl ForwardPassMetrics {
    #[new]
    #[pyo3(signature = (worker_stats, kv_stats, spec_decode_stats = None))]
    fn new(
        worker_stats: &WorkerStats,
        kv_stats: &KvStats,
        spec_decode_stats: Option<&SpecDecodeStats>,
    ) -> Self {
        Self(RsForwardPassMetrics {
            worker_stats: worker_stats.0.clone(),
            kv_stats: kv_stats.0.clone(),
            spec_decode_stats: spec_decode_stats.map(|s| s.0.clone()),
        })
    }
}

#[pymethods]
impl WorkerStats {
    #[new]
    #[pyo3(signature = (request_active_slots, request_total_slots, num_requests_waiting, data_parallel_rank=None))]
    fn new(
        request_active_slots: u64,
        request_total_slots: u64,
        num_requests_waiting: u64,
        data_parallel_rank: Option<u32>,
    ) -> Self {
        Self(RsWorkerStats {
            data_parallel_rank,
            request_active_slots,
            request_total_slots,
            num_requests_waiting,
        })
    }
}

#[pymethods]
impl KvStats {
    #[new]
    #[pyo3(signature = (kv_active_blocks, kv_total_blocks, gpu_cache_usage_perc, gpu_prefix_cache_hit_rate))]
    fn new(
        kv_active_blocks: u64,
        kv_total_blocks: u64,
        gpu_cache_usage_perc: f32,
        gpu_prefix_cache_hit_rate: f32,
    ) -> Self {
        Self(RsKvStats {
            kv_active_blocks,
            kv_total_blocks,
            gpu_cache_usage_perc,
            gpu_prefix_cache_hit_rate,
        })
    }
}

#[pymethods]
impl SpecDecodeStats {
    #[new]
    #[pyo3(signature = (num_spec_tokens, num_drafts, num_draft_tokens, num_accepted_tokens, num_accepted_tokens_per_pos))]
    fn new(
        num_spec_tokens: Option<u32>,
        num_drafts: Option<u32>,
        num_draft_tokens: Option<u32>,
        num_accepted_tokens: Option<u32>,
        num_accepted_tokens_per_pos: Option<Vec<u32>>,
    ) -> Self {
        Self(RsSpecDecodeStats {
            num_spec_tokens,
            num_drafts,
            num_draft_tokens,
            num_accepted_tokens,
            num_accepted_tokens_per_pos,
        })
    }
}<|MERGE_RESOLUTION|>--- conflicted
+++ resolved
@@ -577,7 +577,6 @@
 
         let endpoint_kv_metrics = endpoints
             .endpoints
-<<<<<<< HEAD
             .into_iter()
             .map(|(worker_id, endpoint)| {
                 let metrics = endpoint.data;
@@ -594,18 +593,6 @@
                     gpu_cache_usage_perc: fwd_pass_metrics.gpu_cache_usage_perc,
                     gpu_prefix_cache_hit_rate: fwd_pass_metrics.gpu_prefix_cache_hit_rate,
                 }
-=======
-            .iter()
-            .map(|(worker_id, endpoint)| EndpointKvMetrics {
-                worker_id: *worker_id,
-                request_active_slots: endpoint.data.worker_stats.request_active_slots,
-                request_total_slots: endpoint.data.worker_stats.request_total_slots,
-                kv_active_blocks: endpoint.data.kv_stats.kv_active_blocks,
-                kv_total_blocks: endpoint.data.kv_stats.kv_total_blocks,
-                num_requests_waiting: endpoint.data.worker_stats.num_requests_waiting,
-                gpu_cache_usage_perc: endpoint.data.kv_stats.gpu_cache_usage_perc,
-                gpu_prefix_cache_hit_rate: endpoint.data.kv_stats.gpu_prefix_cache_hit_rate,
->>>>>>> 5505507b
             })
             .collect();
         pyo3_async_runtimes::tokio::future_into_py(py, async move {
