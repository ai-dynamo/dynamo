--- conflicted
+++ resolved
@@ -179,11 +179,8 @@
         .kv_cache_block_size(args.kv_cache_block_size)
         .router_config(args.router_config.clone().map(|rc| rc.into()))
         .http_port(args.http_port)
-<<<<<<< HEAD
         .all_workers_busy_rejection_time_window(args.all_workers_busy_rejection_time_window);
-=======
         .is_mocker(matches!(args.engine_type, EngineType::Mocker));
->>>>>>> f10e44ca
     pyo3_async_runtimes::tokio::future_into_py(py, async move {
         let local_model = builder.build().await.map_err(to_pyerr)?;
         let inner = select_engine(distributed_runtime, args, local_model)
