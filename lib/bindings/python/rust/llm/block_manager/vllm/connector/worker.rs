--- conflicted
+++ resolved
@@ -120,14 +120,9 @@
         page_size: usize,
         device_id: usize,
         dtype_width_bytes: usize,
-<<<<<<< HEAD
         kv_caches: Vec<(String, Arc<VllmTensor>)>,
+        raw_event_handles: Vec<u64>,
     ) -> anyhow::Result<()> {
-=======
-        kv_caches: Vec<(String, Py<PyAny>)>,
-        raw_event_handles: Vec<u64>,
-    ) -> PyResult<()> {
->>>>>>> 07798c87
         if self.kvbm_worker.get().is_some() {
             tracing::warn!("kvbm worker already registered");
             return Err(anyhow::anyhow!("kvbm worker already registered"));
@@ -135,21 +130,13 @@
 
         // Process kv_caches in layer execution order (already sorted by layer index)
         let mut vllm_tensors = Vec::new();
-<<<<<<< HEAD
         for (layer_name, vllm_tensor) in kv_caches {
             tracing::trace!("Registering KV cache layer: {layer_name}, tensor: {vllm_tensor:?}");
 
             // Store for later lookup by name
             self.kv_caches.insert(layer_name, vllm_tensor.clone());
-=======
-        let mut kv_cache_names = Vec::new();
-        for (layer_name, torch_tensor) in kv_caches {
-            let vllm_tensor = Arc::new(VllmTensor::new(torch_tensor).map_err(to_pyerr)?);
-            tracing::debug!("Registering KV cache layer: {layer_name}, tensor: {vllm_tensor:?}");
->>>>>>> 07798c87
 
             // Build ordered tensor list for worker config
-            kv_cache_names.push((layer_name, vllm_tensor.clone()));
             vllm_tensors.push(vllm_tensor as Arc<dyn TorchTensor>);
         }
 
@@ -187,15 +174,9 @@
     /// Loads the metadata from the leader.
     /// This action translates the metadata into a set of actions that the worker will perform.
     /// All actions much be assigned to a slot before [`KvConnectorWorker::clear_metadata`] is called.
-<<<<<<< HEAD
     fn bind_connector_metadata(&mut self, metadata: Vec<u8>) -> anyhow::Result<()> {
         debug_assert!(!self.bound, "connector metadata already bound");
         let metadata: ConnectorMetadata = serde_json::from_slice(&metadata)?;
-=======
-    pub fn bind_connector_metadata(&mut self, metadata: Vec<u8>) -> PyResult<()> {
-        // debug_assert!(!self.bound, "connector metadata already bound");
-        let metadata: ConnectorMetadata = serde_json::from_slice(&metadata).map_err(to_pyerr)?;
->>>>>>> 07798c87
         self.bound = true;
         self.iteration = metadata.iteration;
         self.layers_complete = 0;
@@ -372,7 +353,6 @@
     }
 }
 
-<<<<<<< HEAD
 #[pyclass]
 pub struct PyKvConnectorWorker {
     connector_worker: Box<dyn Worker>,
@@ -426,7 +406,8 @@
     ) -> (HashSet<String>, HashSet<String>) {
         self.connector_worker.get_finished(finished_requests)
     }
-=======
+
+
 use cudarc::driver::sys::{
     cuCtxGetCurrent, cuEventSynchronize, cudaError_enum, CUcontext, CUevent,
 };
@@ -452,5 +433,4 @@
         cudaError_enum::CUDA_SUCCESS,
         "cuEventSynchronize failed"
     );
->>>>>>> 07798c87
 }