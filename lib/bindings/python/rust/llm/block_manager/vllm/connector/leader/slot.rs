// SPDX-FileCopyrightText: Copyright (c) 2025 NVIDIA CORPORATION & AFFILIATES. All rights reserved.
// SPDX-License-Identifier: Apache-2.0

use dynamo_llm::{
    block_manager::{
        block::{locality::LocalityProvider, BlockMetadata},
        connector::protocol::{LeaderTransferRequest, RequestType, TransferType},
        distributed::{BlockTransferPool, BlockTransferRequest, KvbmLeader},
        Storage,
    },
    tokens::TokenBlock,
};
use dynamo_runtime::utils::task::CriticalTaskExecutionHandle;
use tokio_util::sync::CancellationToken;

use super::*;

#[derive(Debug, thiserror::Error)]
pub enum SlotError {
    #[error("slot not found")]
    NotFound,

    #[error("slot is in an invalid state: {0}")]
    InvalidState(String),

    #[error("slot operation failed: {0}")]
    InvalidOperation(String),

    #[error(transparent)]
    BlockPoolError(#[from] BlockPoolError),
}

pub trait SlotManager<R: RequestKey>: Send + Sync {
    type SlotType: Slot + ?Sized;

    fn has_slot(&self, request_id: &R) -> bool;

    /// Create a new slot for the given request ID, initial tokens and salt hash.
    fn create_slot(
        &self,
        request_id: &R,
        tokens: Vec<u32>,
        salt_hash: SaltHash,
    ) -> Result<(), SlotError>;

    fn get_slot(&self, request_id: &R) -> Result<Arc<Mutex<Self::SlotType>>, SlotError>;
    fn remove_slot(&self, request_id: &R) -> Result<(), SlotError>;
}

#[derive(Debug, Clone, Copy, PartialEq, Eq)]
pub enum SlotState {
    /// The slot was not scheduled in the previous iteration.
    Initialized,

    /// The slot was previously scheduled, but not in the last iteration.
    NotScheduled,

    /// The slot is prepared to load kv blocks from external storage; however, the onboarding operation
    /// has not been triggered yet. The usize is the number of tokens that are ready for onboarding.
    OnboardStaged(usize),

    /// The slot is actively copying blocks to device storage from some external storage(s).
    /// The usize is the number of tokens that are being onboarded.
    Onboarding(usize),

    /// The slot is actively prefilling the sequence.
    Prefilling,

    /// The slot is actively participating in a forward pass which will result in one more more tokens
    /// to be applied to the sequence.
    Decoding,

    /// The slot is marked as finished, but not all resources have been released.
    Finishing,

    /// The slot is finished and all resources have been released.
    Finished,
}

pub trait Slot: std::fmt::Debug {
    fn request_id(&self) -> &str;

    fn state(&self) -> SlotState;

    fn sequence(&self) -> &TokenBlockSequence;

    /// The number of tokens that have been computed on the device, i.e. the number of tokens for which we have ownership
    /// of computed kv blocks in the device storage.
    fn computed_tokens(&self) -> usize;

    fn apply_scheduler_output(
        &mut self,
        tokens: &[u32],
        block_ids: &[usize],
        num_computed_tokens: usize,
        num_scheduled_tokens: usize,
    ) -> Result<(), SlotError>;

    fn mark_as_scheduled(&mut self, iteration: u64) -> Result<(), SlotError>;
    fn mark_as_prefilling(&mut self, iteration: u64) -> Result<(), SlotError>;
    fn mark_as_decoding(&mut self, iteration: u64) -> Result<(), SlotError>;
    fn mark_as_not_scheduled(&mut self, iteration: u64) -> Result<(), SlotError>;
    fn mark_as_finished(&mut self, iteration: u64) -> Result<(), SlotError>;

    /// The number of device blocks that have been allocated to the slot.
    fn num_device_blocks_allocated(&self) -> usize;

    /// Find all possible block matches for remaining known tokens in some local storage, i.e. look up and take ownership
    /// of any kv blocks for tokens in the isl that are not already in memory on the device, but on some local storage.
    ///
    /// If external tokens are matched, then the slot will transition to the [`SlotState::Onboarding`] state.
    fn acquire_all_local_matches(&mut self) -> Result<(), SlotError>;

    /// Trigger the onboarding operation for the slot.
    fn trigger_onboarding(&mut self, num_external_tokens: usize) -> Result<(), SlotError>;

    /// Take all pending operations for the slot.
    fn take_pending_operations(&mut self) -> Option<Vec<WorkerTransferRequest>>;
}

pub trait ExternallyManagedDeviceSlot: Slot {
    /// Since we do not control the device pool, nor do we have insight in how the device pool is managed,
    /// we must accept external updates to the computed position.
    fn advance_computed_position(&mut self, num_tokens: usize) -> Result<(), SlotError>;

    /// Append the given block ids to the slot.
    ///
    /// The external device block manager has provided a set of mutable blocks to the slot.
    fn append_mutable_device_blocks(&mut self, block_ids: &[BlockId]) -> Result<(), SlotError>;
}

pub struct ConnectorSlotManager<R: RequestKey> {
    slots: Mutex<HashMap<R, Arc<Mutex<VllmConnectorSlot>>>>,
    block_manager: VllmBlockManager,
    leader: Arc<KvbmLeader>,
    /// use this to issue [`LocalTransferRequest`]s to the transfer engine
    xfer_tx: mpsc::UnboundedSender<LocalTransferRequest>,

    // todo - revert this to a handle.
    rt: tokio::runtime::Runtime,
    _transfer_engine_handle: Option<CriticalTaskExecutionHandle>,
}

impl<R: RequestKey> ConnectorSlotManager<R> {
    pub fn new(block_manager: VllmBlockManager, leader: Arc<KvbmLeader>) -> Self {
        tracing::debug!(
            "creating slot manager with block size: {}",
            block_manager.block_size()
        );

        let (xfer_tx, xfer_rx) = mpsc::unbounded_channel();

        let mut xfer_engine =
            LocalTransferEngine::new(block_manager.clone(), leader.clone(), xfer_rx);
        let system_cancellation_token = CancellationToken::new();

        // spawn a task to handle the transfer requests
        // use critical task pattern
        let rt = tokio::runtime::Builder::new_multi_thread()
            .worker_threads(1)
            .enable_all()
            .build()
            .unwrap();

        let xfer_engine_task = CriticalTaskExecutionHandle::new_with_runtime(
            |cancellation_token| async move { xfer_engine.execute(cancellation_token).await },
            system_cancellation_token,
            "LocalTransferEngine",
            &rt.handle(),
        )
        .unwrap();

        tracing::info!("LocalTransferEngine task detached successfully");

        Self {
            slots: Mutex::new(HashMap::new()),
            block_manager,
            leader,
            xfer_tx,
            rt,
            _transfer_engine_handle: Some(xfer_engine_task),
        }
    }
}

impl<R: RequestKey> SlotManager<R> for ConnectorSlotManager<R> {
    type SlotType = dyn ExternallyManagedDeviceSlot;

    fn has_slot(&self, request_id: &R) -> bool {
        self.slots.lock().unwrap().contains_key(request_id)
    }

    fn create_slot(
        &self,
        request_id: &R,
        tokens: Vec<u32>,
        salt_hash: SaltHash,
    ) -> Result<(), SlotError> {
        let slot = VllmConnectorSlot::new(
            request_id.to_string(),
            tokens.into(),
            salt_hash,
            self.block_manager.clone(),
            self.leader.clone(),
            self.xfer_tx.clone(),
        );
        self.slots
            .lock()
            .unwrap()
            .insert(request_id.clone(), Arc::new(Mutex::new(slot)));
        Ok(())
    }

    fn get_slot(&self, request_id: &R) -> Result<Arc<Mutex<Self::SlotType>>, SlotError> {
        let slots = self.slots.lock().unwrap();
        let slot = slots.get(request_id).ok_or(SlotError::NotFound)?;
        Ok(slot.clone())
    }

    fn remove_slot(&self, request_id: &R) -> Result<(), SlotError> {
        self.slots.lock().unwrap().remove(request_id);
        Ok(())
    }
}

impl<R: RequestKey> Drop for ConnectorSlotManager<R> {

    fn drop(&mut self) {
        if let Some(task) = self._transfer_engine_handle.take() {
            task.cancel();
            task.detach();
        }
    }
}

pub struct VllmConnectorSlot {
    request_id: String,

    /// The state of the slot.
    state: SlotState,

    /// Current position in the sequence of tokens that have been computed.
    /// When the slot is initialized, we populate the sequence with the prefill tokens.
    /// However, those tokens are not yet prefilled, so they are not yet represented
    /// in the sequence_position.
    computed_position: usize,

    /// The sequence of token blocks
    sequence: TokenBlockSequence,

    /// The mutable blocks id (device)
    device_blocks: Vec<BlockId>,

    /// Blocks to be onboarded from the host
    /// We must hold these blocks in the slot state until the scheduler trigger the onboarding.
    staging_from_host: Option<Vec<ImmutableBlock<PinnedStorage, VllmLocality, BasicMetadata>>>,

    /// Blocks to be onboarded from the disk
    /// We must hold these blocks in the slot state until the scheduler trigger the onboarding.
    staging_from_disk: Option<Vec<ImmutableBlock<DiskStorage, VllmLocality, BasicMetadata>>>,

    /// The number of blocks cached from the device
    blocks_cached_from_device: usize,

    /// The number of blocks cached from the host
    blocks_cached_from_host: usize,

    /// The number of blocks cached from the disk
    blocks_cached_from_disk: usize,

    /// Phantom data to ensure the storage type is correct.
    block_manager: VllmBlockManager,

    leader: Arc<KvbmLeader>,

    block_size: usize,

    iteration_first_scheduled: Option<u64>,

    pending_operations: Option<Vec<WorkerTransferRequest>>,

    /// use this to issue [`LocalTransferRequest`]s to the transfer engine
    xfer_tx: mpsc::UnboundedSender<LocalTransferRequest>,

<<<<<<< HEAD
    rt: tokio::runtime::Runtime,

=======
>>>>>>> c5963bc2
    /// This is the current position for which we are applying some number of active/scheduled tokens.
    /// On application, then we decide what actions we take.
    /// This the point that we will call our generic policy object.
    current_position: usize,

    /// The number of blocks that have been evaluated by the policy.
    /// Each policy evaluation will skip the already evaluated blocks.
    evaluated_blocks: usize,
}

impl VllmConnectorSlot {
    pub fn new(
        request_id: String,
        tokens: Tokens,
        salt_hash: SaltHash,
        block_manager: VllmBlockManager,
        leader: Arc<KvbmLeader>,
        xfer_tx: mpsc::UnboundedSender<LocalTransferRequest>,
    ) -> Self {
        assert!(!tokens.is_empty(), "tokens must be non-empty");
        let block_size = block_manager.block_size();
        debug_assert!(block_size.is_power_of_two() && block_size <= 1024);
        let sequence = TokenBlockSequence::new(tokens, block_size as u32, Some(salt_hash));

        Self {
            request_id,
            sequence,
            block_manager,
            block_size,
            leader,
            xfer_tx,
            // default values
            state: SlotState::Initialized,
            iteration_first_scheduled: None,
            computed_position: 0,
            current_position: 0,
            evaluated_blocks: 0,
            device_blocks: Vec::new(),
            staging_from_host: None,
            staging_from_disk: None,
            pending_operations: None,
            blocks_cached_from_device: 0,
            blocks_cached_from_host: 0,
            blocks_cached_from_disk: 0,
        }
    }
}

impl std::fmt::Debug for VllmConnectorSlot {
    fn fmt(&self, f: &mut std::fmt::Formatter<'_>) -> std::fmt::Result {
        f.debug_struct("VllmConnectorSlot")
            .field("state", &self.state)
            .field("computed_position", &self.computed_position)
            .field("num_tokens", &self.sequence.total_tokens())
            .finish()
    }
}

impl Slot for VllmConnectorSlot {
    fn request_id(&self) -> &str {
        &self.request_id
    }

    fn state(&self) -> SlotState {
        self.state
    }

    fn apply_scheduler_output(
        &mut self,
        tokens: &[u32],
        block_ids: &[BlockId],
        num_computed_tokens: usize,
        num_scheduled_tokens: usize,
    ) -> Result<(), SlotError> {
        // debug_assert!(num_computed_tokens == self.computed_tokens());

        if !tokens.is_empty() {
            tracing::debug!("appending {} newly decodedtokens to sequence", tokens.len());
            self.state = SlotState::Decoding;
            self.sequence.extend(tokens.into()).unwrap();
        } else {
            self.state = SlotState::Prefilling;
        }

        // apply new block_ids
        if !block_ids.is_empty() {
            tracing::debug!("assigning {} new device blocks slot", block_ids.len());
            self.device_blocks.extend(block_ids);
        }

        // we should have enough device blocks to cover the newly scheduled tokens
        let next_position = self.current_position + num_scheduled_tokens;
        assert!(
            next_position <= self.device_blocks.len() * self.block_size,
            "next_position: {} > device_blocks.len() {} * block_size {}",
            next_position,
            self.device_blocks.len(),
            self.block_size
        );

        if next_position > self.sequence.total_tokens() {
            // vllm stopped providing tokens, so we are done
            self.state = SlotState::Decoding;
            tracing::debug!(
                "connector source stopped providing tokens; no further evaluation possible"
            );
            return Ok(());
        }

        // now we decide what we should do from the current position to the num_scheduled_tokens
        tracing::debug!(
            "applying kv cache policy at current_position: {}; num_scheduled_tokens: {}",
            self.current_position,
            num_scheduled_tokens
        );

        // TODO(ryan) - apply policy
        let next_position = self.current_position + num_scheduled_tokens;
        let num_candidate_blocks = (next_position / self.block_size) - self.evaluated_blocks;

        tracing::debug!(
            "evaluating policy with the following parameters: state: {:?}; current_position: {}; num_candidate_blocks: {}; num_scheduled_tokens: {}",
            self.state,
            self.current_position,
            num_candidate_blocks,
            num_scheduled_tokens
        );

        if num_candidate_blocks != 0 {
            // do we have a mechanism for skipping gpu cache hit blocks?  not sure yet.
            // for now, offload all the blocks to the host
            let offload_block_ids: Vec<usize> = self
                .device_blocks
                .iter()
                .skip(self.evaluated_blocks)
                .take(num_candidate_blocks)
                .copied()
                .collect::<Vec<_>>();

            assert_eq!(
                offload_block_ids.len(),
                num_candidate_blocks,
                "device block overflow - candidate blocks exceed block count at offset {}",
                self.evaluated_blocks
            );

            let offload_token_blocks: Vec<TokenBlock> = self
                .sequence
                .blocks()
                .iter()
                .skip(self.evaluated_blocks)
                .take(num_candidate_blocks)
                .cloned()
                .collect::<Vec<_>>();

            self.offload_blocks(&offload_block_ids, &offload_token_blocks)
                .expect("failed to offload blocks");
        }

        // done applying policy
        tracing::debug!(
            "done applying kv cache policy at current_position: {}; num_scheduled_tokens: {}",
            self.current_position,
            num_scheduled_tokens
        );

        // advance current and computed position
        self.current_position += num_scheduled_tokens;
        self.computed_position += num_scheduled_tokens;

        Ok(())
    }

    fn mark_as_prefilling(&mut self, _iteration: u64) -> Result<(), SlotError> {
        self.state = SlotState::Prefilling;
        Ok(())
    }

    fn mark_as_decoding(&mut self, _iteration: u64) -> Result<(), SlotError> {
        self.state = SlotState::Decoding;
        Ok(())
    }

    fn mark_as_scheduled(&mut self, iteration: u64) -> Result<(), SlotError> {
        if self.iteration_first_scheduled.is_none() {
            self.iteration_first_scheduled = Some(iteration);
        }
        Ok(())
    }

    fn mark_as_not_scheduled(&mut self, _iteration: u64) -> Result<(), SlotError> {
        self.state = SlotState::NotScheduled;
        Ok(())
    }

    fn mark_as_finished(&mut self, _iteration: u64) -> Result<(), SlotError> {
        self.state = SlotState::Finishing;
        Ok(())
    }

    fn sequence(&self) -> &TokenBlockSequence {
        &self.sequence
    }

    fn computed_tokens(&self) -> usize {
        self.computed_position
    }

    fn num_device_blocks_allocated(&self) -> usize {
        self.device_blocks.len()
    }

    fn take_pending_operations(&mut self) -> Option<Vec<WorkerTransferRequest>> {
        self.pending_operations.take()
    }

    #[tracing::instrument(level = "debug", skip_all)]
    fn acquire_all_local_matches(&mut self) -> Result<(), SlotError> {
        if !matches!(self.state(), SlotState::Initialized) {
            return Err(SlotError::InvalidOperation(format!(
                "slot must be in the NotScheduled state to acquire local matches; got {:?}",
                self.state()
            )));
        }

        let block_size = self.block_manager.block_size();
        let num_computed_tokens = self.computed_tokens();
        let num_computed_blocks = num_computed_tokens / block_size;
        debug_assert!(num_computed_tokens % block_size == 0);

        let sequence_hashes = self
            .sequence()
            .blocks()
            .iter()
            .skip(num_computed_blocks)
            .map(|b| b.sequence_hash())
            .collect::<Vec<_>>();

        tracing::debug!("matching against {} block hashes", sequence_hashes.len());

        // we should do this opportunistically after this operation is done
        // ideally it was triggered by the match_sequence_hashes_blocking calls directly

        // if let Some(host) = self.block_manager.host() {
        //     host.touch_blocks_blocking(&sequence_hashes)?;
        // }

        // if let Some(disk) = self.block_manager.disk() {
        //     disk.touch_blocks_blocking(&sequence_hashes)?;
        // }

        // we start matching non-device blocks after the device blocks
        let search_offset = num_computed_blocks;

        let mut host_blocks = self
            .block_manager
            .host()
            .map(|host| host.match_sequence_hashes_blocking(&sequence_hashes[search_offset..]))
            .transpose()?
            .unwrap_or_default();

        let num_matched_host_blocks = host_blocks.len();

        // advance the search offset by the number of matched host blocks
        let search_offset = search_offset + num_matched_host_blocks;

        // start at host offset
        let mut disk_blocks = self
            .block_manager
            .disk()
            .map(|disk| disk.match_sequence_hashes_blocking(&sequence_hashes[search_offset..]))
            .transpose()?
            .unwrap_or_default();

        let num_matched_disk_blocks = disk_blocks.len();

        let num_matched_blocks = num_matched_host_blocks + num_matched_disk_blocks;

        tracing::debug!(
            "matched {} host blocks and {} disk blocks; {} total blocks",
            num_matched_host_blocks,
            num_matched_disk_blocks,
            num_matched_blocks
        );

        // early exit if we did not match any blocks
        if num_matched_blocks == 0 {
            return Ok(());
        }

        let mut num_new_matched_tokens = num_matched_blocks * block_size;

        // we are on a block boundary, so we need to throw away the last block
        if num_computed_tokens + num_new_matched_tokens == self.sequence().total_tokens() {
            tracing::debug!("on a block boundary, throwing away the last block");

            // we should have matched at least one block
            assert!(!host_blocks.is_empty() || !disk_blocks.is_empty());

            // pop from disk, or if there are none, then from host
            if disk_blocks.is_empty() {
                host_blocks.pop();
            } else {
                disk_blocks.pop();
            }

            // decrement the number of new matched tokens by the block size
            num_new_matched_tokens -= block_size;
        }

        self.staging_from_host = if !host_blocks.is_empty() {
            Some(host_blocks)
        } else {
            None
        };
        self.staging_from_disk = if !disk_blocks.is_empty() {
            Some(disk_blocks)
        } else {
            None
        };

        self.state = SlotState::OnboardStaged(num_new_matched_tokens);

        Ok(())
    }

    fn trigger_onboarding(&mut self, num_external_tokens: usize) -> Result<(), SlotError> {
        if !matches!(self.state(), SlotState::OnboardStaged(_)) {
            return Err(SlotError::InvalidOperation(format!(
                "slot must be in the OnboardStaged state to trigger onboarding; got {:?}",
                self.state()
            )));
        }

        debug_assert_eq!(self.evaluated_blocks, 0);
        debug_assert_eq!(self.computed_position % self.block_size, 0);
        debug_assert_eq!(num_external_tokens % self.block_size, 0);

        let num_computed_blocks = self.computed_position / self.block_size;

        // shift the evaluated blocks position to the end of the computed/cached blocks
        self.evaluated_blocks = num_computed_blocks;

        // match the host / disk blocks to the newly assigned mutable device blocks
        if let Some(host_blocks) = self.staging_from_host.take() {
            let num_host_blocks = host_blocks.len();

            // get device block ids
            let dst_block_ids = self
                .device_blocks
                .iter()
                .skip(self.evaluated_blocks)
                .take(num_host_blocks)
                .copied()
                .collect::<Vec<_>>();

            debug_assert_eq!(dst_block_ids.len(), num_host_blocks);

            // construct offload requests - transfer engine + worker
            let src_blocks = Box::new(AnyImmutableBlocks::<PinnedStorage, _, _>::new(host_blocks));

            self.onboard_blocks(src_blocks, dst_block_ids)?;

            // shift the evaluated blocks position to the end of the computed/cached blocks
            self.evaluated_blocks += num_host_blocks;
        }

        if let Some(disk_blocks) = self.staging_from_disk.take() {
            let num_disk_blocks = disk_blocks.len();

            // get device block ids
            let dst_block_ids = self
                .device_blocks
                .iter()
                .skip(self.evaluated_blocks)
                .take(num_disk_blocks)
                .copied()
                .collect::<Vec<_>>();

            debug_assert_eq!(dst_block_ids.len(), num_disk_blocks);

            // construct offload requests - transfer engine + worker
            let src_blocks = Box::new(AnyImmutableBlocks::<DiskStorage, _, _>::new(disk_blocks));

            self.onboard_blocks(src_blocks, dst_block_ids)?;

            // shift the evaluated blocks position to the end of the computed/cached blocks
            self.evaluated_blocks += num_disk_blocks;
        }

        self.state = SlotState::Onboarding(num_external_tokens);

        Ok(())
    }
}

impl ExternallyManagedDeviceSlot for VllmConnectorSlot {
    fn advance_computed_position(&mut self, num_tokens: usize) -> Result<(), SlotError> {
        if self.computed_position + num_tokens > self.sequence().total_tokens() {
            return Err(SlotError::InvalidOperation(format!(
                "cannot advance computed position by {num_tokens} tokens, total tokens is {}",
                self.sequence().total_tokens()
            )));
        }

        self.computed_position += num_tokens;
        Ok(())
    }

    fn append_mutable_device_blocks(&mut self, block_ids: &[BlockId]) -> Result<(), SlotError> {
        let count = block_ids.len();
        self.device_blocks.extend(block_ids);
        tracing::debug!(
            "appended {} mutable device blocks to slot; total device blocks: {}",
            count,
            self.num_device_blocks_allocated()
        );

        Ok(())
    }
}

impl VllmConnectorSlot {
    /// this method does two things which are related:
    /// 1. creates transfer engine offload request
    /// 2. creates matching connector worker transfer request
    ///
    /// these requests share the same uuid.
    ///
    /// the worker request triggers the transfer when sufficient forward pass progress has been made.
    fn offload_blocks(
        &mut self,
        block_ids: &[BlockId],
        token_blocks: &[TokenBlock],
    ) -> Result<(), SlotError> {
        assert!(block_ids.len() == token_blocks.len());
        let operation_id = uuid::Uuid::new_v4();

        let xfer_req = LocalTransferRequest::Offload(LocalOffloadRequest::new(
            self.request_id.clone(),
            block_ids.to_vec(),
            token_blocks.to_vec(),
            operation_id,
        ));

        let worker_req = WorkerTransferRequest {
            request_id: self.request_id.clone(),
            uuid: operation_id,
            transfer_type: TransferType::Store,
            request_type: RequestType::Scheduled,
        };

        if let Err(e) = self.xfer_tx.send(xfer_req) {
            tracing::error!("Failed to send transfer request: {:?}", e);
            return Err(SlotError::InvalidOperation(format!(
                "Transfer engine unavailable: {}; aborting offload",
                e
            )));
        }

        self.append_pending_operation(worker_req);

        tracing::debug!(
            request_id = self.request_id,
            operation_id = %operation_id,
            "offloading {} blocks to host",
            block_ids.len()
        );

        Ok(())
    }

    fn onboard_blocks(
        &mut self,
        src_blocks: Box<dyn AnyBlocks>,
        dst_block_ids: Vec<BlockId>,
    ) -> Result<(), SlotError> {
        debug_assert_eq!(src_blocks.len(), dst_block_ids.len());

        let num_blocks = src_blocks.len();
        let src_storage_pool = src_blocks.storage_pool();
        let operation_id = uuid::Uuid::new_v4();

        let xfer_req = LocalTransferRequest::Onboard(LocalOnboardRequest::new(
            self.request_id.clone(),
            src_blocks,
            dst_block_ids,
            operation_id,
        ));

        let worker_req = WorkerTransferRequest {
            request_id: self.request_id.clone(),
            uuid: operation_id,
            transfer_type: TransferType::Load,
            request_type: RequestType::Immediate,
        };

        if let Err(e) = self.xfer_tx.send(xfer_req) {
            tracing::error!("Failed to send transfer request: {:?}", e);
            return Err(SlotError::InvalidOperation(format!(
                "Transfer engine unavailable: {}; aborting offload",
                e
            )));
        }

        self.append_pending_operation(worker_req);

        tracing::debug!(
            request_id = self.request_id,
            operation_id = %operation_id,
            "onboarding {} blocks from {:?} to device",
            num_blocks,
            src_storage_pool,
        );

        Ok(())
    }

    fn append_pending_operation(&mut self, operation: WorkerTransferRequest) {
        if let Some(pending_operations) = self.pending_operations.as_mut() {
            pending_operations.push(operation);
        } else {
            self.pending_operations = Some(vec![operation]);
        }
    }
}

enum LocalTransferRequest {
    Offload(LocalOffloadRequest),
    Onboard(LocalOnboardRequest),
}

struct LocalOffloadRequest {
    request_id: String,
    block_ids: Vec<BlockId>,
    token_blocks: Vec<TokenBlock>,
    operation_id: uuid::Uuid,
}

impl LocalOffloadRequest {
    pub fn new(
        request_id: String,
        block_ids: Vec<BlockId>,
        token_blocks: Vec<TokenBlock>,
        operation_id: uuid::Uuid,
    ) -> Self {
        debug_assert!(block_ids.len() == token_blocks.len());
        Self {
            request_id,
            block_ids,
            token_blocks,
            operation_id,
        }
    }
}

struct LocalOnboardRequest {
    request_id: String,
    src_blocks: Box<dyn AnyBlocks>,
    dst_block_ids: Vec<BlockId>,
    operation_id: uuid::Uuid,
}

impl LocalOnboardRequest {
    pub fn new(
        request_id: String,
        src_blocks: Box<dyn AnyBlocks>,
        dst_block_ids: Vec<BlockId>,
        operation_id: uuid::Uuid,
    ) -> Self {
        debug_assert!(src_blocks.len() == dst_block_ids.len());
        Self {
            request_id,
            src_blocks,
            dst_block_ids,
            operation_id,
        }
    }
}

struct LocalTransferEngine {
    block_manager: VllmBlockManager,
    leader: Arc<KvbmLeader>,
    xfer_rx: mpsc::UnboundedReceiver<LocalTransferRequest>,
}

impl LocalTransferEngine {
    pub fn new(
        block_manager: VllmBlockManager,
        leader: Arc<KvbmLeader>,
        xfer_rx: mpsc::UnboundedReceiver<LocalTransferRequest>,
    ) -> Self {
        Self {
            block_manager,
            leader,
            xfer_rx,
        }
    }

    async fn execute(&mut self, cancellation_token: CancellationToken) -> anyhow::Result<()> {
        loop {
            tokio::select! {
                _ = cancellation_token.cancelled() => {
                    tracing::debug!("LocalTransferEngine: received cancellation signal");
                    break;
                }
                req = self.xfer_rx.recv() => {
                    match req {
                        Some(req) => {
                            if let Err(e) = self.process_request(req).await {
                                tracing::error!("LocalTransferEngine: error processing request: {:?}", e);
                            }
                        }
                        None => {
                            tracing::debug!("LocalTransferEngine: channel closed");
                            break;
                        }
                    }
                }
            }
        }

        tracing::debug!("LocalTransferEngine: shutting down");
        Ok(())
    }

    async fn process_request(&mut self, req: LocalTransferRequest) -> anyhow::Result<()> {
        match req {
            LocalTransferRequest::Offload(offload_req) => {
                let request_id = &offload_req.request_id;
                let operation_id = &offload_req.operation_id;

                tracing::debug!(
                    "Processing offload request for {} blocks",
                    offload_req.block_ids.len()
                );

                // TODO: Implement actual offload logic
                // 1. Acquire mutable host blocks
                let host_blocks = self
                    .block_manager
                    .host()
                    .unwrap()
                    .allocate_blocks(offload_req.block_ids.len())
                    .await?;
                let token_blocks = offload_req.token_blocks;

                let host_block_ids: Vec<usize> = host_blocks.iter().map(|b| b.block_id()).collect();
                let block_pairs: Vec<(usize, usize)> = offload_req
                    .block_ids
                    .into_iter()
                    .zip(host_block_ids.into_iter())
                    .collect();

                tracing::info!(
                    request_id = request_id,
                    operation_id = %operation_id,
                    "offload - stage 1 complete"
                );

                // 2. Apply token blocks

                // create an iterator over the mutable blocks zipped with the token blocks
                let mut blocks_to_register = Vec::new();
                let zipped_blocks = host_blocks.into_iter().zip(token_blocks.into_iter());

                // apply the token blocks to the mutable blocks
                for (mut mutable_block, token_block) in zipped_blocks {
                    mutable_block
                        .apply_token_block(token_block.clone())
                        .map_err(|e| anyhow::anyhow!("failed to apply token block: {:?}", e))?;

                    blocks_to_register.push(mutable_block);
                }
                tracing::info!(
                    request_id = request_id,
                    operation_id = %operation_id,
                    "offload - stage 2 complete"
                );

                // 3. Issue the offload request using `leader`

                let block_xfer_req = BlockTransferRequest {
                    from_pool: BlockTransferPool::Device,
                    to_pool: BlockTransferPool::Host,
                    blocks: block_pairs,
                    connector_req: Some(LeaderTransferRequest {
                        request_id: offload_req.request_id.clone(),
                        uuid: offload_req.operation_id,
                        requirement: None,
                        request_type: RequestType::Scheduled,
                    }),
                };
                let notify_receiver = self.leader.transfer_blocks_request(block_xfer_req).await?;
                tracing::info!(
                    request_id = request_id,
                    operation_id = %operation_id,
                    "offload - stage 3 complete"
                );

                // 4. Wait for the offload request to complete
                match notify_receiver.await {
                    Ok(_) => {
                        tracing::debug!("Transfer completed successfully");
                    }
                    Err(_) => {
                        return Err(anyhow::anyhow!("Transfer completion notification failed"));
                    }
                }
                tracing::info!(
                    request_id = request_id,
                    operation_id = %operation_id,
                    "offload - stage 4 complete"
                );

                // 5. Register the mutable blocks
                let immutable_blocks = self
                    .block_manager
                    .host()
                    .unwrap()
                    .register_blocks(blocks_to_register)
                    .await?;

                tracing::info!(
                    request_id = request_id,
                    operation_id = %operation_id,
                    "registered {} blocks",
                    immutable_blocks.len()
                );
                Ok(())
            }
            LocalTransferRequest::Onboard(onboard_req) => {
                let request_id = &onboard_req.request_id;
                let operation_id = &onboard_req.operation_id;

                // extract source block ids
                let src_block_ids = onboard_req.src_blocks.block_ids();

                // create block pairs
                let block_pairs = src_block_ids
                    .iter()
                    .zip(onboard_req.dst_block_ids.iter())
                    .map(|(src, dst)| (*src, *dst))
                    .collect::<Vec<_>>();

                // create transfer request
                let block_xfer_req = BlockTransferRequest {
                    from_pool: onboard_req.src_blocks.storage_pool(),
                    to_pool: BlockTransferPool::Device,
                    blocks: block_pairs,
                    connector_req: Some(LeaderTransferRequest {
                        request_id: request_id.clone(),
                        uuid: *operation_id,
                        requirement: None,
                        request_type: RequestType::Immediate,
                    }),
                };

                let notify_receiver = self.leader.transfer_blocks_request(block_xfer_req).await?;

                match notify_receiver.await {
                    Ok(_) => {
                        tracing::debug!("Transfer completed successfully");
                    }
                    Err(_) => {
                        return Err(anyhow::anyhow!("Transfer completion notification failed"));
                    }
                }

                Ok(())
            }
        }
    }
}

// todo move to core lib
pub trait AnyBlocks: Send {
    fn len(&self) -> usize;
    fn storage_pool(&self) -> BlockTransferPool;
    fn block_ids(&self) -> Vec<BlockId>;
}

struct AnyImmutableBlocks<S: Storage, L: LocalityProvider, M: BlockMetadata> {
    blocks: Vec<ImmutableBlock<S, L, M>>,
    storage_pool: BlockTransferPool,
}

impl<L: LocalityProvider, M: BlockMetadata> AnyImmutableBlocks<PinnedStorage, L, M> {
    pub fn new(blocks: Vec<ImmutableBlock<PinnedStorage, L, M>>) -> Self {
        Self {
            blocks,
            storage_pool: BlockTransferPool::Host,
        }
    }
}

impl<L: LocalityProvider, M: BlockMetadata> AnyImmutableBlocks<DiskStorage, L, M> {
    pub fn new(blocks: Vec<ImmutableBlock<DiskStorage, L, M>>) -> Self {
        Self {
            blocks,
            storage_pool: BlockTransferPool::Disk,
        }
    }
}

impl<S: Storage, L: LocalityProvider, M: BlockMetadata> AnyImmutableBlocks<S, L, M> {
    pub fn storage_pool(&self) -> BlockTransferPool {
        self.storage_pool
    }

    pub fn block_ids(&self) -> Vec<BlockId> {
        self.blocks.iter().map(|b| b.block_id()).collect()
    }

    fn len(&self) -> usize {
        self.blocks.len()
    }
}

impl<S: Storage, L: LocalityProvider, M: BlockMetadata> AnyBlocks for AnyImmutableBlocks<S, L, M> {
    fn len(&self) -> usize {
        self.len()
    }

    fn storage_pool(&self) -> BlockTransferPool {
        self.storage_pool()
    }

    fn block_ids(&self) -> Vec<BlockId> {
        self.block_ids()
    }
}<|MERGE_RESOLUTION|>--- conflicted
+++ resolved
@@ -52,9 +52,6 @@
     /// The slot was not scheduled in the previous iteration.
     Initialized,
 
-    /// The slot was previously scheduled, but not in the last iteration.
-    NotScheduled,
-
     /// The slot is prepared to load kv blocks from external storage; however, the onboarding operation
     /// has not been triggered yet. The usize is the number of tokens that are ready for onboarding.
     OnboardStaged(usize),
@@ -96,10 +93,8 @@
         num_scheduled_tokens: usize,
     ) -> Result<(), SlotError>;
 
-    fn mark_as_scheduled(&mut self, iteration: u64) -> Result<(), SlotError>;
-    fn mark_as_prefilling(&mut self, iteration: u64) -> Result<(), SlotError>;
-    fn mark_as_decoding(&mut self, iteration: u64) -> Result<(), SlotError>;
-    fn mark_as_not_scheduled(&mut self, iteration: u64) -> Result<(), SlotError>;
+    fn record_start_iteration(&mut self, iteration: u64) -> Result<(), SlotError>;
+
     fn mark_as_finished(&mut self, iteration: u64) -> Result<(), SlotError>;
 
     /// The number of device blocks that have been allocated to the slot.
@@ -116,6 +111,15 @@
 
     /// Take all pending operations for the slot.
     fn take_pending_operations(&mut self) -> Option<Vec<WorkerTransferRequest>>;
+
+    /// Record the number of tokens that were cached on the device.
+    fn record_cached_device_tokens(&mut self, num_tokens: usize);
+
+    /// Record the number of tokens that were cached on the host.
+    fn record_cached_host_tokens(&mut self, num_tokens: usize);
+
+    /// Record the number of tokens that were cached on the disk.
+    fn record_cached_disk_tokens(&mut self, num_tokens: usize);
 }
 
 pub trait ExternallyManagedDeviceSlot: Slot {
@@ -132,17 +136,17 @@
 pub struct ConnectorSlotManager<R: RequestKey> {
     slots: Mutex<HashMap<R, Arc<Mutex<VllmConnectorSlot>>>>,
     block_manager: VllmBlockManager,
-    leader: Arc<KvbmLeader>,
     /// use this to issue [`LocalTransferRequest`]s to the transfer engine
     xfer_tx: mpsc::UnboundedSender<LocalTransferRequest>,
-
-    // todo - revert this to a handle.
-    rt: tokio::runtime::Runtime,
     _transfer_engine_handle: Option<CriticalTaskExecutionHandle>,
 }
 
 impl<R: RequestKey> ConnectorSlotManager<R> {
-    pub fn new(block_manager: VllmBlockManager, leader: Arc<KvbmLeader>) -> Self {
+    pub fn new(
+        block_manager: VllmBlockManager,
+        leader: Arc<KvbmLeader>,
+        drt: DistributedRuntime,
+    ) -> Self {
         tracing::debug!(
             "creating slot manager with block size: {}",
             block_manager.block_size()
@@ -150,23 +154,13 @@
 
         let (xfer_tx, xfer_rx) = mpsc::unbounded_channel();
 
-        let mut xfer_engine =
-            LocalTransferEngine::new(block_manager.clone(), leader.clone(), xfer_rx);
-        let system_cancellation_token = CancellationToken::new();
-
-        // spawn a task to handle the transfer requests
-        // use critical task pattern
-        let rt = tokio::runtime::Builder::new_multi_thread()
-            .worker_threads(1)
-            .enable_all()
-            .build()
-            .unwrap();
+        let mut xfer_engine = LocalTransferEngine::new(block_manager.clone(), leader, xfer_rx);
 
         let xfer_engine_task = CriticalTaskExecutionHandle::new_with_runtime(
             |cancellation_token| async move { xfer_engine.execute(cancellation_token).await },
-            system_cancellation_token,
+            drt.primary_token(),
             "LocalTransferEngine",
-            &rt.handle(),
+            &drt.runtime().primary(),
         )
         .unwrap();
 
@@ -175,9 +169,7 @@
         Self {
             slots: Mutex::new(HashMap::new()),
             block_manager,
-            leader,
             xfer_tx,
-            rt,
             _transfer_engine_handle: Some(xfer_engine_task),
         }
     }
@@ -201,7 +193,6 @@
             tokens.into(),
             salt_hash,
             self.block_manager.clone(),
-            self.leader.clone(),
             self.xfer_tx.clone(),
         );
         self.slots
@@ -224,7 +215,6 @@
 }
 
 impl<R: RequestKey> Drop for ConnectorSlotManager<R> {
-
     fn drop(&mut self) {
         if let Some(task) = self._transfer_engine_handle.take() {
             task.cancel();
@@ -239,12 +229,11 @@
     /// The state of the slot.
     state: SlotState,
 
-    /// Current position in the sequence of tokens that have been computed.
-    /// When the slot is initialized, we populate the sequence with the prefill tokens.
-    /// However, those tokens are not yet prefilled, so they are not yet represented
-    /// in the sequence_position.
-    computed_position: usize,
-
+    // /// Current position in the sequence of tokens that have been computed.
+    // /// When the slot is initialized, we populate the sequence with the prefill tokens.
+    // /// However, those tokens are not yet prefilled, so they are not yet represented
+    // /// in the sequence_position.
+    // computed_position: usize,
     /// The sequence of token blocks
     sequence: TokenBlockSequence,
 
@@ -260,19 +249,17 @@
     staging_from_disk: Option<Vec<ImmutableBlock<DiskStorage, VllmLocality, BasicMetadata>>>,
 
     /// The number of blocks cached from the device
-    blocks_cached_from_device: usize,
+    tokens_cached_from_device: usize,
 
     /// The number of blocks cached from the host
-    blocks_cached_from_host: usize,
+    tokens_cached_from_host: usize,
 
     /// The number of blocks cached from the disk
-    blocks_cached_from_disk: usize,
+    tokens_cached_from_disk: usize,
 
     /// Phantom data to ensure the storage type is correct.
     block_manager: VllmBlockManager,
 
-    leader: Arc<KvbmLeader>,
-
     block_size: usize,
 
     iteration_first_scheduled: Option<u64>,
@@ -282,11 +269,6 @@
     /// use this to issue [`LocalTransferRequest`]s to the transfer engine
     xfer_tx: mpsc::UnboundedSender<LocalTransferRequest>,
 
-<<<<<<< HEAD
-    rt: tokio::runtime::Runtime,
-
-=======
->>>>>>> c5963bc2
     /// This is the current position for which we are applying some number of active/scheduled tokens.
     /// On application, then we decide what actions we take.
     /// This the point that we will call our generic policy object.
@@ -298,12 +280,11 @@
 }
 
 impl VllmConnectorSlot {
-    pub fn new(
+    fn new(
         request_id: String,
         tokens: Tokens,
         salt_hash: SaltHash,
         block_manager: VllmBlockManager,
-        leader: Arc<KvbmLeader>,
         xfer_tx: mpsc::UnboundedSender<LocalTransferRequest>,
     ) -> Self {
         assert!(!tokens.is_empty(), "tokens must be non-empty");
@@ -316,21 +297,19 @@
             sequence,
             block_manager,
             block_size,
-            leader,
             xfer_tx,
             // default values
             state: SlotState::Initialized,
             iteration_first_scheduled: None,
-            computed_position: 0,
             current_position: 0,
             evaluated_blocks: 0,
             device_blocks: Vec::new(),
             staging_from_host: None,
             staging_from_disk: None,
             pending_operations: None,
-            blocks_cached_from_device: 0,
-            blocks_cached_from_host: 0,
-            blocks_cached_from_disk: 0,
+            tokens_cached_from_device: 0,
+            tokens_cached_from_host: 0,
+            tokens_cached_from_disk: 0,
         }
     }
 }
@@ -339,7 +318,7 @@
     fn fmt(&self, f: &mut std::fmt::Formatter<'_>) -> std::fmt::Result {
         f.debug_struct("VllmConnectorSlot")
             .field("state", &self.state)
-            .field("computed_position", &self.computed_position)
+            .field("current_position", &self.current_position)
             .field("num_tokens", &self.sequence.total_tokens())
             .finish()
     }
@@ -352,6 +331,21 @@
 
     fn state(&self) -> SlotState {
         self.state
+    }
+
+    fn record_cached_device_tokens(&mut self, num_tokens: usize) {
+        self.tokens_cached_from_device = num_tokens;
+        tracing::debug!("recording {} cached device tokens", num_tokens,);
+    }
+
+    fn record_cached_host_tokens(&mut self, num_tokens: usize) {
+        self.tokens_cached_from_host = num_tokens;
+        tracing::debug!("recording {} cached host tokens", num_tokens);
+    }
+
+    fn record_cached_disk_tokens(&mut self, num_tokens: usize) {
+        self.tokens_cached_from_disk = num_tokens;
+        tracing::debug!("recording {} cached disk tokens", num_tokens);
     }
 
     fn apply_scheduler_output(
@@ -398,13 +392,17 @@
 
         // now we decide what we should do from the current position to the num_scheduled_tokens
         tracing::debug!(
-            "applying kv cache policy at current_position: {}; num_scheduled_tokens: {}",
+            "applying kv cache policy at current_position: {}; num_scheduled_tokens: {}; num_evaluated_blocks: {}",
             self.current_position,
-            num_scheduled_tokens
+            num_scheduled_tokens,
+            self.evaluated_blocks
         );
 
         // TODO(ryan) - apply policy
         let next_position = self.current_position + num_scheduled_tokens;
+
+        debug_assert!(next_position / self.block_size >= self.evaluated_blocks);
+
         let num_candidate_blocks = (next_position / self.block_size) - self.evaluated_blocks;
 
         tracing::debug!(
@@ -455,35 +453,26 @@
 
         // advance current and computed position
         self.current_position += num_scheduled_tokens;
-        self.computed_position += num_scheduled_tokens;
 
         Ok(())
     }
 
-    fn mark_as_prefilling(&mut self, _iteration: u64) -> Result<(), SlotError> {
-        self.state = SlotState::Prefilling;
-        Ok(())
-    }
-
-    fn mark_as_decoding(&mut self, _iteration: u64) -> Result<(), SlotError> {
-        self.state = SlotState::Decoding;
-        Ok(())
-    }
-
-    fn mark_as_scheduled(&mut self, iteration: u64) -> Result<(), SlotError> {
+    fn record_start_iteration(&mut self, iteration: u64) -> Result<(), SlotError> {
         if self.iteration_first_scheduled.is_none() {
             self.iteration_first_scheduled = Some(iteration);
         }
         Ok(())
     }
 
-    fn mark_as_not_scheduled(&mut self, _iteration: u64) -> Result<(), SlotError> {
-        self.state = SlotState::NotScheduled;
-        Ok(())
-    }
-
     fn mark_as_finished(&mut self, _iteration: u64) -> Result<(), SlotError> {
         self.state = SlotState::Finishing;
+        tracing::info!(
+            request_id = %self.request_id,
+            "request set to finish: cached_gpu_tokens: {}; cached_host_tokens: {}; cached_disk_tokens: {}",
+            self.tokens_cached_from_device,
+            self.tokens_cached_from_host,
+            self.tokens_cached_from_disk
+        );
         Ok(())
     }
 
@@ -492,7 +481,7 @@
     }
 
     fn computed_tokens(&self) -> usize {
-        self.computed_position
+        self.current_position
     }
 
     fn num_device_blocks_allocated(&self) -> usize {
@@ -549,6 +538,7 @@
             .unwrap_or_default();
 
         let num_matched_host_blocks = host_blocks.len();
+        self.record_cached_host_tokens(num_matched_host_blocks * block_size);
 
         // advance the search offset by the number of matched host blocks
         let search_offset = search_offset + num_matched_host_blocks;
@@ -562,6 +552,7 @@
             .unwrap_or_default();
 
         let num_matched_disk_blocks = disk_blocks.len();
+        self.record_cached_disk_tokens(num_matched_disk_blocks * block_size);
 
         let num_matched_blocks = num_matched_host_blocks + num_matched_disk_blocks;
 
@@ -622,10 +613,10 @@
         }
 
         debug_assert_eq!(self.evaluated_blocks, 0);
-        debug_assert_eq!(self.computed_position % self.block_size, 0);
+        debug_assert_eq!(self.current_position % self.block_size, 0);
         debug_assert_eq!(num_external_tokens % self.block_size, 0);
 
-        let num_computed_blocks = self.computed_position / self.block_size;
+        let num_computed_blocks = self.current_position / self.block_size;
 
         // shift the evaluated blocks position to the end of the computed/cached blocks
         self.evaluated_blocks = num_computed_blocks;
@@ -678,6 +669,7 @@
         }
 
         self.state = SlotState::Onboarding(num_external_tokens);
+        self.advance_computed_position(num_external_tokens)?;
 
         Ok(())
     }
@@ -685,14 +677,21 @@
 
 impl ExternallyManagedDeviceSlot for VllmConnectorSlot {
     fn advance_computed_position(&mut self, num_tokens: usize) -> Result<(), SlotError> {
-        if self.computed_position + num_tokens > self.sequence().total_tokens() {
+        if self.current_position + num_tokens > self.sequence().total_tokens() {
             return Err(SlotError::InvalidOperation(format!(
                 "cannot advance computed position by {num_tokens} tokens, total tokens is {}",
                 self.sequence().total_tokens()
             )));
         }
 
-        self.computed_position += num_tokens;
+        tracing::debug!(
+            "advancing computed position by {} tokens from {} to {}",
+            num_tokens,
+            self.current_position,
+            self.current_position + num_tokens
+        );
+
+        self.current_position += num_tokens;
         Ok(())
     }
 
@@ -941,7 +940,7 @@
                     .zip(host_block_ids.into_iter())
                     .collect();
 
-                tracing::info!(
+                tracing::debug!(
                     request_id = request_id,
                     operation_id = %operation_id,
                     "offload - stage 1 complete"
@@ -961,7 +960,7 @@
 
                     blocks_to_register.push(mutable_block);
                 }
-                tracing::info!(
+                tracing::debug!(
                     request_id = request_id,
                     operation_id = %operation_id,
                     "offload - stage 2 complete"
@@ -981,7 +980,7 @@
                     }),
                 };
                 let notify_receiver = self.leader.transfer_blocks_request(block_xfer_req).await?;
-                tracing::info!(
+                tracing::debug!(
                     request_id = request_id,
                     operation_id = %operation_id,
                     "offload - stage 3 complete"
@@ -996,7 +995,7 @@
                         return Err(anyhow::anyhow!("Transfer completion notification failed"));
                     }
                 }
-                tracing::info!(
+                tracing::debug!(
                     request_id = request_id,
                     operation_id = %operation_id,
                     "offload - stage 4 complete"
@@ -1010,7 +1009,7 @@
                     .register_blocks(blocks_to_register)
                     .await?;
 
-                tracing::info!(
+                tracing::debug!(
                     request_id = request_id,
                     operation_id = %operation_id,
                     "registered {} blocks",
