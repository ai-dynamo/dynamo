// SPDX-FileCopyrightText: Copyright (c) 2025 NVIDIA CORPORATION & AFFILIATES. All rights reserved.
// SPDX-License-Identifier: Apache-2.0

use dynamo_llm::{
    block_manager::{
        connector::protocol::{
            LeaderTransferRequest, RequestType, TransferScheduleRequest, TransferType,
        },
        distributed::{BlockTransferPool, BlockTransferRequest, KvbmLeader},
    },
    tokens::TokenBlock,
};
use dynamo_runtime::traits::{DistributedRuntimeProvider, RuntimeProvider};
use dynamo_runtime::utils::task::CriticalTaskExecutionHandle;
use tokio_util::sync::CancellationToken;

use super::*;

#[derive(Debug, thiserror::Error)]
pub enum SlotError {
    #[error("slot not found")]
    NotFound,

    #[error("slot is in an invalid state: {0}")]
    InvalidState(String),

    #[error("slot operation failed: {0}")]
    InvalidOperation(String),

    #[error(transparent)]
    BlockPoolError(#[from] BlockPoolError),
}

pub trait SlotManager<R: RequestKey>: Send + Sync {
    type SlotType: Slot + ?Sized;

    fn has_slot(&self, request_id: &R) -> bool;

    /// Create a new slot for the given request ID, initial tokens and salt hash.
    fn create_slot(
        &self,
        request_id: &R,
        tokens: Vec<u32>,
        salt_hash: SaltHash,
    ) -> Result<(), SlotError>;

    fn get_slot(&self, request_id: &R) -> Result<Arc<Mutex<Self::SlotType>>, SlotError>;
    fn remove_slot(&self, request_id: &R) -> Result<(), SlotError>;
}

#[derive(Debug, Clone, Copy, PartialEq, Eq)]
pub enum SlotState {
    /// The slot was not scheduled in the previous iteration.
    Initialized,

    /// The slot was previously scheduled, but not in the last iteration.
    NotScheduled,

    /// The slot is prepared to load kv blocks from external storage; however, the onboarding operation
    /// has not been triggered yet. The usize is the number of tokens that are ready for onboarding.
    OnboardStaged(usize),

    /// The slot is actively copying blocks to device storage from some external storage(s).
    /// The u64 is the iteration at which the onboarding operation was triggered.
    // TODO(ryan) - reset to usize for num tokens so we can advance the computed position
    Onboarding(u64),

    /// The slot is actively prefilling the sequence.
    Prefilling,

    /// The slot is actively participating in a forward pass which will result in one more more tokens
    /// to be applied to the sequence.
    Decoding,

    /// The slot is marked as finished, but not all resources have been released.
    Finishing,

    /// The slot is finished and all resources have been released.
    Finished,
}

pub trait Slot: std::fmt::Debug {
    fn request_id(&self) -> &str;

    fn state(&self) -> SlotState;

    fn sequence(&self) -> &TokenBlockSequence;

    /// The number of tokens that have been computed on the device, i.e. the number of tokens for which we have ownership
    /// of computed kv blocks in the device storage.
    fn computed_tokens(&self) -> usize;

    fn apply_scheduler_output(
        &mut self,
        tokens: &[u32],
        block_ids: &[usize],
        num_computed_tokens: usize,
        num_scheduled_tokens: usize,
    ) -> Result<(), SlotError>;

    fn mark_as_scheduled(&mut self, iteration: u64) -> Result<(), SlotError>;
    fn mark_as_prefilling(&mut self, iteration: u64) -> Result<(), SlotError>;
    fn mark_as_decoding(&mut self, iteration: u64) -> Result<(), SlotError>;
    fn mark_as_onboarding(&mut self, iteration: u64) -> Result<(), SlotError>;
    fn mark_as_not_scheduled(&mut self, iteration: u64) -> Result<(), SlotError>;
    fn mark_as_finished(&mut self, iteration: u64) -> Result<(), SlotError>;

    /// The number of device blocks that have been allocated to the slot.
    fn num_device_blocks_allocated(&self) -> usize;

    /// Find all possible block matches for remaining known tokens in some local storage, i.e. look up and take ownership
    /// of any kv blocks for tokens in the isl that are not already in memory on the device, but on some local storage.
    ///
    /// If external tokens are matched, then the slot will transition to the [`SlotState::Onboarding`] state.
    fn acquire_all_local_matches(&mut self) -> Result<(), SlotError>;

    /// Take all pending operations for the slot.
    fn take_pending_operations(&mut self) -> Option<Vec<WorkerTransferRequest>>;
}

pub trait ExternallyManagedDeviceSlot: Slot {
    /// Since we do not control the device pool, nor do we have insight in how the device pool is managed,
    /// we must accept external updates to the computed position.
    fn advance_computed_position(&mut self, num_tokens: usize) -> Result<(), SlotError>;

    /// Append the given block ids to the slot.
    ///
    /// The external device block manager has provided a set of mutable blocks to the slot.
    fn append_mutable_device_blocks(&mut self, block_ids: &[BlockId]) -> Result<(), SlotError>;
}

pub struct ConnectorSlotManager<R: RequestKey> {
    slots: Mutex<HashMap<R, Arc<Mutex<VllmConnectorSlot>>>>,
    block_manager: VllmBlockManager,
    leader: Arc<KvbmLeader>,
    /// use this to issue [`LocalTransferRequest`]s to the transfer engine
    xfer_tx: mpsc::UnboundedSender<LocalTransferRequest>,

    // todo - revert this to a handle.
    rt: tokio::runtime::Runtime,
    _transfer_engine_handle: Option<CriticalTaskExecutionHandle>,
}

impl<R: RequestKey> ConnectorSlotManager<R> {
    pub fn new(block_manager: VllmBlockManager, leader: Arc<KvbmLeader>) -> Self {
        tracing::debug!(
            "creating slot manager with block size: {}",
            block_manager.block_size()
        );

        let (xfer_tx, xfer_rx) = mpsc::unbounded_channel();

        let mut xfer_engine =
            LocalTransferEngine::new(block_manager.clone(), leader.clone(), xfer_rx);
        let system_cancellation_token = CancellationToken::new();

        // spawn a task to handle the transfer requests
        // use critical task pattern
        let rt = tokio::runtime::Builder::new_multi_thread()
            .worker_threads(1)
            .enable_all()
            .build()
            .unwrap();

        let xfer_engine_task = CriticalTaskExecutionHandle::new_with_runtime(
            |cancellation_token| async move { xfer_engine.execute(cancellation_token).await },
            system_cancellation_token,
            "LocalTransferEngine",
            &rt.handle(),
        )
        .unwrap();

        tracing::info!("LocalTransferEngine task detached successfully");

        Self {
            slots: Mutex::new(HashMap::new()),
            block_manager,
            leader,
            xfer_tx,
            rt,
            _transfer_engine_handle: Some(xfer_engine_task),
        }
    }
}

impl<R: RequestKey> SlotManager<R> for ConnectorSlotManager<R> {
    type SlotType = dyn ExternallyManagedDeviceSlot;

    fn has_slot(&self, request_id: &R) -> bool {
        self.slots.lock().unwrap().contains_key(request_id)
    }

    fn create_slot(
        &self,
        request_id: &R,
        tokens: Vec<u32>,
        salt_hash: SaltHash,
    ) -> Result<(), SlotError> {
        let slot = VllmConnectorSlot::new(
            request_id.to_string(),
            tokens.into(),
            salt_hash,
            self.block_manager.clone(),
            self.leader.clone(),
            self.xfer_tx.clone(),
        );
        self.slots
            .lock()
            .unwrap()
            .insert(request_id.clone(), Arc::new(Mutex::new(slot)));
        Ok(())
    }

    fn get_slot(&self, request_id: &R) -> Result<Arc<Mutex<Self::SlotType>>, SlotError> {
        let slots = self.slots.lock().unwrap();
        let slot = slots.get(request_id).ok_or(SlotError::NotFound)?;
        Ok(slot.clone())
    }

    fn remove_slot(&self, request_id: &R) -> Result<(), SlotError> {
        self.slots.lock().unwrap().remove(request_id);
        Ok(())
    }
}

impl<R: RequestKey> Drop for ConnectorSlotManager<R> {

    fn drop(&mut self) {
        if let Some(task) = self._transfer_engine_handle.take() {
            task.cancel();
            task.detach();
        }
    }
}

pub struct VllmConnectorSlot {
    request_id: String,

    /// The state of the slot.
    state: SlotState,

    /// Current position in the sequence of tokens that have been computed.
    /// When the slot is initialized, we populate the sequence with the prefill tokens.
    /// However, those tokens are not yet prefilled, so they are not yet represented
    /// in the sequence_position.
    computed_position: usize,

    /// The sequence of token blocks
    sequence: TokenBlockSequence,

    /// The mutable blocks id (device)
    device_blocks: Vec<BlockId>,

    /// Blocks to be onboarded from the host
    /// We must hold these blocks in the slot state until the scheduler trigger the onboarding.
    staging_from_host: Option<Vec<ImmutableBlock<PinnedStorage, VllmLocality, BasicMetadata>>>,

    /// Blocks to be onboarded from the disk
    /// We must hold these blocks in the slot state until the scheduler trigger the onboarding.
    staging_from_disk: Option<Vec<ImmutableBlock<DiskStorage, VllmLocality, BasicMetadata>>>,

    /// The number of blocks cached from the device
    blocks_cached_from_device: usize,

    /// The number of blocks cached from the host
    blocks_cached_from_host: usize,

    /// The number of blocks cached from the disk
    blocks_cached_from_disk: usize,

    /// Phantom data to ensure the storage type is correct.
    block_manager: VllmBlockManager,

    leader: Arc<KvbmLeader>,

    block_size: usize,

    iteration_first_scheduled: Option<u64>,

    pending_operations: Option<Vec<WorkerTransferRequest>>,

    /// use this to issue [`LocalTransferRequest`]s to the transfer engine
    xfer_tx: mpsc::UnboundedSender<LocalTransferRequest>,

    /// This is the current position for which we are applying some number of active/scheduled tokens.
    /// On application, then we decide what actions we take.
    /// This the point that we will call our generic policy object.
    current_position: usize,

    /// The number of blocks that have been evaluated by the policy.
    /// Each policy evaluation will skip the already evaluated blocks.
    evaluated_blocks: usize,
}

impl VllmConnectorSlot {
    pub fn new(
        request_id: String,
        tokens: Tokens,
        salt_hash: SaltHash,
        block_manager: VllmBlockManager,
        leader: Arc<KvbmLeader>,
        xfer_tx: mpsc::UnboundedSender<LocalTransferRequest>,
    ) -> Self {
        assert!(!tokens.is_empty(), "tokens must be non-empty");
        let block_size = block_manager.block_size();
        debug_assert!(block_size.is_power_of_two() && block_size <= 1024);
        let sequence = TokenBlockSequence::new(tokens, block_size as u32, Some(salt_hash));

<<<<<<< HEAD
=======
        let (xfer_tx, xfer_rx) = mpsc::unbounded_channel();

        let mut xfer_engine =
            LocalTransferEngine::new(block_manager.clone(), leader.clone(), xfer_rx);
        let system_cancellation_token = CancellationToken::new();

        // spawn a task to handle the transfer requests
        // use critical task pattern
        let rt = tokio::runtime::Builder::new_multi_thread()
            .worker_threads(1)
            .enable_all()
            .build()
            .unwrap();

        let xfer_engine_task = CriticalTaskExecutionHandle::new_with_runtime(
            |cancellation_token| async move { xfer_engine.execute(cancellation_token).await },
            system_cancellation_token,
            "LocalTransferEngine",
            rt.handle(),
        )
        .unwrap();
        xfer_engine_task.detach();

        tracing::info!("LocalTransferEngine task detached successfully");

>>>>>>> 510394a8
        Self {
            request_id,
            sequence,
            block_manager,
            block_size,
            leader,
            xfer_tx,
            // default values
            state: SlotState::Initialized,
            iteration_first_scheduled: None,
            computed_position: 0,
            current_position: 0,
            evaluated_blocks: 0,
            device_blocks: Vec::new(),
            staging_from_host: None,
            staging_from_disk: None,
            pending_operations: None,
            blocks_cached_from_device: 0,
            blocks_cached_from_host: 0,
            blocks_cached_from_disk: 0,
        }
    }
}

impl std::fmt::Debug for VllmConnectorSlot {
    fn fmt(&self, f: &mut std::fmt::Formatter<'_>) -> std::fmt::Result {
        f.debug_struct("VllmConnectorSlot")
            .field("state", &self.state)
            .field("computed_position", &self.computed_position)
            .field("num_tokens", &self.sequence.total_tokens())
            .finish()
    }
}

impl Slot for VllmConnectorSlot {
    fn request_id(&self) -> &str {
        &self.request_id
    }

    fn state(&self) -> SlotState {
        self.state
    }

    fn apply_scheduler_output(
        &mut self,
        tokens: &[u32],
        block_ids: &[BlockId],
        num_computed_tokens: usize,
        num_scheduled_tokens: usize,
    ) -> Result<(), SlotError> {
        // debug_assert!(num_computed_tokens == self.computed_tokens());

        if !tokens.is_empty() {
            tracing::debug!("appending {} newly decodedtokens to sequence", tokens.len());
            self.state = SlotState::Decoding;
            self.sequence.extend(tokens.into()).unwrap();
        } else {
            self.state = SlotState::Prefilling;
        }

        // apply new block_ids
        if !block_ids.is_empty() {
            tracing::debug!("assigning {} new device blocks slot", block_ids.len());
            self.device_blocks.extend(block_ids);
        }

        // we should have enough device blocks to cover the newly scheduled tokens
        let next_position = self.current_position + num_scheduled_tokens;
        assert!(
            next_position <= self.device_blocks.len() * self.block_size,
            "next_position: {} > device_blocks.len() {} * block_size {}",
            next_position,
            self.device_blocks.len(),
            self.block_size
        );

        if next_position > self.sequence.total_tokens() {
            // vllm stopped providing tokens, so we are done
            self.state = SlotState::Decoding;
            tracing::debug!(
                "connector source stopped providing tokens; no further evaluation possible"
            );
            return Ok(());
        }

        // now we decide what we should do from the current position to the num_scheduled_tokens
        tracing::debug!(
            "applying kv cache policy at current_position: {}; num_scheduled_tokens: {}",
            self.current_position,
            num_scheduled_tokens
        );

        // TODO(ryan) - apply policy
        let next_position = self.current_position + num_scheduled_tokens;
        let num_candidate_blocks = (next_position / self.block_size) - self.evaluated_blocks;

        tracing::debug!(
            "evaluating policy with the following parameters: state: {:?}; current_position: {}; num_candidate_blocks: {}; num_scheduled_tokens: {}",
            self.state,
            self.current_position,
            num_candidate_blocks,
            num_scheduled_tokens
        );

        if num_candidate_blocks != 0 {
            // do we have a mechanism for skipping gpu cache hit blocks?  not sure yet.
            // for now, offload all the blocks to the host
            let offload_block_ids: Vec<usize> = self
                .device_blocks
                .iter()
                .skip(self.evaluated_blocks)
                .take(num_candidate_blocks)
                .copied()
                .collect::<Vec<_>>();

            assert_eq!(
                offload_block_ids.len(),
                num_candidate_blocks,
                "device block overflow - candidate blocks exceed block count at offset {}",
                self.evaluated_blocks
            );

            let offload_token_blocks: Vec<TokenBlock> = self
                .sequence
                .blocks()
                .iter()
                .skip(self.evaluated_blocks)
                .take(num_candidate_blocks)
                .cloned()
                .collect::<Vec<_>>();

            self.offload_blocks(&offload_block_ids, &offload_token_blocks)
                .expect("failed to offload blocks");
        }

        // done applying policy
        tracing::debug!(
            "done applying kv cache policy at current_position: {}; num_scheduled_tokens: {}",
            self.current_position,
            num_scheduled_tokens
        );

        // advance current and computed position
        self.current_position += num_scheduled_tokens;
        self.computed_position += num_scheduled_tokens;

        Ok(())
    }

    fn mark_as_prefilling(&mut self, _iteration: u64) -> Result<(), SlotError> {
        self.state = SlotState::Prefilling;
        Ok(())
    }

    fn mark_as_decoding(&mut self, _iteration: u64) -> Result<(), SlotError> {
        self.state = SlotState::Decoding;
        Ok(())
    }

    fn mark_as_onboarding(&mut self, iteration: u64) -> Result<(), SlotError> {
        self.state = SlotState::Onboarding(iteration);
        Ok(())
    }

    fn mark_as_scheduled(&mut self, iteration: u64) -> Result<(), SlotError> {
        if self.iteration_first_scheduled.is_none() {
            self.iteration_first_scheduled = Some(iteration);
        }
        Ok(())
    }

    fn mark_as_not_scheduled(&mut self, _iteration: u64) -> Result<(), SlotError> {
        self.state = SlotState::NotScheduled;
        Ok(())
    }

    fn mark_as_finished(&mut self, _iteration: u64) -> Result<(), SlotError> {
        self.state = SlotState::Finishing;
        Ok(())
    }

    fn sequence(&self) -> &TokenBlockSequence {
        &self.sequence
    }

    fn computed_tokens(&self) -> usize {
        self.computed_position
    }

    fn num_device_blocks_allocated(&self) -> usize {
        self.device_blocks.len()
    }

    fn take_pending_operations(&mut self) -> Option<Vec<WorkerTransferRequest>> {
        self.pending_operations.take()
    }

    #[tracing::instrument(level = "debug", skip_all)]
    fn acquire_all_local_matches(&mut self) -> Result<(), SlotError> {
        if !matches!(self.state(), SlotState::Initialized) {
            return Err(SlotError::InvalidOperation(format!(
                "slot must be in the NotScheduled state to acquire local matches; got {:?}",
                self.state()
            )));
        }

        let block_size = self.block_manager.block_size();
        let num_computed_tokens = self.computed_tokens();
        let num_computed_blocks = num_computed_tokens / block_size;
        debug_assert!(num_computed_tokens % block_size == 0);

        let sequence_hashes = self
            .sequence()
            .blocks()
            .iter()
            .skip(num_computed_blocks)
            .map(|b| b.sequence_hash())
            .collect::<Vec<_>>();

        tracing::debug!("matching against {} block hashes", sequence_hashes.len());

        // we should do this opportunistically after this operation is done
        // ideally it was triggered by the match_sequence_hashes_blocking calls directly

        // if let Some(host) = self.block_manager.host() {
        //     host.touch_blocks_blocking(&sequence_hashes)?;
        // }

        // if let Some(disk) = self.block_manager.disk() {
        //     disk.touch_blocks_blocking(&sequence_hashes)?;
        // }

        // we start matching non-device blocks after the device blocks
        let search_offset = num_computed_blocks;

        let mut host_blocks = self
            .block_manager
            .host()
            .map(|host| host.match_sequence_hashes_blocking(&sequence_hashes[search_offset..]))
            .transpose()?
            .unwrap_or_default();

        let num_matched_host_blocks = host_blocks.len();

        // advance the search offset by the number of matched host blocks
        let search_offset = search_offset + num_matched_host_blocks;

        // start at host offset
        let mut disk_blocks = self
            .block_manager
            .disk()
            .map(|disk| disk.match_sequence_hashes_blocking(&sequence_hashes[search_offset..]))
            .transpose()?
            .unwrap_or_default();

        let num_matched_disk_blocks = disk_blocks.len();

        let mut num_matched_blocks = num_matched_host_blocks + num_matched_disk_blocks;

        tracing::debug!(
            "matched {} host blocks and {} disk blocks; {} total blocks",
            num_matched_host_blocks,
            num_matched_disk_blocks,
            num_matched_blocks
        );

        // early exit if we did not match any blocks
        if num_matched_blocks == 0 {
            return Ok(());
        }

        let mut num_new_matched_tokens = num_matched_blocks * block_size;

        // we are on a block boundary, so we need to throw away the last block
        if num_computed_tokens + num_new_matched_tokens == self.sequence().total_tokens() {
            tracing::debug!("on a block boundary, throwing away the last block");

            // we should have matched at least one block
            assert!(!host_blocks.is_empty() || !disk_blocks.is_empty());

            // pop from disk, or if there are none, then from host
            if disk_blocks.is_empty() {
                host_blocks.pop();
            } else {
                disk_blocks.pop();
            }

            // decrement the number of new matched tokens by the block size
            num_new_matched_tokens -= block_size;
        }

        self.staging_from_host = if !host_blocks.is_empty() {
            Some(host_blocks)
        } else {
            None
        };
        self.staging_from_disk = if !disk_blocks.is_empty() {
            Some(disk_blocks)
        } else {
            None
        };

        self.state = SlotState::OnboardStaged(num_new_matched_tokens);

        Ok(())
    }
}

impl ExternallyManagedDeviceSlot for VllmConnectorSlot {
    fn advance_computed_position(&mut self, num_tokens: usize) -> Result<(), SlotError> {
        if self.computed_position + num_tokens > self.sequence().total_tokens() {
            return Err(SlotError::InvalidOperation(format!(
                "cannot advance computed position by {num_tokens} tokens, total tokens is {}",
                self.sequence().total_tokens()
            )));
        }

        self.computed_position += num_tokens;
        Ok(())
    }

    fn append_mutable_device_blocks(&mut self, block_ids: &[BlockId]) -> Result<(), SlotError> {
        let count = block_ids.len();
        self.device_blocks.extend(block_ids);
        tracing::debug!(
            "appended {} mutable device blocks to slot; total device blocks: {}",
            count,
            self.num_device_blocks_allocated()
        );

        Ok(())
    }
}

impl VllmConnectorSlot {
    /// this method does two things which are related:
    /// 1. creates transfer engine offload request
    /// 2. creates matching connector worker transfer request
    ///
    /// these requests share the same uuid.
    ///
    /// the worker request triggers the transfer when sufficient forward pass progress has been made.
    fn offload_blocks(
        &mut self,
        block_ids: &[BlockId],
        token_blocks: &[TokenBlock],
    ) -> Result<(), SlotError> {
        assert!(block_ids.len() == token_blocks.len());
        let operation_id = uuid::Uuid::new_v4();

        let xfer_req = LocalTransferRequest::Offload(LocalOffloadRequest::new(
            self.request_id.clone(),
            block_ids.to_vec(),
            token_blocks.to_vec(),
            operation_id,
        ));

        let worker_req = WorkerTransferRequest {
            request_id: self.request_id.clone(),
            uuid: operation_id,
            transfer_type: TransferType::Store,
            request_type: RequestType::Scheduled,
        };

        if let Err(e) = self.xfer_tx.send(xfer_req) {
            tracing::error!("Failed to send transfer request: {:?}", e);
            return Err(SlotError::InvalidOperation(format!(
                "Transfer engine unavailable: {}; aborting offload",
                e
            )));
        }

        self.append_pending_operation(worker_req);

        tracing::debug!(
            request_id = self.request_id,
            operation_id = %operation_id,
            "offloading {} blocks to host",
            block_ids.len()
        );

        Ok(())
    }

    fn append_pending_operation(&mut self, operation: WorkerTransferRequest) {
        if let Some(pending_operations) = self.pending_operations.as_mut() {
            pending_operations.push(operation);
        } else {
            self.pending_operations = Some(vec![operation]);
        }
    }
}

#[derive(Debug, Clone)]
enum LocalTransferRequest {
    Offload(LocalOffloadRequest),
}

#[derive(Debug, Clone)]
struct LocalOffloadRequest {
    request_id: String,
    block_ids: Vec<BlockId>,
    token_blocks: Vec<TokenBlock>,
    operation_id: uuid::Uuid,
}

impl LocalOffloadRequest {
    pub fn new(
        request_id: String,
        block_ids: Vec<BlockId>,
        token_blocks: Vec<TokenBlock>,
        operation_id: uuid::Uuid,
    ) -> Self {
        debug_assert!(block_ids.len() == token_blocks.len());
        Self {
            request_id,
            block_ids,
            token_blocks,
            operation_id,
        }
    }
}

struct LocalTransferEngine {
    block_manager: VllmBlockManager,
    leader: Arc<KvbmLeader>,
    xfer_rx: mpsc::UnboundedReceiver<LocalTransferRequest>,
}

impl LocalTransferEngine {
    pub fn new(
        block_manager: VllmBlockManager,
        leader: Arc<KvbmLeader>,
        xfer_rx: mpsc::UnboundedReceiver<LocalTransferRequest>,
    ) -> Self {
        Self {
            block_manager,
            leader,
            xfer_rx,
        }
    }

    async fn execute(&mut self, cancellation_token: CancellationToken) -> anyhow::Result<()> {
        loop {
            tokio::select! {
                _ = cancellation_token.cancelled() => {
                    tracing::debug!("LocalTransferEngine: received cancellation signal");
                    break;
                }
                req = self.xfer_rx.recv() => {
                    match req {
                        Some(req) => {
                            if let Err(e) = self.process_request(req).await {
                                tracing::error!("LocalTransferEngine: error processing request: {:?}", e);
                            }
                        }
                        None => {
                            tracing::debug!("LocalTransferEngine: channel closed");
                            break;
                        }
                    }
                }
            }
        }

        tracing::debug!("LocalTransferEngine: shutting down");
        Ok(())
    }

    async fn process_request(&mut self, req: LocalTransferRequest) -> anyhow::Result<()> {
        match req {
            LocalTransferRequest::Offload(offload_req) => {
                let request_id = &offload_req.request_id;
                let operation_id = &offload_req.operation_id;

                tracing::debug!(
                    "Processing offload request for {} blocks",
                    offload_req.block_ids.len()
                );

                // TODO: Implement actual offload logic
                // 1. Acquire mutable host blocks
                let host_blocks = self
                    .block_manager
                    .host()
                    .unwrap()
                    .allocate_blocks(offload_req.block_ids.len())
                    .await?;
                let token_blocks = offload_req.token_blocks;

                let host_block_ids: Vec<usize> = host_blocks.iter().map(|b| b.block_id()).collect();
                let block_pairs: Vec<(usize, usize)> = offload_req
                    .block_ids
                    .into_iter()
                    .zip(host_block_ids.into_iter())
                    .collect();

                tracing::info!(
                    request_id = request_id,
                    operation_id = %operation_id,
                    "offload - stage 1 complete"
                );

                // 2. Apply token blocks

                // create an iterator over the mutable blocks zipped with the token blocks
                let mut blocks_to_register = Vec::new();
                let zipped_blocks = host_blocks.into_iter().zip(token_blocks.into_iter());

                // apply the token blocks to the mutable blocks
                for (mut mutable_block, token_block) in zipped_blocks {
                    mutable_block
                        .apply_token_block(token_block.clone())
                        .map_err(|e| anyhow::anyhow!("failed to apply token block: {:?}", e))?;

                    blocks_to_register.push(mutable_block);
                }
                tracing::info!(
                    request_id = request_id,
                    operation_id = %operation_id,
                    "offload - stage 2 complete"
                );

                // 3. Issue the offload request using `leader`

                let block_xfer_req = BlockTransferRequest {
                    from_pool: BlockTransferPool::Device,
                    to_pool: BlockTransferPool::Host,
                    blocks: block_pairs,
                    connector_req: Some(LeaderTransferRequest {
                        request_id: offload_req.request_id.clone(),
                        uuid: offload_req.operation_id,
                        requirement: None,
                        request_type: RequestType::Scheduled,
                    }),
                };
                let notify_receiver = self.leader.transfer_blocks_request(block_xfer_req).await?;
                tracing::info!(
                    request_id = request_id,
                    operation_id = %operation_id,
                    "offload - stage 3 complete"
                );

                // 4. Wait for the offload request to complete
                match notify_receiver.await {
                    Ok(_) => {
                        tracing::debug!("Transfer completed successfully");
                    }
                    Err(_) => {
                        return Err(anyhow::anyhow!("Transfer completion notification failed"));
                    }
                }
                tracing::info!(
                    request_id = request_id,
                    operation_id = %operation_id,
                    "offload - stage 4 complete"
                );

                // 5. Register the mutable blocks
                let immutable_blocks = self
                    .block_manager
                    .host()
                    .unwrap()
                    .register_blocks(blocks_to_register)
                    .await?;

                tracing::info!(
                    request_id = request_id,
                    operation_id = %operation_id,
                    "registered {} blocks",
                    immutable_blocks.len()
                );
                Ok(())
            }
        }
    }
}<|MERGE_RESOLUTION|>--- conflicted
+++ resolved
@@ -306,34 +306,6 @@
         debug_assert!(block_size.is_power_of_two() && block_size <= 1024);
         let sequence = TokenBlockSequence::new(tokens, block_size as u32, Some(salt_hash));
 
-<<<<<<< HEAD
-=======
-        let (xfer_tx, xfer_rx) = mpsc::unbounded_channel();
-
-        let mut xfer_engine =
-            LocalTransferEngine::new(block_manager.clone(), leader.clone(), xfer_rx);
-        let system_cancellation_token = CancellationToken::new();
-
-        // spawn a task to handle the transfer requests
-        // use critical task pattern
-        let rt = tokio::runtime::Builder::new_multi_thread()
-            .worker_threads(1)
-            .enable_all()
-            .build()
-            .unwrap();
-
-        let xfer_engine_task = CriticalTaskExecutionHandle::new_with_runtime(
-            |cancellation_token| async move { xfer_engine.execute(cancellation_token).await },
-            system_cancellation_token,
-            "LocalTransferEngine",
-            rt.handle(),
-        )
-        .unwrap();
-        xfer_engine_task.detach();
-
-        tracing::info!("LocalTransferEngine task detached successfully");
-
->>>>>>> 510394a8
         Self {
             request_id,
             sequence,
