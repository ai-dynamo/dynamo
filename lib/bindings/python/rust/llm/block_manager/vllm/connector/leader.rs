--- conflicted
+++ resolved
@@ -321,13 +321,8 @@
             }
         }
 
-<<<<<<< HEAD
-        tracing::debug!("scheduler_output: {scheduler_output:#?}");
+        tracing::debug!("metadata: {md:#?}");
         serde_json::to_vec(&md).map_err(|e| anyhow::anyhow!("Failed to serialize connector metadata: {}", e))
-=======
-        tracing::debug!("metadata: {md:#?}");
-        serde_json::to_vec(&md).map_err(to_pyerr)
->>>>>>> 07798c87
     }
 
     fn request_finished(&mut self, request_id: String, block_ids: Vec<BlockId>) -> anyhow::Result<bool> {
