--- conflicted
+++ resolved
@@ -3,12 +3,9 @@
 
 // Context is a wrapper around the AsyncEngineContext to allow for Python bindings.
 
+use dynamo_runtime::logging::DistributedTraceContext;
 pub use dynamo_runtime::pipeline::AsyncEngineContext;
-<<<<<<< HEAD
-use dynamo_runtime::logging::DistributedTraceContext;
-=======
 use dynamo_runtime::pipeline::context::Controller;
->>>>>>> 65a1e1b4
 use pyo3::prelude::*;
 use std::sync::Arc;
 
@@ -34,9 +31,12 @@
     #[must_use]
     pub fn with_trace_context(
         inner: Arc<dyn AsyncEngineContext>,
-        trace_context: Option<DistributedTraceContext>
+        trace_context: Option<DistributedTraceContext>,
     ) -> Self {
-        Self { inner, trace_context }
+        Self {
+            inner,
+            trace_context,
+        }
     }
 
     // Get trace context for Rust-side usage
@@ -111,7 +111,9 @@
 
     #[getter]
     fn parent_span_id(&self) -> Option<String> {
-        self.trace_context.as_ref().and_then(|ctx| ctx.parent_id.clone())
+        self.trace_context
+            .as_ref()
+            .and_then(|ctx| ctx.parent_id.clone())
     }
 }
 
