// SPDX-FileCopyrightText: Copyright (c) 2024-2025 NVIDIA CORPORATION & AFFILIATES. All rights reserved.
// SPDX-License-Identifier: Apache-2.0

use futures::StreamExt;
use once_cell::sync::OnceCell;
use pyo3::exceptions::PyStopAsyncIteration;
use pyo3::types::PyBytes;
use pyo3::types::{PyDict, PyList, PyString};
use pyo3::IntoPyObjectExt;
use pyo3::{exceptions::PyException, prelude::*};
use rs::pipeline::network::Ingress;
use std::path::PathBuf;
use std::{fmt::Display, sync::Arc};
use tokio::sync::Mutex;

use dynamo_runtime::{
    self as rs, logging,
    pipeline::{
        network::egress::push_router::RouterMode as RsRouterMode, EngineStream, ManyOut, SingleIn,
    },
    protocols::annotated::Annotated as RsAnnotated,
    traits::DistributedRuntimeProvider,
};

use dynamo_llm::{self as llm_rs};
use dynamo_llm::{entrypoint::RouterConfig, kv_router::KvRouterConfig};

#[pyclass(eq, eq_int)]
#[derive(Clone, Debug, PartialEq)]
pub enum RouterMode {
    RoundRobin,
    Random,
    KV,
}

impl From<RouterMode> for RsRouterMode {
    fn from(mode: RouterMode) -> Self {
        match mode {
            RouterMode::RoundRobin => Self::RoundRobin,
            RouterMode::Random => Self::Random,
            RouterMode::KV => Self::KV,
        }
    }
}

mod engine;
mod http;
mod llm;

type JsonServerStreamingIngress =
    Ingress<SingleIn<serde_json::Value>, ManyOut<RsAnnotated<serde_json::Value>>>;

static INIT: OnceCell<()> = OnceCell::new();

const DEFAULT_ANNOTATED_SETTING: Option<bool> = Some(true);

/// A Python module implemented in Rust. The name of this function must match
/// the `lib.name` setting in the `Cargo.toml`, else Python will not be able to
/// import the module.
#[pymodule]
fn _core(m: &Bound<'_, PyModule>) -> PyResult<()> {
    logging::init();
    m.add_function(wrap_pyfunction!(llm::kv::compute_block_hash_for_seq_py, m)?)?;
    m.add_function(wrap_pyfunction!(log_message, m)?)?;
    m.add_function(wrap_pyfunction!(register_llm, m)?)?;
    m.add_function(wrap_pyfunction!(llm::entrypoint::make_engine, m)?)?;
    m.add_function(wrap_pyfunction!(llm::entrypoint::run_input, m)?)?;

    m.add_class::<DistributedRuntime>()?;
    m.add_class::<CancellationToken>()?;
    m.add_class::<Namespace>()?;
    m.add_class::<Component>()?;
    m.add_class::<Endpoint>()?;
    m.add_class::<Client>()?;
    m.add_class::<EtcdClient>()?;
    m.add_class::<AsyncResponseStream>()?;
    m.add_class::<llm::disagg_router::DisaggregatedRouter>()?;
    m.add_class::<llm::entrypoint::EntrypointArgs>()?;
    m.add_class::<llm::entrypoint::EngineConfig>()?;
    m.add_class::<llm::entrypoint::EngineType>()?;
    m.add_class::<llm::entrypoint::RouterConfig>()?;
    m.add_class::<llm::entrypoint::KvRouterConfig>()?;
    m.add_class::<llm::kv::WorkerMetricsPublisher>()?;
    m.add_class::<llm::model_card::ModelDeploymentCard>()?;
    m.add_class::<llm::preprocessor::OAIChatPreprocessor>()?;
    m.add_class::<llm::backend::Backend>()?;
    m.add_class::<llm::kv::OverlapScores>()?;
    m.add_class::<llm::kv::KvIndexer>()?;
    m.add_class::<llm::kv::ApproxKvIndexer>()?;
    m.add_class::<llm::kv::EndpointKvMetrics>()?;
    m.add_class::<llm::kv::AggregatedMetrics>()?;
    m.add_class::<llm::kv::KvMetricsAggregator>()?;
    m.add_class::<llm::kv::KvEventPublisher>()?;
    m.add_class::<llm::kv::RadixTree>()?;
    m.add_class::<llm::kv::ZmqKvEventListener>()?;
    m.add_class::<llm::kv::ZmqKvEventPublisher>()?;
    m.add_class::<llm::kv::ZmqKvEventPublisherConfig>()?;
    m.add_class::<llm::kv::KvRecorder>()?;
    m.add_class::<llm::nats::NatsQueue>()?;
    m.add_class::<http::HttpService>()?;
    m.add_class::<http::HttpError>()?;
    m.add_class::<http::HttpAsyncEngine>()?;
    m.add_class::<EtcdKvCache>()?;
    m.add_class::<ModelType>()?;
    m.add_class::<llm::kv::ForwardPassMetrics>()?;
    m.add_class::<llm::kv::WorkerStats>()?;
    m.add_class::<llm::kv::KvStats>()?;
    m.add_class::<llm::kv::SpecDecodeStats>()?;
    m.add_class::<RouterMode>()?;

    engine::add_to_module(m)?;

    #[cfg(feature = "block-manager")]
    llm::block_manager::add_to_module(m)?;

    Ok(())
}

pub fn to_pyerr<E>(err: E) -> PyErr
where
    E: Display,
{
    PyException::new_err(format!("{}", err))
}

/// Log a message from Python with file and line info
#[pyfunction]
#[pyo3(text_signature = "(level, message, module, file, line)")]
fn log_message(level: &str, message: &str, module: &str, file: &str, line: u32) {
    logging::log_message(level, message, module, file, line);
}

#[pyfunction]
#[pyo3(signature = (model_type, endpoint, model_path, model_name=None, context_length=None, kv_cache_block_size=None, router_mode=None, migration_limit=0))]
#[allow(clippy::too_many_arguments)]
fn register_llm<'p>(
    py: Python<'p>,
    model_type: ModelType,
    endpoint: Endpoint,
    model_path: &str,
    model_name: Option<&str>,
    context_length: Option<u32>,
    kv_cache_block_size: Option<u32>,
    router_mode: Option<RouterMode>,
    migration_limit: u32,
) -> PyResult<Bound<'p, PyAny>> {
    let model_type_obj = match model_type {
        ModelType::Chat => llm_rs::model_type::ModelType::Chat,
        ModelType::Completion => llm_rs::model_type::ModelType::Completion,
        ModelType::Backend => llm_rs::model_type::ModelType::Backend,
        ModelType::Embedding => llm_rs::model_type::ModelType::Embedding,
    };

    let inner_path = model_path.to_string();
    let model_name = model_name.map(|n| n.to_string());
    let router_mode = router_mode.unwrap_or(RouterMode::RoundRobin);
    let router_config = RouterConfig::new(router_mode.into(), KvRouterConfig::default());

    pyo3_async_runtimes::tokio::future_into_py(py, async move {
        let mut builder = dynamo_llm::local_model::LocalModelBuilder::default();
        builder
            .model_path(Some(PathBuf::from(inner_path)))
            .model_name(model_name)
            .context_length(context_length)
            .kv_cache_block_size(kv_cache_block_size)
<<<<<<< HEAD
            .router_config(router_config)
            .migration_limit(Some(migration_limit));
=======
            .router_config(Some(router_config));
>>>>>>> fc124360
        // Download from HF, load the ModelDeploymentCard
        let mut local_model = builder.build().await.map_err(to_pyerr)?;
        // Advertise ourself on etcd so ingress can find us
        local_model
            .attach(&endpoint.inner, model_type_obj)
            .await
            .map_err(to_pyerr)?;

        Ok(())
    })
}

#[pyclass]
#[derive(Clone)]
struct EtcdKvCache {
    inner: Arc<rs::transports::etcd::KvCache>,
}

#[pyclass]
#[derive(Clone)]
struct DistributedRuntime {
    inner: rs::DistributedRuntime,
    event_loop: PyObject,
}

#[pyclass]
#[derive(Clone)]
struct EtcdClient {
    inner: rs::transports::etcd::Client,
}

#[pyclass]
#[derive(Clone)]
struct CancellationToken {
    inner: rs::CancellationToken,
}

#[pyclass]
#[derive(Clone)]
struct Namespace {
    inner: rs::component::Namespace,
    event_loop: PyObject,
}

#[pyclass]
#[derive(Clone)]
struct Component {
    inner: rs::component::Component,
    event_loop: PyObject,
}

#[pyclass]
#[derive(Clone)]
struct Endpoint {
    inner: rs::component::Endpoint,
    event_loop: PyObject,
}

#[pyclass]
#[derive(Clone)]
struct Client {
    router: rs::pipeline::PushRouter<serde_json::Value, RsAnnotated<serde_json::Value>>,
}

#[pyclass(eq, eq_int)]
#[derive(Clone, PartialEq)]
#[repr(i32)]
enum ModelType {
    Chat = 1,
    Completion = 2,
    Backend = 3,
    Embedding = 4,
}

#[pymethods]
impl DistributedRuntime {
    #[new]
    fn new(event_loop: PyObject, is_static: bool) -> PyResult<Self> {
        let worker = rs::Worker::from_settings().map_err(to_pyerr)?;
        INIT.get_or_try_init(|| {
            let primary = worker.tokio_runtime()?;
            pyo3_async_runtimes::tokio::init_with_runtime(primary)
                .map_err(|e| rs::error!("failed to initialize pyo3 static runtime: {:?}", e))?;
            rs::OK(())
        })
        .map_err(to_pyerr)?;

        let runtime = worker.runtime().clone();

        let inner =
            if is_static {
                runtime.secondary().block_on(
                    rs::DistributedRuntime::from_settings_without_discovery(runtime),
                )
            } else {
                runtime
                    .secondary()
                    .block_on(rs::DistributedRuntime::from_settings(runtime))
            };
        let inner = inner.map_err(to_pyerr)?;

        Ok(DistributedRuntime { inner, event_loop })
    }

    fn namespace(&self, name: String) -> PyResult<Namespace> {
        Ok(Namespace {
            inner: self.inner.namespace(name).map_err(to_pyerr)?,
            event_loop: self.event_loop.clone(),
        })
    }

    fn etcd_client(&self) -> PyResult<Option<EtcdClient>> {
        match self.inner.etcd_client().clone() {
            Some(etcd_client) => Ok(Some(EtcdClient { inner: etcd_client })),
            None => Ok(None),
        }
    }

    fn shutdown(&self) {
        self.inner.runtime().shutdown();
    }

    fn event_loop(&self) -> PyObject {
        self.event_loop.clone()
    }
}

#[pymethods]
impl EtcdKvCache {
    #[new]
    fn py_new(
        _etcd_client: &EtcdClient,
        _prefix: String,
        _initial_values: &Bound<'_, PyDict>,
    ) -> PyResult<Self> {
        // We can't create the KvCache here because it's async, so we'll return an error
        Err(PyErr::new::<pyo3::exceptions::PyRuntimeError, _>(
            "EtcdKvCache must be created using the 'new' class method",
        ))
    }

    #[staticmethod]
    #[allow(clippy::new_ret_no_self)]
    fn create<'p>(
        py: Python<'p>,
        etcd_client: &EtcdClient,
        prefix: String,
        initial_values: &Bound<'p, PyDict>,
    ) -> PyResult<Bound<'p, PyAny>> {
        let client = etcd_client.inner.clone();

        // Convert Python dict to Rust HashMap
        let mut rust_initial_values = std::collections::HashMap::new();
        for (key, value) in initial_values.iter() {
            let key_str = key.extract::<String>()?;

            // Handle both string and bytes values
            let value_bytes = if let Ok(bytes) = value.extract::<Vec<u8>>() {
                bytes
            } else if let Ok(string) = value.extract::<String>() {
                string.into_bytes()
            } else {
                return Err(PyErr::new::<pyo3::exceptions::PyTypeError, _>(
                    "Values must be either strings or bytes",
                ));
            };

            rust_initial_values.insert(key_str, value_bytes);
        }

        pyo3_async_runtimes::tokio::future_into_py(py, async move {
            let kv_cache = rs::transports::etcd::KvCache::new(client, prefix, rust_initial_values)
                .await
                .map_err(to_pyerr)?;

            Ok(EtcdKvCache {
                inner: Arc::new(kv_cache),
            })
        })
    }

    fn get<'p>(&self, py: Python<'p>, key: String) -> PyResult<Bound<'p, PyAny>> {
        let inner = self.inner.clone();

        pyo3_async_runtimes::tokio::future_into_py(py, async move {
            if let Some(value) = inner.get(&key).await {
                match Python::with_gil(|py| {
                    let py_obj = PyBytes::new(py, &value).into_pyobject(py)?;
                    Ok(py_obj.unbind().into_any())
                }) {
                    Ok(result) => Ok(result),
                    Err(e) => Err(e),
                }
            } else {
                Ok(Python::with_gil(|py| py.None()))
            }
        })
    }

    fn get_all<'p>(&self, py: Python<'p>) -> PyResult<Bound<'p, PyAny>> {
        let inner = self.inner.clone();

        pyo3_async_runtimes::tokio::future_into_py(py, async move {
            let all_values = inner.get_all().await;

            Python::with_gil(|py| {
                let dict = PyDict::new(py);
                for (key, value) in all_values {
                    // Strip the prefix from the key
                    let stripped_key = if let Some(stripped) = key.strip_prefix(&inner.prefix) {
                        stripped.to_string()
                    } else {
                        key
                    };
                    dict.set_item(stripped_key, PyBytes::new(py, &value))?;
                }
                let py_obj = dict.into_pyobject(py)?;
                Ok(py_obj.unbind().into_any())
            })
        })
    }

    #[pyo3(signature = (key, value, lease_id=None))]
    fn put<'p>(
        &self,
        py: Python<'p>,
        key: String,
        value: Vec<u8>,
        lease_id: Option<i64>,
    ) -> PyResult<Bound<'p, PyAny>> {
        let inner = self.inner.clone();

        pyo3_async_runtimes::tokio::future_into_py(py, async move {
            inner.put(&key, value, lease_id).await.map_err(to_pyerr)?;
            Ok(())
        })
    }

    fn delete<'p>(&self, py: Python<'p>, key: String) -> PyResult<Bound<'p, PyAny>> {
        let inner = self.inner.clone();

        pyo3_async_runtimes::tokio::future_into_py(py, async move {
            inner.delete(&key).await.map_err(to_pyerr)?;
            Ok(())
        })
    }

    fn clear_all<'p>(&self, py: Python<'p>) -> PyResult<Bound<'p, PyAny>> {
        let inner = self.inner.clone();

        pyo3_async_runtimes::tokio::future_into_py(py, async move {
            // Get all keys with the prefix
            let all_keys = inner
                .get_all()
                .await
                .keys()
                .cloned()
                .collect::<Vec<String>>();

            // Delete each key
            for key in all_keys {
                // Strip the prefix from the key before deleting
                if let Some(stripped_key) = key.strip_prefix(&inner.prefix) {
                    inner.delete(stripped_key).await.map_err(to_pyerr)?;
                } else {
                    inner.delete(&key).await.map_err(to_pyerr)?;
                }
            }

            Ok(())
        })
    }
}

#[pymethods]
impl CancellationToken {
    fn cancel(&self) {
        self.inner.cancel();
    }

    fn cancelled<'p>(&self, py: Python<'p>) -> PyResult<Bound<'p, PyAny>> {
        let token = self.inner.clone();
        pyo3_async_runtimes::tokio::future_into_py(py, async move {
            token.cancelled().await;
            Ok(())
        })
    }
}

#[pymethods]
impl Component {
    fn endpoint(&self, name: String) -> PyResult<Endpoint> {
        let inner = self.inner.endpoint(name);
        Ok(Endpoint {
            inner,
            event_loop: self.event_loop.clone(),
        })
    }

    fn create_service<'p>(&self, py: Python<'p>) -> PyResult<Bound<'p, PyAny>> {
        let builder = self.inner.service_builder();
        pyo3_async_runtimes::tokio::future_into_py(py, async move {
            let _ = builder.create().await.map_err(to_pyerr)?;
            Ok(())
        })
    }
}

#[pymethods]
impl Endpoint {
    #[pyo3(signature = (generator))]
    fn serve_endpoint<'p>(
        &self,
        py: Python<'p>,
        generator: PyObject,
    ) -> PyResult<Bound<'p, PyAny>> {
        let engine = Arc::new(engine::PythonAsyncEngine::new(
            generator,
            self.event_loop.clone(),
        )?);
        let ingress = JsonServerStreamingIngress::for_engine(engine).map_err(to_pyerr)?;
        let builder = self.inner.endpoint_builder().handler(ingress);
        pyo3_async_runtimes::tokio::future_into_py(py, async move {
            builder.start().await.map_err(to_pyerr)?;
            Ok(())
        })
    }

    fn client<'p>(&self, py: Python<'p>) -> PyResult<Bound<'p, PyAny>> {
        let inner = self.inner.clone();
        pyo3_async_runtimes::tokio::future_into_py(py, async move {
            let client = inner.client().await.map_err(to_pyerr)?;
            let push_router = rs::pipeline::PushRouter::<
                serde_json::Value,
                RsAnnotated<serde_json::Value>,
            >::from_client(client, Default::default())
            .await
            .map_err(to_pyerr)?;
            Ok(Client {
                router: push_router,
            })
        })
    }

    fn lease_id(&self) -> i64 {
        self.inner
            .drt()
            .primary_lease()
            .map(|l| l.id())
            .unwrap_or(0)
    }
}

#[pymethods]
impl Namespace {
    fn component(&self, name: String) -> PyResult<Component> {
        let inner = self.inner.component(name).map_err(to_pyerr)?;
        Ok(Component {
            inner,
            event_loop: self.event_loop.clone(),
        })
    }
}

#[pymethods]
impl EtcdClient {
    #[pyo3(signature = (key, value, lease_id=None))]
    fn kv_create<'p>(
        &self,
        py: Python<'p>,
        key: String,
        value: Vec<u8>,
        lease_id: Option<i64>,
    ) -> PyResult<Bound<'p, PyAny>> {
        let client = self.inner.clone();
        pyo3_async_runtimes::tokio::future_into_py(py, async move {
            client
                .kv_create(key, value, lease_id)
                .await
                .map_err(to_pyerr)?;
            Ok(())
        })
    }

    #[pyo3(signature = (key, value, lease_id=None))]
    fn kv_create_or_validate<'p>(
        &self,
        py: Python<'p>,
        key: String,
        value: Vec<u8>,
        lease_id: Option<i64>,
    ) -> PyResult<Bound<'p, PyAny>> {
        let client = self.inner.clone();
        pyo3_async_runtimes::tokio::future_into_py(py, async move {
            client
                .kv_create_or_validate(key, value, lease_id)
                .await
                .map_err(to_pyerr)?;
            Ok(())
        })
    }

    fn primary_lease_id(&self) -> i64 {
        self.inner.lease_id()
    }

    #[pyo3(signature = (key, value, lease_id=None))]
    fn kv_put<'p>(
        &self,
        py: Python<'p>,
        key: String,
        value: Vec<u8>,
        lease_id: Option<i64>,
    ) -> PyResult<Bound<'p, PyAny>> {
        let client = self.inner.clone();
        pyo3_async_runtimes::tokio::future_into_py(py, async move {
            client
                .kv_put(key, value, lease_id)
                .await
                .map_err(to_pyerr)?;
            Ok(())
        })
    }

    fn kv_get_prefix<'p>(&self, py: Python<'p>, prefix: String) -> PyResult<Bound<'p, PyAny>> {
        let client = self.inner.clone();
        pyo3_async_runtimes::tokio::future_into_py(py, async move {
            let result = client
                .kv_get_prefix(prefix)
                .await
                .map_err(|e| pyo3::exceptions::PyRuntimeError::new_err(e.to_string()))?;

            // Convert Vec<KeyValue> to a list of dictionaries
            let py_list = Python::with_gil(|py| {
                let list = PyList::empty(py);
                for kv in result {
                    let dict = PyDict::new(py);
                    dict.set_item("key", String::from_utf8_lossy(kv.key()).to_string())?;
                    dict.set_item("value", PyBytes::new(py, kv.value()))?;
                    dict.set_item("create_revision", kv.create_revision())?;
                    dict.set_item("mod_revision", kv.mod_revision())?;
                    dict.set_item("version", kv.version())?;
                    dict.set_item("lease", kv.lease())?;
                    list.append(dict)?;
                }
                Ok::<Py<PyList>, PyErr>(list.into())
            })?;

            Ok(py_list)
        })
    }

    fn revoke_lease<'p>(&self, py: Python<'p>, lease_id: i64) -> PyResult<Bound<'p, PyAny>> {
        let client = self.inner.clone();
        pyo3_async_runtimes::tokio::future_into_py(py, async move {
            client.revoke_lease(lease_id).await.map_err(to_pyerr)?;
            Ok(())
        })
    }
}

#[pymethods]
impl Client {
    /// Get list of current instances.
    /// Replaces endpoint_ids.
    fn instance_ids(&self) -> Vec<i64> {
        self.router.client.instance_ids()
    }

    /// Wait for an instance to be available for work.
    /// Replaces wait_for_endpoints.
    fn wait_for_instances<'p>(&self, py: Python<'p>) -> PyResult<Bound<'p, PyAny>> {
        let inner = self.router.client.clone();
        pyo3_async_runtimes::tokio::future_into_py(py, async move {
            inner
                .wait_for_instances()
                .await
                .map(|v| v.into_iter().map(|cei| cei.id()).collect::<Vec<i64>>())
                .map_err(to_pyerr)
        })
    }

    /// Issue a request to the endpoint using the default routing strategy.
    #[pyo3(signature = (request, annotated=DEFAULT_ANNOTATED_SETTING))]
    fn generate<'p>(
        &self,
        py: Python<'p>,
        request: PyObject,
        annotated: Option<bool>,
    ) -> PyResult<Bound<'p, PyAny>> {
        if self.router.client.is_static() {
            self.r#static(py, request, annotated)
        } else {
            self.random(py, request, annotated)
        }
    }

    /// Send a request to the next endpoint in a round-robin fashion.
    #[pyo3(signature = (request, annotated=DEFAULT_ANNOTATED_SETTING))]
    fn round_robin<'p>(
        &self,
        py: Python<'p>,
        request: PyObject,
        annotated: Option<bool>,
    ) -> PyResult<Bound<'p, PyAny>> {
        let request: serde_json::Value = pythonize::depythonize(&request.into_bound(py))?;
        let annotated = annotated.unwrap_or(false);

        let (tx, rx) = tokio::sync::mpsc::channel(32);
        let client = self.router.clone();

        pyo3_async_runtimes::tokio::future_into_py(py, async move {
            let stream = client.round_robin(request.into()).await.map_err(to_pyerr)?;
            tokio::spawn(process_stream(stream, tx));
            Ok(AsyncResponseStream {
                rx: Arc::new(Mutex::new(rx)),
                annotated,
            })
        })
    }

    /// Send a request to a random endpoint.
    #[pyo3(signature = (request, annotated=DEFAULT_ANNOTATED_SETTING))]
    fn random<'p>(
        &self,
        py: Python<'p>,
        request: PyObject,
        annotated: Option<bool>,
    ) -> PyResult<Bound<'p, PyAny>> {
        let request: serde_json::Value = pythonize::depythonize(&request.into_bound(py))?;
        let annotated = annotated.unwrap_or(false);

        let (tx, rx) = tokio::sync::mpsc::channel(32);
        let client = self.router.clone();

        pyo3_async_runtimes::tokio::future_into_py(py, async move {
            let stream = client.random(request.into()).await.map_err(to_pyerr)?;
            tokio::spawn(process_stream(stream, tx));
            Ok(AsyncResponseStream {
                rx: Arc::new(Mutex::new(rx)),
                annotated,
            })
        })
    }

    /// Directly send a request to a specific endpoint.
    #[pyo3(signature = (request, instance_id, annotated=DEFAULT_ANNOTATED_SETTING))]
    fn direct<'p>(
        &self,
        py: Python<'p>,
        request: PyObject,
        instance_id: i64,
        annotated: Option<bool>,
    ) -> PyResult<Bound<'p, PyAny>> {
        let request: serde_json::Value = pythonize::depythonize(&request.into_bound(py))?;
        let annotated = annotated.unwrap_or(false);

        let (tx, rx) = tokio::sync::mpsc::channel(32);
        let client = self.router.clone();

        pyo3_async_runtimes::tokio::future_into_py(py, async move {
            let stream = client
                .direct(request.into(), instance_id)
                .await
                .map_err(to_pyerr)?;

            tokio::spawn(process_stream(stream, tx));

            Ok(AsyncResponseStream {
                rx: Arc::new(Mutex::new(rx)),
                annotated,
            })
        })
    }

    /// Directly send a request to a pre-defined static worker
    #[pyo3(signature = (request, annotated=DEFAULT_ANNOTATED_SETTING))]
    fn r#static<'p>(
        &self,
        py: Python<'p>,
        request: PyObject,
        annotated: Option<bool>,
    ) -> PyResult<Bound<'p, PyAny>> {
        let request: serde_json::Value = pythonize::depythonize(&request.into_bound(py))?;
        let annotated = annotated.unwrap_or(false);

        let (tx, rx) = tokio::sync::mpsc::channel(32);
        let client = self.router.clone();

        pyo3_async_runtimes::tokio::future_into_py(py, async move {
            let stream = client.r#static(request.into()).await.map_err(to_pyerr)?;

            tokio::spawn(process_stream(stream, tx));

            Ok(AsyncResponseStream {
                rx: Arc::new(Mutex::new(rx)),
                annotated,
            })
        })
    }
}

async fn process_stream(
    stream: EngineStream<RsAnnotated<serde_json::Value>>,
    tx: tokio::sync::mpsc::Sender<RsAnnotated<PyObject>>,
) {
    let mut stream = stream;
    while let Some(response) = stream.next().await {
        // Convert the response to a PyObject using Python's GIL
        let annotated: RsAnnotated<serde_json::Value> = response;
        let annotated: RsAnnotated<PyObject> = annotated.map_data(|data| {
            let result = Python::with_gil(|py| match pythonize::pythonize(py, &data) {
                Ok(pyobj) => Ok(pyobj.into()),
                Err(e) => Err(e.to_string()),
            });
            result
        });

        let is_error = annotated.is_error();

        // Send the PyObject through the channel or log an error
        if let Err(e) = tx.send(annotated).await {
            tracing::error!("Failed to send response: {:?}", e);
            break;
        }

        if is_error {
            break;
        }
    }
}

#[pyclass]
struct AsyncResponseStream {
    rx: Arc<Mutex<tokio::sync::mpsc::Receiver<RsAnnotated<PyObject>>>>,
    annotated: bool,
}

#[pymethods]
impl AsyncResponseStream {
    /// This method is required to implement the `AsyncIterator` protocol.
    #[pyo3(name = "__aiter__")]
    fn aiter(slf: PyRef<Self>, py: Python) -> PyResult<Py<PyAny>> {
        slf.into_py_any(py)
    }
    /// This method is required to implement the `AsyncIterator` protocol.
    #[pyo3(name = "__anext__")]
    fn next<'p>(&self, py: Python<'p>) -> PyResult<Bound<'p, PyAny>> {
        let rx = self.rx.clone();
        let annotated = self.annotated;

        pyo3_async_runtimes::tokio::future_into_py(py, async move {
            loop {
                let value = rx.lock().await.recv().await;
                match value {
                    Some(pyobj) => {
                        let pyobj = match pyobj.ok() {
                            Ok(pyobj) => pyobj,
                            Err(e) => {
                                return Err(PyErr::new::<pyo3::exceptions::PyValueError, _>(e));
                            }
                        };

                        if annotated {
                            let object = Annotated { inner: pyobj };
                            #[allow(deprecated)]
                            let object = Python::with_gil(|py| object.into_py(py));
                            return Ok(object);
                        } else {
                            match pyobj.data {
                                Some(data) => return Ok(data),
                                None => continue,
                            }
                        }
                    }
                    None => return Err(PyStopAsyncIteration::new_err("Stream exhausted")),
                }
            }
        })
    }
}

#[pyclass]
struct Annotated {
    inner: RsAnnotated<PyObject>,
}

#[pymethods]
impl Annotated {
    #[new]
    fn new(data: PyObject) -> Self {
        Annotated {
            inner: RsAnnotated::from_data(data),
        }
    }

    fn is_error(&self) -> bool {
        self.inner.is_error()
    }

    fn data(&self) -> Option<PyObject> {
        self.inner.data.clone()
    }

    fn event(&self) -> Option<String> {
        self.inner.event.clone()
    }

    fn comments(&self) -> Option<Vec<String>> {
        self.inner.comment.clone()
    }

    fn id(&self) -> Option<String> {
        self.inner.id.clone()
    }

    #[pyo3(name = "__repr__")]
    fn _repr(&self, py: Python) -> String {
        let data = self.inner.data.clone().map(|obj| {
            obj.call_method0(py, "__repr__")
                .and_then(|repr_obj| repr_obj.extract::<Py<PyString>>(py))
                .map(|py_str| py_str.to_string_lossy(py).into_owned())
                .unwrap_or_else(|_| "<failed_repr>".to_string())
        });

        format!(
            "Annotated(data={}, event={}, comment={:?}, id={})",
            data.unwrap_or_else(|| "<no_data>".to_string()),
            self.inner.event.as_deref().unwrap_or("None"),
            self.inner.comment.as_deref().unwrap_or(&[]),
            self.inner.id.as_deref().unwrap_or("None")
        )
    }
}<|MERGE_RESOLUTION|>--- conflicted
+++ resolved
@@ -163,12 +163,8 @@
             .model_name(model_name)
             .context_length(context_length)
             .kv_cache_block_size(kv_cache_block_size)
-<<<<<<< HEAD
-            .router_config(router_config)
+            .router_config(Some(router_config))
             .migration_limit(Some(migration_limit));
-=======
-            .router_config(Some(router_config));
->>>>>>> fc124360
         // Download from HF, load the ModelDeploymentCard
         let mut local_model = builder.build().await.map_err(to_pyerr)?;
         // Advertise ourself on etcd so ingress can find us
