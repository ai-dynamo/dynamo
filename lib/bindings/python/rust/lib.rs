// SPDX-FileCopyrightText: Copyright (c) 2024-2025 NVIDIA CORPORATION & AFFILIATES. All rights reserved.
// SPDX-License-Identifier: Apache-2.0

use futures::StreamExt;
use once_cell::sync::OnceCell;
use pyo3::exceptions::PyStopAsyncIteration;
use pyo3::types::PyBytes;
use pyo3::types::{PyDict, PyList, PyString};
use pyo3::IntoPyObjectExt;
use pyo3::{exceptions::PyException, prelude::*};
use rs::pipeline::network::Ingress;
use std::path::PathBuf;
use std::{fmt::Display, sync::Arc};
use tokio::sync::Mutex;

use dynamo_runtime::{
    self as rs, logging,
    pipeline::{
        network::egress::push_router::RouterMode as RsRouterMode, EngineStream, ManyOut, SingleIn,
    },
    protocols::annotated::Annotated as RsAnnotated,
    traits::DistributedRuntimeProvider,
};

use dynamo_llm::{self as llm_rs};
use dynamo_llm::{entrypoint::RouterConfig, kv_router::KvRouterConfig};

#[pyclass(eq, eq_int)]
#[derive(Clone, Debug, PartialEq)]
pub enum RouterMode {
    RoundRobin,
    Random,
    KV,
}

impl From<RouterMode> for RsRouterMode {
    fn from(mode: RouterMode) -> Self {
        match mode {
            RouterMode::RoundRobin => Self::RoundRobin,
            RouterMode::Random => Self::Random,
            RouterMode::KV => Self::KV,
        }
    }
}

mod engine;
mod http;
mod llm;

type JsonServerStreamingIngress =
    Ingress<SingleIn<serde_json::Value>, ManyOut<RsAnnotated<serde_json::Value>>>;

static INIT: OnceCell<()> = OnceCell::new();

const DEFAULT_ANNOTATED_SETTING: Option<bool> = Some(true);

/// A Python module implemented in Rust. The name of this function must match
/// the `lib.name` setting in the `Cargo.toml`, else Python will not be able to
/// import the module.
#[pymodule]
fn _core(m: &Bound<'_, PyModule>) -> PyResult<()> {
    logging::init();
    m.add_function(wrap_pyfunction!(llm::kv::compute_block_hash_for_seq_py, m)?)?;
    m.add_function(wrap_pyfunction!(log_message, m)?)?;
    m.add_function(wrap_pyfunction!(register_llm, m)?)?;

    m.add_class::<DistributedRuntime>()?;
    m.add_class::<CancellationToken>()?;
    m.add_class::<Namespace>()?;
    m.add_class::<Component>()?;
    m.add_class::<Endpoint>()?;
    m.add_class::<Client>()?;
    m.add_class::<EtcdClient>()?;
    m.add_class::<AsyncResponseStream>()?;
    m.add_class::<llm::kv::KvRouter>()?;
    m.add_class::<llm::disagg_router::DisaggregatedRouter>()?;
    m.add_class::<llm::kv::WorkerMetricsPublisher>()?;
    m.add_class::<llm::model_card::ModelDeploymentCard>()?;
    m.add_class::<llm::preprocessor::OAIChatPreprocessor>()?;
    m.add_class::<llm::backend::Backend>()?;
    m.add_class::<llm::kv::OverlapScores>()?;
    m.add_class::<llm::kv::KvIndexer>()?;
    m.add_class::<llm::kv::ApproxKvIndexer>()?;
    m.add_class::<llm::kv::EndpointKvMetrics>()?;
    m.add_class::<llm::kv::AggregatedMetrics>()?;
    m.add_class::<llm::kv::KvMetricsAggregator>()?;
    m.add_class::<llm::kv::KvEventPublisher>()?;
    m.add_class::<llm::kv::RadixTree>()?;
    m.add_class::<llm::kv::ZmqKvEventListener>()?;
    m.add_class::<llm::kv::ZmqKvEventPublisher>()?;
    m.add_class::<llm::kv::ZmqKvEventPublisherConfig>()?;
    m.add_class::<llm::kv::KvRecorder>()?;
    m.add_class::<llm::nats::NatsQueue>()?;
    m.add_class::<http::HttpService>()?;
    m.add_class::<http::HttpError>()?;
    m.add_class::<http::HttpAsyncEngine>()?;
    m.add_class::<EtcdKvCache>()?;
    m.add_class::<ModelType>()?;
<<<<<<< HEAD
    m.add_class::<llm::kv::PyForwardPassMetrics>()?;
    m.add_class::<llm::kv::PyWorkerStats>()?;
    m.add_class::<llm::kv::PyKvStats>()?;
    m.add_class::<llm::kv::PySpecDecodeStats>()?;
=======
    m.add_class::<RouterMode>()?;
>>>>>>> 0a32b344

    engine::add_to_module(m)?;

    #[cfg(feature = "block-manager")]
    llm::block_manager::add_to_module(m)?;

    Ok(())
}

pub fn to_pyerr<E>(err: E) -> PyErr
where
    E: Display,
{
    PyException::new_err(format!("{}", err))
}

/// Log a message from Python with file and line info
#[pyfunction]
#[pyo3(text_signature = "(level, message, module, file, line)")]
fn log_message(level: &str, message: &str, module: &str, file: &str, line: u32) {
    logging::log_message(level, message, module, file, line);
}

#[pyfunction]
#[pyo3(signature = (model_type, endpoint, model_path, model_name=None, context_length=None, kv_cache_block_size=None, router_mode=None))]
#[allow(clippy::too_many_arguments)]
fn register_llm<'p>(
    py: Python<'p>,
    model_type: ModelType,
    endpoint: Endpoint,
    model_path: &str,
    model_name: Option<&str>,
    context_length: Option<u32>,
    kv_cache_block_size: Option<u32>,
    router_mode: Option<RouterMode>,
) -> PyResult<Bound<'p, PyAny>> {
    let model_type_obj = match model_type {
        ModelType::Chat => llm_rs::model_type::ModelType::Chat,
        ModelType::Completion => llm_rs::model_type::ModelType::Completion,
        ModelType::Backend => llm_rs::model_type::ModelType::Backend,
        ModelType::Embedding => llm_rs::model_type::ModelType::Embedding,
    };

    let inner_path = model_path.to_string();
    let model_name = model_name.map(|n| n.to_string());
    let router_mode = router_mode.unwrap_or(RouterMode::RoundRobin);
    let router_config = RouterConfig::new(router_mode.into(), KvRouterConfig::default());

    pyo3_async_runtimes::tokio::future_into_py(py, async move {
        let mut builder = dynamo_llm::local_model::LocalModelBuilder::default();
        builder
            .model_path(Some(PathBuf::from(inner_path)))
            .model_name(model_name)
            .context_length(context_length)
            .kv_cache_block_size(kv_cache_block_size)
            .router_config(router_config);
        // Download from HF, load the ModelDeploymentCard
        let mut local_model = builder.build().await.map_err(to_pyerr)?;
        // Advertise ourself on etcd so ingress can find us
        local_model
            .attach(&endpoint.inner, model_type_obj)
            .await
            .map_err(to_pyerr)?;

        Ok(())
    })
}

#[pyclass]
#[derive(Clone)]
struct EtcdKvCache {
    inner: Arc<rs::transports::etcd::KvCache>,
}

#[pyclass]
#[derive(Clone)]
struct DistributedRuntime {
    inner: rs::DistributedRuntime,
    event_loop: PyObject,
}

#[pyclass]
#[derive(Clone)]
struct EtcdClient {
    inner: rs::transports::etcd::Client,
}

#[pyclass]
#[derive(Clone)]
struct CancellationToken {
    inner: rs::CancellationToken,
}

#[pyclass]
#[derive(Clone)]
struct Namespace {
    inner: rs::component::Namespace,
    event_loop: PyObject,
}

#[pyclass]
#[derive(Clone)]
struct Component {
    inner: rs::component::Component,
    event_loop: PyObject,
}

#[pyclass]
#[derive(Clone)]
struct Endpoint {
    inner: rs::component::Endpoint,
    event_loop: PyObject,
}

#[pyclass]
#[derive(Clone)]
struct Client {
    router: rs::pipeline::PushRouter<serde_json::Value, serde_json::Value>,
}

#[pyclass(eq, eq_int)]
#[derive(Clone, PartialEq)]
#[repr(i32)]
enum ModelType {
    Chat = 1,
    Completion = 2,
    Backend = 3,
    Embedding = 4,
}

#[pymethods]
impl DistributedRuntime {
    #[new]
    fn new(event_loop: PyObject, is_static: bool) -> PyResult<Self> {
        let worker = rs::Worker::from_settings().map_err(to_pyerr)?;
        INIT.get_or_try_init(|| {
            let primary = worker.tokio_runtime()?;
            pyo3_async_runtimes::tokio::init_with_runtime(primary)
                .map_err(|e| rs::error!("failed to initialize pyo3 static runtime: {:?}", e))?;
            rs::OK(())
        })
        .map_err(to_pyerr)?;

        let runtime = worker.runtime().clone();

        let inner =
            if is_static {
                runtime.secondary().block_on(
                    rs::DistributedRuntime::from_settings_without_discovery(runtime),
                )
            } else {
                runtime
                    .secondary()
                    .block_on(rs::DistributedRuntime::from_settings(runtime))
            };
        let inner = inner.map_err(to_pyerr)?;

        Ok(DistributedRuntime { inner, event_loop })
    }

    fn namespace(&self, name: String) -> PyResult<Namespace> {
        Ok(Namespace {
            inner: self.inner.namespace(name).map_err(to_pyerr)?,
            event_loop: self.event_loop.clone(),
        })
    }

    fn etcd_client(&self) -> PyResult<Option<EtcdClient>> {
        match self.inner.etcd_client().clone() {
            Some(etcd_client) => Ok(Some(EtcdClient { inner: etcd_client })),
            None => Ok(None),
        }
    }

    fn shutdown(&self) {
        self.inner.runtime().shutdown();
    }

    fn event_loop(&self) -> PyObject {
        self.event_loop.clone()
    }
}

#[pymethods]
impl EtcdKvCache {
    #[new]
    fn py_new(
        _etcd_client: &EtcdClient,
        _prefix: String,
        _initial_values: &Bound<'_, PyDict>,
    ) -> PyResult<Self> {
        // We can't create the KvCache here because it's async, so we'll return an error
        Err(PyErr::new::<pyo3::exceptions::PyRuntimeError, _>(
            "EtcdKvCache must be created using the 'new' class method",
        ))
    }

    #[staticmethod]
    #[allow(clippy::new_ret_no_self)]
    fn create<'p>(
        py: Python<'p>,
        etcd_client: &EtcdClient,
        prefix: String,
        initial_values: &Bound<'p, PyDict>,
    ) -> PyResult<Bound<'p, PyAny>> {
        let client = etcd_client.inner.clone();

        // Convert Python dict to Rust HashMap
        let mut rust_initial_values = std::collections::HashMap::new();
        for (key, value) in initial_values.iter() {
            let key_str = key.extract::<String>()?;

            // Handle both string and bytes values
            let value_bytes = if let Ok(bytes) = value.extract::<Vec<u8>>() {
                bytes
            } else if let Ok(string) = value.extract::<String>() {
                string.into_bytes()
            } else {
                return Err(PyErr::new::<pyo3::exceptions::PyTypeError, _>(
                    "Values must be either strings or bytes",
                ));
            };

            rust_initial_values.insert(key_str, value_bytes);
        }

        pyo3_async_runtimes::tokio::future_into_py(py, async move {
            let kv_cache = rs::transports::etcd::KvCache::new(client, prefix, rust_initial_values)
                .await
                .map_err(to_pyerr)?;

            Ok(EtcdKvCache {
                inner: Arc::new(kv_cache),
            })
        })
    }

    fn get<'p>(&self, py: Python<'p>, key: String) -> PyResult<Bound<'p, PyAny>> {
        let inner = self.inner.clone();

        pyo3_async_runtimes::tokio::future_into_py(py, async move {
            if let Some(value) = inner.get(&key).await {
                match Python::with_gil(|py| {
                    let py_obj = PyBytes::new(py, &value).into_pyobject(py)?;
                    Ok(py_obj.unbind().into_any())
                }) {
                    Ok(result) => Ok(result),
                    Err(e) => Err(e),
                }
            } else {
                Ok(Python::with_gil(|py| py.None()))
            }
        })
    }

    fn get_all<'p>(&self, py: Python<'p>) -> PyResult<Bound<'p, PyAny>> {
        let inner = self.inner.clone();

        pyo3_async_runtimes::tokio::future_into_py(py, async move {
            let all_values = inner.get_all().await;

            Python::with_gil(|py| {
                let dict = PyDict::new(py);
                for (key, value) in all_values {
                    // Strip the prefix from the key
                    let stripped_key = if let Some(stripped) = key.strip_prefix(&inner.prefix) {
                        stripped.to_string()
                    } else {
                        key
                    };
                    dict.set_item(stripped_key, PyBytes::new(py, &value))?;
                }
                let py_obj = dict.into_pyobject(py)?;
                Ok(py_obj.unbind().into_any())
            })
        })
    }

    #[pyo3(signature = (key, value, lease_id=None))]
    fn put<'p>(
        &self,
        py: Python<'p>,
        key: String,
        value: Vec<u8>,
        lease_id: Option<i64>,
    ) -> PyResult<Bound<'p, PyAny>> {
        let inner = self.inner.clone();

        pyo3_async_runtimes::tokio::future_into_py(py, async move {
            inner.put(&key, value, lease_id).await.map_err(to_pyerr)?;
            Ok(())
        })
    }

    fn delete<'p>(&self, py: Python<'p>, key: String) -> PyResult<Bound<'p, PyAny>> {
        let inner = self.inner.clone();

        pyo3_async_runtimes::tokio::future_into_py(py, async move {
            inner.delete(&key).await.map_err(to_pyerr)?;
            Ok(())
        })
    }

    fn clear_all<'p>(&self, py: Python<'p>) -> PyResult<Bound<'p, PyAny>> {
        let inner = self.inner.clone();

        pyo3_async_runtimes::tokio::future_into_py(py, async move {
            // Get all keys with the prefix
            let all_keys = inner
                .get_all()
                .await
                .keys()
                .cloned()
                .collect::<Vec<String>>();

            // Delete each key
            for key in all_keys {
                // Strip the prefix from the key before deleting
                if let Some(stripped_key) = key.strip_prefix(&inner.prefix) {
                    inner.delete(stripped_key).await.map_err(to_pyerr)?;
                } else {
                    inner.delete(&key).await.map_err(to_pyerr)?;
                }
            }

            Ok(())
        })
    }
}

#[pymethods]
impl CancellationToken {
    fn cancel(&self) {
        self.inner.cancel();
    }

    fn cancelled<'p>(&self, py: Python<'p>) -> PyResult<Bound<'p, PyAny>> {
        let token = self.inner.clone();
        pyo3_async_runtimes::tokio::future_into_py(py, async move {
            token.cancelled().await;
            Ok(())
        })
    }
}

#[pymethods]
impl Component {
    fn endpoint(&self, name: String) -> PyResult<Endpoint> {
        let inner = self.inner.endpoint(name);
        Ok(Endpoint {
            inner,
            event_loop: self.event_loop.clone(),
        })
    }

    fn create_service<'p>(&self, py: Python<'p>) -> PyResult<Bound<'p, PyAny>> {
        let builder = self.inner.service_builder();
        pyo3_async_runtimes::tokio::future_into_py(py, async move {
            let _ = builder.create().await.map_err(to_pyerr)?;
            Ok(())
        })
    }
}

#[pymethods]
impl Endpoint {
    #[pyo3(signature = (generator))]
    fn serve_endpoint<'p>(
        &self,
        py: Python<'p>,
        generator: PyObject,
    ) -> PyResult<Bound<'p, PyAny>> {
        let engine = Arc::new(engine::PythonAsyncEngine::new(
            generator,
            self.event_loop.clone(),
        )?);
        let ingress = JsonServerStreamingIngress::for_engine(engine).map_err(to_pyerr)?;
        let builder = self.inner.endpoint_builder().handler(ingress);
        pyo3_async_runtimes::tokio::future_into_py(py, async move {
            builder.start().await.map_err(to_pyerr)?;
            Ok(())
        })
    }

    fn client<'p>(&self, py: Python<'p>) -> PyResult<Bound<'p, PyAny>> {
        let inner = self.inner.clone();
        pyo3_async_runtimes::tokio::future_into_py(py, async move {
            let client = inner.client().await.map_err(to_pyerr)?;
            let push_router =
                rs::pipeline::PushRouter::<serde_json::Value, serde_json::Value>::from_client(
                    client,
                    Default::default(),
                )
                .await
                .map_err(to_pyerr)?;
            Ok(Client {
                router: push_router,
            })
        })
    }

    fn lease_id(&self) -> i64 {
        self.inner
            .drt()
            .primary_lease()
            .map(|l| l.id())
            .unwrap_or(0)
    }
}

#[pymethods]
impl Namespace {
    fn component(&self, name: String) -> PyResult<Component> {
        let inner = self.inner.component(name).map_err(to_pyerr)?;
        Ok(Component {
            inner,
            event_loop: self.event_loop.clone(),
        })
    }
}

#[pymethods]
impl EtcdClient {
    #[pyo3(signature = (key, value, lease_id=None))]
    fn kv_create<'p>(
        &self,
        py: Python<'p>,
        key: String,
        value: Vec<u8>,
        lease_id: Option<i64>,
    ) -> PyResult<Bound<'p, PyAny>> {
        let client = self.inner.clone();
        pyo3_async_runtimes::tokio::future_into_py(py, async move {
            client
                .kv_create(key, value, lease_id)
                .await
                .map_err(to_pyerr)?;
            Ok(())
        })
    }

    #[pyo3(signature = (key, value, lease_id=None))]
    fn kv_create_or_validate<'p>(
        &self,
        py: Python<'p>,
        key: String,
        value: Vec<u8>,
        lease_id: Option<i64>,
    ) -> PyResult<Bound<'p, PyAny>> {
        let client = self.inner.clone();
        pyo3_async_runtimes::tokio::future_into_py(py, async move {
            client
                .kv_create_or_validate(key, value, lease_id)
                .await
                .map_err(to_pyerr)?;
            Ok(())
        })
    }

    fn primary_lease_id(&self) -> i64 {
        self.inner.lease_id()
    }

    #[pyo3(signature = (key, value, lease_id=None))]
    fn kv_put<'p>(
        &self,
        py: Python<'p>,
        key: String,
        value: Vec<u8>,
        lease_id: Option<i64>,
    ) -> PyResult<Bound<'p, PyAny>> {
        let client = self.inner.clone();
        pyo3_async_runtimes::tokio::future_into_py(py, async move {
            client
                .kv_put(key, value, lease_id)
                .await
                .map_err(to_pyerr)?;
            Ok(())
        })
    }

    fn kv_get_prefix<'p>(&self, py: Python<'p>, prefix: String) -> PyResult<Bound<'p, PyAny>> {
        let client = self.inner.clone();
        pyo3_async_runtimes::tokio::future_into_py(py, async move {
            let result = client
                .kv_get_prefix(prefix)
                .await
                .map_err(|e| pyo3::exceptions::PyRuntimeError::new_err(e.to_string()))?;

            // Convert Vec<KeyValue> to a list of dictionaries
            let py_list = Python::with_gil(|py| {
                let list = PyList::empty(py);
                for kv in result {
                    let dict = PyDict::new(py);
                    dict.set_item("key", String::from_utf8_lossy(kv.key()).to_string())?;
                    dict.set_item("value", PyBytes::new(py, kv.value()))?;
                    dict.set_item("create_revision", kv.create_revision())?;
                    dict.set_item("mod_revision", kv.mod_revision())?;
                    dict.set_item("version", kv.version())?;
                    dict.set_item("lease", kv.lease())?;
                    list.append(dict)?;
                }
                Ok::<Py<PyList>, PyErr>(list.into())
            })?;

            Ok(py_list)
        })
    }

    fn revoke_lease<'p>(&self, py: Python<'p>, lease_id: i64) -> PyResult<Bound<'p, PyAny>> {
        let client = self.inner.clone();
        pyo3_async_runtimes::tokio::future_into_py(py, async move {
            client.revoke_lease(lease_id).await.map_err(to_pyerr)?;
            Ok(())
        })
    }
}

#[pymethods]
impl Client {
    /// Get list of current instances.
    /// Replaces endpoint_ids.
    fn instance_ids(&self) -> Vec<i64> {
        self.router.client.instance_ids()
    }

    /// Wait for an instance to be available for work.
    /// Replaces wait_for_endpoints.
    fn wait_for_instances<'p>(&self, py: Python<'p>) -> PyResult<Bound<'p, PyAny>> {
        let inner = self.router.client.clone();
        pyo3_async_runtimes::tokio::future_into_py(py, async move {
            inner
                .wait_for_instances()
                .await
                .map(|v| v.into_iter().map(|cei| cei.id()).collect::<Vec<i64>>())
                .map_err(to_pyerr)
        })
    }

    /// Issue a request to the endpoint using the default routing strategy.
    #[pyo3(signature = (request, annotated=DEFAULT_ANNOTATED_SETTING))]
    fn generate<'p>(
        &self,
        py: Python<'p>,
        request: PyObject,
        annotated: Option<bool>,
    ) -> PyResult<Bound<'p, PyAny>> {
        if self.router.client.is_static() {
            self.r#static(py, request, annotated)
        } else {
            self.random(py, request, annotated)
        }
    }

    /// Send a request to the next endpoint in a round-robin fashion.
    #[pyo3(signature = (request, annotated=DEFAULT_ANNOTATED_SETTING))]
    fn round_robin<'p>(
        &self,
        py: Python<'p>,
        request: PyObject,
        annotated: Option<bool>,
    ) -> PyResult<Bound<'p, PyAny>> {
        let request: serde_json::Value = pythonize::depythonize(&request.into_bound(py))?;
        let annotated = annotated.unwrap_or(false);

        let (tx, rx) = tokio::sync::mpsc::channel(32);
        let client = self.router.clone();

        pyo3_async_runtimes::tokio::future_into_py(py, async move {
            let stream = client.round_robin(request.into()).await.map_err(to_pyerr)?;
            tokio::spawn(process_stream(stream, tx));
            Ok(AsyncResponseStream {
                rx: Arc::new(Mutex::new(rx)),
                annotated,
            })
        })
    }

    /// Send a request to a random endpoint.
    #[pyo3(signature = (request, annotated=DEFAULT_ANNOTATED_SETTING))]
    fn random<'p>(
        &self,
        py: Python<'p>,
        request: PyObject,
        annotated: Option<bool>,
    ) -> PyResult<Bound<'p, PyAny>> {
        let request: serde_json::Value = pythonize::depythonize(&request.into_bound(py))?;
        let annotated = annotated.unwrap_or(false);

        let (tx, rx) = tokio::sync::mpsc::channel(32);
        let client = self.router.clone();

        pyo3_async_runtimes::tokio::future_into_py(py, async move {
            let stream = client.random(request.into()).await.map_err(to_pyerr)?;
            tokio::spawn(process_stream(stream, tx));
            Ok(AsyncResponseStream {
                rx: Arc::new(Mutex::new(rx)),
                annotated,
            })
        })
    }

    /// Directly send a request to a specific endpoint.
    #[pyo3(signature = (request, instance_id, annotated=DEFAULT_ANNOTATED_SETTING))]
    fn direct<'p>(
        &self,
        py: Python<'p>,
        request: PyObject,
        instance_id: i64,
        annotated: Option<bool>,
    ) -> PyResult<Bound<'p, PyAny>> {
        let request: serde_json::Value = pythonize::depythonize(&request.into_bound(py))?;
        let annotated = annotated.unwrap_or(false);

        let (tx, rx) = tokio::sync::mpsc::channel(32);
        let client = self.router.clone();

        pyo3_async_runtimes::tokio::future_into_py(py, async move {
            let stream = client
                .direct(request.into(), instance_id)
                .await
                .map_err(to_pyerr)?;

            tokio::spawn(process_stream(stream, tx));

            Ok(AsyncResponseStream {
                rx: Arc::new(Mutex::new(rx)),
                annotated,
            })
        })
    }

    /// Directly send a request to a pre-defined static worker
    #[pyo3(signature = (request, annotated=DEFAULT_ANNOTATED_SETTING))]
    fn r#static<'p>(
        &self,
        py: Python<'p>,
        request: PyObject,
        annotated: Option<bool>,
    ) -> PyResult<Bound<'p, PyAny>> {
        let request: serde_json::Value = pythonize::depythonize(&request.into_bound(py))?;
        let annotated = annotated.unwrap_or(false);

        let (tx, rx) = tokio::sync::mpsc::channel(32);
        let client = self.router.clone();

        pyo3_async_runtimes::tokio::future_into_py(py, async move {
            let stream = client.r#static(request.into()).await.map_err(to_pyerr)?;

            tokio::spawn(process_stream(stream, tx));

            Ok(AsyncResponseStream {
                rx: Arc::new(Mutex::new(rx)),
                annotated,
            })
        })
    }
}

async fn process_stream(
    stream: EngineStream<serde_json::Value>,
    tx: tokio::sync::mpsc::Sender<RsAnnotated<PyObject>>,
) {
    let mut stream = stream;
    while let Some(response) = stream.next().await {
        // Convert the response to a PyObject using Python's GIL
        // TODO: Remove the clone, but still log the full JSON string on error. But how?
        let annotated: RsAnnotated<serde_json::Value> = match serde_json::from_value(
            response.clone(),
        ) {
            Ok(a) => a,
            Err(err) => {
                tracing::error!(%err, %response, "process_stream: Failed de-serializing JSON into RsAnnotated");
                break;
            }
        };

        let annotated: RsAnnotated<PyObject> = annotated.map_data(|data| {
            let result = Python::with_gil(|py| match pythonize::pythonize(py, &data) {
                Ok(pyobj) => Ok(pyobj.into()),
                Err(e) => Err(e.to_string()),
            });
            result
        });

        let is_error = annotated.is_error();

        // Send the PyObject through the channel or log an error
        if let Err(e) = tx.send(annotated).await {
            tracing::error!("Failed to send response: {:?}", e);
            break;
        }

        if is_error {
            break;
        }
    }
}

#[pyclass]
struct AsyncResponseStream {
    rx: Arc<Mutex<tokio::sync::mpsc::Receiver<RsAnnotated<PyObject>>>>,
    annotated: bool,
}

#[pymethods]
impl AsyncResponseStream {
    /// This method is required to implement the `AsyncIterator` protocol.
    #[pyo3(name = "__aiter__")]
    fn aiter(slf: PyRef<Self>, py: Python) -> PyResult<Py<PyAny>> {
        slf.into_py_any(py)
    }
    /// This method is required to implement the `AsyncIterator` protocol.
    #[pyo3(name = "__anext__")]
    fn next<'p>(&self, py: Python<'p>) -> PyResult<Bound<'p, PyAny>> {
        let rx = self.rx.clone();
        let annotated = self.annotated;

        pyo3_async_runtimes::tokio::future_into_py(py, async move {
            loop {
                let value = rx.lock().await.recv().await;
                match value {
                    Some(pyobj) => {
                        let pyobj = match pyobj.ok() {
                            Ok(pyobj) => pyobj,
                            Err(e) => {
                                return Err(PyErr::new::<pyo3::exceptions::PyValueError, _>(e));
                            }
                        };

                        if annotated {
                            let object = Annotated { inner: pyobj };
                            #[allow(deprecated)]
                            let object = Python::with_gil(|py| object.into_py(py));
                            return Ok(object);
                        } else {
                            match pyobj.data {
                                Some(data) => return Ok(data),
                                None => continue,
                            }
                        }
                    }
                    None => return Err(PyStopAsyncIteration::new_err("Stream exhausted")),
                }
            }
        })
    }
}

#[pyclass]
struct Annotated {
    inner: RsAnnotated<PyObject>,
}

#[pymethods]
impl Annotated {
    #[new]
    fn new(data: PyObject) -> Self {
        Annotated {
            inner: RsAnnotated::from_data(data),
        }
    }

    fn is_error(&self) -> bool {
        self.inner.is_error()
    }

    fn data(&self) -> Option<PyObject> {
        self.inner.data.clone()
    }

    fn event(&self) -> Option<String> {
        self.inner.event.clone()
    }

    fn comments(&self) -> Option<Vec<String>> {
        self.inner.comment.clone()
    }

    fn id(&self) -> Option<String> {
        self.inner.id.clone()
    }

    #[pyo3(name = "__repr__")]
    fn _repr(&self, py: Python) -> String {
        let data = self.inner.data.clone().map(|obj| {
            obj.call_method0(py, "__repr__")
                .and_then(|repr_obj| repr_obj.extract::<Py<PyString>>(py))
                .map(|py_str| py_str.to_string_lossy(py).into_owned())
                .unwrap_or_else(|_| "<failed_repr>".to_string())
        });

        format!(
            "Annotated(data={}, event={}, comment={:?}, id={})",
            data.unwrap_or_else(|| "<no_data>".to_string()),
            self.inner.event.as_deref().unwrap_or("None"),
            self.inner.comment.as_deref().unwrap_or(&[]),
            self.inner.id.as_deref().unwrap_or("None")
        )
    }
}<|MERGE_RESOLUTION|>--- conflicted
+++ resolved
@@ -96,14 +96,11 @@
     m.add_class::<http::HttpAsyncEngine>()?;
     m.add_class::<EtcdKvCache>()?;
     m.add_class::<ModelType>()?;
-<<<<<<< HEAD
     m.add_class::<llm::kv::PyForwardPassMetrics>()?;
     m.add_class::<llm::kv::PyWorkerStats>()?;
     m.add_class::<llm::kv::PyKvStats>()?;
     m.add_class::<llm::kv::PySpecDecodeStats>()?;
-=======
     m.add_class::<RouterMode>()?;
->>>>>>> 0a32b344
 
     engine::add_to_module(m)?;
 
