# SPDX-FileCopyrightText: Copyright (c) 2025 NVIDIA CORPORATION & AFFILIATES. All rights reserved.
# SPDX-License-Identifier: Apache-2.0

[workspace]
# empty workspace to exclude from top level workspace
# excluded due to pyo3 extension module build issues

[package]
name = "dynamo-py3"
<<<<<<< HEAD
version = "0.7.0"
=======
version = "0.8.0"
>>>>>>> d7c27e68
edition = "2024"
authors = ["NVIDIA"]
license = "Apache-2.0"
homepage = "https://github.com/ai-dynamo/dynamo"
repository = "https://github.com/ai-dynamo/dynamo.git"

[lib]
path = "rust/lib.rs"
name = "_core"
# "cdylib" is necessary to produce a shared library for Python to import from.
# "rlib" is necessary to support doctests.
crate-type = ["cdylib", "rlib"]

[features]
default = []
media-ffmpeg = ["dynamo-llm/media-ffmpeg"]

[dependencies]
dynamo-llm = { path = "../../llm" }
dynamo-runtime = { path = "../../runtime" }
dynamo-parsers = { path = "../../parsers" }

anyhow = { version = "1" }
dynamo-async-openai = { path = "../../async-openai" }
async-stream = { version = "0.3" }
async-trait = { version = "0.1" }
derive-getters = "0.5"
either = { version = "1.13", features = ["serde"] }
futures = { version = "0.3" }
once_cell = { version = "1.20.3" }
parking_lot = { version = "0.12.4" }
serde = { version = "1" }
serde_json = { version = "1.0.138" }
thiserror = { version = "2.0" }
tokio = { version = "1.46.0", features = ["full"] }
tokio-stream = { version = "0" }
tokio-util = { version = "0.7", features = ["rt"] }
tracing = { version = "0"  }
tracing-subscriber = { version = "0.3", features = ["fmt", "env-filter"] }
uuid = { version = "1.17", features = ["v4", "serde"] }

# "extension-module" tells pyo3 we want to build an extension module (skips linking against libpython.so)
# "abi3-py310" tells pyo3 (and maturin) to build using the stable ABI with minimum Python version 3.10, which is the minimum version in pyproject.toml
pyo3 = { version = "0.23.4", default-features = false, features = [
  "macros",
  "experimental-async",
  "experimental-inspect",
  "extension-module",
  "py-clone",
  "abi3-py310"
] }

pyo3-async-runtimes = { version = "0.23.0", default-features = false, features = [
  "attributes",
  "testing",
  "tokio-runtime",
  "unstable-streams",
] }

pythonize = "0.23"

dlpark = { version = "0.5", features = ["pyo3", "half"], optional = true }
cudarc = { version = "0.17.1", features = ["cuda-12020"], optional = true }
prometheus = "0.14.0"


[dev-dependencies]
rstest = "0.25"<|MERGE_RESOLUTION|>--- conflicted
+++ resolved
@@ -7,11 +7,7 @@
 
 [package]
 name = "dynamo-py3"
-<<<<<<< HEAD
-version = "0.7.0"
-=======
 version = "0.8.0"
->>>>>>> d7c27e68
 edition = "2024"
 authors = ["NVIDIA"]
 license = "Apache-2.0"
