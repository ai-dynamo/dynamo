--- conflicted
+++ resolved
@@ -30,16 +30,12 @@
 path = "rust/lib.rs"
 name = "_core"
 # "cdylib" is necessary to produce a shared library for Python to import from.
-<<<<<<< HEAD
-crate-type = ["cdylib"]
+# "rlib" is necessary to support doctests.
+crate-type = ["cdylib", "rlib"]
 
 [features]
 default = []
 block-manager = ["dynamo-llm/block-manager", "dep:dlpark"]
-=======
-# "rlib" is necessary to support doctests.
-crate-type = ["cdylib", "rlib"]
->>>>>>> 34f3fc6d
 
 [dependencies]
 dynamo-llm = { path = "../../llm" }
