--- conflicted
+++ resolved
@@ -54,7 +54,6 @@
         """
         ...
 
-<<<<<<< HEAD
     def child_token(self) -> CancellationToken:
         """
         Get a child cancellation token that can be passed to async tasks
@@ -74,8 +73,7 @@
         """
         ...
 
-=======
->>>>>>> b6595e24
+
 class EtcdClient:
     """
     Etcd is used for discovery in the DistributedRuntime
