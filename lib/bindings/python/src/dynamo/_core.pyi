# SPDX-FileCopyrightText: Copyright (c) 2025 NVIDIA CORPORATION & AFFILIATES. All rights reserved.
# SPDX-License-Identifier: Apache-2.0

from typing import (
    Any,
    AsyncGenerator,
    AsyncIterator,
    Callable,
    Dict,
    List,
    Optional,
    Tuple,
)

def log_message(level: str, message: str, module: str, file: str, line: int) -> None:
    """
    Log a message from Python with file and line info
    """
    ...

class JsonLike:
    """
    Any PyObject which can be serialized to JSON
    """

    ...

RequestHandler = Callable[[JsonLike], AsyncGenerator[JsonLike, None]]

class DistributedRuntime:
    """
    The runtime object for dynamo applications
    """

    ...

    def namespace(self, name: str) -> Namespace:
        """
        Create a `Namespace` object
        """
        ...

    def allocate_port_block(self, namespace, port_min, port_max, block_size, context=None) -> List[int]:
        """
        Allocate a contiguous block of ports from the specified range and atomically reserve them.
        Returns a list of all allocated ports in order.
        """
        ...

    def shutdown(self) -> None:
        """
        Shutdown the runtime by triggering the cancellation token
        """
        ...

<<<<<<< HEAD
    def child_token(self) -> CancellationToken:
        """
        Get a child cancellation token that can be passed to async tasks
        """
        ...

class CancellationToken:
    def cancel(self) -> None:
        """
        Cancel the token and all its children
        """
        ...

    async def cancelled(self) -> None:
        """
        Await until the token is cancelled
        """
        ...


class EtcdClient:
    """
    Etcd is used for discovery in the DistributedRuntime
    """

    def primary_lease_id(self) -> int:
        """
        return the primary lease id.
        """
        ...

    async def kv_create(
        self, key: str, value: bytes, lease_id: Optional[int] = None
    ) -> None:
        """
        Atomically create a key in etcd, fail if the key already exists.
        """
        ...

    async def kv_create_or_validate(
        self, key: str, value: bytes, lease_id: Optional[int] = None
    ) -> None:
        """
        Atomically create a key if it does not exist, or validate the values are identical if the key exists.
        """
        ...

    async def kv_put(
        self, key: str, value: bytes, lease_id: Optional[int] = None
    ) -> None:
        """
        Put a key-value pair into etcd
        """
        ...

    async def kv_get_prefix(self, prefix: str) -> List[Dict[str, JsonLike]]:
        """
        Get all keys with a given prefix
        """
        ...

    async def revoke_lease(self, lease_id: int) -> None:
        """
        Revoke a lease
        """
        ...

class EtcdKvCache:
    """
    A cache for key-value pairs stored in etcd.
    """

    @staticmethod
    async def new(
        etcd_client: EtcdClient,
        prefix: str,
        initial_values: Dict[str, Union[str, bytes]]
    ) -> "EtcdKvCache":
        """
        Create a new EtcdKvCache instance.

        Args:
            etcd_client: The etcd client to use for operations
            prefix: The prefix to use for all keys in this cache.
                EtcdKvCache will continuously watch the changes of the keys under this prefix.
            initial_values: Initial key-value pairs to populate the cache with
                NOTE: if the key already exists, it won't be updated

        Returns:
            A new EtcdKvCache instance
        """
        ...

    async def get(self, key: str) -> Optional[bytes]:
        """
        Get a value from the cache.

        Args:
            key: The key to retrieve

        Returns:
            The value as bytes if found, None otherwise

        NOTE: this get is cheap because internally there is a cache that holds the latest kv pairs.
        To prevent race condition, there is a lock when reading/writing the internal cache.
        """
        ...

    async def get_all(self) -> Dict[str, bytes]:
        """
        Get all key-value pairs from the cache.

        Returns:
            A dictionary of all key-value pairs, with keys stripped of the prefix
            (i.e., in the same format as in `initial_values`.keys())
        """
        ...

    async def put(
        self,
        key: str,
        value: bytes,
        lease_id: Optional[int] = None
    ) -> None:
        """
        Put a key-value pair into the cache and etcd.

        Args:
            key: The key to store
            value: The value to store
            lease_id: Optional lease ID to associate with this key-value pair
        """
        ...

    async def delete(self, key: str) -> None:
        """
        Delete a key-value pair from the cache and etcd.
        """
        ...

=======
>>>>>>> e21dcf6c
class Namespace:
    """
    A namespace is a collection of components
    """

    ...

    def component(self, name: str) -> Component:
        """
        Create a `Component` object
        """
        ...

class Component:
    """
    A component is a collection of endpoints
    """

    ...

    def create_service(self) -> None:
        """
        Create a service
        """
        ...

    def endpoint(self, name: str) -> Endpoint:
        """
        Create an endpoint
        """
        ...

class Endpoint:
    """
    An Endpoint is a single API endpoint
    """

    ...

    async def serve_endpoint(self, handler: RequestHandler, graceful_shutdown: bool = True, metrics_labels: Optional[List[Tuple[str, str]]] = None, health_check_payload: Optional[Dict[str, Any]] = None) -> None:
        """
        Serve an endpoint discoverable by all connected clients at
        `{{ namespace }}/components/{{ component_name }}/endpoints/{{ endpoint_name }}`

        Args:
            handler: The request handler function
            graceful_shutdown: Whether to wait for inflight requests to complete during shutdown (default: True)
            metrics_labels: Optional list of metrics labels to add to the metrics
            health_check_payload: Optional dict containing the health check request payload
                                  that will be used to verify endpoint health
        """
        ...

    async def client(self) -> Client:
        """
        Create a `Client` capable of calling served instances of this endpoint
        """
        ...

    async def lease_id(self) -> int:
        """
        Return primary lease id. Currently, cannot set a different lease id.
        """
        ...

class Client:
    """
    A client capable of calling served instances of an endpoint
    """

    ...

    def instance_ids(self) -> List[int]:
        """
        Get list of current instance IDs.

        Returns:
            A list of currently available instance IDs
        """
        ...

    async def wait_for_instances(self) -> List[int]:
        """
        Wait for instances to be available for work and return their IDs.

        Returns:
            A list of instance IDs that are available for work
        """
        ...

    async def random(self, request: JsonLike) -> AsyncIterator[JsonLike]:
        """
        Pick a random instance of the endpoint and issue the request
        """
        ...

    async def round_robin(self, request: JsonLike) -> AsyncIterator[JsonLike]:
        """
        Pick the next instance of the endpoint in a round-robin fashion
        """
        ...

    async def direct(self, request: JsonLike, instance: str) -> AsyncIterator[JsonLike]:
        """
        Pick a specific instance of the endpoint
        """
        ...

class DisaggregatedRouter:
    """
    A router that determines whether to perform prefill locally or remotely based on
    sequence length thresholds.
    """

    def __init__(
        self,
        drt: DistributedRuntime,
        model_name: str,
        default_max_local_prefill_length: int,
    ) -> None:
        """
        Create a `DisaggregatedRouter` object.

        Args:
            drt: The distributed runtime instance
            model_name: Name of the model
            default_max_local_prefill_length: Default maximum sequence length that can be processed locally
        """
        ...

    def prefill_remote(self, prefill_length: int, prefix_hit_length: int) -> bool:
        """
        Determine if prefill should be performed remotely based on sequence lengths.

        Args:
            prefill_length: Total length of the sequence to prefill
            prefix_hit_length: Length of the prefix that was already processed

        Returns:
            True if prefill should be performed remotely, False otherwise
        """
        ...

    def update_value(self, max_local_prefill_length: int) -> None:
        """
        Update the maximum local prefill length threshold.

        Args:
            max_local_prefill_length: New maximum sequence length that can be processed locally
        """
        ...

    def get_model_name(self) -> str:
        """
        Get the name of the model associated with this router.

        Returns:
            The model name as a string
        """
        ...

def compute_block_hash_for_seq_py(tokens: List[int], kv_block_size: int) -> List[int]:
    """
    Compute block hashes for a sequence of tokens

    Args:
        tokens: List of token IDs
        kv_block_size: Size of each KV cache block

    Returns:
        List of block hashes as integers
    """

    ...

class WorkerStats:
    """
    Worker stats.
    """

    ...

    def __init__(
        self,
        request_active_slots: int,
        request_total_slots: int,
        num_requests_waiting: int,
        data_parallel_rank: Optional[int] = None,
    ) -> None:
        """
        Create a `WorkerStats` object.
        """
        ...

class KvStats:
    """
    KV stats.
    """

    ...

    def __init__(
        self,
        kv_active_blocks: int,
        kv_total_blocks: int,
        gpu_cache_usage_perc: float,
        gpu_prefix_cache_hit_rate: float,
    ) -> None:
        """
        Create a `KvStats` object.
        """
        ...

class SpecDecodeStats:
    """
    Speculative decoding stats.
    """

    ...

    def __init__(
        self,
        num_spec_tokens: int,
        num_drafts: int,
        num_draft_tokens: int,
        num_accepted_tokens: int,
        num_accepted_tokens_per_pos: List[int],
    ) -> None:
        """
        Create a `SpecDecodeStats` object when running with speculative decoding.
        """
        ...

class ForwardPassMetrics:
    """
    A collection of metrics for a forward pass.
    Includes worker stats, KV stats, and speculative decoding stats.
    """

    ...

    def __init__(
        self,
        worker_stats: WorkerStats,
        kv_stats: KvStats,
        spec_decode_stats: Optional[SpecDecodeStats] = None,
    ) -> None:
        """
        Create a `ForwardPassMetrics` object
        """
        ...

class WorkerMetricsPublisher:
    """
    A metrics publisher will provide metrics to the router.
    """

    ...

    def __init__(self) -> None:
        """
        Create a `WorkerMetricsPublisher` object
        """

    def create_endpoint(self, component: Component, metrics_labels: Optional[List[Tuple[str, str]]] = None) -> None:
        """
        Similar to Component.create_service, but only service created through
        this method will interact with KV router of the same component.
        """

    def publish(
        self,
        metrics: ForwardPassMetrics
    ) -> None:
        """
        Update the metrics being reported.
        """
        ...

class ModelDeploymentCard:
    """
    A model deployment card is a collection of model information
    """

    ...

class ModelRuntimeConfig:
    """
    A model runtime configuration is a collection of runtime information
    """
    ...

class OAIChatPreprocessor:
    """
    A preprocessor for OpenAI chat completions
    """

    ...

    async def start(self) -> None:
        """
        Start the preprocessor
        """
        ...

class Backend:
    """
    LLM Backend engine manages resources and concurrency for executing inference
    requests in LLM engines (trtllm, vllm, sglang etc)
    """

    ...

    async def start(self, handler: RequestHandler) -> None:
        """
        Start the backend engine and requests to the downstream LLM engine
        """
        ...

class OverlapScores:
    """
    A collection of prefix matching scores of workers for a given token ids.
    'scores' is a map of worker id to the score which is the number of matching blocks.
    """

    @property
    def scores(self) -> Dict[int, int]:
        """
        Map of worker_id to the score which is the number of matching blocks.

        Returns:
            Dictionary mapping worker IDs to their overlap scores
        """
        ...

    @property
    def frequencies(self) -> List[int]:
        """
        List of frequencies that the blocks have been accessed.
        Entries with value 0 are omitted.

        Returns:
            List of access frequencies for each block
        """
        ...

class RadixTree:
    """
    A RadixTree that tracks KV cache blocks and can find prefix matches for sequences.

    NOTE: This class is not thread-safe and should only be used from a single thread in Python.
    """

    def __init__(self, expiration_duration_secs: Optional[float] = None) -> None:
        """
        Create a new RadixTree instance.

        Args:
            expiration_duration_secs: Optional expiration duration in seconds for cached blocks.
                                    If None, blocks never expire.
        """
        ...

    def find_matches(
        self, sequence: List[int], early_exit: bool = False
    ) -> OverlapScores:
        """
        Find prefix matches for the given sequence of block hashes.

        Args:
            sequence: List of block hashes to find matches for
            early_exit: If True, stop searching after finding the first match

        Returns:
            OverlapScores containing worker matching scores and frequencies
        """
        ...

    def apply_event(self, worker_id: int, kv_cache_event_bytes: bytes) -> None:
        """
        Apply a KV cache event to update the RadixTree state.

        Args:
            worker_id: ID of the worker that generated the event
            kv_cache_event_bytes: Serialized KV cache event as bytes

        Raises:
            ValueError: If the event bytes cannot be deserialized
        """
        ...

    def remove_worker(self, worker_id: int) -> None:
        """
        Remove all blocks associated with a specific worker.

        Args:
            worker_id: ID of the worker to remove
        """
        ...

    def clear_all_blocks(self, worker_id: int) -> None:
        """
        Clear all blocks for a specific worker.

        Args:
            worker_id: ID of the worker whose blocks should be cleared
        """
        ...

class KvIndexer:
    """
    A KV Indexer that tracks KV Events emitted by workers. Events include add_block and remove_block.
    """

    ...

    def __init__(self, component: Component, block_size: int) -> None:
        """
        Create a `KvIndexer` object
        """

    def find_matches(self, sequence: List[int]) -> OverlapScores:
        """
        Find prefix matches for the given sequence of block hashes.

        Args:
            sequence: List of block hashes to find matches for

        Returns:
            OverlapScores containing worker matching scores and frequencies
        """
        ...

    def find_matches_for_request(
        self, token_ids: List[int], lora_id: int
    ) -> OverlapScores:
        """
        Return the overlapping scores of workers for the given token ids.
        """
        ...

    def block_size(self) -> int:
        """
        Return the block size of the KV Indexer.
        """
        ...

class ApproxKvIndexer:
    """
    A KV Indexer that doesn't use KV cache events. It instead relies solely on the input tokens.
    """

    def __init__(self, component: Component, kv_block_size: int, ttl_secs: float) -> None:
        """
        Create a `ApproxKvIndexer` object
        """
        ...

    def find_matches_for_request(self, token_ids: List[int], lora_id: int) -> OverlapScores:
        """
        Return the overlapping scores of workers for the given token ids.
        """
        ...

    def block_size(self) -> int:
        """
        Return the block size of the ApproxKvIndexer.
        """
        ...

    def process_routing_decision_for_request(self, tokens: List[int], lora_id: int, worker_id: int) -> None:
        """
        Notify the indexer that a token sequence has been sent to a specific worker.
        """
        ...

class KvRecorder:
    """
    A recorder for KV Router events.
    """

    ...

    def __init__(
        self,
        component: Component,
        output_path: Optional[str] = None,
        max_lines_per_file: Optional[int] = None,
        max_count: Optional[int] = None,
        max_time: Optional[float] = None,
    ) -> None:
        """
        Create a new KvRecorder instance.

        Args:
            component: The component to associate with this recorder
            output_path: Path to the JSONL file to write events to
            max_lines_per_file: Maximum number of lines per file before rotating to a new file
            max_count: Maximum number of events to record before shutting down
            max_time: Maximum duration in seconds to record before shutting down
        """
        ...

    def event_count(self) -> int:
        """
        Get the count of recorded events.

        Returns:
            The number of events recorded
        """
        ...

    def elapsed_time(self) -> float:
        """
        Get the elapsed time since the recorder was started.

        Returns:
            The elapsed time in seconds as a float
        """
        ...

    def replay_events(
        self,
        indexer: KvIndexer,
        timed: bool = False,
        max_count: Optional[int] = None,
        max_time: Optional[float] = None,
    ) -> int:
        """
        Populate an indexer with the recorded events.

        Args:
            indexer: The KvIndexer to populate with events
            timed: If true, events will be sent according to their recorded timestamps.
                If false, events will be sent without any delay in between.
            max_count: Maximum number of events to send before stopping
            max_time: Maximum duration in seconds to send events before stopping

        Returns:
            The number of events sent to the indexer
        """
        ...

    def shutdown(self) -> None:
        """
        Shutdown the recorder.
        """
        ...

class AggregatedMetrics:
    """
    A collection of metrics of the endpoints
    """

    ...

class KvMetricsAggregator:
    """
    A metrics aggregator will collect KV metrics of the endpoints.
    """

    ...

    def __init__(self, component: Component) -> None:
        """
        Create a `KvMetricsAggregator` object
        """

    def get_metrics(self) -> AggregatedMetrics:
        """
        Return the aggregated metrics of the endpoints.
        """
        ...

class KvEventPublisher:
    """
    A KV event publisher will publish KV events corresponding to the component.
    """

    ...

    def __init__(
        self, component: Component, worker_id: int, kv_block_size: int
    ) -> None:
        """
        Create a `KvEventPublisher` object
        """

    def publish_stored(
        self,
        event_id,
        int,
        token_ids: List[int],
        num_block_tokens: List[int],
        block_hashes: List[int],
        lora_id: int,
        parent_hash: Optional[int] = None,
    ) -> None:
        """
        Publish a KV stored event.
        """
        ...

    def publish_removed(self, event_id, int, block_hashes: List[int]) -> None:
        """
        Publish a KV removed event.
        """
        ...

class ZmqKvEventPublisherConfig:
    def __init__(
        self,
        worker_id: int,
        kv_block_size: int,
        zmq_endpoint: str = "tcp://127.0.0.1:5557",
        zmq_topic: str = ""
    ) -> None:
        """
        Configuration for the ZmqKvEventPublisher.

        :param worker_id: The worker ID.
        :param kv_block_size: The block size for the key-value store.
        :param zmq_endpoint: The ZeroMQ endpoint. Defaults to "tcp://127.0.0.1:5557".
        :param zmq_topic: The ZeroMQ topic to subscribe to. Defaults to an empty string.
        """
        ...

class ZmqKvEventPublisher:
    def __init__(self, component: Component, config: ZmqKvEventPublisherConfig) -> None:
        """
        Initializes a new ZmqKvEventPublisher instance.

        :param component: The component to be used.
        :param config: Configuration for the event publisher.
        """
        ...

    def shutdown(self) -> None:
        """
        Shuts down the event publisher, stopping any background tasks.
        """
        ...

class HttpService:
    """
    A HTTP service for dynamo applications.
    It is a OpenAI compatible http ingress into the Dynamo Distributed Runtime.
    """

    ...

class HttpAsyncEngine:
    """
    An async engine for a distributed Dynamo http service. This is an extension of the
    python based AsyncEngine that handles HttpError exceptions from Python and
    converts them to the Rust version of HttpError
    """

    ...

class ModelInput:
    """What type of request this model needs: Text, Tokens or Tensor"""
    ...

class ModelType:
    """What type of request this model needs: Chat, Completions, Embedding or Tensor"""
    ...

class RouterMode:
    """Router mode for load balancing requests across workers"""
    ...

class RouterConfig:
    """How to route the request"""
    ...

class KvRouterConfig:
    """Values for KV router"""
    ...

async def register_llm(
    model_input: ModelInput,
    model_type: ModelType,
    endpoint: Endpoint,
    model_path: str,
    model_name: Optional[str] = None,
    context_length: Optional[int] = None,
    kv_cache_block_size: Optional[int] = None,
    migration_limit: int = 0,
    router_mode: Optional[RouterMode] = None,
    user_data: Optional[Dict[str, Any]] = None,
    custom_template_path: Optional[str] = None,
) -> None:
    """Attach the model at path to the given endpoint, and advertise it as model_type"""
    ...

class EngineConfig:
    """Holds internal configuration for a Dynamo engine."""
    ...

async def make_engine(args: EntrypointArgs) -> EngineConfig:
    """Make an engine matching the args"""
    ...

async def run_input(runtime: DistributedRuntime, input: str, engine_config: EngineConfig) -> None:
    """Start an engine, connect it to an input, and run until stopped."""
    ...

class Layer:
    """
    A KV cache block layer
    """

    ...

    def __dlpack__(self, stream: Optional[Any] = None, max_version: Optional[Any] = None, dl_device: Optional[Any] = None, copy: Optional[bool] = None) -> Any:
        """
        Get a dlpack capsule of the layer
        """
        ...

    def __dlpack_device__(self) -> Any:
        """
        Get the dlpack device of the layer
        """
        ...

class Block:
    """
    A KV cache block
    """

    ...

    def __len__(self) -> int:
        """
        Get the number of layers in the list
        """
        ...

    def __getitem__(self, index: int) -> Layer:
        """
        Get a layer by index
        """
        ...

    def __iter__(self) -> 'Block':
        """
        Get an iterator over the layers
        """
        ...

    def __next__(self) -> Block:
        """
        Get the next layer in the iterator
        """
        ...

    def to_list(self) -> List[Layer]:
        """
        Get a list of layers
        """
        ...

    def __dlpack__(self, stream: Optional[Any] = None, max_version: Optional[Any] = None, dl_device: Optional[Any] = None, copy: Optional[bool] = None) -> Any:
        """
        Get a dlpack capsule of the block
        Exception raised if the block is not contiguous
        """
        ...

    def __dlpack_device__(self) -> Any:
        """
        Get the dlpack device of the block
        """
        ...

class BlockList:
    """
    A list of KV cache blocks
    """

    ...

    def __len__(self) -> int:
        """
        Get the number of blocks in the list
        """
        ...

    def __getitem__(self, index: int) -> Block:
        """
        Get a block by index
        """
        ...

    def __iter__(self) -> 'BlockList':
        """
        Get an iterator over the blocks
        """
        ...

    def __next__(self) -> Block:
        """
        Get the next block in the iterator
        """
        ...

    def to_list(self) -> List[Block]:
        """
        Get a list of blocks
        """
        ...

class BlockManager:
    """
    A KV cache block manager
    """

    def __init__(
        self,
        worker_id: int,
        num_layer: int,
        page_size: int,
        inner_dim: int,
        dtype: Optional[str] = None,
        host_num_blocks: Optional[int] = None,
        device_num_blocks: Optional[int] = None,
        device_id: int = 0
    ) -> None:
        """
        Create a `BlockManager` object

        Parameters:
        -----------
        worker_id: int
            The worker ID for this block manager
        num_layer: int
            Number of layers in the model
        page_size: int
            Page size for blocks
        inner_dim: int
            Inner dimension size
        dtype: Optional[str]
            Data type (e.g., 'fp16', 'bf16', 'fp32'), defaults to 'fp16' if None
        host_num_blocks: Optional[int]
            Number of host blocks to allocate, None means no host blocks
        device_num_blocks: Optional[int]
            Number of device blocks to allocate, None means no device blocks
        device_id: int
            CUDA device ID, defaults to 0
        """
        ...

    def allocate_host_blocks_blocking(self, count: int) -> BlockList:
        """
        Allocate a list of host blocks (blocking call)

        Parameters:
        -----------
        count: int
            Number of blocks to allocate

        Returns:
        --------
        BlockList
            List of allocated blocks
        """
        ...

    async def allocate_host_blocks(self, count: int) -> BlockList:
        """
        Allocate a list of host blocks

        Parameters:
        -----------
        count: int
            Number of blocks to allocate

        Returns:
        --------
        BlockList
            List of allocated blocks
        """
        ...

    def allocate_device_blocks_blocking(self, count: int) -> BlockList:
        """
        Allocate a list of device blocks (blocking call)

        Parameters:
        -----------
        count: int
            Number of blocks to allocate

        Returns:
        --------
        BlockList
            List of allocated blocks
        """
        ...

    async def allocate_device_blocks(self, count: int) -> BlockList:
        """
        Allocate a list of device blocks

        Parameters:
        -----------
        count: int
            Number of blocks to allocate

        Returns:
        --------
        BlockList
            List of allocated blocks
        """
        ...

class KvbmCacheManager:
    """
    A KV cache manager for VLLM
    """

    def __init__(self, block_manager: BlockManager) -> None:
        ...


class KvbmRequest:
    """
    A request for KV cache
    """

    def __init__(self, request_id: int, tokens: List[int], block_size: int) -> None:
        ...

class ZmqKvEventListener:
    """
    A ZMQ-based key-value cache event listener that operates independently
    of the dynamo runtime or event plane infrastructure.
    """

    def __init__(
        self, zmq_endpoint: str, zmq_topic: str, kv_block_size: int
    ) -> None:
        """
        Create a new ZmqKvEventListener instance.

        Args:
            zmq_endpoint: ZeroMQ endpoint to connect to (e.g., "tcp://127.0.0.1:5557")
            zmq_topic: ZeroMQ topic to subscribe to
            kv_block_size: Size of KV cache blocks
        """
        ...

    async def get_events(self) -> List[str]:
        """
        Get all available KV cache events from the ZMQ listener.

        Returns:
            List of JSON-serialized KV cache events as strings

        Raises:
            ValueError: If events cannot be serialized to JSON
        """
        ...

class KvRouter:
    """
    A KV Router that decides which worker to use based on KV cache overlap.
    This router tracks request states and manages KV cache distribution across workers.
    """

    def __init__(
        self,
        endpoint: Endpoint,
        block_size: int,
        kv_router_config: Optional[KvRouterConfig] = None,
        consumer_uuid: Optional[str] = None,
    ) -> None:
        """
        Create a new KvRouter instance.

        Args:
            endpoint: The endpoint to associate with this router
            block_size: The KV cache block size
            kv_router_config: Optional configuration for the KV router
            consumer_uuid: Optional unique identifier for this router instance.
                          If not provided, a UUID will be generated.
        """
        ...

    async def find_best_match(
        self,
        request_id: str,
        tokens: List[int],
        *,
        update_states: bool = False,
        router_config_override: Optional[JsonLike] = None,
    ) -> Tuple[int, int]:
        """
        Find the best matching worker for the given tokens.

        Args:
            request_id: Unique identifier for the request used for tracking
            tokens: List of token IDs to find matches for
            update_states: Whether to update router states for this request (default: False)
            router_config_override: Optional router configuration override with fields:
                - overlap_score_weight: Optional weight for overlap score
                - router_temperature: Optional temperature for worker selection

        Returns:
            A tuple of (worker_id, overlap_blocks) where:
                - worker_id: The ID of the best matching worker
                - overlap_blocks: The number of overlapping blocks found
        """
        ...

    async def add_request(
        self,
        request_id: str,
        tokens: List[int],
        overlap_blocks: int,
        worker_id: int,
    ) -> None:
        """
        Add a request to the router's tracking system.

        Args:
            request_id: Unique identifier for the request
            tokens: List of token IDs for the request
            overlap_blocks: Number of overlapping blocks found
            worker_id: ID of the worker handling this request
        """
        ...

    async def mark_prefill_completed(self, request_id: str) -> None:
        """
        Mark that prefill has been completed for a request.

        Args:
            request_id: The request ID to mark as prefill completed
        """
        ...

    async def free(self, request_id: str) -> None:
        """
        Free resources associated with a request.

        Args:
            request_id: The request ID to free
        """
        ...

    @property
    def block_size(self) -> int:
        """
        Get the KV cache block size.

        Returns:
            The block size in tokens
        """
        ...

class KvPushRouter:
    """
    A KV-aware push router that performs intelligent routing based on KV cache overlap.
    """

    def __init__(
        self,
        endpoint: Endpoint,
        block_size: int,
        kv_router_config: KvRouterConfig,
    ) -> None:
        """
        Create a new KvPushRouter instance.

        Args:
            endpoint: The endpoint to connect to for routing requests
            block_size: The KV cache block size
            kv_router_config: Configuration for the KV router
        """
        ...

    async def generate(
        self,
        token_ids: List[int],
        model: str,
        stop_conditions: Optional[JsonLike] = None,
        sampling_options: Optional[JsonLike] = None,
        output_options: Optional[JsonLike] = None,
        router_config_override: Optional[JsonLike] = None,
        worker_id: Optional[int] = None,
    ) -> AsyncIterator[JsonLike]:
        """
        Generate text using the KV-aware router.

        Args:
            token_ids: Input token IDs
            model: Model name to use for generation
            stop_conditions: Optional stop conditions for generation
            sampling_options: Optional sampling configuration
            output_options: Optional output configuration
            router_config_override: Optional router configuration override
            worker_id: Optional worker ID to route to directly. If set, the request
                      will be sent to this specific worker and router states will be
                      updated accordingly.

        Returns:
            An async iterator yielding generation responses

        Note:
            - If worker_id is set, the request bypasses KV matching and routes directly
              to the specified worker while still updating router states.
            - This is different from query_instance_id which doesn't route the request.
        """
        ...

    async def best_worker_id(
        self,
        token_ids: List[int],
        router_config_override: Optional[JsonLike] = None,
    ) -> Tuple[int, int]:
        """
        Find the best matching worker for the given tokens without updating states.

        Args:
            token_ids: List of token IDs to find matches for
            router_config_override: Optional router configuration override

        Returns:
            A tuple of (worker_id, overlap_blocks) where:
                - worker_id: The ID of the best matching worker
                - overlap_blocks: The number of overlapping blocks found
        """
        ...

    async def get_potential_loads(
        self,
        token_ids: List[int],
    ) -> List[Dict[str, int]]:
        """
        Get potential prefill and decode loads for all workers.

        Args:
            token_ids: List of token IDs to evaluate

        Returns:
            A list of dictionaries, each containing:
                - worker_id: The worker ID
                - potential_prefill_tokens: Number of tokens that would need prefill
                - potential_decode_blocks: Number of blocks currently in decode phase
        """
        ...

    async def dump_events(self) -> str:
        """
        Dump all events from the KV router's indexer.

        Returns:
            A JSON string containing all indexer events
        """
        ...

class EntrypointArgs:
    """
    Settings to connect an input to a worker and run them.
    Use by `dynamo run`.
    """

    ...

class PlannerDecision:
    """A request from planner to client to perform a scaling action.
    Fields: num_prefill_workers, num_decode_workers, decision_id.
            -1 in any of those fields mean not set, usually because planner hasn't decided anything yet.
    Call VirtualConnectorClient.complete(event) when action is completed.
    """
    ...

class VirtualConnectorCoordinator:
    """Internal planner virtual connector component"""

    def __init__(self, runtime: DistributedRuntime, dynamo_namespace: str, check_interval_secs: int, max_wait_time_secs: int, max_retries: int) -> None:
        ...

    async def async_init(self) -> None:
        """Call this before using the object"""
        ...

    def read_state(self) -> PlannerDecision:
        """Get the current values. Most for test / debug."""
        ...

    async def update_scaling_decision(self, num_prefill: Optional[int] = None, num_decode: Optional[int] = None) -> None:
        ...

    async def wait_for_scaling_completion(self) -> None:
        ...

class VirtualConnectorClient:
    """How a client discovers planner requests and marks them complete"""

    def __init__(self, runtime: DistributedRuntime, dynamo_namespace: str) -> None:
        ...

    async def get(self) -> PlannerDecision:
        ...

    async def complete(self, decision: PlannerDecision) -> None:
        ...

    async def wait(self) -> None:
        """Blocks until there is a new decision to fetch using 'get'"""
        ...
<|MERGE_RESOLUTION|>--- conflicted
+++ resolved
@@ -53,7 +53,6 @@
         """
         ...
 
-<<<<<<< HEAD
     def child_token(self) -> CancellationToken:
         """
         Get a child cancellation token that can be passed to async tasks
@@ -74,128 +73,6 @@
         ...
 
 
-class EtcdClient:
-    """
-    Etcd is used for discovery in the DistributedRuntime
-    """
-
-    def primary_lease_id(self) -> int:
-        """
-        return the primary lease id.
-        """
-        ...
-
-    async def kv_create(
-        self, key: str, value: bytes, lease_id: Optional[int] = None
-    ) -> None:
-        """
-        Atomically create a key in etcd, fail if the key already exists.
-        """
-        ...
-
-    async def kv_create_or_validate(
-        self, key: str, value: bytes, lease_id: Optional[int] = None
-    ) -> None:
-        """
-        Atomically create a key if it does not exist, or validate the values are identical if the key exists.
-        """
-        ...
-
-    async def kv_put(
-        self, key: str, value: bytes, lease_id: Optional[int] = None
-    ) -> None:
-        """
-        Put a key-value pair into etcd
-        """
-        ...
-
-    async def kv_get_prefix(self, prefix: str) -> List[Dict[str, JsonLike]]:
-        """
-        Get all keys with a given prefix
-        """
-        ...
-
-    async def revoke_lease(self, lease_id: int) -> None:
-        """
-        Revoke a lease
-        """
-        ...
-
-class EtcdKvCache:
-    """
-    A cache for key-value pairs stored in etcd.
-    """
-
-    @staticmethod
-    async def new(
-        etcd_client: EtcdClient,
-        prefix: str,
-        initial_values: Dict[str, Union[str, bytes]]
-    ) -> "EtcdKvCache":
-        """
-        Create a new EtcdKvCache instance.
-
-        Args:
-            etcd_client: The etcd client to use for operations
-            prefix: The prefix to use for all keys in this cache.
-                EtcdKvCache will continuously watch the changes of the keys under this prefix.
-            initial_values: Initial key-value pairs to populate the cache with
-                NOTE: if the key already exists, it won't be updated
-
-        Returns:
-            A new EtcdKvCache instance
-        """
-        ...
-
-    async def get(self, key: str) -> Optional[bytes]:
-        """
-        Get a value from the cache.
-
-        Args:
-            key: The key to retrieve
-
-        Returns:
-            The value as bytes if found, None otherwise
-
-        NOTE: this get is cheap because internally there is a cache that holds the latest kv pairs.
-        To prevent race condition, there is a lock when reading/writing the internal cache.
-        """
-        ...
-
-    async def get_all(self) -> Dict[str, bytes]:
-        """
-        Get all key-value pairs from the cache.
-
-        Returns:
-            A dictionary of all key-value pairs, with keys stripped of the prefix
-            (i.e., in the same format as in `initial_values`.keys())
-        """
-        ...
-
-    async def put(
-        self,
-        key: str,
-        value: bytes,
-        lease_id: Optional[int] = None
-    ) -> None:
-        """
-        Put a key-value pair into the cache and etcd.
-
-        Args:
-            key: The key to store
-            value: The value to store
-            lease_id: Optional lease ID to associate with this key-value pair
-        """
-        ...
-
-    async def delete(self, key: str) -> None:
-        """
-        Delete a key-value pair from the cache and etcd.
-        """
-        ...
-
-=======
->>>>>>> e21dcf6c
 class Namespace:
     """
     A namespace is a collection of components
