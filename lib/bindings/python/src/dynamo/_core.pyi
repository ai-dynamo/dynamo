# SPDX-FileCopyrightText: Copyright (c) 2025 NVIDIA CORPORATION & AFFILIATES. All rights reserved.
# SPDX-License-Identifier: Apache-2.0

from typing import (
    Any,
    AsyncGenerator,
    AsyncIterator,
    Callable,
    Dict,
    List,
    Optional,
    Tuple,
    Union,
)

def log_message(level: str, message: str, module: str, file: str, line: int) -> None:
    """
    Log a message from Python with file and line info
    """
    ...

class JsonLike:
    """
    Any PyObject which can be serialized to JSON
    """

    ...

RequestHandler = Callable[[JsonLike], AsyncGenerator[JsonLike, None]]

class DistributedRuntime:
    """
    The runtime object for dynamo applications
    """

    ...

    def namespace(self, name: str) -> Namespace:
        """
        Create a `Namespace` object
        """
        ...

    def etcd_client(self) -> Optional[EtcdClient]:
        """
        Get the `EtcdClient` object. Not available for static workers.
        """
        ...

    def shutdown(self) -> None:
        """
        Shutdown the runtime by triggering the cancellation token
        """
        ...
class EtcdClient:
    """
    Etcd is used for discovery in the DistributedRuntime
    """

    def primary_lease_id(self) -> int:
        """
        return the primary lease id.
        """
        ...

    async def kv_create(
        self, key: str, value: bytes, lease_id: Optional[int] = None
    ) -> None:
        """
        Atomically create a key in etcd, fail if the key already exists.
        """
        ...

    async def kv_create_or_validate(
        self, key: str, value: bytes, lease_id: Optional[int] = None
    ) -> None:
        """
        Atomically create a key if it does not exist, or validate the values are identical if the key exists.
        """
        ...

    async def kv_put(
        self, key: str, value: bytes, lease_id: Optional[int] = None
    ) -> None:
        """
        Put a key-value pair into etcd
        """
        ...

    async def kv_get_prefix(self, prefix: str) -> List[Dict[str, JsonLike]]:
        """
        Get all keys with a given prefix
        """
        ...

    async def revoke_lease(self, lease_id: int) -> None:
        """
        Revoke a lease
        """
        ...

class EtcdKvCache:
    """
    A cache for key-value pairs stored in etcd.
    """

    @staticmethod
    async def new(
        etcd_client: EtcdClient,
        prefix: str,
        initial_values: Dict[str, Union[str, bytes]]
    ) -> "EtcdKvCache":
        """
        Create a new EtcdKvCache instance.

        Args:
            etcd_client: The etcd client to use for operations
            prefix: The prefix to use for all keys in this cache.
                EtcdKvCache will continuously watch the changes of the keys under this prefix.
            initial_values: Initial key-value pairs to populate the cache with
                NOTE: if the key already exists, it won't be updated

        Returns:
            A new EtcdKvCache instance
        """
        ...

    async def get(self, key: str) -> Optional[bytes]:
        """
        Get a value from the cache.

        Args:
            key: The key to retrieve

        Returns:
            The value as bytes if found, None otherwise

        NOTE: this get is cheap because internally there is a cache that holds the latest kv pairs.
        To prevent race condition, there is a lock when reading/writing the internal cache.
        """
        ...

    async def get_all(self) -> Dict[str, bytes]:
        """
        Get all key-value pairs from the cache.

        Returns:
            A dictionary of all key-value pairs, with keys stripped of the prefix
            (i.e., in the same format as in `initial_values`.keys())
        """
        ...

    async def put(
        self,
        key: str,
        value: bytes,
        lease_id: Optional[int] = None
    ) -> None:
        """
        Put a key-value pair into the cache and etcd.

        Args:
            key: The key to store
            value: The value to store
            lease_id: Optional lease ID to associate with this key-value pair
        """
        ...

    async def delete(self, key: str) -> None:
        """
        Delete a key-value pair from the cache and etcd.
        """
        ...

    async def clear_all(self) -> None:
        """
        Delete all key-value pairs from the cache and etcd.
        """
        ...

class Namespace:
    """
    A namespace is a collection of components
    """

    ...

    def component(self, name: str) -> Component:
        """
        Create a `Component` object
        """
        ...

class Component:
    """
    A component is a collection of endpoints
    """

    ...

    def create_service(self) -> None:
        """
        Create a service
        """
        ...

    def endpoint(self, name: str) -> Endpoint:
        """
        Create an endpoint
        """
        ...

class Endpoint:
    """
    An Endpoint is a single API endpoint
    """

    ...

    async def serve_endpoint(self, handler: RequestHandler, graceful_shutdown: bool = True, metrics_labels: Optional[List[Tuple[str, str]]] = None) -> None:
        """
        Serve an endpoint discoverable by all connected clients at
        `{{ namespace }}/components/{{ component_name }}/endpoints/{{ endpoint_name }}`

        Args:
            handler: The request handler function
            graceful_shutdown: Whether to wait for inflight requests to complete during shutdown (default: True)
            metrics_labels: Optional list of metrics labels to add to the metrics
        """
        ...

    async def client(self) -> Client:
        """
        Create a `Client` capable of calling served instances of this endpoint
        """
        ...

    async def lease_id(self) -> int:
        """
        Return primary lease id. Currently, cannot set a different lease id.
        """
        ...

class Client:
    """
    A client capable of calling served instances of an endpoint
    """

    ...

    def instance_ids(self) -> List[int]:
        """
        Get list of current instance IDs.

        Returns:
            A list of currently available instance IDs
        """
        ...

    async def wait_for_instances(self) -> List[int]:
        """
        Wait for instances to be available for work and return their IDs.

        Returns:
            A list of instance IDs that are available for work
        """
        ...

    async def random(self, request: JsonLike) -> AsyncIterator[JsonLike]:
        """
        Pick a random instance of the endpoint and issue the request
        """
        ...

    async def round_robin(self, request: JsonLike) -> AsyncIterator[JsonLike]:
        """
        Pick the next instance of the endpoint in a round-robin fashion
        """
        ...

    async def direct(self, request: JsonLike, instance: str) -> AsyncIterator[JsonLike]:
        """
        Pick a specific instance of the endpoint
        """
        ...

class DisaggregatedRouter:
    """
    A router that determines whether to perform prefill locally or remotely based on
    sequence length thresholds.
    """

    def __init__(
        self,
        drt: DistributedRuntime,
        model_name: str,
        default_max_local_prefill_length: int,
    ) -> None:
        """
        Create a `DisaggregatedRouter` object.

        Args:
            drt: The distributed runtime instance
            model_name: Name of the model
            default_max_local_prefill_length: Default maximum sequence length that can be processed locally
        """
        ...

    def prefill_remote(self, prefill_length: int, prefix_hit_length: int) -> bool:
        """
        Determine if prefill should be performed remotely based on sequence lengths.

        Args:
            prefill_length: Total length of the sequence to prefill
            prefix_hit_length: Length of the prefix that was already processed

        Returns:
            True if prefill should be performed remotely, False otherwise
        """
        ...

    def update_value(self, max_local_prefill_length: int) -> None:
        """
        Update the maximum local prefill length threshold.

        Args:
            max_local_prefill_length: New maximum sequence length that can be processed locally
        """
        ...

    def get_model_name(self) -> str:
        """
        Get the name of the model associated with this router.

        Returns:
            The model name as a string
        """
        ...

def compute_block_hash_for_seq_py(tokens: List[int], kv_block_size: int) -> List[int]:
    """
    Compute block hashes for a sequence of tokens

    Args:
        tokens: List of token IDs
        kv_block_size: Size of each KV cache block

    Returns:
        List of block hashes as integers
    """

    ...

class WorkerStats:
    """
    Worker stats.
    """

    ...

    def __init__(
        self,
        request_active_slots: int,
        request_total_slots: int,
        num_requests_waiting: int,
        data_parallel_rank: Optional[int] = None,
    ) -> None:
        """
        Create a `WorkerStats` object.
        """
        ...

class KvStats:
    """
    KV stats.
    """

    ...

    def __init__(
        self,
        kv_active_blocks: int,
        kv_total_blocks: int,
        gpu_cache_usage_perc: float,
        gpu_prefix_cache_hit_rate: float,
    ) -> None:
        """
        Create a `KvStats` object.
        """
        ...

class SpecDecodeStats:
    """
    Speculative decoding stats.
    """

    ...

    def __init__(
        self,
        num_spec_tokens: int,
        num_drafts: int,
        num_draft_tokens: int,
        num_accepted_tokens: int,
        num_accepted_tokens_per_pos: List[int],
    ) -> None:
        """
        Create a `SpecDecodeStats` object when running with speculative decoding.
        """
        ...

class ForwardPassMetrics:
    """
    A collection of metrics for a forward pass.
    Includes worker stats, KV stats, and speculative decoding stats.
    """

    ...

    def __init__(
        self,
        worker_stats: WorkerStats,
        kv_stats: KvStats,
        spec_decode_stats: Optional[SpecDecodeStats] = None,
    ) -> None:
        """
        Create a `ForwardPassMetrics` object
        """
        ...

class WorkerMetricsPublisher:
    """
    A metrics publisher will provide metrics to the router.
    """

    ...

    def __init__(self) -> None:
        """
        Create a `WorkerMetricsPublisher` object
        """

    def create_endpoint(self, component: Component, metrics_labels: Optional[List[Tuple[str, str]]] = None) -> None:
        """
        Similar to Component.create_service, but only service created through
        this method will interact with KV router of the same component.
        """

    def publish(
        self,
        metrics: ForwardPassMetrics
    ) -> None:
        """
        Update the metrics being reported.
        """
        ...

class ModelDeploymentCard:
    """
    A model deployment card is a collection of model information
    """

    ...

class ModelRuntimeConfig:
    """
    A model runtime configuration is a collection of runtime information
    """
    ...

class OAIChatPreprocessor:
    """
    A preprocessor for OpenAI chat completions
    """

    ...

    async def start(self) -> None:
        """
        Start the preprocessor
        """
        ...

class Backend:
    """
    LLM Backend engine manages resources and concurrency for executing inference
    requests in LLM engines (trtllm, vllm, sglang etc)
    """

    ...

    async def start(self, handler: RequestHandler) -> None:
        """
        Start the backend engine and requests to the downstream LLM engine
        """
        ...

class OverlapScores:
    """
    A collection of prefix matching scores of workers for a given token ids.
    'scores' is a map of worker id to the score which is the number of matching blocks.
    """

    @property
    def scores(self) -> Dict[int, int]:
        """
        Map of worker_id to the score which is the number of matching blocks.

        Returns:
            Dictionary mapping worker IDs to their overlap scores
        """
        ...

    @property
    def frequencies(self) -> List[int]:
        """
        List of frequencies that the blocks have been accessed.
        Entries with value 0 are omitted.

        Returns:
            List of access frequencies for each block
        """
        ...

class RadixTree:
    """
    A RadixTree that tracks KV cache blocks and can find prefix matches for sequences.

    NOTE: This class is not thread-safe and should only be used from a single thread in Python.
    """

    def __init__(self, expiration_duration_secs: Optional[float] = None) -> None:
        """
        Create a new RadixTree instance.

        Args:
            expiration_duration_secs: Optional expiration duration in seconds for cached blocks.
                                    If None, blocks never expire.
        """
        ...

    def find_matches(
        self, sequence: List[int], early_exit: bool = False
    ) -> OverlapScores:
        """
        Find prefix matches for the given sequence of block hashes.

        Args:
            sequence: List of block hashes to find matches for
            early_exit: If True, stop searching after finding the first match

        Returns:
            OverlapScores containing worker matching scores and frequencies
        """
        ...

    def apply_event(self, worker_id: int, kv_cache_event_bytes: bytes) -> None:
        """
        Apply a KV cache event to update the RadixTree state.

        Args:
            worker_id: ID of the worker that generated the event
            kv_cache_event_bytes: Serialized KV cache event as bytes

        Raises:
            ValueError: If the event bytes cannot be deserialized
        """
        ...

    def remove_worker(self, worker_id: int) -> None:
        """
        Remove all blocks associated with a specific worker.

        Args:
            worker_id: ID of the worker to remove
        """
        ...

    def clear_all_blocks(self, worker_id: int) -> None:
        """
        Clear all blocks for a specific worker.

        Args:
            worker_id: ID of the worker whose blocks should be cleared
        """
        ...

class KvIndexer:
    """
    A KV Indexer that tracks KV Events emitted by workers. Events include add_block and remove_block.
    """

    ...

    def __init__(self, component: Component, block_size: int) -> None:
        """
        Create a `KvIndexer` object
        """

    def find_matches(self, sequence: List[int]) -> OverlapScores:
        """
        Find prefix matches for the given sequence of block hashes.

        Args:
            sequence: List of block hashes to find matches for

        Returns:
            OverlapScores containing worker matching scores and frequencies
        """
        ...

    def find_matches_for_request(
        self, token_ids: List[int], lora_id: int
    ) -> OverlapScores:
        """
        Return the overlapping scores of workers for the given token ids.
        """
        ...

    def block_size(self) -> int:
        """
        Return the block size of the KV Indexer.
        """
        ...

class ApproxKvIndexer:
    """
    A KV Indexer that doesn't use KV cache events. It instead relies solely on the input tokens.
    """

    def __init__(self, component: Component, kv_block_size: int, ttl_secs: float) -> None:
        """
        Create a `ApproxKvIndexer` object
        """
        ...

    def find_matches_for_request(self, token_ids: List[int], lora_id: int) -> OverlapScores:
        """
        Return the overlapping scores of workers for the given token ids.
        """
        ...

    def block_size(self) -> int:
        """
        Return the block size of the ApproxKvIndexer.
        """
        ...

    def process_routing_decision_for_request(self, tokens: List[int], lora_id: int, worker_id: int) -> None:
        """
        Notify the indexer that a token sequence has been sent to a specific worker.
        """
        ...

class KvRecorder:
    """
    A recorder for KV Router events.
    """

    ...

    def __init__(
        self,
        component: Component,
        output_path: Optional[str] = None,
        max_lines_per_file: Optional[int] = None,
        max_count: Optional[int] = None,
        max_time: Optional[float] = None,
    ) -> None:
        """
        Create a new KvRecorder instance.

        Args:
            component: The component to associate with this recorder
            output_path: Path to the JSONL file to write events to
            max_lines_per_file: Maximum number of lines per file before rotating to a new file
            max_count: Maximum number of events to record before shutting down
            max_time: Maximum duration in seconds to record before shutting down
        """
        ...

    def event_count(self) -> int:
        """
        Get the count of recorded events.

        Returns:
            The number of events recorded
        """
        ...

    def elapsed_time(self) -> float:
        """
        Get the elapsed time since the recorder was started.

        Returns:
            The elapsed time in seconds as a float
        """
        ...

    def replay_events(
        self,
        indexer: KvIndexer,
        timed: bool = False,
        max_count: Optional[int] = None,
        max_time: Optional[float] = None,
    ) -> int:
        """
        Populate an indexer with the recorded events.

        Args:
            indexer: The KvIndexer to populate with events
            timed: If true, events will be sent according to their recorded timestamps.
                If false, events will be sent without any delay in between.
            max_count: Maximum number of events to send before stopping
            max_time: Maximum duration in seconds to send events before stopping

        Returns:
            The number of events sent to the indexer
        """
        ...

    def shutdown(self) -> None:
        """
        Shutdown the recorder.
        """
        ...

class AggregatedMetrics:
    """
    A collection of metrics of the endpoints
    """

    ...

class KvMetricsAggregator:
    """
    A metrics aggregator will collect KV metrics of the endpoints.
    """

    ...

    def __init__(self, component: Component) -> None:
        """
        Create a `KvMetricsAggregator` object
        """

    def get_metrics(self) -> AggregatedMetrics:
        """
        Return the aggregated metrics of the endpoints.
        """
        ...

class KvEventPublisher:
    """
    A KV event publisher will publish KV events corresponding to the component.
    """

    ...

    def __init__(
        self, component: Component, worker_id: int, kv_block_size: int
    ) -> None:
        """
        Create a `KvEventPublisher` object
        """

    def publish_stored(
        self,
        event_id,
        int,
        token_ids: List[int],
        num_block_tokens: List[int],
        block_hashes: List[int],
        lora_id: int,
        parent_hash: Optional[int] = None,
    ) -> None:
        """
        Publish a KV stored event.
        """
        ...

    def publish_removed(self, event_id, int, block_hashes: List[int]) -> None:
        """
        Publish a KV removed event.
        """
        ...

class ZmqKvEventPublisherConfig:
    def __init__(
        self,
        worker_id: int,
        kv_block_size: int,
        zmq_endpoint: str = "tcp://127.0.0.1:5557",
        zmq_topic: str = ""
    ) -> None:
        """
        Configuration for the ZmqKvEventPublisher.

        :param worker_id: The worker ID.
        :param kv_block_size: The block size for the key-value store.
        :param zmq_endpoint: The ZeroMQ endpoint. Defaults to "tcp://127.0.0.1:5557".
        :param zmq_topic: The ZeroMQ topic to subscribe to. Defaults to an empty string.
        """
        ...

class ZmqKvEventPublisher:
    def __init__(self, component: Component, config: ZmqKvEventPublisherConfig) -> None:
        """
        Initializes a new ZmqKvEventPublisher instance.

        :param component: The component to be used.
        :param config: Configuration for the event publisher.
        """
        ...

    def shutdown(self) -> None:
        """
        Shuts down the event publisher, stopping any background tasks.
        """
        ...

class HttpService:
    """
    A HTTP service for dynamo applications.
    It is a OpenAI compatible http ingress into the Dynamo Distributed Runtime.
    """

    ...

class HttpError:
    """
    An error that occurred in the HTTP service
    """

    ...

class HttpAsyncEngine:
    """
    An async engine for a distributed Dynamo http service. This is an extension of the
    python based AsyncEngine that handles HttpError exceptions from Python and
    converts them to the Rust version of HttpError
    """

    ...

class ModelInput:
    """What type of request this model needs: Text or Tokens"""
    ...

class ModelType:
    """What type of request this model needs: Chat, Completions or Embedding"""
    ...

class RouterMode:
    """Router mode for load balancing requests across workers"""
    ...

class RouterConfig:
    """How to route the request"""
    ...

class KvRouterConfig:
    """Values for KV router"""
    ...

<<<<<<< HEAD
async def register_llm(
    model_input: ModelInput,
    model_type: ModelType,
    endpoint: Endpoint,
    model_path: str,
    model_name: Optional[str] = None,
    context_length: Optional[int] = None,
    kv_cache_block_size: Optional[int] = None,
    migration_limit: int = 0,
    router_mode: Optional[RouterMode] = None,
    user_data: Optional[Dict[str, Any]] = None,
) -> None:
=======
async def register_llm(model_type: ModelType, endpoint: Endpoint, model_path: str, model_name: Optional[str] = None, context_length: Optional[int] = None, kv_cache_block_size: Optional[int] = None, router_mode: Optional[RouterMode] = None, migration_limit: int = 0, runtime_config: Optional[ModelRuntimeConfig] = None, user_data: Optional[dict] = None, custom_template_path: Optional[str] = None) -> None:
>>>>>>> c920cbd9
    """Attach the model at path to the given endpoint, and advertise it as model_type"""
    ...

class EngineConfig:
    """Holds internal configuration for a Dynamo engine."""
    ...

async def make_engine(args: EntrypointArgs) -> EngineConfig:
    """Make an engine matching the args"""
    ...

async def run_input(runtime: DistributedRuntime, input: str, engine_config: EngineConfig) -> None:
    """Start an engine, connect it to an input, and run until stopped."""
    ...

class NatsQueue:
    """
    A queue implementation using NATS JetStream for task distribution
    """

    def __init__(self, stream_name: str, nats_server: str, dequeue_timeout: float) -> None:
        """
        Create a new NatsQueue instance.

        Args:
            stream_name: Name of the NATS JetStream stream
            nats_server: URL of the NATS server
            dequeue_timeout: Default timeout in seconds for dequeue operations
        """
        ...

    async def connect(self) -> None:
        """
        Connect to the NATS server
        """
        ...

    async def ensure_connection(self) -> None:
        """
        Ensure connection to the NATS server, connecting if not already connected
        """
        ...

    async def close(self) -> None:
        """
        Close the connection to the NATS server
        """
        ...

    async def enqueue_task(self, task_data: bytes) -> None:
        """
        Enqueue a task to the NATS JetStream

        Args:
            task_data: The task data as bytes
        """
        ...

    async def dequeue_task(self, timeout: Optional[float] = None) -> Optional[bytes]:
        """
        Dequeue a task from the NATS JetStream

        Args:
            timeout: Optional timeout in seconds for this specific dequeue operation.
                    If None, uses the default timeout specified during initialization.

        Returns:
            The task data as bytes if available, None if no task is available
        """
        ...

    async def get_queue_size(self) -> int:
        """
        Get the current size of the queue

        Returns:
            The number of messages in the queue
        """
        ...

class Layer:
    """
    A KV cache block layer
    """

    ...

    def __dlpack__(self, stream: Optional[Any] = None, max_version: Optional[Any] = None, dl_device: Optional[Any] = None, copy: Optional[bool] = None) -> Any:
        """
        Get a dlpack capsule of the layer
        """
        ...

    def __dlpack_device__(self) -> Any:
        """
        Get the dlpack device of the layer
        """
        ...

class Block:
    """
    A KV cache block
    """

    ...

    def __len__(self) -> int:
        """
        Get the number of layers in the list
        """
        ...

    def __getitem__(self, index: int) -> Layer:
        """
        Get a layer by index
        """
        ...

    def __iter__(self) -> 'Block':
        """
        Get an iterator over the layers
        """
        ...

    def __next__(self) -> Block:
        """
        Get the next layer in the iterator
        """
        ...

    def to_list(self) -> List[Layer]:
        """
        Get a list of layers
        """
        ...

    def __dlpack__(self, stream: Optional[Any] = None, max_version: Optional[Any] = None, dl_device: Optional[Any] = None, copy: Optional[bool] = None) -> Any:
        """
        Get a dlpack capsule of the block
        Exception raised if the block is not contiguous
        """
        ...

    def __dlpack_device__(self) -> Any:
        """
        Get the dlpack device of the block
        """
        ...

class BlockList:
    """
    A list of KV cache blocks
    """

    ...

    def __len__(self) -> int:
        """
        Get the number of blocks in the list
        """
        ...

    def __getitem__(self, index: int) -> Block:
        """
        Get a block by index
        """
        ...

    def __iter__(self) -> 'BlockList':
        """
        Get an iterator over the blocks
        """
        ...

    def __next__(self) -> Block:
        """
        Get the next block in the iterator
        """
        ...

    def to_list(self) -> List[Block]:
        """
        Get a list of blocks
        """
        ...

class BlockManager:
    """
    A KV cache block manager
    """

    def __init__(
        self,
        worker_id: int,
        num_layer: int,
        page_size: int,
        inner_dim: int,
        dtype: Optional[str] = None,
        host_num_blocks: Optional[int] = None,
        device_num_blocks: Optional[int] = None,
        device_id: int = 0
    ) -> None:
        """
        Create a `BlockManager` object

        Parameters:
        -----------
        worker_id: int
            The worker ID for this block manager
        num_layer: int
            Number of layers in the model
        page_size: int
            Page size for blocks
        inner_dim: int
            Inner dimension size
        dtype: Optional[str]
            Data type (e.g., 'fp16', 'bf16', 'fp32'), defaults to 'fp16' if None
        host_num_blocks: Optional[int]
            Number of host blocks to allocate, None means no host blocks
        device_num_blocks: Optional[int]
            Number of device blocks to allocate, None means no device blocks
        device_id: int
            CUDA device ID, defaults to 0
        """
        ...

    def allocate_host_blocks_blocking(self, count: int) -> BlockList:
        """
        Allocate a list of host blocks (blocking call)

        Parameters:
        -----------
        count: int
            Number of blocks to allocate

        Returns:
        --------
        BlockList
            List of allocated blocks
        """
        ...

    async def allocate_host_blocks(self, count: int) -> BlockList:
        """
        Allocate a list of host blocks

        Parameters:
        -----------
        count: int
            Number of blocks to allocate

        Returns:
        --------
        BlockList
            List of allocated blocks
        """
        ...

    def allocate_device_blocks_blocking(self, count: int) -> BlockList:
        """
        Allocate a list of device blocks (blocking call)

        Parameters:
        -----------
        count: int
            Number of blocks to allocate

        Returns:
        --------
        BlockList
            List of allocated blocks
        """
        ...

    async def allocate_device_blocks(self, count: int) -> BlockList:
        """
        Allocate a list of device blocks

        Parameters:
        -----------
        count: int
            Number of blocks to allocate

        Returns:
        --------
        BlockList
            List of allocated blocks
        """
        ...

class KvbmCacheManager:
    """
    A KV cache manager for VLLM
    """

    def __init__(self, block_manager: BlockManager) -> None:
        ...


class KvbmRequest:
    """
    A request for KV cache
    """

    def __init__(self, request_id: int, tokens: List[int], block_size: int) -> None:
        ...

class ZmqKvEventListener:
    """
    A ZMQ-based key-value cache event listener that operates independently
    of the dynamo runtime or event plane infrastructure.
    """

    def __init__(
        self, zmq_endpoint: str, zmq_topic: str, kv_block_size: int
    ) -> None:
        """
        Create a new ZmqKvEventListener instance.

        Args:
            zmq_endpoint: ZeroMQ endpoint to connect to (e.g., "tcp://127.0.0.1:5557")
            zmq_topic: ZeroMQ topic to subscribe to
            kv_block_size: Size of KV cache blocks
        """
        ...

    async def get_events(self) -> List[str]:
        """
        Get all available KV cache events from the ZMQ listener.

        Returns:
            List of JSON-serialized KV cache events as strings

        Raises:
            ValueError: If events cannot be serialized to JSON
        """
        ...

class KvPushRouter:
    """
    A KV-aware push router that performs intelligent routing based on KV cache overlap.
    """

    def __init__(
        self,
        endpoint: Endpoint,
        block_size: int,
        kv_router_config: KvRouterConfig,
    ) -> None:
        """
        Create a new KvPushRouter instance.

        Args:
            endpoint: The endpoint to connect to for routing requests
            block_size: The KV cache block size
            kv_router_config: Configuration for the KV router
        """
        ...

    async def generate(
        self,
        token_ids: List[int],
        model: str,
        stop_conditions: Optional[JsonLike] = None,
        sampling_options: Optional[JsonLike] = None,
        output_options: Optional[JsonLike] = None,
        router_config_override: Optional[JsonLike] = None,
        worker_id: Optional[int] = None,
    ) -> AsyncIterator[JsonLike]:
        """
        Generate text using the KV-aware router.

        Args:
            token_ids: Input token IDs
            model: Model name to use for generation
            stop_conditions: Optional stop conditions for generation
            sampling_options: Optional sampling configuration
            output_options: Optional output configuration
            router_config_override: Optional router configuration override
            worker_id: Optional worker ID to route to directly. If set, the request
                      will be sent to this specific worker and router states will be
                      updated accordingly.

        Returns:
            An async iterator yielding generation responses

        Note:
            - If worker_id is set, the request bypasses KV matching and routes directly
              to the specified worker while still updating router states.
            - This is different from query_instance_id which doesn't route the request.
        """
        ...

    async def best_worker_id(
        self,
        context_id: str,
        token_ids: List[int],
        router_config_override: Optional[JsonLike] = None,
    ) -> Tuple[int, int]:
        """
        Find the best matching worker for the given tokens without updating states.

        Args:
            context_id: String identifier for the request
            token_ids: List of token IDs to find matches for
            router_config_override: Optional router configuration override

        Returns:
            A tuple of (worker_id, overlap_blocks) where:
                - worker_id: The ID of the best matching worker
                - overlap_blocks: The number of overlapping blocks found
        """
        ...

    async def get_potential_loads(
        self,
        token_ids: List[int],
    ) -> List[Dict[str, int]]:
        """
        Get potential prefill and decode loads for all workers.

        Args:
            token_ids: List of token IDs to evaluate

        Returns:
            A list of dictionaries, each containing:
                - worker_id: The worker ID
                - potential_prefill_tokens: Number of tokens that would need prefill
                - potential_decode_blocks: Number of blocks currently in decode phase
        """
        ...

    async def dump_events(self) -> str:
        """
        Dump all events from the KV router's indexer.

        Returns:
            A JSON string containing all indexer events
        """
        ...

class EntrypointArgs:
    """
    Settings to connect an input to a worker and run them.
    Use by `dynamo run`.
    """

    ...<|MERGE_RESOLUTION|>--- conflicted
+++ resolved
@@ -863,7 +863,6 @@
     """Values for KV router"""
     ...
 
-<<<<<<< HEAD
 async def register_llm(
     model_input: ModelInput,
     model_type: ModelType,
@@ -875,10 +874,8 @@
     migration_limit: int = 0,
     router_mode: Optional[RouterMode] = None,
     user_data: Optional[Dict[str, Any]] = None,
+    custom_template_path: Optional[str] = None,
 ) -> None:
-=======
-async def register_llm(model_type: ModelType, endpoint: Endpoint, model_path: str, model_name: Optional[str] = None, context_length: Optional[int] = None, kv_cache_block_size: Optional[int] = None, router_mode: Optional[RouterMode] = None, migration_limit: int = 0, runtime_config: Optional[ModelRuntimeConfig] = None, user_data: Optional[dict] = None, custom_template_path: Optional[str] = None) -> None:
->>>>>>> c920cbd9
     """Attach the model at path to the given endpoint, and advertise it as model_type"""
     ...
 
