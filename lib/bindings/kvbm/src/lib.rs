--- conflicted
+++ resolved
@@ -40,20 +40,10 @@
     #[cfg(feature = "block-manager")]
     block_manager::add_to_module(m)?;
 
-<<<<<<< HEAD
-    #[cfg(feature = "block-manager")]
-    {
-        let kernels = PyModule::new(m.py(), "kernels")?;
-        kernels::add_to_module(&kernels)?;
-        m.add_submodule(&kernels)?;
-    }
-
     let v2 = PyModule::new(m.py(), "v2")?;
     v2::add_to_module(&v2)?;
     m.add_submodule(&v2)?;
 
-=======
->>>>>>> f57fd72f
     Ok(())
 }
 
