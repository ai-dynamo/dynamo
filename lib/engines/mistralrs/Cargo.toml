# SPDX-FileCopyrightText: Copyright (c) 2025 NVIDIA CORPORATION & AFFILIATES. All rights reserved.
# SPDX-License-Identifier: Apache-2.0
#
# Licensed under the Apache License, Version 2.0 (the "License");
# you may not use this file except in compliance with the License.
# You may obtain a copy of the License at
#
# http://www.apache.org/licenses/LICENSE-2.0
#
# Unless required by applicable law or agreed to in writing, software
# distributed under the License is distributed on an "AS IS" BASIS,
# WITHOUT WARRANTIES OR CONDITIONS OF ANY KIND, either express or implied.
# See the License for the specific language governing permissions and
# limitations under the License.

[package]
name = "dynamo-engine-mistralrs"
version.workspace = true
edition.workspace = true
description.workspace = true
authors.workspace = true
license.workspace = true
homepage.workspace = true
repository.workspace = true
keywords.workspace = true

[features]
default = []
cuda = ["mistralrs/cuda", "candle-core/cuda"]
metal = ["mistralrs/metal"]

[dependencies]
dynamo-runtime = { workspace = true }
dynamo-llm = { workspace = true }

anyhow = { workspace = true }
<<<<<<< HEAD
async-openai = "0.29.0"
=======
async-openai = { workspace = true }
>>>>>>> 82eae1fd
async-stream = { workspace = true }
async-trait = { workspace = true }
candle-core = { version = "0.8.0" }
either = { workspace = true }
indexmap = { version = "2.6" }
mistralrs = { git = "https://github.com/EricLBuehler/mistral.rs.git", rev = "ebd50e35e" }
serde_json = { workspace = true }
tokio = { workspace = true }
tracing = { workspace = true }<|MERGE_RESOLUTION|>--- conflicted
+++ resolved
@@ -34,11 +34,7 @@
 dynamo-llm = { workspace = true }
 
 anyhow = { workspace = true }
-<<<<<<< HEAD
-async-openai = "0.29.0"
-=======
 async-openai = { workspace = true }
->>>>>>> 82eae1fd
 async-stream = { workspace = true }
 async-trait = { workspace = true }
 candle-core = { version = "0.8.0" }
