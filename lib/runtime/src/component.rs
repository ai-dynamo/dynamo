// SPDX-FileCopyrightText: Copyright (c) 2024-2025 NVIDIA CORPORATION & AFFILIATES. All rights reserved.
// SPDX-License-Identifier: Apache-2.0

//! The [Component] module defines the top-level API for building distributed applications.
//!
//! A distributed application consists of a set of [Component] that can host one
//! or more [Endpoint]. Each [Endpoint] is a network-accessible service
//! that can be accessed by other [Component] in the distributed application.
//!
//! A [Component] is made discoverable by registering it with the distributed runtime under
//! a [`Namespace`].
//!
//! A [`Namespace`] is a logical grouping of [Component] that are grouped together.
//!
//! We might extend namespace to include grouping behavior, which would define groups of
//! components that are tightly coupled.
//!
//! A [Component] is the core building block of a distributed application. It is a logical
//! unit of work such as a `Preprocessor` or `SmartRouter` that has a well-defined role in the
//! distributed application.
//!
//! A [Component] can present to the distributed application one or more configuration files
//! which define how that component was constructed/configured and what capabilities it can
//! provide.
//!
//! Other [Component] can write to watching locations within a [Component] etcd
//! path. This allows the [Component] to take dynamic actions depending on the watch
//! triggers.
//!
//! TODO: Top-level Overview of Endpoints/Functions

use std::fmt;

use crate::{
    config::HealthStatus,
    discovery::Lease,
    metrics::{MetricsHierarchy, MetricsRegistry, prometheus_names},
    service::ServiceSet,
    transports::etcd::{ETCD_ROOT_PATH, EtcdPath},
};

use super::{
    DistributedRuntime, Result, Runtime, error,
    traits::*,
    transports::etcd::{COMPONENT_KEYWORD, ENDPOINT_KEYWORD},
    transports::nats::Slug,
    utils::Duration,
};

use crate::pipeline::network::{PushWorkHandler, ingress::push_endpoint::PushEndpoint};
use crate::protocols::EndpointId;
use crate::service::ComponentNatsServerPrometheusMetrics;
use async_nats::{
    rustls::quic,
    service::{Service, ServiceExt},
};
use derive_builder::Builder;
use derive_getters::Getters;
use educe::Educe;
use serde::{Deserialize, Serialize};
use service::EndpointStatsHandler;
use std::{collections::HashMap, hash::Hash, sync::Arc};
use validator::{Validate, ValidationError};

mod client;
#[allow(clippy::module_inception)]
mod component;
mod endpoint;
mod namespace;
mod registry;
pub mod service;

pub use client::{Client, InstanceSource};

/// The root key-value path where each instance registers itself in.
/// An instance is namespace+component+endpoint+lease_id and must be unique.
pub const INSTANCE_ROOT_PATH: &str = "v1/instances";

#[derive(Debug, Clone, Serialize, Deserialize, Eq, PartialEq)]
#[serde(rename_all = "snake_case")]
pub enum TransportType {
    NatsTcp(String),
}

#[derive(Default)]
pub struct RegistryInner {
    services: HashMap<String, Service>,
    stats_handlers: HashMap<String, Arc<parking_lot::Mutex<HashMap<String, EndpointStatsHandler>>>>,
}

#[derive(Clone)]
pub struct Registry {
    inner: Arc<tokio::sync::Mutex<RegistryInner>>,
}

#[derive(Debug, Clone, Serialize, Deserialize, PartialEq, Eq)]
pub struct Instance {
    pub component: String,
    pub endpoint: String,
    pub namespace: String,
    pub instance_id: u64,
    pub transport: TransportType,
}

impl Instance {
    pub fn id(&self) -> u64 {
        self.instance_id
    }
    pub fn endpoint_id(&self) -> EndpointId {
        EndpointId {
            namespace: self.namespace.clone(),
            component: self.component.clone(),
            name: self.endpoint.clone(),
        }
    }
}

impl fmt::Display for Instance {
    fn fmt(&self, f: &mut fmt::Formatter<'_>) -> fmt::Result {
        write!(
            f,
            "{}/{}/{}/{}",
            self.namespace, self.component, self.endpoint, self.instance_id
        )
    }
}

/// Sort by string name
impl std::cmp::Ord for Instance {
    fn cmp(&self, other: &Self) -> std::cmp::Ordering {
        self.to_string().cmp(&other.to_string())
    }
}

impl PartialOrd for Instance {
    fn partial_cmp(&self, other: &Self) -> Option<std::cmp::Ordering> {
        // Since Ord is fully implemented, the comparison is always total.
        Some(self.cmp(other))
    }
}

/// A [Component] a discoverable entity in the distributed runtime.
/// You can host [Endpoint] on a [Component] by first creating
/// a [Service] then adding one or more [Endpoint] to the [Service].
///
/// You can also issue a request to a [Component]'s [Endpoint] by creating a [Client].
#[derive(Educe, Builder, Clone, Validate)]
#[educe(Debug)]
#[builder(pattern = "owned")]
pub struct Component {
    #[builder(private)]
    #[educe(Debug(ignore))]
    drt: Arc<DistributedRuntime>,

    // todo - restrict the namespace to a-z0-9-_A-Z
    /// Name of the component
    #[builder(setter(into))]
    #[validate(custom(function = "validate_allowed_chars"))]
    name: String,

    /// Additional labels for metrics
    #[builder(default = "Vec::new()")]
    labels: Vec<(String, String)>,

    // todo - restrict the namespace to a-z0-9-_A-Z
    /// Namespace
    #[builder(setter(into))]
    namespace: Namespace,

    // A static component's endpoints cannot be discovered via etcd, they are
    // fixed at startup time.
    is_static: bool,

<<<<<<< HEAD
    /// Handle for this component's registration with service discovery
    /// Wrapped in Arc<OnceCell> so it can be set once and shared across all clones
    #[builder(default = "Arc::new(async_once_cell::OnceCell::new())")]
    #[educe(Debug(ignore))]
    instance_handle: Arc<async_once_cell::OnceCell<Box<dyn crate::discovery::InstanceHandle>>>,
=======
    /// This hierarchy's own metrics registry
    #[builder(default = "crate::MetricsRegistry::new()")]
    metrics_registry: crate::MetricsRegistry,
>>>>>>> 07cf0744
}

impl Hash for Component {
    fn hash<H: std::hash::Hasher>(&self, state: &mut H) {
        self.namespace.name().hash(state);
        self.name.hash(state);
        self.is_static.hash(state);
    }
}

impl PartialEq for Component {
    fn eq(&self, other: &Self) -> bool {
        self.namespace.name() == other.namespace.name()
            && self.name == other.name
            && self.is_static == other.is_static
    }
}

impl Eq for Component {}

impl std::fmt::Display for Component {
    fn fmt(&self, f: &mut std::fmt::Formatter<'_>) -> std::fmt::Result {
        write!(f, "{}.{}", self.namespace.name(), self.name)
    }
}

impl DistributedRuntimeProvider for Component {
    fn drt(&self) -> &DistributedRuntime {
        &self.drt
    }
}

impl RuntimeProvider for Component {
    fn rt(&self) -> &Runtime {
        self.drt.rt()
    }
}

impl MetricsHierarchy for Component {
    fn basename(&self) -> String {
        self.name.clone()
    }

    fn parent_hierarchies(&self) -> Vec<&dyn MetricsHierarchy> {
        let mut parents = vec![];

        // Get all ancestors of namespace (DRT, parent namespaces, etc.)
        parents.extend(self.namespace.parent_hierarchies());

        // Add namespace itself
        parents.push(&self.namespace as &dyn MetricsHierarchy);

        parents
    }

    fn get_metrics_registry(&self) -> &MetricsRegistry {
        &self.metrics_registry
    }
}

impl Component {
    /// The component part of an instance path in key-value store.
    pub fn instance_root(&self) -> String {
        let ns = self.namespace.name();
        let cp = &self.name;
        format!("{INSTANCE_ROOT_PATH}/{ns}/{cp}")
    }

    pub fn service_name(&self) -> String {
        let service_name = format!("{}_{}", self.namespace.name(), self.name);
        Slug::slugify(&service_name).to_string()
    }

    pub fn path(&self) -> String {
        format!("{}/{}", self.namespace.name(), self.name)
    }

    pub fn etcd_path(&self) -> EtcdPath {
        EtcdPath::new_component(&self.namespace.name(), &self.name)
            .expect("Component name and namespace should be valid")
    }

    pub fn namespace(&self) -> &Namespace {
        &self.namespace
    }

    pub fn name(&self) -> &str {
        &self.name
    }

    pub fn labels(&self) -> &[(String, String)] {
        &self.labels
    }

    /// Get the ServiceDiscovery instance handle for this component
    pub fn instance_handle(&self) -> Result<&Box<dyn crate::discovery::InstanceHandle>> {
        let handle = self.instance_handle.get();
        handle.ok_or_else(|| error!("Component not registered with service discovery"))
    }

    pub fn endpoint(&self, endpoint: impl Into<String>) -> Endpoint {
        Endpoint {
            component: self.clone(),
            name: endpoint.into(),
            is_static: self.is_static,
            labels: Vec::new(),
            metrics_registry: crate::MetricsRegistry::new(),
        }
    }

    pub async fn list_instances(&self) -> anyhow::Result<Vec<Instance>> {
        let client = self.drt.store();
        let Some(bucket) = client.get_bucket(&self.instance_root()).await? else {
            return Ok(vec![]);
        };
        let entries = bucket.entries().await?;
        let mut instances = Vec::with_capacity(entries.len());
        for (name, bytes) in entries.into_iter() {
            let val = match serde_json::from_slice::<Instance>(&bytes) {
                Ok(val) => val,
                Err(err) => {
                    anyhow::bail!("Error converting storage response to Instance: {err}. {name}",);
                }
            };
            instances.push(val);
        }
        instances.sort();
        Ok(instances)
    }

    /// Scrape ServiceSet, which contains NATS stats as well as user defined stats
    /// embedded in data field of ServiceInfo.
    pub async fn scrape_stats(&self, timeout: Duration) -> Result<ServiceSet> {
        // Debug: scraping stats for component
        let service_name = self.service_name();
        let Some(service_client) = self.drt().service_client() else {
            anyhow::bail!("ServiceSet is gathered via NATS, do not call this in non-NATS setups.");
        };
        service_client
            .collect_services(&service_name, timeout)
            .await
    }

    /// Add Prometheus metrics for this component's NATS service stats.
    ///
    /// Starts a background task that periodically requests service statistics from NATS
    /// and updates the corresponding Prometheus metrics. The first scrape happens immediately,
    /// then subsequent scrapes occur at a fixed interval of 9.8 seconds (MAX_WAIT_MS),
    /// which should be near or smaller than typical Prometheus scraping intervals to ensure
    /// metrics are fresh when Prometheus collects them.
    pub fn start_scraping_nats_service_component_metrics(&self) -> Result<()> {
        const MAX_WAIT_MS: std::time::Duration = std::time::Duration::from_millis(9800); // Should be <= Prometheus scrape interval

        // If there is another component with the same service name, this will fail.
        let component_metrics = ComponentNatsServerPrometheusMetrics::new(self)?;

        let component_clone = self.clone();

        // Start a background task that scrapes stats every 5 seconds
        let m = component_metrics.clone();
        let c = component_clone.clone();

        // Use the DRT's runtime handle to spawn the background task.
        // We cannot use regular `tokio::spawn` here because:
        // 1. This method may be called from contexts without an active Tokio runtime
        //    (e.g., tests that create a DRT in a blocking context)
        // 2. Tests often create a temporary runtime just to build the DRT, then drop it
        // 3. `tokio::spawn` requires being called from within a runtime context
        // By using the DRT's own runtime handle, we ensure the task runs in the
        // correct runtime that will persist for the lifetime of the component.
        c.drt().runtime().secondary().spawn(async move {
            let timeout = std::time::Duration::from_millis(500);
            let mut interval = tokio::time::interval(MAX_WAIT_MS);
            interval.set_missed_tick_behavior(tokio::time::MissedTickBehavior::Skip);

            loop {
                match c.scrape_stats(timeout).await {
                    Ok(service_set) => {
                        m.update_from_service_set(&service_set);
                    }
                    Err(err) => {
                        tracing::error!(
                            "Background scrape failed for {}: {}",
                            c.service_name(),
                            err
                        );
                        m.reset_to_zeros();
                    }
                }

                interval.tick().await;
            }
        });

        Ok(())
    }

    /// TODO
    ///
    /// This method will scrape the stats for all available services
    /// Returns a stream of `ServiceInfo` objects.
    /// This should be consumed by a `[tokio::time::timeout_at`] because each services
    /// will only respond once, but there is no way to know when all services have responded.
    pub async fn stats_stream(&self) -> Result<()> {
        unimplemented!("collect_stats")
    }

    pub async fn add_stats_service(&self) -> anyhow::Result<()> {
        let service_name = self.service_name();

        // Pre-check to save cost of creating the service, but don't hold the lock
        if self
            .drt
            .component_registry
            .inner
            .lock()
            .await
            .services
            .contains_key(&service_name)
        {
            anyhow::bail!("Service {service_name} already exists");
        }

        // Setup NATS service
        let Some(nats_client) = self.drt.nats_client() else {
            anyhow::bail!("Cannot create NATS service without NATS.");
        };
        let description = None;
        let (nats_service, stats_reg) =
            service::build_nats_service(nats_client, self, description).await?;

        // Update component registry
        let mut guard = self.drt.component_registry.inner.lock().await;
        if !guard.services.contains_key(&service_name) {
            // Normal case
            guard.services.insert(service_name.clone(), nats_service);
            guard.stats_handlers.insert(service_name.clone(), stats_reg);
            drop(guard);
        } else {
            drop(guard);
            let _ = nats_service.stop().await;
            return Err(anyhow::anyhow!(
                "Service create race for {service_name}, now already exists"
            ));
        }

        // Register metrics callback. CRITICAL: Never fail service creation for metrics issues.
        if let Err(err) = self.start_scraping_nats_service_component_metrics() {
            tracing::debug!(service_name, error = %err, "Metrics registration failed");
        }

        Ok(())
    }

    /// Register this component instance with service discovery
    pub async fn register_instance(&self) -> anyhow::Result<()> {
        // Register with service discovery
        let instance_handle = {
            let discovery = self.drt.service_discovery()?;
            discovery.register_instance(&self.namespace.name(), &self.name).await?
        };

        // Store instance handle on component (OnceCell ensures thread-safe init, shared across clones via Arc)
        self.instance_handle.get_or_init(async { instance_handle }).await;

        Ok(())
    }
}

impl ComponentBuilder {
    pub fn from_runtime(drt: Arc<DistributedRuntime>) -> Self {
        Self::default().drt(drt)
    }
}

#[derive(Debug, Clone)]
pub struct Endpoint {
    component: Component,

    // todo - restrict alphabet
    /// Endpoint name
    name: String,

    is_static: bool,

    /// Additional labels for metrics
    labels: Vec<(String, String)>,

    /// This hierarchy's own metrics registry
    metrics_registry: crate::MetricsRegistry,
}

impl Hash for Endpoint {
    fn hash<H: std::hash::Hasher>(&self, state: &mut H) {
        self.component.hash(state);
        self.name.hash(state);
        self.is_static.hash(state);
    }
}

impl PartialEq for Endpoint {
    fn eq(&self, other: &Self) -> bool {
        self.component == other.component
            && self.name == other.name
            && self.is_static == other.is_static
    }
}

impl Eq for Endpoint {}

impl DistributedRuntimeProvider for Endpoint {
    fn drt(&self) -> &DistributedRuntime {
        self.component.drt()
    }
}

impl RuntimeProvider for Endpoint {
    fn rt(&self) -> &Runtime {
        self.component.rt()
    }
}

impl MetricsHierarchy for Endpoint {
    fn basename(&self) -> String {
        self.name.clone()
    }

    fn parent_hierarchies(&self) -> Vec<&dyn MetricsHierarchy> {
        let mut parents = vec![];

        // Get all ancestors of component (DRT, Namespace, etc.)
        parents.extend(self.component.parent_hierarchies());

        // Add component itself
        parents.push(&self.component as &dyn MetricsHierarchy);

        parents
    }

    fn get_metrics_registry(&self) -> &MetricsRegistry {
        &self.metrics_registry
    }
}

impl Endpoint {
    pub fn id(&self) -> EndpointId {
        EndpointId {
            namespace: self.component.namespace().name().to_string(),
            component: self.component.name().to_string(),
            name: self.name().to_string(),
        }
    }

    pub fn name(&self) -> &str {
        &self.name
    }

    pub fn component(&self) -> &Component {
        &self.component
    }

    // todo(ryan): deprecate this as we move to Discovery traits and Component Identifiers
    pub fn path(&self) -> String {
        format!(
            "{}/{}/{}",
            self.component.path(),
            ENDPOINT_KEYWORD,
            self.name
        )
    }

    /// The endpoint part of an instance path in etcd
    pub fn etcd_root(&self) -> String {
        let component_path = self.component.instance_root();
        let endpoint_name = &self.name;
        format!("{component_path}/{endpoint_name}")
    }

    /// The endpoint as an EtcdPath object
    pub fn etcd_path(&self) -> EtcdPath {
        EtcdPath::new_endpoint(
            &self.component.namespace().name(),
            self.component.name(),
            &self.name,
        )
        .expect("Endpoint name and component name should be valid")
    }

    /// The fully path of an instance in etcd
    pub fn etcd_path_with_lease_id(&self, lease_id: u64) -> String {
        format!("{INSTANCE_ROOT_PATH}/{}", self.unique_path(lease_id))
    }

    /// Full path of this endpoint with forward slash separators, including lease id
    pub fn unique_path(&self, lease_id: u64) -> String {
        let ns = self.component.namespace().name();
        let cp = self.component.name();
        let ep = self.name();
        format!("{ns}/{cp}/{ep}/{lease_id:x}")
    }

    /// The endpoint as an EtcdPath object with lease ID
    pub fn etcd_path_object_with_lease_id(&self, lease_id: i64) -> EtcdPath {
        if self.is_static {
            self.etcd_path()
        } else {
            EtcdPath::new_endpoint_with_lease(
                &self.component.namespace().name(),
                self.component.name(),
                &self.name,
                lease_id,
            )
            .expect("Endpoint name and component name should be valid")
        }
    }

    pub fn name_with_id(&self, lease_id: u64) -> String {
        if self.is_static {
            self.name.clone()
        } else {
            format!("{}-{:x}", self.name, lease_id)
        }
    }

    pub fn subject(&self) -> String {
        format!("{}.{}", self.component.service_name(), self.name)
    }

    /// Subject to an instance of the [Endpoint] with a specific lease id
    pub fn subject_to(&self, lease_id: u64) -> String {
        format!(
            "{}.{}",
            self.component.service_name(),
            self.name_with_id(lease_id)
        )
    }

    pub async fn client(&self) -> Result<client::Client> {
        if self.is_static {
            client::Client::new_static(self.clone()).await
        } else {
            client::Client::new_dynamic(self.clone()).await
        }
    }

    pub fn endpoint_builder(&self) -> endpoint::EndpointConfigBuilder {
        endpoint::EndpointConfigBuilder::from_endpoint(self.clone())
    }
}

#[derive(Builder, Clone, Validate)]
#[builder(pattern = "owned")]
pub struct Namespace {
    #[builder(private)]
    runtime: Arc<DistributedRuntime>,

    #[validate(custom(function = "validate_allowed_chars"))]
    name: String,

    is_static: bool,

    #[builder(default = "None")]
    parent: Option<Arc<Namespace>>,

    /// Additional labels for metrics
    #[builder(default = "Vec::new()")]
    labels: Vec<(String, String)>,

    /// This hierarchy's own metrics registry
    #[builder(default = "crate::MetricsRegistry::new()")]
    metrics_registry: crate::MetricsRegistry,
}

impl DistributedRuntimeProvider for Namespace {
    fn drt(&self) -> &DistributedRuntime {
        &self.runtime
    }
}

impl std::fmt::Debug for Namespace {
    fn fmt(&self, f: &mut std::fmt::Formatter<'_>) -> std::fmt::Result {
        write!(
            f,
            "Namespace {{ name: {}; is_static: {}; parent: {:?} }}",
            self.name, self.is_static, self.parent
        )
    }
}

impl RuntimeProvider for Namespace {
    fn rt(&self) -> &Runtime {
        self.runtime.rt()
    }
}

impl std::fmt::Display for Namespace {
    fn fmt(&self, f: &mut std::fmt::Formatter<'_>) -> std::fmt::Result {
        write!(f, "{}", self.name)
    }
}

impl Namespace {
    pub(crate) fn new(runtime: DistributedRuntime, name: String, is_static: bool) -> Result<Self> {
        Ok(NamespaceBuilder::default()
            .runtime(Arc::new(runtime))
            .name(name)
            .is_static(is_static)
            .build()?)
    }

    /// Create a [`Component`] in the namespace who's endpoints can be discovered with etcd
    pub fn component(&self, name: impl Into<String>) -> Result<Component> {
        Ok(ComponentBuilder::from_runtime(self.runtime.clone())
            .name(name)
            .namespace(self.clone())
            .is_static(self.is_static)
            .build()?)
    }

    /// Create a [`Namespace`] in the parent namespace
    pub fn namespace(&self, name: impl Into<String>) -> Result<Namespace> {
        Ok(NamespaceBuilder::default()
            .runtime(self.runtime.clone())
            .name(name.into())
            .is_static(self.is_static)
            .parent(Some(Arc::new(self.clone())))
            .build()?)
    }

    pub fn etcd_path(&self) -> String {
        format!("{ETCD_ROOT_PATH}{}", self.name())
    }

    pub fn name(&self) -> String {
        match &self.parent {
            Some(parent) => format!("{}.{}", parent.name(), self.name),
            None => self.name.clone(),
        }
    }
}

// Custom validator function
fn validate_allowed_chars(input: &str) -> Result<(), ValidationError> {
    // Define the allowed character set using a regex
    let regex = regex::Regex::new(r"^[a-z0-9-_]+$").unwrap();

    if regex.is_match(input) {
        Ok(())
    } else {
        Err(ValidationError::new("invalid_characters"))
    }
}

// TODO - enable restrictions to the character sets allowed for namespaces,
// components, and endpoints.
//
// Put Validate traits on the struct and use the `validate_allowed_chars` method
// to validate the fields.

// #[cfg(test)]
// mod tests {
//     use super::*;
//     use validator::Validate;

//     #[test]
//     fn test_valid_names() {
//         // Valid strings
//         let valid_inputs = vec![
//             "abc",        // Lowercase letters
//             "abc123",     // Letters and numbers
//             "a-b-c",      // Letters with hyphens
//             "a_b_c",      // Letters with underscores
//             "a-b_c-123",  // Mixed valid characters
//             "a",          // Single character
//             "a_b",        // Short valid pattern
//             "123456",     // Only numbers
//             "a---b_c123", // Repeated hyphens/underscores
//         ];

//         for input in valid_inputs {
//             let result = validate_allowed_chars(input);
//             assert!(result.is_ok(), "Expected '{}' to be valid", input);
//         }
//     }

//     #[test]
//     fn test_invalid_names() {
//         // Invalid strings
//         let invalid_inputs = vec![
//             "abc!",     // Invalid character `!`
//             "abc@",     // Invalid character `@`
//             "123$",     // Invalid character `$`
//             "foo.bar",  // Invalid character `.`
//             "foo/bar",  // Invalid character `/`
//             "foo\\bar", // Invalid character `\`
//             "abc#",     // Invalid character `#`
//             "abc def",  // Spaces are not allowed
//             "foo,",     // Invalid character `,`
//             "",         // Empty string
//         ];

//         for input in invalid_inputs {
//             let result = validate_allowed_chars(input);
//             assert!(result.is_err(), "Expected '{}' to be invalid", input);
//         }
//     }

//     // #[test]
//     // fn test_struct_validation_valid() {
//     //     // Struct with valid data
//     //     let valid_data = InputData {
//     //         name: "valid-name_123".to_string(),
//     //     };
//     //     assert!(valid_data.validate().is_ok());
//     // }

//     // #[test]
//     // fn test_struct_validation_invalid() {
//     //     // Struct with invalid data
//     //     let invalid_data = InputData {
//     //         name: "invalid!name".to_string(),
//     //     };
//     //     let result = invalid_data.validate();
//     //     assert!(result.is_err());

//     //     if let Err(errors) = result {
//     //         let error_map = errors.field_errors();
//     //         assert!(error_map.contains_key("name"));
//     //         let name_errors = &error_map["name"];
//     //         assert_eq!(name_errors[0].code, "invalid_characters");
//     //     }
//     // }

//     #[test]
//     fn test_edge_cases() {
//         // Edge cases
//         let edge_inputs = vec![
//             ("-", true),   // Single hyphen
//             ("_", true),   // Single underscore
//             ("a-", true),  // Letter with hyphen
//             ("-", false),  // Repeated hyphens
//             ("-a", false), // Hyphen at the beginning
//             ("a-", false), // Hyphen at the end
//         ];

//         for (input, expected_validity) in edge_inputs {
//             let result = validate_allowed_chars(input);
//             if expected_validity {
//                 assert!(result.is_ok(), "Expected '{}' to be valid", input);
//             } else {
//                 assert!(result.is_err(), "Expected '{}' to be invalid", input);
//             }
//         }
//     }
// }<|MERGE_RESOLUTION|>--- conflicted
+++ resolved
@@ -171,17 +171,15 @@
     // fixed at startup time.
     is_static: bool,
 
-<<<<<<< HEAD
     /// Handle for this component's registration with service discovery
     /// Wrapped in Arc<OnceCell> so it can be set once and shared across all clones
     #[builder(default = "Arc::new(async_once_cell::OnceCell::new())")]
     #[educe(Debug(ignore))]
     instance_handle: Arc<async_once_cell::OnceCell<Box<dyn crate::discovery::InstanceHandle>>>,
-=======
+
     /// This hierarchy's own metrics registry
     #[builder(default = "crate::MetricsRegistry::new()")]
     metrics_registry: crate::MetricsRegistry,
->>>>>>> 07cf0744
 }
 
 impl Hash for Component {
