// SPDX-FileCopyrightText: Copyright (c) 2024-2025 NVIDIA CORPORATION & AFFILIATES. All rights reserved.
// SPDX-License-Identifier: Apache-2.0

//! The [Component] module defines the top-level API for building distributed applications.
//!
//! A distributed application consists of a set of [Component] that can host one
//! or more [Endpoint]. Each [Endpoint] is a network-accessible service
//! that can be accessed by other [Component] in the distributed application.
//!
//! A [Component] is made discoverable by registering it with the distributed runtime under
//! a [`Namespace`].
//!
//! A [`Namespace`] is a logical grouping of [Component] that are grouped together.
//!
//! We might extend namespace to include grouping behavior, which would define groups of
//! components that are tightly coupled.
//!
//! A [Component] is the core building block of a distributed application. It is a logical
//! unit of work such as a `Preprocessor` or `SmartRouter` that has a well-defined role in the
//! distributed application.
//!
//! A [Component] can present to the distributed application one or more configuration files
//! which define how that component was constructed/configured and what capabilities it can
//! provide.
//!
//! Other [Component] can write to watching locations within a [Component] etcd
//! path. This allows the [Component] to take dynamic actions depending on the watch
//! triggers.
//!
//! TODO: Top-level Overview of Endpoints/Functions

use crate::{
<<<<<<< HEAD
    config::HealthStatus, discovery::Lease, service::ServiceSet, transports::etcd::EtcdPath,
=======
    discovery::Lease, metrics::MetricsRegistry, service::ServiceSet, transports::etcd::EtcdPath,
>>>>>>> 9f2356cb
};

use super::{
    error,
    traits::*,
    transports::etcd::{COMPONENT_KEYWORD, ENDPOINT_KEYWORD},
    transports::nats::Slug,
    utils::Duration,
    DistributedRuntime, Result, Runtime,
};

use crate::pipeline::network::{ingress::push_endpoint::PushEndpoint, PushWorkHandler};
use crate::protocols::Endpoint as EndpointId;
use async_nats::{
    rustls::quic,
    service::{Service, ServiceExt},
};
use derive_builder::Builder;
use derive_getters::Getters;
use educe::Educe;
use serde::{Deserialize, Serialize};
use service::EndpointStatsHandler;
use std::{collections::HashMap, hash::Hash, sync::Arc};
use validator::{Validate, ValidationError};

mod client;
#[allow(clippy::module_inception)]
mod component;
mod endpoint;
mod namespace;
mod registry;
pub mod service;

pub use client::{Client, InstanceSource};

/// The root etcd path where each instance registers itself in etcd.
/// An instance is namespace+component+endpoint+lease_id and must be unique.
pub const INSTANCE_ROOT_PATH: &str = "instances";

/// The root etcd path where each namespace is registered in etcd.
pub const ETCD_ROOT_PATH: &str = "dynamo://";

#[derive(Debug, Clone, Serialize, Deserialize, Eq, PartialEq)]
#[serde(rename_all = "snake_case")]
pub enum TransportType {
    NatsTcp(String),
}

#[derive(Default)]
pub struct RegistryInner {
    services: HashMap<String, Service>,
    stats_handlers: HashMap<String, Arc<std::sync::Mutex<HashMap<String, EndpointStatsHandler>>>>,
}

#[derive(Clone)]
pub struct Registry {
    inner: Arc<tokio::sync::Mutex<RegistryInner>>,
}

#[derive(Debug, Clone, Serialize, Deserialize)]
pub struct Instance {
    pub component: String,
    pub endpoint: String,
    pub namespace: String,
    pub instance_id: i64,
    pub transport: TransportType,
}

impl Instance {
    pub fn id(&self) -> i64 {
        self.instance_id
    }
}

/// A [Component] a discoverable entity in the distributed runtime.
/// You can host [Endpoint] on a [Component] by first creating
/// a [Service] then adding one or more [Endpoint] to the [Service].
///
/// You can also issue a request to a [Component]'s [Endpoint] by creating a [Client].
#[derive(Educe, Builder, Clone, Validate)]
#[educe(Debug)]
#[builder(pattern = "owned")]
pub struct Component {
    #[builder(private)]
    #[educe(Debug(ignore))]
    drt: Arc<DistributedRuntime>,

    // todo - restrict the namespace to a-z0-9-_A-Z
    /// Name of the component
    #[builder(setter(into))]
    #[validate(custom(function = "validate_allowed_chars"))]
    name: String,

    // todo - restrict the namespace to a-z0-9-_A-Z
    /// Namespace
    #[builder(setter(into))]
    namespace: Namespace,

    // A static component's endpoints cannot be discovered via etcd, they are
    // fixed at startup time.
    is_static: bool,
}

impl Hash for Component {
    fn hash<H: std::hash::Hasher>(&self, state: &mut H) {
        self.namespace.name().hash(state);
        self.name.hash(state);
        self.is_static.hash(state);
    }
}

impl PartialEq for Component {
    fn eq(&self, other: &Self) -> bool {
        self.namespace.name() == other.namespace.name()
            && self.name == other.name
            && self.is_static == other.is_static
    }
}

impl Eq for Component {}

impl std::fmt::Display for Component {
    fn fmt(&self, f: &mut std::fmt::Formatter<'_>) -> std::fmt::Result {
        write!(f, "{}.{}", self.namespace.name(), self.name)
    }
}

impl DistributedRuntimeProvider for Component {
    fn drt(&self) -> &DistributedRuntime {
        &self.drt
    }
}

impl RuntimeProvider for Component {
    fn rt(&self) -> &Runtime {
        self.drt.rt()
    }
}

impl MetricsRegistry for Component {
    fn basename(&self) -> String {
        self.name.clone()
    }

    fn parent_hierarchy(&self) -> Vec<String> {
        [
            self.namespace.parent_hierarchy(),
            vec![self.namespace.basename()],
        ]
        .concat()
    }
}

impl Component {
    /// The component part of an instance path in etcd.
    pub fn etcd_root(&self) -> String {
        let ns = self.namespace.name();
        let cp = &self.name;
        format!("{INSTANCE_ROOT_PATH}/{ns}/{cp}")
    }

    pub fn service_name(&self) -> String {
        let service_name = format!("{}_{}", self.namespace.name(), self.name);
        Slug::slugify(&service_name).to_string()
    }

    pub fn path(&self) -> String {
        format!("{}/{}", self.namespace.name(), self.name)
    }

    pub fn etcd_path(&self) -> EtcdPath {
        EtcdPath::new_component(&self.namespace.name(), &self.name)
            .expect("Component name and namespace should be valid")
    }

    pub fn namespace(&self) -> &Namespace {
        &self.namespace
    }

    pub fn name(&self) -> String {
        self.name.clone()
    }

    pub fn endpoint(&self, endpoint: impl Into<String>) -> Endpoint {
        Endpoint {
            component: self.clone(),
            name: endpoint.into(),
            is_static: self.is_static,
        }
    }

    pub async fn list_instances(&self) -> anyhow::Result<Vec<Instance>> {
        let Some(etcd_client) = self.drt.etcd_client() else {
            return Ok(vec![]);
        };
        let mut out = vec![];
        // The extra slash is important to only list exact component matches, not substrings.
        for kv in etcd_client
            .kv_get_prefix(format!("{}/", self.etcd_root()))
            .await?
        {
            let val = match serde_json::from_slice::<Instance>(kv.value()) {
                Ok(val) => val,
                Err(err) => {
                    anyhow::bail!(
                        "Error converting etcd response to Instance: {err}. {}",
                        kv.value_str()?
                    );
                }
            };
            out.push(val);
        }
        Ok(out)
    }

    pub async fn scrape_stats(&self, timeout: Duration) -> Result<ServiceSet> {
        let service_name = self.service_name();
        let service_client = self.drt().service_client();
        service_client
            .collect_services(&service_name, timeout)
            .await
    }

    /// TODO
    ///
    /// This method will scrape the stats for all available services
    /// Returns a stream of `ServiceInfo` objects.
    /// This should be consumed by a `[tokio::time::timeout_at`] because each services
    /// will only respond once, but there is no way to know when all services have responded.
    pub async fn stats_stream(&self) -> Result<()> {
        unimplemented!("collect_stats")
    }

    pub fn service_builder(&self) -> service::ServiceConfigBuilder {
        service::ServiceConfigBuilder::from_component(self.clone())
    }
}

impl ComponentBuilder {
    pub fn from_runtime(drt: Arc<DistributedRuntime>) -> Self {
        Self::default().drt(drt)
    }
}

#[derive(Debug, Clone)]
pub struct Endpoint {
    component: Component,

    // todo - restrict alphabet
    /// Endpoint name
    name: String,

    is_static: bool,
}

impl Hash for Endpoint {
    fn hash<H: std::hash::Hasher>(&self, state: &mut H) {
        self.component.hash(state);
        self.name.hash(state);
        self.is_static.hash(state);
    }
}

impl PartialEq for Endpoint {
    fn eq(&self, other: &Self) -> bool {
        self.component == other.component
            && self.name == other.name
            && self.is_static == other.is_static
    }
}

impl Eq for Endpoint {}

impl DistributedRuntimeProvider for Endpoint {
    fn drt(&self) -> &DistributedRuntime {
        self.component.drt()
    }
}

impl RuntimeProvider for Endpoint {
    fn rt(&self) -> &Runtime {
        self.component.rt()
    }
}

impl MetricsRegistry for Endpoint {
    fn basename(&self) -> String {
        self.name.clone()
    }

    fn parent_hierarchy(&self) -> Vec<String> {
        [
            self.component.parent_hierarchy(),
            vec![self.component.basename()],
        ]
        .concat()
    }
}

impl Endpoint {
    pub fn id(&self) -> EndpointId {
        EndpointId {
            namespace: self.component.namespace().name().to_string(),
            component: self.component.name().to_string(),
            name: self.name().to_string(),
        }
    }

    pub fn name(&self) -> &str {
        &self.name
    }

    pub fn component(&self) -> &Component {
        &self.component
    }

    // todo(ryan): deprecate this as we move to Discovery traits and Component Identifiers
    pub fn path(&self) -> String {
        format!(
            "{}/{}/{}",
            self.component.path(),
            ENDPOINT_KEYWORD,
            self.name
        )
    }

    /// The endpoint part of an instance path in etcd
    pub fn etcd_root(&self) -> String {
        let component_path = self.component.etcd_root();
        let endpoint_name = &self.name;
        format!("{component_path}/{endpoint_name}")
    }

    /// The endpoint as an EtcdPath object
    pub fn etcd_path(&self) -> EtcdPath {
        EtcdPath::new_endpoint(
            &self.component.namespace().name(),
            &self.component.name(),
            &self.name,
        )
        .expect("Endpoint name and component name should be valid")
    }

    /// The fully path of an instance in etcd
    pub fn etcd_path_with_lease_id(&self, lease_id: i64) -> String {
        let endpoint_root = self.etcd_root();
        if self.is_static {
            endpoint_root
        } else {
            format!("{endpoint_root}:{lease_id:x}")
        }
    }

    /// The endpoint as an EtcdPath object with lease ID
    pub fn etcd_path_object_with_lease_id(&self, lease_id: i64) -> EtcdPath {
        if self.is_static {
            self.etcd_path()
        } else {
            EtcdPath::new_endpoint_with_lease(
                &self.component.namespace().name(),
                &self.component.name(),
                &self.name,
                lease_id,
            )
            .expect("Endpoint name and component name should be valid")
        }
    }

    pub fn name_with_id(&self, lease_id: i64) -> String {
        if self.is_static {
            self.name.clone()
        } else {
            format!("{}-{:x}", self.name, lease_id)
        }
    }

    pub fn subject(&self) -> String {
        format!("{}.{}", self.component.service_name(), self.name)
    }

    /// Subject to an instance of the [Endpoint] with a specific lease id
    pub fn subject_to(&self, lease_id: i64) -> String {
        format!(
            "{}.{}",
            self.component.service_name(),
            self.name_with_id(lease_id)
        )
    }

    pub async fn client(&self) -> Result<client::Client> {
        if self.is_static {
            client::Client::new_static(self.clone()).await
        } else {
            client::Client::new_dynamic(self.clone()).await
        }
    }

    pub fn endpoint_builder(&self) -> endpoint::EndpointConfigBuilder {
        endpoint::EndpointConfigBuilder::from_endpoint(self.clone())
    }
}

#[derive(Builder, Clone, Validate)]
#[builder(pattern = "owned")]
pub struct Namespace {
    #[builder(private)]
    runtime: Arc<DistributedRuntime>,

    #[validate(custom(function = "validate_allowed_chars"))]
    name: String,

    is_static: bool,

    #[builder(default = "None")]
    parent: Option<Arc<Namespace>>,
}

impl DistributedRuntimeProvider for Namespace {
    fn drt(&self) -> &DistributedRuntime {
        &self.runtime
    }
}

impl std::fmt::Debug for Namespace {
    fn fmt(&self, f: &mut std::fmt::Formatter<'_>) -> std::fmt::Result {
        write!(
            f,
            "Namespace {{ name: {}; is_static: {}; parent: {:?} }}",
            self.name, self.is_static, self.parent
        )
    }
}

impl RuntimeProvider for Namespace {
    fn rt(&self) -> &Runtime {
        self.runtime.rt()
    }
}

impl std::fmt::Display for Namespace {
    fn fmt(&self, f: &mut std::fmt::Formatter<'_>) -> std::fmt::Result {
        write!(f, "{}", self.name)
    }
}

impl Namespace {
    pub(crate) fn new(runtime: DistributedRuntime, name: String, is_static: bool) -> Result<Self> {
        Ok(NamespaceBuilder::default()
            .runtime(Arc::new(runtime))
            .name(name)
            .is_static(is_static)
            .build()?)
    }

    /// Create a [`Component`] in the namespace who's endpoints can be discovered with etcd
    pub fn component(&self, name: impl Into<String>) -> Result<Component> {
        Ok(ComponentBuilder::from_runtime(self.runtime.clone())
            .name(name)
            .namespace(self.clone())
            .is_static(self.is_static)
            .build()?)
    }

    /// Create a [`Namespace`] in the parent namespace
    pub fn namespace(&self, name: impl Into<String>) -> Result<Namespace> {
        Ok(NamespaceBuilder::default()
            .runtime(self.runtime.clone())
            .name(name.into())
            .is_static(self.is_static)
            .parent(Some(Arc::new(self.clone())))
            .build()?)
    }

    pub fn etcd_path(&self) -> String {
        format!("{}{}", ETCD_ROOT_PATH, self.name())
    }

    pub fn name(&self) -> String {
        match &self.parent {
            Some(parent) => format!("{}.{}", parent.name(), self.name),
            None => self.name.clone(),
        }
    }
}

// Custom validator function
fn validate_allowed_chars(input: &str) -> Result<(), ValidationError> {
    // Define the allowed character set using a regex
    let regex = regex::Regex::new(r"^[a-z0-9-_]+$").unwrap();

    if regex.is_match(input) {
        Ok(())
    } else {
        Err(ValidationError::new("invalid_characters"))
    }
}

// TODO - enable restrictions to the character sets allowed for namespaces,
// components, and endpoints.
//
// Put Validate traits on the struct and use the `validate_allowed_chars` method
// to validate the fields.

// #[cfg(test)]
// mod tests {
//     use super::*;
//     use validator::Validate;

//     #[test]
//     fn test_valid_names() {
//         // Valid strings
//         let valid_inputs = vec![
//             "abc",        // Lowercase letters
//             "abc123",     // Letters and numbers
//             "a-b-c",      // Letters with hyphens
//             "a_b_c",      // Letters with underscores
//             "a-b_c-123",  // Mixed valid characters
//             "a",          // Single character
//             "a_b",        // Short valid pattern
//             "123456",     // Only numbers
//             "a---b_c123", // Repeated hyphens/underscores
//         ];

//         for input in valid_inputs {
//             let result = validate_allowed_chars(input);
//             assert!(result.is_ok(), "Expected '{}' to be valid", input);
//         }
//     }

//     #[test]
//     fn test_invalid_names() {
//         // Invalid strings
//         let invalid_inputs = vec![
//             "abc!",     // Invalid character `!`
//             "abc@",     // Invalid character `@`
//             "123$",     // Invalid character `$`
//             "foo.bar",  // Invalid character `.`
//             "foo/bar",  // Invalid character `/`
//             "foo\\bar", // Invalid character `\`
//             "abc#",     // Invalid character `#`
//             "abc def",  // Spaces are not allowed
//             "foo,",     // Invalid character `,`
//             "",         // Empty string
//         ];

//         for input in invalid_inputs {
//             let result = validate_allowed_chars(input);
//             assert!(result.is_err(), "Expected '{}' to be invalid", input);
//         }
//     }

//     // #[test]
//     // fn test_struct_validation_valid() {
//     //     // Struct with valid data
//     //     let valid_data = InputData {
//     //         name: "valid-name_123".to_string(),
//     //     };
//     //     assert!(valid_data.validate().is_ok());
//     // }

//     // #[test]
//     // fn test_struct_validation_invalid() {
//     //     // Struct with invalid data
//     //     let invalid_data = InputData {
//     //         name: "invalid!name".to_string(),
//     //     };
//     //     let result = invalid_data.validate();
//     //     assert!(result.is_err());

//     //     if let Err(errors) = result {
//     //         let error_map = errors.field_errors();
//     //         assert!(error_map.contains_key("name"));
//     //         let name_errors = &error_map["name"];
//     //         assert_eq!(name_errors[0].code, "invalid_characters");
//     //     }
//     // }

//     #[test]
//     fn test_edge_cases() {
//         // Edge cases
//         let edge_inputs = vec![
//             ("-", true),   // Single hyphen
//             ("_", true),   // Single underscore
//             ("a-", true),  // Letter with hyphen
//             ("-", false),  // Repeated hyphens
//             ("-a", false), // Hyphen at the beginning
//             ("a-", false), // Hyphen at the end
//         ];

//         for (input, expected_validity) in edge_inputs {
//             let result = validate_allowed_chars(input);
//             if expected_validity {
//                 assert!(result.is_ok(), "Expected '{}' to be valid", input);
//             } else {
//                 assert!(result.is_err(), "Expected '{}' to be invalid", input);
//             }
//         }
//     }
// }<|MERGE_RESOLUTION|>--- conflicted
+++ resolved
@@ -30,11 +30,7 @@
 //! TODO: Top-level Overview of Endpoints/Functions
 
 use crate::{
-<<<<<<< HEAD
-    config::HealthStatus, discovery::Lease, service::ServiceSet, transports::etcd::EtcdPath,
-=======
-    discovery::Lease, metrics::MetricsRegistry, service::ServiceSet, transports::etcd::EtcdPath,
->>>>>>> 9f2356cb
+      config::HealthStatus,  discovery::Lease, metrics::MetricsRegistry, service::ServiceSet, transports::etcd::EtcdPath,
 };
 
 use super::{
