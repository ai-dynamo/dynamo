--- conflicted
+++ resolved
@@ -32,12 +32,8 @@
 use std::fmt;
 
 use crate::{
-<<<<<<< HEAD
-    config::{HealthStatus, RequestPlaneMode},
-=======
     config::HealthStatus,
     distributed::RequestPlaneMode,
->>>>>>> d7c27e68
     metrics::{MetricsHierarchy, MetricsRegistry, prometheus_names},
     service::ServiceClient,
     service::ServiceSet,
@@ -81,20 +77,11 @@
 #[derive(Default)]
 pub struct RegistryInner {
     pub(crate) services: HashMap<String, Service>,
-<<<<<<< HEAD
-    pub(crate) stats_handlers:
-        HashMap<String, Arc<parking_lot::Mutex<HashMap<String, EndpointStatsHandler>>>>,
-=======
->>>>>>> d7c27e68
 }
 
 #[derive(Clone)]
 pub struct Registry {
     pub(crate) inner: Arc<tokio::sync::Mutex<RegistryInner>>,
-<<<<<<< HEAD
-    is_static: bool,
-=======
->>>>>>> d7c27e68
 }
 
 #[derive(Debug, Clone, Serialize, Deserialize, PartialEq, Eq)]
@@ -279,147 +266,6 @@
         instances.sort();
         Ok(instances)
     }
-<<<<<<< HEAD
-
-    /// Scrape ServiceSet, which contains NATS stats as well as user defined stats
-    /// embedded in data field of ServiceInfo.
-    pub async fn scrape_stats(&self, timeout: Duration) -> anyhow::Result<ServiceSet> {
-        // Debug: scraping stats for component
-        let service_name = self.service_name();
-        let Some(service_client) = self.drt().service_client() else {
-            anyhow::bail!("ServiceSet is gathered via NATS, do not call this in non-NATS setups.");
-        };
-        service_client
-            .collect_services(&service_name, timeout)
-            .await
-    }
-
-    /// Add Prometheus metrics for this component's NATS service stats.
-    ///
-    /// Starts a background task that periodically requests service statistics from NATS
-    /// and updates the corresponding Prometheus metrics. The first scrape happens immediately,
-    /// then subsequent scrapes occur at a fixed interval of 9.8 seconds (MAX_WAIT_MS),
-    /// which should be near or smaller than typical Prometheus scraping intervals to ensure
-    /// metrics are fresh when Prometheus collects them.
-    pub fn start_scraping_nats_service_component_metrics(&self) -> anyhow::Result<()> {
-        const MAX_WAIT_MS: std::time::Duration = std::time::Duration::from_millis(9800); // Should be <= Prometheus scrape interval
-
-        // If there is another component with the same service name, this will fail.
-        let component_metrics = ComponentNatsServerPrometheusMetrics::new(self)?;
-
-        let component_clone = self.clone();
-
-        // Start a background task that scrapes stats every 5 seconds
-        let m = component_metrics.clone();
-        let c = component_clone.clone();
-
-        // Use the DRT's runtime handle to spawn the background task.
-        // We cannot use regular `tokio::spawn` here because:
-        // 1. This method may be called from contexts without an active Tokio runtime
-        //    (e.g., tests that create a DRT in a blocking context)
-        // 2. Tests often create a temporary runtime just to build the DRT, then drop it
-        // 3. `tokio::spawn` requires being called from within a runtime context
-        // By using the DRT's own runtime handle, we ensure the task runs in the
-        // correct runtime that will persist for the lifetime of the component.
-        c.drt().runtime().secondary().spawn(async move {
-            let timeout = std::time::Duration::from_millis(500);
-            let mut interval = tokio::time::interval(MAX_WAIT_MS);
-            interval.set_missed_tick_behavior(tokio::time::MissedTickBehavior::Skip);
-
-            loop {
-                match c.scrape_stats(timeout).await {
-                    Ok(service_set) => {
-                        m.update_from_service_set(&service_set);
-                    }
-                    Err(err) => {
-                        tracing::error!(
-                            "Background scrape failed for {}: {}",
-                            c.service_name(),
-                            err
-                        );
-                        m.reset_to_zeros();
-                    }
-                }
-
-                interval.tick().await;
-            }
-        });
-
-        Ok(())
-    }
-
-    /// TODO
-    ///
-    /// This method will scrape the stats for all available services
-    /// Returns a stream of `ServiceInfo` objects.
-    /// This should be consumed by a `[tokio::time::timeout_at`] because each services
-    /// will only respond once, but there is no way to know when all services have responded.
-    pub async fn stats_stream(&self) -> anyhow::Result<()> {
-        unimplemented!("collect_stats")
-    }
-
-    pub async fn add_stats_service(&mut self) -> anyhow::Result<()> {
-        let service_name = self.service_name();
-
-        // Pre-check to save cost of creating the service, but don't hold the lock
-        if self
-            .drt
-            .component_registry()
-            .inner
-            .lock()
-            .await
-            .services
-            .contains_key(&service_name)
-        {
-            anyhow::bail!("Service {service_name} already exists");
-        }
-
-        let Some(nats_client) = self.drt.nats_client() else {
-            anyhow::bail!("Cannot create NATS service without NATS.");
-        };
-        let description = None;
-        let (nats_service, stats_reg) =
-            service::build_nats_service(nats_client, self, description).await?;
-
-        let mut guard = self.drt.component_registry().inner.lock().await;
-        if !guard.services.contains_key(&service_name) {
-            // Normal case
-            guard.services.insert(service_name.clone(), nats_service);
-            guard.stats_handlers.insert(service_name.clone(), stats_reg);
-            drop(guard);
-        } else {
-            drop(guard);
-            let _ = nats_service.stop().await;
-            return Err(anyhow::anyhow!(
-                "Service create race for {service_name}, now already exists"
-            ));
-        }
-
-        // Register metrics callback. CRITICAL: Never fail service creation for metrics issues.
-        // Only enable NATS service metrics collection when using NATS request plane mode
-        let request_plane_mode = RequestPlaneMode::get();
-        match request_plane_mode {
-            RequestPlaneMode::Nats => {
-                if let Err(err) = self.start_scraping_nats_service_component_metrics() {
-                    tracing::debug!(
-                        "Metrics registration failed for '{}': {}",
-                        self.service_name(),
-                        err
-                    );
-                }
-            }
-            _ => {
-                tracing::info!(
-                    "Skipping NATS service metrics collection for '{}' - request plane mode is '{}'",
-                    self.service_name(),
-                    request_plane_mode
-                );
-            }
-        }
-        Ok(())
-    }
-=======
->>>>>>> d7c27e68
 }
 
 impl ComponentBuilder {
