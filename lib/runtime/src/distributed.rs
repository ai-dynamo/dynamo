--- conflicted
+++ resolved
@@ -76,15 +76,6 @@
             })
             .await??;
 
-<<<<<<< HEAD
-        let config = crate::config::RuntimeConfig::from_settings().unwrap_or_default();
-        let starting_health_status = config.starting_health_status.clone();
-        let use_endpoint_health_status = config.use_endpoint_health_status.clone();
-        let system_health = Arc::new(Mutex::new(SystemHealth::new(
-            starting_health_status,
-            use_endpoint_health_status,
-        )));
-=======
         // Start HTTP server for health and metrics if enabled in configuration
         let config = crate::config::RuntimeConfig::from_settings().unwrap_or_default();
         // IMPORTANT: We must extract cancel_token from runtime BEFORE moving runtime into the struct below.
@@ -94,7 +85,12 @@
         } else {
             None
         };
->>>>>>> 9f2356cb
+	let starting_health_status = config.starting_health_status.clone();
+        let use_endpoint_health_status = config.use_endpoint_health_status.clone();
+        let system_health = Arc::new(Mutex::new(SystemHealth::new(
+            starting_health_status,
+            use_endpoint_health_status,
+        )));
 
         let distributed_runtime = Self {
             runtime,
@@ -104,21 +100,11 @@
             component_registry: component::Registry::new(),
             is_static,
             instance_sources: Arc::new(Mutex::new(HashMap::new())),
-<<<<<<< HEAD
-            start_time: std::time::Instant::now(),
+	    prometheus_registries_by_prefix: Arc::new(std::sync::Mutex::new(HashMap::<
+                    String,
+                prometheus::Registry,
+		>::new())),
             system_health,
-        };
-
-        // Start HTTP server for health and metrics (if enabled)
-        if config.system_server_enabled() {
-            let drt_arc = Arc::new(distributed_runtime.clone());
-            let runtime_clone = distributed_runtime.runtime.clone();
-            // spawn_http_server spawns its own background task:
-=======
-            prometheus_registries_by_prefix: Arc::new(std::sync::Mutex::new(HashMap::<
-                String,
-                prometheus::Registry,
-            >::new())),
         };
 
         // Start HTTP server if enabled
@@ -127,7 +113,6 @@
             let port = config.system_port;
 
             // Start HTTP server (it spawns its own task internally)
->>>>>>> 9f2356cb
             match crate::http_server::spawn_http_server(
                 &host,
                 port,
