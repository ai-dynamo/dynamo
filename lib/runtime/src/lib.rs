--- conflicted
+++ resolved
@@ -40,79 +40,4 @@
 pub use runtime::Runtime;
 pub use system_health::{HealthCheckTarget, SystemHealth};
 pub use tokio_util::sync::CancellationToken;
-<<<<<<< HEAD
-pub use worker::Worker;
-
-use crate::{
-    metrics::prometheus_names::distributed_runtime,
-    storage::key_value_store::{KeyValueStore, KeyValueStoreManager},
-};
-
-use component::{Endpoint, InstanceSource};
-use utils::GracefulShutdownTracker;
-
-use config::HealthStatus;
-
-/// Types of Tokio runtimes that can be used to construct a Dynamo [Runtime].
-#[derive(Clone)]
-enum RuntimeType {
-    Shared(Arc<tokio::runtime::Runtime>),
-    External(tokio::runtime::Handle),
-}
-
-/// Local [Runtime] which provides access to shared resources local to the physical node/machine.
-#[derive(Debug, Clone)]
-pub struct Runtime {
-    id: Arc<String>,
-    primary: RuntimeType,
-    secondary: RuntimeType,
-    cancellation_token: CancellationToken,
-    endpoint_shutdown_token: CancellationToken,
-    graceful_shutdown_tracker: Arc<GracefulShutdownTracker>,
-    compute_pool: Option<Arc<compute::ComputePool>>,
-    block_in_place_permits: Option<Arc<tokio::sync::Semaphore>>,
-}
-
-/// Distributed [Runtime] which provides access to shared resources across the cluster, this includes
-/// communication protocols and transports.
-#[derive(Clone)]
-pub struct DistributedRuntime {
-    // local runtime
-    runtime: Runtime,
-
-    // we might consider a unifed transport manager here
-    etcd_client: Option<transports::etcd::Client>,
-    nats_client: Option<transports::nats::Client>,
-    store: KeyValueStoreManager,
-    tcp_server: Arc<OnceCell<Arc<transports::tcp::server::TcpStreamServer>>>,
-    system_status_server: Arc<OnceLock<Arc<system_status_server::SystemStatusServerInfo>>>,
-
-    // Service discovery interface
-    discovery_client: Arc<dyn discovery::Discovery>,
-
-    // Discovery metadata (only used for Kubernetes backend)
-    // Shared with system status server to expose via /metadata endpoint
-    discovery_metadata: Option<Arc<tokio::sync::RwLock<discovery::DiscoveryMetadata>>>,
-
-    // local registry for components
-    // the registry allows us to use share runtime resources across instances of the same component object.
-    // take for example two instances of a client to the same remote component. The registry allows us to use
-    // a single endpoint watcher for both clients, this keeps the number background tasking watching specific
-    // paths in etcd to a minimum.
-    component_registry: component::Registry,
-
-    // Will only have static components that are not discoverable via etcd, they must be know at
-    // startup. Will not start etcd.
-    is_static: bool,
-
-    instance_sources: Arc<tokio::sync::Mutex<HashMap<Endpoint, Weak<InstanceSource>>>>,
-
-    // Health Status
-    system_health: Arc<parking_lot::Mutex<SystemHealth>>,
-
-    // This hierarchy's own metrics registry
-    metrics_registry: MetricsRegistry,
-}
-=======
-pub use worker::Worker;
->>>>>>> cf630bf7
+pub use worker::Worker;