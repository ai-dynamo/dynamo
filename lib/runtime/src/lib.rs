--- conflicted
+++ resolved
@@ -164,14 +164,9 @@
 
     instance_sources: Arc<Mutex<HashMap<Endpoint, Weak<InstanceSource>>>>,
 
-<<<<<<< HEAD
-    // Start time for tracking uptime
-    start_time: std::time::Instant,
-
     // Health Status
     system_health: Arc<Mutex<SystemHealth>>,
-=======
+
     // This map associates metric prefixes with their corresponding Prometheus registries.
     prometheus_registries_by_prefix: Arc<std::sync::Mutex<HashMap<String, prometheus::Registry>>>,
->>>>>>> 9f2356cb
 }