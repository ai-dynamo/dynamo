--- conflicted
+++ resolved
@@ -36,14 +36,9 @@
 pub mod component;
 pub mod discovery;
 pub mod engine;
-<<<<<<< HEAD
 pub mod sys_server;
 pub use sys_server::SysServerInfo;
-=======
-pub mod http_server;
-pub use http_server::HttpServerInfo;
 pub mod instances;
->>>>>>> e95f8758
 pub mod logging;
 pub mod metrics;
 pub mod pipeline;
