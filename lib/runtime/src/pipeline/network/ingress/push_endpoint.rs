// SPDX-FileCopyrightText: Copyright (c) 2024-2025 NVIDIA CORPORATION & AFFILIATES. All rights reserved.
// SPDX-License-Identifier: Apache-2.0
//
// Licensed under the Apache License, Version 2.0 (the "License");
// you may not use this file except in compliance with the License.
// You may obtain a copy of the License at
//
// http://www.apache.org/licenses/LICENSE-2.0
//
// Unless required by applicable law or agreed to in writing, software
// distributed under the License is distributed on an "AS IS" BASIS,
// WITHOUT WARRANTIES OR CONDITIONS OF ANY KIND, either express or implied.
// See the License for the specific language governing permissions and
// limitations under the License.

use std::sync::atomic::{AtomicU64, Ordering};

use super::*;
use crate::config::HealthStatus;
use crate::logging::TraceParent;
use crate::protocols::LeaseId;
use crate::SystemHealth;
use anyhow::Result;
use async_nats::service::endpoint::Endpoint;
use derive_builder::Builder;
use std::collections::HashMap;
use std::sync::Mutex;
use tokio::sync::Notify;
use tokio_util::sync::CancellationToken;
use tracing::Instrument;

#[derive(Builder)]
pub struct PushEndpoint {
    pub service_handler: Arc<dyn PushWorkHandler>,
    pub cancellation_token: CancellationToken,
    #[builder(default = "true")]
    pub graceful_shutdown: bool,
}

/// version of crate
pub const VERSION: &str = env!("CARGO_PKG_VERSION");

impl PushEndpoint {
    pub fn builder() -> PushEndpointBuilder {
        PushEndpointBuilder::default()
    }

    pub async fn start(
        self,
        endpoint: Endpoint,
        component_name: String,
        endpoint_name: String,
        namespace: String,
        instance_id: i64,
        system_health: Arc<Mutex<SystemHealth>>,
    ) -> Result<()> {
        let mut endpoint = endpoint;

        let inflight = Arc::new(AtomicU64::new(0));
        let notify = Arc::new(Notify::new());
        let component_name_local: Arc<String> = Arc::from(component_name);
        let endpoint_name_local: Arc<String> = Arc::from(endpoint_name);
        let namespace_local: Arc<String> = Arc::from(namespace);

        system_health
            .lock()
<<<<<<< HEAD
            .await
            .set_endpoint_health_status(endpoint_name_local.as_str(), HealthStatus::Ready);
=======
            .unwrap()
            .set_endpoint_health_status(endpoint_name.clone(), HealthStatus::Ready);
>>>>>>> 0802ecd9

        loop {
            let req = tokio::select! {
                biased;

                // await on service request
                req = endpoint.next() => {
                    req
                }

                // process shutdown
                _ = self.cancellation_token.cancelled() => {
                    tracing::info!("Shutting down service");
                    if let Err(e) = endpoint.stop().await {
                        tracing::warn!("Failed to stop NATS service: {:?}", e);
                    }
                    break;
                }
            };

            if let Some(req) = req {
                let response = "".to_string();
                if let Err(e) = req.respond(Ok(response.into())).await {
                    tracing::warn!("Failed to respond to request; this may indicate the request has shutdown: {:?}", e);
                }

                let ingress = self.service_handler.clone();
                let endpoint_name: Arc<String> = Arc::clone(&endpoint_name_local);
                let component_name: Arc<String> = Arc::clone(&component_name_local);
                let namespace: Arc<String> = Arc::clone(&namespace_local);

                // increment the inflight counter
                inflight.fetch_add(1, Ordering::SeqCst);
                let inflight_clone = inflight.clone();
                let notify_clone = notify.clone();

                // Handler headers here for tracing

                let mut traceparent = TraceParent::default();

                if let Some(headers) = req.message.headers.as_ref() {
                    traceparent = TraceParent::from_headers(headers);
                }

                tokio::spawn(async move {
                    tracing::trace!(instance_id, "handling new request");
                    let result = ingress
                        .handle_payload(req.message.payload)
                        .instrument(
                            // Create span with trace ids as set
                            // in headers.
                            tracing::info_span!(
                                "handle_payload",
                                component = component_name.as_ref(),
                                endpoint = endpoint_name.as_ref(),
                                namespace = namespace.as_ref(),
                                instance_id = instance_id,
                                trace_id = traceparent.trace_id,
                                parent_id = traceparent.parent_id,
                                x_request_id = traceparent.x_request_id,
                                x_dynamo_request_id = traceparent.x_dynamo_request_id,
                                tracestate = traceparent.tracestate
                            ),
                        )
                        .await;
                    match result {
                        Ok(_) => {
                            tracing::trace!(instance_id, "request handled successfully");
                        }
                        Err(e) => {
                            tracing::warn!("Failed to handle request: {:?}", e);
                        }
                    }

                    // decrease the inflight counter
                    inflight_clone.fetch_sub(1, Ordering::SeqCst);
                    notify_clone.notify_one();
                });
            } else {
                break;
            }
        }

        system_health
            .lock()
<<<<<<< HEAD
            .await
            .set_endpoint_health_status(endpoint_name_local.as_str(), HealthStatus::NotReady);
=======
            .unwrap()
            .set_endpoint_health_status(endpoint_name.clone(), HealthStatus::NotReady);
>>>>>>> 0802ecd9

        // await for all inflight requests to complete if graceful shutdown
        if self.graceful_shutdown {
            tracing::info!(
                "Waiting for {} inflight requests to complete",
                inflight.load(Ordering::SeqCst)
            );
            while inflight.load(Ordering::SeqCst) > 0 {
                notify.notified().await;
            }
            tracing::info!("All inflight requests completed");
        } else {
            tracing::info!("Skipping graceful shutdown, not waiting for inflight requests");
        }

        Ok(())
    }
}<|MERGE_RESOLUTION|>--- conflicted
+++ resolved
@@ -64,13 +64,8 @@
 
         system_health
             .lock()
-<<<<<<< HEAD
-            .await
-            .set_endpoint_health_status(endpoint_name_local.as_str(), HealthStatus::Ready);
-=======
             .unwrap()
-            .set_endpoint_health_status(endpoint_name.clone(), HealthStatus::Ready);
->>>>>>> 0802ecd9
+	    .set_endpoint_health_status(endpoint_name_local.as_str(), HealthStatus::Ready);
 
         loop {
             let req = tokio::select! {
@@ -156,13 +151,8 @@
 
         system_health
             .lock()
-<<<<<<< HEAD
-            .await
-            .set_endpoint_health_status(endpoint_name_local.as_str(), HealthStatus::NotReady);
-=======
             .unwrap()
-            .set_endpoint_health_status(endpoint_name.clone(), HealthStatus::NotReady);
->>>>>>> 0802ecd9
+	    .set_endpoint_health_status(endpoint_name_local.as_str(), HealthStatus::NotReady);
 
         // await for all inflight requests to complete if graceful shutdown
         if self.graceful_shutdown {
