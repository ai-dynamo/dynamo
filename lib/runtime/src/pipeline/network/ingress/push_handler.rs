--- conflicted
+++ resolved
@@ -16,10 +16,8 @@
 use super::*;
 use prometheus::{Histogram, IntCounter, IntCounterVec, IntGauge};
 use serde::{Deserialize, Serialize};
-<<<<<<< HEAD
 use tracing::info_span;
 use tracing::Instrument;
-=======
 use std::sync::Arc;
 
 /// Metrics configuration for profiling work handlers
@@ -104,7 +102,6 @@
         ))
     }
 }
->>>>>>> efd863d6
 
 #[async_trait]
 impl<T: Data, U: Data> PushWorkHandler for Ingress<SingleIn<T>, ManyOut<U>>
