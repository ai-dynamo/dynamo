--- conflicted
+++ resolved
@@ -250,7 +250,7 @@
 
 #[cfg(not(feature = "tokio-console"))]
 fn setup_logging() {
-    let f = filters(load_config());
+    let filter_layer = filters(load_config());
     // The generics mean we have to repeat everything. Each builder method returns a
     // specialized type.
     if jsonl_logging_enabled() {
@@ -258,10 +258,11 @@
 
         let l = fmt::layer()
             .with_ansi(false)
+	    .with_span_events(FmtSpan::NEW | FmtSpan::CLOSE)
             .event_format(CustomJsonFormatter::new())
             .with_writer(std::io::stderr)
-            .with_filter(f);
-        tracing_subscriber::registry().with(l).init();
+            .with_filter(filter_layer);
+        tracing_subscriber::registry().with(DistributedTraceIdLayer).with(l).init();
     } else {
         // Normal logging
 
@@ -269,7 +270,7 @@
             .with_ansi(!disable_ansi_logging())
             .event_format(fmt::format().compact().with_timer(TimeFormatter::new()))
             .with_writer(std::io::stderr)
-            .with_filter(f);
+            .with_filter(filter_layer);
         tracing_subscriber::registry().with(l).init();
     }
 }
@@ -290,29 +291,8 @@
                 eprintln!("Failed parsing filter '{level}' for module '{module}': {e}");
             }
         }
-<<<<<<< HEAD
-
-        if crate::config::jsonl_logging_enabled() {
-            let l = fmt::layer()
-                .with_ansi(false) // ansi terminal escapes and colors always disabled
-		.with_span_events(FmtSpan::NEW | FmtSpan::CLOSE)
-                .event_format(CustomJsonFormatter::new())
-                .with_writer(std::io::stderr)
-                .with_filter(filter_layer);
-            tracing_subscriber::registry().with(DistributedTraceIdLayer).with(l).init();
-        } else {
-            let l = fmt::layer()
-                .with_ansi(!crate::config::disable_ansi_logging())
-                .event_format(fmt::format().compact().with_timer(TimeFormatter::new()))
-                .with_writer(std::io::stderr)
-                .with_filter(filter_layer);
-            tracing_subscriber::registry().with(l).init();
-        };
-    });
-=======
     }
     filter_layer
->>>>>>> 20c5daf3
 }
 
 /// Log a message with file and line info
