// SPDX-FileCopyrightText: Copyright (c) 2024-2025 NVIDIA CORPORATION & AFFILIATES. All rights reserved.
// SPDX-License-Identifier: Apache-2.0

//! Dynamo Distributed Logging Module.
//!
//! - Configuration loaded from:
//!   1. Environment variables (highest priority).
//!   2. Optional TOML file pointed to by the `DYN_LOGGING_CONFIG_PATH` environment variable.
//!   3. `/opt/dynamo/etc/logging.toml`.
//!
//! Logging can take two forms: `READABLE` or `JSONL`. The default is `READABLE`. `JSONL`
//! can be enabled by setting the `DYN_LOGGING_JSONL` environment variable to `1`.
//!
//! To use local timezone for logging timestamps, set the `DYN_LOG_USE_LOCAL_TZ` environment variable to `1`.
//!
//! Filters can be configured using the `DYN_LOG` environment variable or by setting the `filters`
//! key in the TOML configuration file. Filters are comma-separated key-value pairs where the key
//! is the crate or module name and the value is the log level. The default log level is `info`.
//!
//! Example:
//! ```toml
//! log_level = "error"
//!
//! [log_filters]
//! "test_logging" = "info"
//! "test_logging::api" = "trace"
//! ```

use std::collections::{BTreeMap, HashMap};
use std::sync::Once;

use figment::{
    providers::{Format, Serialized, Toml},
    Figment,
};
use serde::{Deserialize, Serialize};
use tracing::level_filters::LevelFilter;
use tracing::{Event, Subscriber};
use tracing_subscriber::fmt::time::FormatTime;
use tracing_subscriber::fmt::time::LocalTime;
use tracing_subscriber::fmt::time::SystemTime;
use tracing_subscriber::fmt::time::UtcTime;
use tracing_subscriber::fmt::{format::Writer, FormattedFields};
use tracing_subscriber::fmt::{FmtContext, FormatFields};
use tracing_subscriber::prelude::*;
use tracing_subscriber::registry::LookupSpan;
use tracing_subscriber::EnvFilter;
use tracing_subscriber::{filter::Directive, fmt};

use crate::config::{disable_ansi_logging, jsonl_logging_enabled};
use axum::extract::FromRequestParts;
use axum::http::request::Parts;
<<<<<<< HEAD
use axum::http;
=======
>>>>>>> efd863d6
use serde_json::Value;
use std::convert::Infallible;
use std::time::Instant;
use tracing::field::Field;
use tracing::span;
use tracing::Id;
use tracing::Span;
use tracing_subscriber::field::Visit;
use tracing_subscriber::fmt::format::FmtSpan;
use tracing_subscriber::layer::Context;
use tracing_subscriber::registry::SpanData;
use tracing_subscriber::Layer;
use tracing_subscriber::Registry;
use uuid::Uuid;
<<<<<<< HEAD
use async_nats::{HeaderMap, HeaderValue};
use tower_http::trace::{TraceLayer, DefaultMakeSpan};
use axum::http::Request;
=======
>>>>>>> efd863d6

/// ENV used to set the log level
const FILTER_ENV: &str = "DYN_LOG";

/// Default log level
const DEFAULT_FILTER_LEVEL: &str = "info";

/// ENV used to set the path to the logging configuration file
const CONFIG_PATH_ENV: &str = "DYN_LOGGING_CONFIG_PATH";

/// Once instance to ensure the logger is only initialized once
static INIT: Once = Once::new();

#[derive(Serialize, Deserialize, Debug)]
struct LoggingConfig {
    log_level: String,
    log_filters: HashMap<String, String>,
}
impl Default for LoggingConfig {
    fn default() -> Self {
        LoggingConfig {
            log_level: DEFAULT_FILTER_LEVEL.to_string(),
            log_filters: HashMap::from([
                ("h2".to_string(), "error".to_string()),
                ("tower".to_string(), "error".to_string()),
                ("hyper_util".to_string(), "error".to_string()),
                ("neli".to_string(), "error".to_string()),
                ("async_nats".to_string(), "error".to_string()),
                ("rustls".to_string(), "error".to_string()),
                ("tokenizers".to_string(), "error".to_string()),
                ("axum".to_string(), "error".to_string()),
                ("tonic".to_string(), "error".to_string()),
                ("mistralrs_core".to_string(), "error".to_string()),
                ("hf_hub".to_string(), "error".to_string()),
            ]),
        }
    }
}

/// Generate a 32-character, lowercase hex trace ID (W3C-compliant)
fn generate_trace_id() -> String {
    Uuid::new_v4().simple().to_string()
}

/// Generate a 16-character, lowercase hex span ID (W3C-compliant)
fn generate_span_id() -> String {
    // Use the first 8 bytes (16 hex chars) of a UUID v4
    let uuid = Uuid::new_v4();
    let bytes = uuid.as_bytes();
    bytes[..8].iter().map(|b| format!("{:02x}", b)).collect()
}

/// Validate a given trace ID according to W3C Trace Context specifications.
/// A valid trace ID is a 32-character hexadecimal string (lowercase).
pub fn is_valid_trace_id(trace_id: &str) -> bool {
    trace_id.len() == 32 && trace_id.chars().all(|c| c.is_ascii_hexdigit())
}

/// Validate a given span ID according to W3C Trace Context specifications.
/// A valid span ID is a 16-character hexadecimal string (lowercase).
pub fn is_valid_span_id(span_id: &str) -> bool {
    span_id.len() == 16 && span_id.chars().all(|c| c.is_ascii_hexdigit())
}

pub struct DistributedTraceIdLayer;

<<<<<<< HEAD
#[derive(Debug, Clone, Serialize, Deserialize)]
pub struct DistributedTraceContext {
    pub trace_id: String,
    pub span_id: String,
    #[serde(skip_serializing_if = "Option::is_none")]
    pub parent_id: Option<String>,
    #[serde(skip_serializing_if = "Option::is_none")]
    pub tracestate: Option<String>,
    #[serde(skip)]
    start: Option<Instant>,
    #[serde(skip)]
    end: Option<Instant>,
    #[serde(skip_serializing_if = "Option::is_none")]
    pub x_request_id: Option<String>,
}

impl DistributedTraceContext {
    /// Create a traceparent string from the context
    pub fn create_traceparent(&self) -> String {
        format!(
            "00-{}-{}-01",
            self.trace_id, self.span_id
        )
    }
    /*
    pub fn insert_headers(&self, headers: &mut HeaderMap) {
	headers.insert("traceparent",self.create_traceparent());
	if self.tracestate.is_some() {
	    headers.insert("tracestate",self.tracestate);
	}
	if let Some(x_request_id) = self.x_request_id {
	    headers.insert("x_request_id",x_request_id);
	}
    }
    */
    /*
    pub to_headers(&self) -> HeaderMap {
	let mut headers = HeaderMap::new();
	headers.insert("traceparent",trace_context.create_traceparent());
	if let Some(tracestate) = trace_context.tracestate {
	    headers.insert("tracestate",tracestate);
	}
	if let Some(x_request_id) = trace_context.x_request_id {
	    headers.insert("x_request_id",x_request_id);
	}
	}
	headers
    }*/
}

/// Parse a traceparent string into its components
pub fn parse_traceparent(traceparent: &str) -> (Option<String>, Option<String>) {
    let pieces: Vec<_> = traceparent.split('-').collect();
    if pieces.len() != 4 {
        return (None , None)
    }
    let version = pieces[0];
    let trace_id = pieces[1];
    let parent_id = pieces[2];

    if !is_valid_trace_id(trace_id) || !is_valid_span_id(parent_id) {
        return (None, None)
    }

    (Some(trace_id.to_string()), Some(parent_id.to_string()))
}

#[derive(Debug, Clone, Default)]
=======
#[derive(Clone)]
pub struct DistributedTraceContext {
    trace_id: String,
    span_id: String,
    parent_id: Option<String>,
    tracestate: Option<String>,
    start: Instant,
    end: Option<Instant>,
    x_request_id: Option<String>,
}

#[derive(Debug, Clone)]
>>>>>>> efd863d6
pub struct TraceParent {
    pub trace_id: Option<String>,
    pub parent_id: Option<String>,
    pub tracestate: Option<String>,
    pub x_request_id: Option<String>,
}

<<<<<<< HEAD
trait GenericHeaders {
    fn get(&self, key: &str) -> Option<&str>;
}

impl GenericHeaders for async_nats::HeaderMap {
    fn get(&self, key: &str) -> Option<&str> {
        async_nats::HeaderMap::get(self, key).map(|value| value.as_str())
    }
}

impl GenericHeaders for http::HeaderMap {
    fn get(&self, key: &str) -> Option<&str> {
        http::HeaderMap::get(self, key).and_then(|value|value.to_str().ok())
    }
}


impl TraceParent {
    pub fn from_headers<H:GenericHeaders>(headers:&H) -> TraceParent {
	let mut trace_id = None;
        let mut parent_id = None;
        let mut tracestate = None;
	let mut x_request_id = None;

	if let Some(header_value) = headers.get("traceparent") {
	    (trace_id, parent_id) = parse_traceparent(header_value);
	}

	if let Some(header_value) = headers.get("x-request-id") {
	    x_request_id = Some(header_value.to_string());
	}

	if let Some(header_value) = headers.get("tracestate") {
	    tracestate = Some(header_value.to_string());
	}

	TraceParent{
	    trace_id: trace_id,
	    parent_id: parent_id,
	    tracestate: tracestate,
	    x_request_id: x_request_id
	}
    }
}


// Takes Axum request and returning a span
pub fn make_request_span<B>(req: &Request<B>) -> Span {
    let method = req.method();
    let uri = req.uri();
    let version = format!("{:?}", req.version());

    let trace_parent = TraceParent::from_headers(req.headers());

    tracing::info_span!(
        "http-request",
        method = %method,
        uri = %uri,
        version = %version,
        trace_id = trace_parent.trace_id,
        parent_id = trace_parent.parent_id,
        x_request_id = trace_parent.x_request_id,
    )
}



=======
>>>>>>> efd863d6
impl<S> FromRequestParts<S> for TraceParent
where
    S: Send + Sync,
{
    type Rejection = Infallible;

    async fn from_request_parts(parts: &mut Parts, _state: &S) -> Result<Self, Self::Rejection> {
        let mut trace_id = None;
        let mut parent_id = None;
        let mut tracestate = None;
        if let Some(header_value) = parts.headers.get("traceparent") {
            if let Ok(header_str) = header_value.to_str() {
<<<<<<< HEAD

		(trace_id, parent_id) = parse_traceparent(header_str);

		if trace_id.is_none() || parent_id.is_none() {
		    tracing::debug!("Invalid traceparent header: {}", header_str);
                }

=======
                let pieces: Vec<_> = header_str.split('-').collect();
                if pieces.len() == 4 {
                    let candidate_trace_id = pieces[1];
                    let candidate_parent_id = pieces[2];

                    if is_valid_trace_id(candidate_trace_id)
                        && is_valid_span_id(candidate_parent_id)
                    {
                        trace_id = Some(candidate_trace_id.to_string());
                        parent_id = Some(candidate_parent_id.to_string());
                    } else {
                        tracing::debug!("Invalid traceparent header: {}", header_str);
                    }
                }
>>>>>>> efd863d6
            }
        }

        if let Some(header_value) = parts.headers.get("tracestate") {
            if let Ok(header_str) = header_value.to_str() {
                tracestate = Some(header_str.to_string());
            }
        }

        // Extract X-Request-ID or x-request-id (case-insensitive)
        let x_request_id = parts
            .headers
            .get("x-request-id")
            .and_then(|val| val.to_str().ok())
            .map(|s| s.to_string());

        Ok(TraceParent {
            trace_id,
            parent_id,
            tracestate,
            x_request_id,
        })
    }
}

#[derive(Debug, Default)]
pub struct FieldVisitor {
    pub fields: HashMap<String, String>,
}

impl Visit for FieldVisitor {
    fn record_str(&mut self, field: &Field, value: &str) {
        self.fields
            .insert(field.name().to_string(), value.to_string());
    }

    fn record_debug(&mut self, field: &Field, value: &dyn std::fmt::Debug) {
        self.fields
            .insert(field.name().to_string(), format!("{:?}", value).to_string());
    }
}

impl<S> Layer<S> for DistributedTraceIdLayer
where
    S: Subscriber + for<'a> tracing_subscriber::registry::LookupSpan<'a>,
{
    // Capture close span time
    // Currently not used but added for future use in timing
    fn on_close(&self, id: Id, ctx: Context<'_, S>) {
        if let Some(span) = ctx.span(&id) {
            let mut extensions = span.extensions_mut();
            if let Some(distributed_tracing_context) =
                extensions.get_mut::<DistributedTraceContext>()
            {
                distributed_tracing_context.end = Some(Instant::now());
<<<<<<< HEAD

=======
>>>>>>> efd863d6
            }
        }
    }

    // Adds W3C compliant span_id, trace_id, and parent_id if not already present
    fn on_new_span(&self, attrs: &span::Attributes<'_>, id: &Id, ctx: Context<'_, S>) {
        if let Some(span) = ctx.span(id) {
            let mut trace_id: Option<String> = None;
            let mut parent_id: Option<String> = None;
            let mut span_id: Option<String> = None;
            let mut x_request_id: Option<String> = None;
            let mut tracestate: Option<String> = None;
            let mut visitor = FieldVisitor::default();
            attrs.record(&mut visitor);

            if let Some(trace_id_input) = visitor.fields.get("trace_id") {
                if !is_valid_trace_id(trace_id_input) {
                    tracing::trace!("trace id  '{}' is not valid! Ignoring.", trace_id_input);
                } else {
                    trace_id = Some(trace_id_input.to_string());
                }
            }

            if let Some(span_id_input) = visitor.fields.get("span_id") {
                if !is_valid_span_id(span_id_input) {
                    tracing::trace!("span id  '{}' is not valid! Ignoring.", span_id_input);
                } else {
                    span_id = Some(span_id_input.to_string());
                }
            }

            if let Some(parent_id_input) = visitor.fields.get("parent_id") {
                if !is_valid_span_id(parent_id_input) {
                    tracing::trace!("parent id  '{}' is not valid! Ignoring.", parent_id_input);
                } else {
                    parent_id = Some(parent_id_input.to_string());
                }
            }

            if let Some(tracestate_input) = visitor.fields.get("tracestate") {
                tracestate = Some(tracestate_input.to_string());
            }

            if let Some(x_request_id_input) = visitor.fields.get("x_request_id") {
                x_request_id = Some(x_request_id_input.to_string());
            }

            if parent_id.is_none() {
                if let Some(parent_span_id) = ctx.current_span().id() {
                    if let Some(parent_span) = ctx.span(parent_span_id) {
                        let parent_ext = parent_span.extensions();
                        if let Some(parent_tracing_context) =
                            parent_ext.get::<DistributedTraceContext>()
                        {
                            trace_id = Some(parent_tracing_context.trace_id.clone());
                            parent_id = Some(parent_tracing_context.span_id.clone());
                            tracestate = parent_tracing_context.tracestate.clone();
                        }
                    }
                }
            }

            if (parent_id.is_some() || span_id.is_some()) && trace_id.is_none() {
                tracing::error!("parent id or span id are set but trace id is not set!");
                // Clear inconsistent IDs to maintain trace integrity
                parent_id = None;
                span_id = None;
            }

            if trace_id.is_none() {
                trace_id = Some(generate_trace_id());
            }
            if span_id.is_none() {
                span_id = Some(generate_span_id());
            }

            let mut extensions = span.extensions_mut();
            extensions.insert(DistributedTraceContext {
                trace_id: trace_id.expect("Trace ID must be set"),
                span_id: span_id.expect("Span ID must be set"),
                parent_id,
                tracestate,
<<<<<<< HEAD
                start: Some(Instant::now()),
=======
                start: Instant::now(),
>>>>>>> efd863d6
                end: None,
                x_request_id,
            });
        }
    }
}

// Enables functions to retreive their current
// context for adding to distributed headers
pub fn get_distributed_tracing_context() -> Option<DistributedTraceContext> {
    Span::current()
        .with_subscriber(|(id, subscriber)| {
            subscriber
                .downcast_ref::<Registry>()
                .and_then(|registry| registry.span_data(id))
                .and_then(|span_data| {
                    let extensions = span_data.extensions();
                    extensions.get::<DistributedTraceContext>().cloned()
                })
        })
        .flatten()
}

/// Initialize the logger
pub fn init() {
    INIT.call_once(setup_logging);
}

#[cfg(feature = "tokio-console")]
fn setup_logging() {
    let tokio_console_layer = console_subscriber::ConsoleLayer::builder()
        .with_default_env()
        .server_addr(([0, 0, 0, 0], console_subscriber::Server::DEFAULT_PORT))
        .spawn();
    let tokio_console_target = tracing_subscriber::filter::Targets::new()
        .with_default(LevelFilter::ERROR)
        .with_target("runtime", LevelFilter::TRACE)
        .with_target("tokio", LevelFilter::TRACE);
    let l = fmt::layer()
        .with_ansi(!disable_ansi_logging())
        .event_format(fmt::format().compact().with_timer(TimeFormatter::new()))
        .with_writer(std::io::stderr)
        .with_filter(filters(load_config()));
    tracing_subscriber::registry()
        .with(l)
        .with(tokio_console_layer.with_filter(tokio_console_target))
        .init();
}

#[cfg(not(feature = "tokio-console"))]
fn setup_logging() {
    let filter_layer = filters(load_config());
    if jsonl_logging_enabled() {
        let l = fmt::layer()
            .with_ansi(false)
            .with_span_events(FmtSpan::NEW | FmtSpan::CLOSE)
            .event_format(CustomJsonFormatter::new())
            .with_writer(std::io::stderr)
            .with_filter(filter_layer);
        tracing_subscriber::registry()
            .with(DistributedTraceIdLayer)
            .with(l)
            .init();
    } else {
        let l = fmt::layer()
            .with_ansi(!disable_ansi_logging())
            .event_format(fmt::format().compact().with_timer(TimeFormatter::new()))
            .with_writer(std::io::stderr)
            .with_filter(filter_layer);
        tracing_subscriber::registry().with(l).init();
    }
}

fn filters(config: LoggingConfig) -> EnvFilter {
    let mut filter_layer = EnvFilter::builder()
        .with_default_directive(config.log_level.parse().unwrap())
        .with_env_var(FILTER_ENV)
        .from_env_lossy();

    for (module, level) in config.log_filters {
        match format!("{module}={level}").parse::<Directive>() {
            Ok(d) => {
                filter_layer = filter_layer.add_directive(d);
            }
            Err(e) => {
                eprintln!("Failed parsing filter '{level}' for module '{module}': {e}");
            }
        }
    }
    filter_layer
}

/// Log a message with file and line info
/// Used by Python wrapper
pub fn log_message(level: &str, message: &str, module: &str, file: &str, line: u32) {
    let level = match level {
        "debug" => log::Level::Debug,
        "info" => log::Level::Info,
        "warn" => log::Level::Warn,
        "error" => log::Level::Error,
        "warning" => log::Level::Warn,
        _ => log::Level::Info,
    };
    log::logger().log(
        &log::Record::builder()
            .args(format_args!("{}", message))
            .level(level)
            .target(module)
            .file(Some(file))
            .line(Some(line))
            .build(),
    );
}

fn load_config() -> LoggingConfig {
    let config_path = std::env::var(CONFIG_PATH_ENV).unwrap_or_else(|_| "".to_string());
    let figment = Figment::new()
        .merge(Serialized::defaults(LoggingConfig::default()))
        .merge(Toml::file("/opt/dynamo/etc/logging.toml"))
        .merge(Toml::file(config_path));

    figment.extract().unwrap()
}

#[derive(Serialize)]
struct JsonLog<'a> {
    time: String,
    level: String,
    #[serde(skip_serializing_if = "Option::is_none")]
    file: Option<&'a str>,
    #[serde(skip_serializing_if = "Option::is_none")]
    line: Option<u32>,
    target: &'a str,
    message: serde_json::Value,
    #[serde(flatten)]
    fields: BTreeMap<String, serde_json::Value>,
}

struct TimeFormatter {
    use_local_tz: bool,
}

impl TimeFormatter {
    fn new() -> Self {
        Self {
            use_local_tz: crate::config::use_local_timezone(),
        }
    }

    fn format_now(&self) -> String {
        if self.use_local_tz {
            chrono::Local::now()
                .format("%Y-%m-%dT%H:%M:%S%.6f%:z")
                .to_string()
        } else {
            chrono::Utc::now()
                .format("%Y-%m-%dT%H:%M:%S%.6fZ")
                .to_string()
        }
    }
}

impl FormatTime for TimeFormatter {
    fn format_time(&self, w: &mut fmt::format::Writer<'_>) -> std::fmt::Result {
        write!(w, "{}", self.format_now())
    }
}

struct CustomJsonFormatter {
    time_formatter: TimeFormatter,
}

impl CustomJsonFormatter {
    fn new() -> Self {
        Self {
            time_formatter: TimeFormatter::new(),
        }
    }
}

use once_cell::sync::Lazy;
use regex::Regex;
fn parse_tracing_duration(s: &str) -> Option<u64> {
    static RE: Lazy<Regex> =
        Lazy::new(|| Regex::new(r#"^["']?\s*([0-9.]+)\s*(µs|us|ns|ms|s)\s*["']?$"#).unwrap());
    let captures = RE.captures(s)?;
    let value: f64 = captures[1].parse().ok()?;
    let unit = &captures[2];
    match unit {
        "ns" => Some((value / 1000.0) as u64),
        "µs" | "us" => Some(value as u64),
        "ms" => Some((value * 1000.0) as u64),
        "s" => Some((value * 1_000_000.0) as u64),
        _ => None,
    }
}

impl<S, N> tracing_subscriber::fmt::FormatEvent<S, N> for CustomJsonFormatter
where
    S: Subscriber + for<'a> LookupSpan<'a>,
    N: for<'a> FormatFields<'a> + 'static,
{
    fn format_event(
        &self,
        ctx: &FmtContext<'_, S, N>,
        mut writer: Writer<'_>,
        event: &Event<'_>,
    ) -> std::fmt::Result {
        let mut visitor = JsonVisitor::default();
        let time = self.time_formatter.format_now();
        event.record(&mut visitor);
        let mut message = visitor
            .fields
            .remove("message")
            .unwrap_or(serde_json::Value::String("".to_string()));

        let current_span = event
            .parent()
            .and_then(|id| ctx.span(id))
            .or_else(|| ctx.lookup_current());
        if let Some(span) = current_span {
            let ext = span.extensions();
            let data = ext.get::<FormattedFields<N>>().unwrap();
            let span_fields: Vec<(&str, &str)> = data
                .fields
                .split(' ')
                .filter_map(|entry| entry.split_once('='))
                .collect();
            for (name, value) in span_fields {
                visitor.fields.insert(
                    name.to_string(),
                    serde_json::Value::String(value.trim_matches('"').to_string()),
                );
            }

            let busy_us = visitor
                .fields
                .remove("time.busy")
                .and_then(|v| parse_tracing_duration(&v.to_string()));
            let idle_us = visitor
                .fields
                .remove("time.idle")
                .and_then(|v| parse_tracing_duration(&v.to_string()));

            if let (Some(busy_us), Some(idle_us)) = (busy_us, idle_us) {
                visitor.fields.insert(
                    "time.busy_us".to_string(),
                    serde_json::Value::Number(busy_us.into()),
                );
                visitor.fields.insert(
                    "time.idle_us".to_string(),
                    serde_json::Value::Number(idle_us.into()),
                );
                visitor.fields.insert(
                    "time.duration_us".to_string(),
                    serde_json::Value::Number((busy_us + idle_us).into()),
                );
            }

            message = match message.as_str() {
                Some("new") => serde_json::Value::String("SPAN_CREATED".to_string()),
                Some("close") => serde_json::Value::String("SPAN_CLOSED".to_string()),
                _ => message.clone(),
            };

            visitor.fields.insert(
                "span_name".to_string(),
                serde_json::Value::String(span.name().to_string()),
            );

            if let Some(tracing_context) = ext.get::<DistributedTraceContext>() {
                visitor.fields.insert(
                    "span_id".to_string(),
                    serde_json::Value::String(tracing_context.span_id.clone()),
                );
                visitor.fields.insert(
                    "trace_id".to_string(),
                    serde_json::Value::String(tracing_context.trace_id.clone()),
                );
                if let Some(parent_id) = tracing_context.parent_id.clone() {
                    visitor.fields.insert(
                        "parent_id".to_string(),
                        serde_json::Value::String(parent_id),
                    );
                } else {
                    visitor.fields.remove("parent_id");
                }
                if let Some(tracestate) = tracing_context.tracestate.clone() {
                    visitor.fields.insert(
                        "tracestate".to_string(),
                        serde_json::Value::String(tracestate),
                    );
                } else {
                    visitor.fields.remove("tracestate");
                }
                if let Some(x_request_id) = tracing_context.x_request_id.clone() {
                    visitor.fields.insert(
                        "x_request_id".to_string(),
                        serde_json::Value::String(x_request_id),
                    );
                } else {
                    visitor.fields.remove("x_request_id");
                }
            } else {
                tracing::error!(
                    "Distributed Trace Context not found, falling back to internal ids"
                );
                visitor.fields.insert(
                    "span_id".to_string(),
                    serde_json::Value::String(span.id().into_u64().to_string()),
                );
                if let Some(parent) = span.parent() {
                    visitor.fields.insert(
                        "parent_id".to_string(),
                        serde_json::Value::String(parent.id().into_u64().to_string()),
                    );
                }
            }
        } else {
            let reserved_fields = [
                "trace_id",
                "span_id",
                "parent_id",
                "span_name",
                "tracestate",
            ];
            for reserved_field in reserved_fields {
                visitor.fields.remove(reserved_field);
            }
        }
        let metadata = event.metadata();
        let log = JsonLog {
            level: metadata.level().to_string(),
            time,
            file: metadata.file(),
            line: metadata.line(),
            target: metadata.target(),
            message,
            fields: visitor.fields,
        };
        let json = serde_json::to_string(&log).unwrap();
        writeln!(writer, "{json}")
    }
}

#[derive(Default)]
struct JsonVisitor {
    fields: BTreeMap<String, serde_json::Value>,
}

impl tracing::field::Visit for JsonVisitor {
    fn record_debug(&mut self, field: &tracing::field::Field, value: &dyn std::fmt::Debug) {
        self.fields.insert(
            field.name().to_string(),
            serde_json::Value::String(format!("{value:?}")),
        );
    }

    fn record_str(&mut self, field: &tracing::field::Field, value: &str) {
        if field.name() != "message" {
            match serde_json::from_str::<Value>(value) {
                Ok(json_val) => self.fields.insert(field.name().to_string(), json_val),
                Err(_) => self.fields.insert(field.name().to_string(), value.into()),
            };
        } else {
            self.fields.insert(field.name().to_string(), value.into());
        }
    }

    fn record_bool(&mut self, field: &tracing::field::Field, value: bool) {
        self.fields
            .insert(field.name().to_string(), serde_json::Value::Bool(value));
    }

    fn record_i64(&mut self, field: &tracing::field::Field, value: i64) {
        self.fields.insert(
            field.name().to_string(),
            serde_json::Value::Number(value.into()),
        );
    }

    fn record_u64(&mut self, field: &tracing::field::Field, value: u64) {
        self.fields.insert(
            field.name().to_string(),
            serde_json::Value::Number(value.into()),
        );
    }

    fn record_f64(&mut self, field: &tracing::field::Field, value: f64) {
        use serde_json::value::Number;
        self.fields.insert(
            field.name().to_string(),
            serde_json::Value::Number(Number::from_f64(value).unwrap_or(0.into())),
        );
    }
}

#[cfg(test)]
pub mod tests {
    use super::*;
    use anyhow::{anyhow, Result};
    use chrono::{DateTime, Utc};
    use jsonschema::{Draft, JSONSchema};
    use serde_json::Value;
    use std::fs::File;
    use std::io::{BufRead, BufReader};
    use stdio_override::*;
    use tempfile::NamedTempFile;

    static LOG_LINE_SCHEMA: &str = r#"
    {
      "$schema": "http://json-schema.org/draft-07/schema#",
      "title": "Runtime Log Line",
      "type": "object",
      "required": [
        "file",
        "level",
        "line",
        "message",
        "target",
        "time"
      ],
      "properties": {
        "file":      { "type": "string" },
        "level":     { "type": "string", "enum": ["ERROR", "WARN", "INFO", "DEBUG", "TRACE"] },
        "line":      { "type": "integer" },
        "message":   { "type": "string" },
        "target":    { "type": "string" },
        "time":      { "type": "string", "format": "date-time" },
        "span_id":   { "type": "string", "pattern": "^[a-f0-9]{16}$" },
        "parent_id": { "type": "string", "pattern": "^[a-f0-9]{16}$" },
        "trace_id":  { "type": "string", "pattern": "^[a-f0-9]{32}$" },
        "span_name": { "type": "string" },
        "time.busy_us":     { "type": "integer" },
        "time.duration_us": { "type": "integer" },
        "time.idle_us":     { "type": "integer" },
        "tracestate": { "type": "string" }
      },
      "additionalProperties": true
    }
    "#;

    #[tracing::instrument(
        skip_all,
        fields(
            span_id = "abd16e319329445f",
            trace_id = "2adfd24468724599bb9a4990dc342288"
        )
    )]
    async fn parent() {
        tracing::Span::current().record("trace_id", "invalid");
        tracing::Span::current().record("span_id", "invalid");
        tracing::Span::current().record("span_name", "invalid");
        tracing::trace!(message = "parent!");
        if let Some(my_ctx) = get_distributed_tracing_context() {
            tracing::info!(my_trace_id = my_ctx.trace_id);
        }
        child().await;
    }

    #[tracing::instrument(skip_all)]
    async fn child() {
        tracing::trace!(message = "child");
        if let Some(my_ctx) = get_distributed_tracing_context() {
            tracing::info!(my_trace_id = my_ctx.trace_id);
        }
        grandchild().await;
    }

    #[tracing::instrument(skip_all)]
    async fn grandchild() {
        tracing::trace!(message = "grandchild");
        if let Some(my_ctx) = get_distributed_tracing_context() {
            tracing::info!(my_trace_id = my_ctx.trace_id);
        }
    }

    pub fn load_log(file_name: &str) -> Result<Vec<serde_json::Value>> {
        let schema_json: Value =
            serde_json::from_str(LOG_LINE_SCHEMA).expect("schema parse failure");
        let compiled_schema = JSONSchema::options()
            .with_draft(Draft::Draft7)
            .compile(&schema_json)
            .expect("Invalid schema");

        let f = File::open(file_name)?;
        let reader = BufReader::new(f);
        let mut result = Vec::new();

        for (line_num, line) in reader.lines().enumerate() {
            let line = line?;
            let val: Value = serde_json::from_str(&line)
                .map_err(|e| anyhow!("Line {}: invalid JSON: {}", line_num + 1, e))?;

            if let Err(errors) = compiled_schema.validate(&val) {
                let errs = errors.map(|e| e.to_string()).collect::<Vec<_>>().join("; ");
                return Err(anyhow!(
                    "Line {}: JSON Schema Validation errors: {}",
                    line_num + 1,
                    errs
                ));
            }
            println!("{}", val);
            result.push(val);
        }
        Ok(result)
    }

    #[tokio::test]
    async fn test_json_log_capture() -> Result<()> {
        #[allow(clippy::redundant_closure_call)]
        let _ = temp_env::async_with_vars(
            [("DYN_LOGGING_JSONL", Some("1"))],
            (async || {
                let tmp_file = NamedTempFile::new().unwrap();
                let file_name = tmp_file.path().to_str().unwrap();
                let guard = StderrOverride::from_file(file_name)?;
                init();
                parent().await;
                drop(guard);

                let lines = load_log(file_name)?;

                // 1. Validate my_trace_id matches parent's trace ID
                let parent_trace_id = Uuid::parse_str("2adfd24468724599bb9a4990dc342288")
                    .unwrap()
                    .simple()
                    .to_string();
                for log_line in &lines {
                    if let Some(my_trace_id) = log_line.get("my_trace_id") {
                        assert_eq!(
                            my_trace_id,
                            &serde_json::Value::String(parent_trace_id.clone())
                        );
                    }
                }

                // 2. Validate span IDs are unique for SPAN_CREATED and SPAN_CLOSED events
                let mut created_span_ids: Vec<String> = Vec::new();
                let mut closed_span_ids: Vec<String> = Vec::new();

                for log_line in &lines {
                    if let Some(message) = log_line.get("message") {
                        match message.as_str().unwrap() {
                            "SPAN_CREATED" => {
                                if let Some(span_id) = log_line.get("span_id") {
                                    let span_id_str = span_id.as_str().unwrap();
                                    assert!(
                                        created_span_ids.iter().all(|id| id != span_id_str),
                                        "Duplicate span ID found in SPAN_CREATED: {}",
                                        span_id_str
                                    );
                                    created_span_ids.push(span_id_str.to_string());
                                }
                            }
                            "SPAN_CLOSED" => {
                                if let Some(span_id) = log_line.get("span_id") {
                                    let span_id_str = span_id.as_str().unwrap();
                                    assert!(
                                        closed_span_ids.iter().all(|id| id != span_id_str),
                                        "Duplicate span ID found in SPAN_CLOSED: {}",
                                        span_id_str
                                    );
                                    closed_span_ids.push(span_id_str.to_string());
                                }
                            }
                            _ => {}
                        }
                    }
                }

                // Additionally, ensure that every SPAN_CLOSED has a corresponding SPAN_CREATED
                for closed_span_id in &closed_span_ids {
                    assert!(
                        created_span_ids.contains(closed_span_id),
                        "SPAN_CLOSED without corresponding SPAN_CREATED: {}",
                        closed_span_id
                    );
                }

                // 3. Validate parent span relationships
                let parent_span_id = lines
                    .iter()
                    .find(|log_line| {
                        log_line.get("message").unwrap().as_str().unwrap() == "SPAN_CREATED"
                            && log_line.get("span_name").unwrap().as_str().unwrap() == "parent"
                    })
                    .and_then(|log_line| {
                        log_line
                            .get("span_id")
                            .map(|s| s.as_str().unwrap().to_string())
                    })
                    .unwrap();

                let child_span_id = lines
                    .iter()
                    .find(|log_line| {
                        log_line.get("message").unwrap().as_str().unwrap() == "SPAN_CREATED"
                            && log_line.get("span_name").unwrap().as_str().unwrap() == "child"
                    })
                    .and_then(|log_line| {
                        log_line
                            .get("span_id")
                            .map(|s| s.as_str().unwrap().to_string())
                    })
                    .unwrap();

                let _grandchild_span_id = lines
                    .iter()
                    .find(|log_line| {
                        log_line.get("message").unwrap().as_str().unwrap() == "SPAN_CREATED"
                            && log_line.get("span_name").unwrap().as_str().unwrap() == "grandchild"
                    })
                    .and_then(|log_line| {
                        log_line
                            .get("span_id")
                            .map(|s| s.as_str().unwrap().to_string())
                    })
                    .unwrap();

                // Parent span has no parent_id
                for log_line in &lines {
                    if log_line.get("span_name").unwrap().as_str().unwrap() == "parent" {
                        assert!(log_line.get("parent_id").is_none());
                    }
                }

                // Child span's parent_id is parent_span_id
                for log_line in &lines {
                    if log_line.get("span_name").unwrap().as_str().unwrap() == "child" {
                        assert_eq!(
                            log_line.get("parent_id").unwrap().as_str().unwrap(),
                            &parent_span_id
                        );
                    }
                }

                // Grandchild span's parent_id is child_span_id
                for log_line in &lines {
                    if log_line.get("span_name").unwrap().as_str().unwrap() == "grandchild" {
                        assert_eq!(
                            log_line.get("parent_id").unwrap().as_str().unwrap(),
                            &child_span_id
                        );
                    }
                }

                // Validate duration relationships
                let parent_duration = lines
                    .iter()
                    .find(|log_line| {
                        log_line.get("message").unwrap().as_str().unwrap() == "SPAN_CLOSED"
                            && log_line.get("span_name").unwrap().as_str().unwrap() == "parent"
                    })
                    .and_then(|log_line| {
                        log_line
                            .get("time.duration_us")
                            .map(|d| d.as_u64().unwrap())
                    })
                    .unwrap();

                let child_duration = lines
                    .iter()
                    .find(|log_line| {
                        log_line.get("message").unwrap().as_str().unwrap() == "SPAN_CLOSED"
                            && log_line.get("span_name").unwrap().as_str().unwrap() == "child"
                    })
                    .and_then(|log_line| {
                        log_line
                            .get("time.duration_us")
                            .map(|d| d.as_u64().unwrap())
                    })
                    .unwrap();

                let grandchild_duration = lines
                    .iter()
                    .find(|log_line| {
                        log_line.get("message").unwrap().as_str().unwrap() == "SPAN_CLOSED"
                            && log_line.get("span_name").unwrap().as_str().unwrap() == "grandchild"
                    })
                    .and_then(|log_line| {
                        log_line
                            .get("time.duration_us")
                            .map(|d| d.as_u64().unwrap())
                    })
                    .unwrap();

                assert!(
                    parent_duration > child_duration + grandchild_duration,
                    "Parent duration is not greater than the sum of child and grandchild durations"
                );
                assert!(
                    child_duration > grandchild_duration,
                    "Child duration is not greater than grandchild duration"
                );

                Ok::<(), anyhow::Error>(())
            })(),
        )
        .await;
        Ok(())
    }
}<|MERGE_RESOLUTION|>--- conflicted
+++ resolved
@@ -50,10 +50,7 @@
 use crate::config::{disable_ansi_logging, jsonl_logging_enabled};
 use axum::extract::FromRequestParts;
 use axum::http::request::Parts;
-<<<<<<< HEAD
 use axum::http;
-=======
->>>>>>> efd863d6
 use serde_json::Value;
 use std::convert::Infallible;
 use std::time::Instant;
@@ -68,12 +65,9 @@
 use tracing_subscriber::Layer;
 use tracing_subscriber::Registry;
 use uuid::Uuid;
-<<<<<<< HEAD
 use async_nats::{HeaderMap, HeaderValue};
 use tower_http::trace::{TraceLayer, DefaultMakeSpan};
 use axum::http::Request;
-=======
->>>>>>> efd863d6
 
 /// ENV used to set the log level
 const FILTER_ENV: &str = "DYN_LOG";
@@ -140,76 +134,6 @@
 
 pub struct DistributedTraceIdLayer;
 
-<<<<<<< HEAD
-#[derive(Debug, Clone, Serialize, Deserialize)]
-pub struct DistributedTraceContext {
-    pub trace_id: String,
-    pub span_id: String,
-    #[serde(skip_serializing_if = "Option::is_none")]
-    pub parent_id: Option<String>,
-    #[serde(skip_serializing_if = "Option::is_none")]
-    pub tracestate: Option<String>,
-    #[serde(skip)]
-    start: Option<Instant>,
-    #[serde(skip)]
-    end: Option<Instant>,
-    #[serde(skip_serializing_if = "Option::is_none")]
-    pub x_request_id: Option<String>,
-}
-
-impl DistributedTraceContext {
-    /// Create a traceparent string from the context
-    pub fn create_traceparent(&self) -> String {
-        format!(
-            "00-{}-{}-01",
-            self.trace_id, self.span_id
-        )
-    }
-    /*
-    pub fn insert_headers(&self, headers: &mut HeaderMap) {
-	headers.insert("traceparent",self.create_traceparent());
-	if self.tracestate.is_some() {
-	    headers.insert("tracestate",self.tracestate);
-	}
-	if let Some(x_request_id) = self.x_request_id {
-	    headers.insert("x_request_id",x_request_id);
-	}
-    }
-    */
-    /*
-    pub to_headers(&self) -> HeaderMap {
-	let mut headers = HeaderMap::new();
-	headers.insert("traceparent",trace_context.create_traceparent());
-	if let Some(tracestate) = trace_context.tracestate {
-	    headers.insert("tracestate",tracestate);
-	}
-	if let Some(x_request_id) = trace_context.x_request_id {
-	    headers.insert("x_request_id",x_request_id);
-	}
-	}
-	headers
-    }*/
-}
-
-/// Parse a traceparent string into its components
-pub fn parse_traceparent(traceparent: &str) -> (Option<String>, Option<String>) {
-    let pieces: Vec<_> = traceparent.split('-').collect();
-    if pieces.len() != 4 {
-        return (None , None)
-    }
-    let version = pieces[0];
-    let trace_id = pieces[1];
-    let parent_id = pieces[2];
-
-    if !is_valid_trace_id(trace_id) || !is_valid_span_id(parent_id) {
-        return (None, None)
-    }
-
-    (Some(trace_id.to_string()), Some(parent_id.to_string()))
-}
-
-#[derive(Debug, Clone, Default)]
-=======
 #[derive(Clone)]
 pub struct DistributedTraceContext {
     trace_id: String,
@@ -222,7 +146,6 @@
 }
 
 #[derive(Debug, Clone)]
->>>>>>> efd863d6
 pub struct TraceParent {
     pub trace_id: Option<String>,
     pub parent_id: Option<String>,
@@ -230,7 +153,6 @@
     pub x_request_id: Option<String>,
 }
 
-<<<<<<< HEAD
 trait GenericHeaders {
     fn get(&self, key: &str) -> Option<&str>;
 }
@@ -298,8 +220,6 @@
 
 
 
-=======
->>>>>>> efd863d6
 impl<S> FromRequestParts<S> for TraceParent
 where
     S: Send + Sync,
@@ -312,7 +232,6 @@
         let mut tracestate = None;
         if let Some(header_value) = parts.headers.get("traceparent") {
             if let Ok(header_str) = header_value.to_str() {
-<<<<<<< HEAD
 
 		(trace_id, parent_id) = parse_traceparent(header_str);
 
@@ -320,22 +239,6 @@
 		    tracing::debug!("Invalid traceparent header: {}", header_str);
                 }
 
-=======
-                let pieces: Vec<_> = header_str.split('-').collect();
-                if pieces.len() == 4 {
-                    let candidate_trace_id = pieces[1];
-                    let candidate_parent_id = pieces[2];
-
-                    if is_valid_trace_id(candidate_trace_id)
-                        && is_valid_span_id(candidate_parent_id)
-                    {
-                        trace_id = Some(candidate_trace_id.to_string());
-                        parent_id = Some(candidate_parent_id.to_string());
-                    } else {
-                        tracing::debug!("Invalid traceparent header: {}", header_str);
-                    }
-                }
->>>>>>> efd863d6
             }
         }
 
@@ -391,10 +294,6 @@
                 extensions.get_mut::<DistributedTraceContext>()
             {
                 distributed_tracing_context.end = Some(Instant::now());
-<<<<<<< HEAD
-
-=======
->>>>>>> efd863d6
             }
         }
     }
@@ -477,11 +376,7 @@
                 span_id: span_id.expect("Span ID must be set"),
                 parent_id,
                 tracestate,
-<<<<<<< HEAD
-                start: Some(Instant::now()),
-=======
                 start: Instant::now(),
->>>>>>> efd863d6
                 end: None,
                 x_request_id,
             });
