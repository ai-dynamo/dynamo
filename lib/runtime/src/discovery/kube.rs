// SPDX-FileCopyrightText: Copyright (c) 2024-2025 NVIDIA CORPORATION & AFFILIATES. All rights reserved.
// SPDX-License-Identifier: Apache-2.0

mod crd;
mod daemon;
mod utils;

pub use crd::{DynamoWorkerMetadata, DynamoWorkerMetadataSpec};
pub use utils::hash_pod_name;

use crd::{apply_cr, build_cr};
use daemon::DiscoveryDaemon;
use utils::PodInfo;

use crate::CancellationToken;
use crate::discovery::{
    Discovery, DiscoveryEvent, DiscoveryInstance, DiscoveryMetadata, DiscoveryQuery, DiscoverySpec,
    DiscoveryStream, MetadataSnapshot,
};
use anyhow::Result;
use async_trait::async_trait;
use kube::Client as KubeClient;
use std::collections::HashSet;
use std::sync::Arc;
use tokio::sync::{OnceCell, RwLock};
use tokio::task::JoinHandle;

/// Kubernetes-based discovery client
#[derive(Clone)]
pub struct KubeDiscoveryClient {
    instance_id: u64,
    metadata: Arc<RwLock<DiscoveryMetadata>>,
    kube_client: KubeClient,
    pod_info: PodInfo,
    cancel_token: CancellationToken,
    daemon_state: Arc<OnceCell<Arc<DaemonHandles>>>,
}

struct DaemonHandles {
    metadata_watch: tokio::sync::watch::Receiver<Arc<MetadataSnapshot>>,
<<<<<<< HEAD
    #[allow(dead_code)]
    daemon_handle: JoinHandle<()>,
}

impl DaemonHandles {
    fn receiver(&self) -> tokio::sync::watch::Receiver<Arc<MetadataSnapshot>> {
        self.metadata_watch.clone()
    }
=======
    kube_client: KubeClient,
    pod_info: PodInfo,
>>>>>>> 0b33c1df
}

impl KubeDiscoveryClient {
    /// Create a new Kubernetes discovery client
    ///
    /// # Arguments
    /// * `metadata` - Shared metadata store (also used by system server)
    /// * `cancel_token` - Cancellation token for shutdown
    pub async fn new(
        metadata: Arc<RwLock<DiscoveryMetadata>>,
        cancel_token: CancellationToken,
    ) -> Result<Self> {
        let pod_info = PodInfo::from_env()?;
        let instance_id = hash_pod_name(&pod_info.pod_name);

        tracing::info!(
            "Initializing KubeDiscoveryClient: pod_name={}, instance_id={:x}, namespace={}, pod_uid={}",
            pod_info.pod_name,
            instance_id,
            pod_info.pod_namespace,
            pod_info.pod_uid
        );

        let kube_client = KubeClient::try_default()
            .await
            .map_err(|e| anyhow::anyhow!("Failed to create Kubernetes client: {}", e))?;

        let client = Self {
            instance_id,
            metadata,
            kube_client,
            pod_info,
            cancel_token,
            daemon_state: Arc::new(OnceCell::new()),
        };

        // Check if eager daemon start is requested (for frontends that need discovery clients)
        let eager_start = std::env::var(
            crate::config::environment_names::runtime::discovery::DYN_DISCOVERY_EAGER_START,
        )
        .map(|v| v.eq_ignore_ascii_case("true") || v == "1")
        .unwrap_or(false);

        if eager_start {
            tracing::info!("Eager discovery daemon start requested via DYN_DISCOVERY_EAGER_START");
            // Start the daemon now by calling metadata_watch()
            let _ = client.metadata_watch().await;
        }

<<<<<<< HEAD
        Ok(client)
    }
=======
        // Create and spawn daemon
        let daemon = DiscoveryDaemon::new(kube_client.clone(), pod_info.clone(), cancel_token)?;
>>>>>>> 0b33c1df

    async fn metadata_watch(&self) -> Result<tokio::sync::watch::Receiver<Arc<MetadataSnapshot>>> {
        let handles = self
            .daemon_state
            .get_or_try_init(|| {
                let instance_id = self.instance_id;
                let kube_client = self.kube_client.clone();
                let pod_info = self.pod_info.clone();
                let cancel_token = self.cancel_token.clone();

                async move {
                    let (watch_tx, watch_rx) =
                        tokio::sync::watch::channel(Arc::new(MetadataSnapshot::empty()));
                    let daemon = DiscoveryDaemon::new(kube_client, pod_info, cancel_token)?;

                    let daemon_handle = tokio::spawn(async move {
                        if let Err(e) = daemon.run(watch_tx).await {
                            tracing::error!("Discovery daemon failed: {}", e);
                        }
                    });

                    tracing::info!(
                        "Discovery daemon started lazily for instance_id={:x}",
                        instance_id
                    );

<<<<<<< HEAD
                    Ok::<Arc<DaemonHandles>, anyhow::Error>(Arc::new(DaemonHandles {
                        metadata_watch: watch_rx,
                        daemon_handle,
                    }))
                }
            })
            .await?;

        Ok(handles.receiver())
=======
        Ok(Self {
            instance_id,
            metadata,
            metadata_watch: watch_rx,
            kube_client,
            pod_info,
        })
>>>>>>> 0b33c1df
    }
}

#[async_trait]
impl Discovery for KubeDiscoveryClient {
    fn instance_id(&self) -> u64 {
        self.instance_id
    }

    async fn register(&self, spec: DiscoverySpec) -> Result<DiscoveryInstance> {
        let instance_id = self.instance_id();
        let instance = spec.with_instance_id(instance_id);

        tracing::debug!(
            "Registering instance: {:?} with instance_id={:x}",
            instance,
            instance_id
        );

        // Write to local metadata and persist to CR
        // IMPORTANT: Hold the write lock across the CR write to prevent race conditions
        let mut metadata = self.metadata.write().await;

        // Clone state for rollback in case CR persistence fails
        let original_state = metadata.clone();

        match &instance {
            DiscoveryInstance::Endpoint(inst) => {
                tracing::info!(
                    "Registering endpoint: namespace={}, component={}, endpoint={}, instance_id={:x}",
                    inst.namespace,
                    inst.component,
                    inst.endpoint,
                    instance_id
                );
                metadata.register_endpoint(instance.clone())?;
            }
            DiscoveryInstance::Model {
                namespace,
                component,
                endpoint,
                ..
            } => {
                tracing::info!(
                    "Registering model card: namespace={}, component={}, endpoint={}, instance_id={:x}",
                    namespace,
                    component,
                    endpoint,
                    instance_id
                );
                metadata.register_model_card(instance.clone())?;
            }
        }

        // Build and apply the CR with the updated metadata
        // This persists the metadata to Kubernetes for other pods to discover
        let cr = build_cr(&self.pod_info.pod_name, &self.pod_info.pod_uid, &metadata)?;

        if let Err(e) = apply_cr(&self.kube_client, &self.pod_info.pod_namespace, &cr).await {
            // Rollback local state on CR persistence failure
            tracing::warn!(
                "Failed to persist metadata to CR, rolling back local state: {}",
                e
            );
            *metadata = original_state;
            return Err(e);
        }

        tracing::debug!("Persisted metadata to DynamoWorkerMetadata CR");

        Ok(instance)
    }

    async fn unregister(&self, instance: DiscoveryInstance) -> Result<()> {
        let instance_id = self.instance_id();

        // Write to local metadata and persist to CR
        // IMPORTANT: Hold the write lock across the CR write to prevent race conditions
        let mut metadata = self.metadata.write().await;

        // Clone state for rollback in case CR persistence fails
        let original_state = metadata.clone();

        match &instance {
            DiscoveryInstance::Endpoint(inst) => {
                tracing::info!(
                    "Unregistering endpoint: namespace={}, component={}, endpoint={}, instance_id={:x}",
                    inst.namespace,
                    inst.component,
                    inst.endpoint,
                    instance_id
                );
                metadata.unregister_endpoint(&instance)?;
            }
            DiscoveryInstance::Model {
                namespace,
                component,
                endpoint,
                ..
            } => {
                tracing::info!(
                    "Unregistering model card: namespace={}, component={}, endpoint={}, instance_id={:x}",
                    namespace,
                    component,
                    endpoint,
                    instance_id
                );
                metadata.unregister_model_card(&instance)?;
            }
        }

        // Build and apply the CR with the updated metadata
        // This persists the removal to Kubernetes for other pods to see
        let cr = build_cr(&self.pod_info.pod_name, &self.pod_info.pod_uid, &metadata)?;

        if let Err(e) = apply_cr(&self.kube_client, &self.pod_info.pod_namespace, &cr).await {
            // Rollback local state on CR persistence failure
            tracing::warn!(
                "Failed to persist metadata removal to CR, rolling back local state: {}",
                e
            );
            *metadata = original_state;
            return Err(e);
        }

        tracing::debug!("Persisted metadata removal to DynamoWorkerMetadata CR");

        Ok(())
    }

    async fn list(&self, query: DiscoveryQuery) -> Result<Vec<DiscoveryInstance>> {
        tracing::debug!("KubeDiscoveryClient::list called with query={:?}", query);

        // Ensure the daemon is running before accessing the snapshot
        let mut metadata_watch = self.metadata_watch().await?;

        // Check if we need to wait for initial snapshot.
        // With lazy daemon start, the first call to list() triggers the daemon which needs time
        // to poll other pods and aggregate their metadata before we have meaningful results.
        let needs_wait = {
            let snapshot = metadata_watch.borrow();
            snapshot.sequence == 0 && snapshot.instances.is_empty()
        };

        // Wait for daemon to fetch at least one snapshot if this is the initial empty state
        if needs_wait {
            tracing::debug!("Waiting for initial discovery snapshot...");
            // Wait for first update with a timeout
            tokio::time::timeout(std::time::Duration::from_secs(10), metadata_watch.changed())
                .await
                .map_err(|_| anyhow::anyhow!("Timeout waiting for initial discovery snapshot"))?
                .map_err(|_| {
                    anyhow::anyhow!("Discovery daemon stopped before providing snapshot")
                })?;
        }

        // Get current snapshot
        let snapshot = metadata_watch.borrow().clone();

        tracing::debug!(
            "List using snapshot seq={} with {} instances",
            snapshot.sequence,
            snapshot.instances.len()
        );

        // Filter snapshot by query
        let instances = snapshot.filter(&query);

        tracing::info!(
            "KubeDiscoveryClient::list returning {} instances for query={:?}",
            instances.len(),
            query
        );

        Ok(instances)
    }

    async fn list_and_watch(
        &self,
        query: DiscoveryQuery,
        cancel_token: Option<CancellationToken>,
    ) -> Result<DiscoveryStream> {
        use tokio::sync::mpsc;

        tracing::info!(
            "KubeDiscoveryClient::list_and_watch started for query={:?}",
            query
        );

        // Clone the watch receiver (starts daemon lazily on demand)
        let mut watch_rx = self.metadata_watch().await?;

        // Create output stream
        let (event_tx, event_rx) = mpsc::unbounded_channel();

        // Generate unique stream identifier for tracing
        let stream_id = uuid::Uuid::new_v4();

        // Spawn task to process snapshots
        tokio::spawn(async move {
            // Initialize known_instances from current snapshot state
            // This is critical: watch_rx.changed() only fires on FUTURE changes,
            // so we must capture the current state first to detect removals correctly
            let initial_snapshot = watch_rx.borrow_and_update().clone();

            let mut known_instances: HashSet<u64> = initial_snapshot
                .instances
                .iter()
                .filter_map(|(&instance_id, metadata)| {
                    let filtered = metadata.filter(&query);
                    if !filtered.is_empty() {
                        Some(instance_id)
                    } else {
                        None
                    }
                })
                .collect();

            tracing::debug!(
                stream_id = %stream_id,
                initial_instances = known_instances.len(),
                "Watch started for query={:?}",
                query
            );

            // Emit initial Added events for all existing instances (the "list" part of list_and_watch)
            for &instance_id in &known_instances {
                if let Some(metadata) = initial_snapshot.instances.get(&instance_id) {
                    let instances = metadata.filter(&query);
                    for instance in instances {
                        tracing::info!(
                            stream_id = %stream_id,
                            instance_id = format!("{:x}", instance.instance_id()),
                            "Emitting initial Added event"
                        );
                        if event_tx.send(Ok(DiscoveryEvent::Added(instance))).is_err() {
                            tracing::debug!(
                                stream_id = %stream_id,
                                "Watch receiver dropped during initial sync"
                            );
                            return;
                        }
                    }
                }
            }

            loop {
                tracing::trace!(
                    stream_id = %stream_id,
                    known_count = known_instances.len(),
                    "Watch loop waiting for changes"
                );

                // Wait for next snapshot or cancellation
                let watch_result = if let Some(ref token) = cancel_token {
                    tokio::select! {
                        result = watch_rx.changed() => result,
                        _ = token.cancelled() => {
                            tracing::info!(
                                stream_id = %stream_id,
                                "Watch cancelled via cancel token"
                            );
                            break;
                        }
                    }
                } else {
                    watch_rx.changed().await
                };

                match watch_result {
                    Ok(()) => {
                        // Get latest snapshot
                        let snapshot = watch_rx.borrow_and_update().clone();

                        tracing::debug!(
                            stream_id = %stream_id,
                            seq = snapshot.sequence,
                            snapshot_instances = snapshot.instances.len(),
                            known_instances = known_instances.len(),
                            "Watch received snapshot update"
                        );

                        // Filter snapshot by query
                        let current_instances: HashSet<u64> = snapshot
                            .instances
                            .iter()
                            .filter_map(|(&instance_id, metadata)| {
                                let filtered = metadata.filter(&query);
                                if !filtered.is_empty() {
                                    Some(instance_id)
                                } else {
                                    None
                                }
                            })
                            .collect();

                        tracing::trace!(
                            stream_id = %stream_id,
                            current_ids = ?current_instances.iter().map(|id| format!("{:x}", id)).collect::<Vec<_>>(),
                            known_ids = ?known_instances.iter().map(|id| format!("{:x}", id)).collect::<Vec<_>>(),
                            "Comparing instance sets"
                        );

                        // Compute diff
                        let added: Vec<u64> = current_instances
                            .difference(&known_instances)
                            .copied()
                            .collect();

                        let removed: Vec<u64> = known_instances
                            .difference(&current_instances)
                            .copied()
                            .collect();

                        // Log diff results (even if empty, for debugging)
                        if added.is_empty() && removed.is_empty() {
                            tracing::debug!(
                                stream_id = %stream_id,
                                seq = snapshot.sequence,
                                current_count = current_instances.len(),
                                known_count = known_instances.len(),
                                "Watch snapshot received but no diff detected"
                            );
                        } else {
                            tracing::debug!(
                                stream_id = %stream_id,
                                seq = snapshot.sequence,
                                added = added.len(),
                                removed = removed.len(),
                                total = current_instances.len(),
                                "Watch detected changes"
                            );
                        }

                        // Emit Added events
                        for instance_id in added {
                            if let Some(metadata) = snapshot.instances.get(&instance_id) {
                                let instances = metadata.filter(&query);
                                for instance in instances {
                                    tracing::info!(
                                        stream_id = %stream_id,
                                        instance_id = format!("{:x}", instance.instance_id()),
                                        "Emitting Added event"
                                    );
                                    if event_tx.send(Ok(DiscoveryEvent::Added(instance))).is_err() {
                                        tracing::debug!(
                                            stream_id = %stream_id,
                                            "Watch receiver dropped"
                                        );
                                        return;
                                    }
                                }
                            }
                        }

                        // Emit Removed events
                        for instance_id in removed {
                            tracing::info!(
                                stream_id = %stream_id,
                                instance_id = format!("{:x}", instance_id),
                                "Emitting Removed event"
                            );
                            if event_tx
                                .send(Ok(DiscoveryEvent::Removed(instance_id)))
                                .is_err()
                            {
                                tracing::debug!(stream_id = %stream_id, "Watch receiver dropped");
                                return;
                            }
                        }

                        // Update known set
                        known_instances = current_instances;
                    }
                    Err(_) => {
                        tracing::info!(
                            stream_id = %stream_id,
                            "Watch channel closed (daemon stopped)"
                        );
                        break;
                    }
                }
            }
        });

        // Convert receiver to stream
        let stream = tokio_stream::wrappers::UnboundedReceiverStream::new(event_rx);
        Ok(Box::pin(stream))
    }
}

#[cfg(test)]
mod tests {
    use super::*;
    use crate::config::environment_names::runtime::discovery::DYN_DISCOVERY_EAGER_START;
    use std::sync::atomic::{AtomicUsize, Ordering};

    /// Helper to parse eager start env var the same way as production code
    fn parse_eager_start_env(value: &str) -> bool {
        value.eq_ignore_ascii_case("true") || value == "1"
    }


    #[test]
    fn test_eager_start_env_var_name() {
        // Verify the env var name is correct
        assert_eq!(DYN_DISCOVERY_EAGER_START, "DYN_DISCOVERY_EAGER_START");
    }

    #[tokio::test]
    async fn test_once_cell_lazy_initialization() {
        // This test verifies that OnceCell only initializes once
        // even when called concurrently
        let init_count = Arc::new(AtomicUsize::new(0));
        let cell: Arc<OnceCell<u64>> = Arc::new(OnceCell::new());

        let mut handles = vec![];

        // Spawn multiple tasks that all try to initialize the cell
        for i in 0..10 {
            let cell_clone = cell.clone();
            let count_clone = init_count.clone();
            handles.push(tokio::spawn(async move {
                // Use get_or_try_init which is what we use in production code
                let _ = cell_clone
                    .get_or_try_init(|| {
                        let count_for_init = count_clone.clone();
                        let value = i as u64;
                        async move {
                            count_for_init.fetch_add(1, Ordering::SeqCst);
                            // Small delay to increase chance of race
                            tokio::time::sleep(std::time::Duration::from_millis(1)).await;
                            Ok::<u64, std::convert::Infallible>(value)
                        }
                    })
                    .await;
            }));
        }

        // Wait for all tasks
        for handle in handles {
            handle.await.unwrap();
        }

        // Verify initialization happened exactly once
        assert_eq!(
            init_count.load(Ordering::SeqCst),
            1,
            "OnceCell should only initialize once"
        );
    }


    #[tokio::test]
    async fn test_daemon_handles_receiver_clone() {
        // Test that DaemonHandles::receiver() returns working clones
        let (tx, rx) = tokio::sync::watch::channel(Arc::new(MetadataSnapshot::empty()));

        // Create a dummy JoinHandle (the task immediately completes)
        let dummy_handle = tokio::spawn(async {});

        let handles = DaemonHandles {
            metadata_watch: rx,
            daemon_handle: dummy_handle,
        };

        // Get two receivers
        let rx1 = handles.receiver();
        let rx2 = handles.receiver();

        // Send an update
        let mut updated_snapshot = MetadataSnapshot::empty();
        updated_snapshot.sequence = 42;
        tx.send(Arc::new(updated_snapshot)).unwrap();

        // Both receivers should see the update
        assert_eq!(rx1.borrow().sequence, 42);
        assert_eq!(rx2.borrow().sequence, 42);
    }
}<|MERGE_RESOLUTION|>--- conflicted
+++ resolved
@@ -38,7 +38,6 @@
 
 struct DaemonHandles {
     metadata_watch: tokio::sync::watch::Receiver<Arc<MetadataSnapshot>>,
-<<<<<<< HEAD
     #[allow(dead_code)]
     daemon_handle: JoinHandle<()>,
 }
@@ -47,10 +46,6 @@
     fn receiver(&self) -> tokio::sync::watch::Receiver<Arc<MetadataSnapshot>> {
         self.metadata_watch.clone()
     }
-=======
-    kube_client: KubeClient,
-    pod_info: PodInfo,
->>>>>>> 0b33c1df
 }
 
 impl KubeDiscoveryClient {
@@ -100,13 +95,8 @@
             let _ = client.metadata_watch().await;
         }
 
-<<<<<<< HEAD
         Ok(client)
     }
-=======
-        // Create and spawn daemon
-        let daemon = DiscoveryDaemon::new(kube_client.clone(), pod_info.clone(), cancel_token)?;
->>>>>>> 0b33c1df
 
     async fn metadata_watch(&self) -> Result<tokio::sync::watch::Receiver<Arc<MetadataSnapshot>>> {
         let handles = self
@@ -133,7 +123,6 @@
                         instance_id
                     );
 
-<<<<<<< HEAD
                     Ok::<Arc<DaemonHandles>, anyhow::Error>(Arc::new(DaemonHandles {
                         metadata_watch: watch_rx,
                         daemon_handle,
@@ -143,15 +132,6 @@
             .await?;
 
         Ok(handles.receiver())
-=======
-        Ok(Self {
-            instance_id,
-            metadata,
-            metadata_watch: watch_rx,
-            kube_client,
-            pod_info,
-        })
->>>>>>> 0b33c1df
     }
 }
 
