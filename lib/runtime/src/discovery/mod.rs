--- conflicted
+++ resolved
@@ -12,12 +12,9 @@
 mod mock;
 pub use mock::{MockDiscoveryClient, SharedMockRegistry};
 
-<<<<<<< HEAD
 mod kv_store;
 pub use kv_store::KVStoreDiscoveryClient;
 
-=======
->>>>>>> f5094935
 pub mod utils;
 pub use utils::watch_and_extract_field;
 
@@ -43,13 +40,9 @@
         endpoint: String,
     },
     AllModelCards,
-<<<<<<< HEAD
-    NamespacedModelCards { namespace: String },
-=======
     NamespacedModelCards {
         namespace: String,
     },
->>>>>>> f5094935
     ComponentModelCards {
         namespace: String,
         component: String,
@@ -114,8 +107,6 @@
                 endpoint,
                 transport,
             } => DiscoveryInstance::Endpoint(crate::component::Instance {
-<<<<<<< HEAD
-=======
                 namespace,
                 component,
                 endpoint,
@@ -128,26 +119,10 @@
                 endpoint,
                 card_json,
             } => DiscoveryInstance::ModelCard {
->>>>>>> f5094935
                 namespace,
                 component,
                 endpoint,
                 instance_id,
-<<<<<<< HEAD
-                transport,
-            }),
-            Self::ModelCard {
-                namespace,
-                component,
-                endpoint,
-                card_json,
-            } => DiscoveryInstance::ModelCard {
-                namespace,
-                component,
-                endpoint,
-                instance_id,
-=======
->>>>>>> f5094935
                 card_json,
             },
         }
@@ -189,15 +164,9 @@
     {
         match self {
             Self::ModelCard { card_json, .. } => Ok(serde_json::from_value(card_json.clone())?),
-<<<<<<< HEAD
-            Self::Endpoint(_) => crate::raise!(
-                "Cannot deserialize model card from Endpoint instance"
-            ),
-=======
             Self::Endpoint(_) => {
                 crate::raise!("Cannot deserialize model card from Endpoint instance")
             }
->>>>>>> f5094935
         }
     }
 }
