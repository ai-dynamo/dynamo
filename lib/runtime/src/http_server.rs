--- conflicted
+++ resolved
@@ -455,17 +455,6 @@
 
                 for (path, expect_status, expect_body) in test_cases {
                     println!("[test] Sending request to {}", path);
-<<<<<<< HEAD
-=======
-                    let traceparent_value =
-                        "00-4bf92f3577b34da6a3ce929d0e0e4736-00f067aa0ba902b7-01";
-                    let tracestate_value = "vendor1=opaqueValue1,vendor2=opaqueValue2";
-                    let mut headers = reqwest::header::HeaderMap::new();
-                    headers.insert(
-                        reqwest::header::HeaderName::from_static("traceparent"),
-                        reqwest::header::HeaderValue::from_str(traceparent_value).unwrap(),
-                    );
->>>>>>> ae51b3f4
                     let url = format!("http://{}{}", addr, path);
                     let response = client.get(&url).send().await.unwrap();
                     let status = response.status();
