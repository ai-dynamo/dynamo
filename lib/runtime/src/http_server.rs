--- conflicted
+++ resolved
@@ -370,15 +370,9 @@
         println!("Full metrics response:\n{}", response);
 
         let expected = "\
-<<<<<<< HEAD
-# HELP http_server_dynamo_uptime_seconds Total uptime of the DistributedRuntime in seconds
-# TYPE http_server_dynamo_uptime_seconds gauge
-http_server_dynamo_uptime_seconds{namespace=\"http_server\"} 42
-=======
 # HELP dynamo_system_uptime_seconds Total uptime of the DistributedRuntime in seconds
 # TYPE dynamo_system_uptime_seconds gauge
 dynamo_system_uptime_seconds{namespace=\"dynamo\"} 42
->>>>>>> f10e44ca
 ";
         assert_eq!(response, expected);
     }
