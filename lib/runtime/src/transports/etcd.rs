--- conflicted
+++ resolved
@@ -340,7 +340,7 @@
         let kvs = get_response.take_kvs();
         tracing::trace!("initial kv count: {:?}", kvs.len());
 
-        let (tx, rx) = mpsc::channel(2048);
+        let (tx, rx) = mpsc::channel(32);
 
         self.runtime.secondary().spawn(async move {
             for kv in kvs {
@@ -348,9 +348,7 @@
                     // receiver is already closed
                     return;
                 }
-            }
-<<<<<<< HEAD
-        
+            }       
             let mut ticker = interval(Duration::from_secs(15));
         
             loop {
@@ -386,36 +384,6 @@
                             _ => {
                                 tracing::info!("kv watch stream closed");
                                 return;
-=======
-
-            while let Some(Ok(response)) = watch_stream.next().await {
-                for event in response.events() {
-                    match event.event_type() {
-                        etcd_client::EventType::Put => {
-                            if let Some(kv) = event.kv() {
-                                if tx.is_closed() {
-                                    // Receiver no longer interested, expected.
-                                    break;
-                                }
-                                if let Err(err) = tx.send(WatchEvent::Put(kv.clone())).await {
-                                    tracing::error!(
-                                        "kv watcher error forwarding WatchEvent::Put: {err}"
-                                    );
-                                    // receiver is closed
-                                    break;
-                                }
-                            }
-                        }
-                        etcd_client::EventType::Delete => {
-                            if let Some(kv) = event.kv() {
-                                if tx.is_closed() {
-                                    break;
-                                }
-                                if tx.send(WatchEvent::Delete(kv.clone())).await.is_err() {
-                                    // receiver is closed
-                                    break;
-                                }
->>>>>>> 3e8e38a9
                             }
                         }
                     }
