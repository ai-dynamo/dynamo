// SPDX-FileCopyrightText: Copyright (c) 2024-2025 NVIDIA CORPORATION & AFFILIATES. All rights reserved.
// SPDX-License-Identifier: Apache-2.0
//
// Licensed under the Apache License, Version 2.0 (the "License");
// you may not use this file except in compliance with the License.
// You may obtain a copy of the License at
//
// http://www.apache.org/licenses/LICENSE-2.0
//
// Unless required by applicable law or agreed to in writing, software
// distributed under the License is distributed on an "AS IS" BASIS,
// WITHOUT WARRANTIES OR CONDITIONS OF ANY KIND, either express or implied.
// See the License for the specific language governing permissions and
// limitations under the License.

use crate::{error, CancellationToken, ErrorContext, Result, Runtime};

use async_nats::jetstream::kv;
use derive_builder::Builder;
use derive_getters::Dissolve;
use futures::StreamExt;
use std::collections::HashMap;
use std::sync::Arc;
use tokio::sync::{mpsc, RwLock};
use validator::Validate;

<<<<<<< HEAD
use etcd_client::{Certificate, Compare, CompareOp, GetOptions, Identity, PutOptions, TlsOptions, Txn, TxnOp, TxnOpResponse, WatchOptions, Watcher};
=======
use etcd_client::{
    Compare, CompareOp, DeleteOptions, GetOptions, PutOptions, PutResponse, Txn, TxnOp,
    TxnOpResponse, WatchOptions, Watcher,
};
>>>>>>> 8af8c82f

pub use etcd_client::{ConnectOptions, KeyValue, LeaseClient};

mod lease;
use lease::*;

//pub use etcd::ConnectOptions as EtcdConnectOptions;

/// ETCD Client
#[derive(Clone)]
pub struct Client {
    client: etcd_client::Client,
    primary_lease: i64,
    runtime: Runtime,
}

#[derive(Debug, Clone)]
pub struct Lease {
    /// ETCD lease ID
    id: i64,

    /// [`CancellationToken`] associated with the lease
    cancel_token: CancellationToken,
}

impl Lease {
    /// Get the lease ID
    pub fn id(&self) -> i64 {
        self.id
    }

    /// Get the primary [`CancellationToken`] associated with the lease.
    /// This token will revoke the lease if canceled.
    pub fn primary_token(&self) -> CancellationToken {
        self.cancel_token.clone()
    }

    /// Get a child [`CancellationToken`] from the lease's [`CancellationToken`].
    /// This child token will be triggered if the lease is revoked, but will not revoke the lease if canceled.
    pub fn child_token(&self) -> CancellationToken {
        self.cancel_token.child_token()
    }

    /// Revoke the lease triggering the [`CancellationToken`].
    pub fn revoke(&self) {
        self.cancel_token.cancel();
    }

    /// Check if the lease is still valid (not revoked)
    pub async fn is_valid(&self) -> Result<bool> {
        // A lease is valid if its cancellation token has not been triggered
        // We can use try_cancelled which returns immediately with a boolean
        Ok(!self.cancel_token.is_cancelled())
    }
}

impl Client {
    pub fn builder() -> ClientOptionsBuilder {
        ClientOptionsBuilder::default()
    }

    /// Create a new discovery client
    ///
    /// This will establish a connection to the etcd server, create a primary lease,
    /// and spawn a task to keep the lease alive and tie the lifetime of the [`Runtime`]
    /// to the lease.
    ///
    /// If the lease expires, the [`Runtime`] will be shutdown.
    /// If the [`Runtime`] is shutdown, the lease will be revoked.
    pub async fn new(config: ClientOptions, runtime: Runtime) -> Result<Self> {
        runtime
            .secondary()
            .spawn(Self::create(config, runtime.clone()))
            .await?
    }

    /// Create a new etcd client and tie the primary [`CancellationToken`] to the primary etcd lease.
    async fn create(config: ClientOptions, runtime: Runtime) -> Result<Self> {
        let token = runtime.primary_token();
        let client =
            etcd_client::Client::connect(config.etcd_url, config.etcd_connect_options).await?;

        let lease_id = if config.attach_lease {
            let lease_client = client.lease_client();

            let lease = create_lease(lease_client, 10, token)
                .await
                .context("creating primary lease")?;

            lease.id
        } else {
            0
        };

        Ok(Client {
            client,
            primary_lease: lease_id,
            runtime,
        })
    }

    /// Get a reference to the underlying [`etcd_client::Client`] instance.
    pub fn etcd_client(&self) -> &etcd_client::Client {
        &self.client
    }

    /// Get the primary lease ID.
    pub fn lease_id(&self) -> i64 {
        self.primary_lease
    }

    /// Primary [`Lease`]
    pub fn primary_lease(&self) -> Lease {
        Lease {
            id: self.primary_lease,
            cancel_token: self.runtime.primary_token(),
        }
    }

    /// Create a [`Lease`] with a given time-to-live (TTL).
    /// This [`Lease`] will be tied to the [`Runtime`], specifically a child [`CancellationToken`].
    pub async fn create_lease(&self, ttl: i64) -> Result<Lease> {
        let token = self.runtime.child_token();
        let lease_client = self.client.lease_client();
        self.runtime
            .secondary()
            .spawn(create_lease(lease_client, ttl, token))
            .await?
    }

    // Revoke an etcd lease given its lease id. A wrapper over etcd_client::LeaseClient::revoke
    pub async fn revoke_lease(&self, lease_id: i64) -> Result<()> {
        let lease_client = self.client.lease_client();
        self.runtime
            .secondary()
            .spawn(revoke_lease(lease_client, lease_id))
            .await?
    }

    pub async fn kv_create(
        &self,
        key: String,
        value: Vec<u8>,
        lease_id: Option<i64>,
    ) -> Result<()> {
        let id = lease_id.unwrap_or(self.lease_id());
        let put_options = PutOptions::new().with_lease(id);

        // Build the transaction
        let txn = Txn::new()
            .when(vec![Compare::version(key.as_str(), CompareOp::Equal, 0)]) // Ensure the lock does not exist
            .and_then(vec![
                TxnOp::put(key.as_str(), value, Some(put_options)), // Create the object
            ]);

        // Execute the transaction
        let result = self.client.kv_client().txn(txn).await?;

        if result.succeeded() {
            Ok(())
        } else {
            for resp in result.op_responses() {
                tracing::warn!("kv_create etcd op response: {resp:?}");
            }
            Err(error!("failed to create key"))
        }
    }

    /// Atomically create a key if it does not exist, or validate the values are identical if the key exists.
    pub async fn kv_create_or_validate(
        &self,
        key: String,
        value: Vec<u8>,
        lease_id: Option<i64>,
    ) -> Result<()> {
        let id = lease_id.unwrap_or(self.lease_id());
        let put_options = PutOptions::new().with_lease(id);

        // Build the transaction that either creates the key if it doesn't exist,
        // or validates the existing value matches what we expect
        let txn = Txn::new()
            .when(vec![Compare::version(key.as_str(), CompareOp::Equal, 0)]) // Key doesn't exist
            .and_then(vec![
                TxnOp::put(key.as_str(), value.clone(), Some(put_options)), // Create it
            ])
            .or_else(vec![
                // If key exists but values don't match, this will fail the transaction
                TxnOp::txn(Txn::new().when(vec![Compare::value(
                    key.as_str(),
                    CompareOp::Equal,
                    value.clone(),
                )])),
            ]);

        // Execute the transaction
        let result = self.client.kv_client().txn(txn).await?;

        // We have to enumerate the response paths to determine if the transaction succeeded
        if result.succeeded() {
            Ok(())
        } else {
            match result.op_responses().first() {
                Some(response) => match response {
                    TxnOpResponse::Txn(response) => match response.succeeded() {
                        true => Ok(()),
                        false => Err(error!("failed to create or validate key")),
                    },
                    _ => Err(error!("unexpected response type")),
                },
                None => Err(error!("failed to create or validate key")),
            }
        }
    }

    pub async fn kv_put(
        &self,
        key: impl AsRef<str>,
        value: impl AsRef<[u8]>,
        lease_id: Option<i64>,
    ) -> Result<()> {
        let id = lease_id.unwrap_or(self.lease_id());
        let put_options = PutOptions::new().with_lease(id);
        let _ = self
            .client
            .kv_client()
            .put(key.as_ref(), value.as_ref(), Some(put_options))
            .await?;
        Ok(())
    }

    pub async fn kv_put_with_options(
        &self,
        key: impl AsRef<str>,
        value: impl AsRef<[u8]>,
        options: Option<PutOptions>,
    ) -> Result<PutResponse> {
        let options = options
            .unwrap_or_default()
            .with_lease(self.primary_lease().id());
        self.client
            .kv_client()
            .put(key.as_ref(), value.as_ref(), Some(options))
            .await
            .map_err(|err| err.into())
    }

    pub async fn kv_get(
        &self,
        key: impl Into<Vec<u8>>,
        options: Option<GetOptions>,
    ) -> Result<Vec<KeyValue>> {
        let mut get_response = self.client.kv_client().get(key, options).await?;
        Ok(get_response.take_kvs())
    }

    pub async fn kv_delete(
        &self,
        key: impl Into<Vec<u8>>,
        options: Option<DeleteOptions>,
    ) -> Result<i64> {
        self.client
            .kv_client()
            .delete(key, options)
            .await
            .map(|del_response| del_response.deleted())
            .map_err(|err| err.into())
    }

    pub async fn kv_get_prefix(&self, prefix: impl AsRef<str>) -> Result<Vec<KeyValue>> {
        let mut get_response = self
            .client
            .kv_client()
            .get(prefix.as_ref(), Some(GetOptions::new().with_prefix()))
            .await?;

        Ok(get_response.take_kvs())
    }

    pub async fn kv_get_and_watch_prefix(
        &self,
        prefix: impl AsRef<str> + std::fmt::Display,
    ) -> Result<PrefixWatcher> {
        let mut kv_client = self.client.kv_client();
        let mut watch_client = self.client.watch_client();

        let mut get_response = kv_client
            .get(prefix.as_ref(), Some(GetOptions::new().with_prefix()))
            .await?;

        let start_revision = get_response
            .header()
            .ok_or(error!("missing header; unable to get revision"))?
            .revision();

        tracing::trace!("{prefix}: start_revision: {start_revision}");
        let start_revision = start_revision + 1;

        let (watcher, mut watch_stream) = watch_client
            .watch(
                prefix.as_ref(),
                Some(
                    WatchOptions::new()
                        .with_prefix()
                        .with_start_revision(start_revision)
                        .with_prev_key(),
                ),
            )
            .await?;

        let kvs = get_response.take_kvs();
        tracing::trace!("initial kv count: {:?}", kvs.len());

        let (tx, rx) = mpsc::channel(32);

        self.runtime.secondary().spawn(async move {
            for kv in kvs {
                if tx.send(WatchEvent::Put(kv)).await.is_err() {
                    // receiver is closed
                    break;
                }
            }

            while let Some(Ok(response)) = watch_stream.next().await {
                for event in response.events() {
                    match event.event_type() {
                        etcd_client::EventType::Put => {
                            if let Some(kv) = event.kv() {
                                if let Err(err) = tx.send(WatchEvent::Put(kv.clone())).await {
                                    tracing::error!(
                                        "kv watcher error forwarding WatchEvent::Put: {err}"
                                    );
                                    // receiver is closed
                                    break;
                                }
                            }
                        }
                        etcd_client::EventType::Delete => {
                            if let Some(kv) = event.kv() {
                                if tx.send(WatchEvent::Delete(kv.clone())).await.is_err() {
                                    // receiver is closed
                                    break;
                                }
                            }
                        }
                    }
                }
            }
        });
        Ok(PrefixWatcher {
            prefix: prefix.as_ref().to_string(),
            watcher,
            rx,
        })
    }
}

#[derive(Dissolve)]
pub struct PrefixWatcher {
    prefix: String,
    watcher: Watcher,
    rx: mpsc::Receiver<WatchEvent>,
}

#[derive(Debug)]
pub enum WatchEvent {
    Put(KeyValue),
    Delete(KeyValue),
}

/// ETCD client configuration options
#[derive(Debug, Clone, Builder, Validate)]
pub struct ClientOptions {
    #[validate(length(min = 1))]
    pub etcd_url: Vec<String>,

    #[builder(default)]
    pub etcd_connect_options: Option<ConnectOptions>,

    /// If true, the client will attach a lease to the primary [`CancellationToken`].
    #[builder(default = "true")]
    pub attach_lease: bool,
}

impl Default for ClientOptions {
    fn default() -> Self {
        let mut connect_options = None;

        if let (Ok(username), Ok(password)) = (
            std::env::var("ETCD_AUTH_USERNAME"),
            std::env::var("ETCD_AUTH_PASSWORD")
        ) {
            // username and password are set
            connect_options = Some(
                ConnectOptions::new()
                    .with_user(username, password)
            );
        } else if let (Ok(ca), Ok(cert), Ok(key)) = (
            std::env::var("ETCD_AUTH_CA"),
            std::env::var("ETCD_AUTH_CLIENT_CERT"),
            std::env::var("ETCD_AUTH_CLIENT_KEY"),
        ) {
            // TLS is set
            connect_options = Some(
                ConnectOptions::new()
                    .with_tls(
                        TlsOptions::new()
                            .ca_certificate(Certificate::from_pem(ca))
                            .identity(Identity::from_pem(cert, key)),
                    )
            );
        }

        ClientOptions {
            etcd_url: default_servers(),
            etcd_connect_options: connect_options,
            attach_lease: true,
        }
    }
}

fn default_servers() -> Vec<String> {
    match std::env::var("ETCD_ENDPOINTS") {
        Ok(possible_list_of_urls) => possible_list_of_urls
            .split(',')
            .map(|s| s.to_string())
            .collect(),
        Err(_) => vec!["http://localhost:2379".to_string()],
    }
}

/// A cache for etcd key-value pairs that watches for changes
pub struct KvCache {
    client: Client,
    pub prefix: String,
    cache: Arc<RwLock<HashMap<String, Vec<u8>>>>,
    watcher: Option<PrefixWatcher>,
}

impl KvCache {
    /// Create a new KV cache for the given prefix
    pub async fn new(
        client: Client,
        prefix: String,
        initial_values: HashMap<String, Vec<u8>>,
    ) -> Result<Self> {
        let mut cache = HashMap::new();

        // First get all existing keys with this prefix
        let existing_kvs = client.kv_get_prefix(&prefix).await?;
        for kv in existing_kvs {
            let key = String::from_utf8_lossy(kv.key()).to_string();
            cache.insert(key, kv.value().to_vec());
        }

        // For any keys in initial_values that don't exist in etcd, write them
        // TODO: proper lease handling, this requires the first process that write to a prefix atomically
        // create a lease and write the lease to etcd. Later processes will attach to the lease and
        // help refresh the lease.
        for (key, value) in initial_values.iter() {
            let full_key = format!("{}{}", prefix, key);
            if let std::collections::hash_map::Entry::Vacant(e) = cache.entry(full_key.clone()) {
                client.kv_put(&full_key, value.clone(), None).await?;
                e.insert(value.clone());
            }
        }

        // Start watching for changes
        // we won't miss events bewteen the initial push and the watcher starting because
        // client.kv_get_and_watch_prefix() will get all kv pairs and put them back again
        let watcher = client.kv_get_and_watch_prefix(&prefix).await?;

        let cache = Arc::new(RwLock::new(cache));
        let mut result = Self {
            client,
            prefix,
            cache,
            watcher: Some(watcher),
        };

        // Start the background watcher task
        result.start_watcher().await?;

        Ok(result)
    }

    /// Start the background watcher task
    async fn start_watcher(&mut self) -> Result<()> {
        if let Some(watcher) = self.watcher.take() {
            let cache = self.cache.clone();
            let prefix = self.prefix.clone();

            tokio::spawn(async move {
                let mut rx = watcher.rx;

                while let Some(event) = rx.recv().await {
                    match event {
                        WatchEvent::Put(kv) => {
                            let key = String::from_utf8_lossy(kv.key()).to_string();
                            let value = kv.value().to_vec();

                            tracing::debug!("KvCache update: {} = {:?}", key, value);
                            let mut cache_write = cache.write().await;
                            cache_write.insert(key, value);
                        }
                        WatchEvent::Delete(kv) => {
                            let key = String::from_utf8_lossy(kv.key()).to_string();

                            tracing::debug!("KvCache delete: {}", key);
                            let mut cache_write = cache.write().await;
                            cache_write.remove(&key);
                        }
                    }
                }

                tracing::info!("KvCache watcher for prefix '{}' stopped", prefix);
            });
        }

        Ok(())
    }

    /// Get a value from the cache
    pub async fn get(&self, key: &str) -> Option<Vec<u8>> {
        let full_key = format!("{}{}", self.prefix, key);
        let cache_read = self.cache.read().await;
        cache_read.get(&full_key).cloned()
    }

    /// Get all key-value pairs in the cache
    pub async fn get_all(&self) -> HashMap<String, Vec<u8>> {
        let cache_read = self.cache.read().await;
        cache_read.clone()
    }

    /// Update a value in both the cache and etcd
    pub async fn put(&self, key: &str, value: Vec<u8>, lease_id: Option<i64>) -> Result<()> {
        let full_key = format!("{}{}", self.prefix, key);

        // Update etcd first
        self.client
            .kv_put(&full_key, value.clone(), lease_id)
            .await?;

        // Then update local cache
        let mut cache_write = self.cache.write().await;
        cache_write.insert(full_key, value);

        Ok(())
    }

    // TODO: add a method to create/delete keys
}

#[cfg(feature = "integration")]
#[cfg(test)]
mod tests {
    use crate::{distributed::DistributedConfig, DistributedRuntime};

    use super::*;

    #[test]
    fn test_ectd_client() {
        let rt = Runtime::from_settings().unwrap();
        let rt_clone = rt.clone();
        let config = DistributedConfig::from_settings();

        rt_clone.primary().block_on(async move {
            let drt = DistributedRuntime::new(rt, config).await.unwrap();
            test_kv_create_or_validate(drt).await.unwrap();
        });
    }

    async fn test_kv_create_or_validate(drt: DistributedRuntime) -> Result<()> {
        let key = "__integration_test_key";
        let value = b"test_value";

        let client = drt.etcd_client();
        let lease_id = drt.primary_lease().id();

        // Create the key
        let result = client
            .kv_create(key.to_string(), value.to_vec(), Some(lease_id))
            .await;
        assert!(result.is_ok(), "");

        // Try to create the key again - this should fail
        let result = client
            .kv_create(key.to_string(), value.to_vec(), Some(lease_id))
            .await;
        assert!(result.is_err());

        // Create or validate should succeed as the values match
        let result = client
            .kv_create_or_validate(key.to_string(), value.to_vec(), Some(lease_id))
            .await;
        assert!(result.is_ok());

        // Try to create the key with a different value
        let different_value = b"different_value";
        let result = client
            .kv_create_or_validate(key.to_string(), different_value.to_vec(), Some(lease_id))
            .await;
        assert!(result.is_err(), "");

        Ok(())
    }

    #[test]
    fn test_kv_cache() {
        let rt = Runtime::from_settings().unwrap();
        let rt_clone = rt.clone();
        let config = DistributedConfig::from_settings(false);

        rt_clone.primary().block_on(async move {
            let drt = DistributedRuntime::new(rt, config).await.unwrap();
            test_kv_cache_operations(drt).await.unwrap();
        });
    }

    async fn test_kv_cache_operations(drt: DistributedRuntime) -> Result<()> {
        // Get the client and unwrap it
        let client = drt.etcd_client().expect("etcd client should be available");

        // Create a unique test prefix to avoid conflicts with other tests
        let test_id = uuid::Uuid::new_v4().to_string();
        let prefix = format!("test_kv_cache_{}/", test_id);

        // Initial values
        let mut initial_values = HashMap::new();
        initial_values.insert("key1".to_string(), b"value1".to_vec());
        initial_values.insert("key2".to_string(), b"value2".to_vec());

        // Create the KV cache
        let kv_cache = KvCache::new(client.clone(), prefix.clone(), initial_values).await?;

        // Test get
        let value1 = kv_cache.get("key1").await;
        assert_eq!(value1, Some(b"value1".to_vec()));

        let value2 = kv_cache.get("key2").await;
        assert_eq!(value2, Some(b"value2".to_vec()));

        // Test get_all
        let all_values = kv_cache.get_all().await;
        assert_eq!(all_values.len(), 2);
        assert_eq!(
            all_values.get(&format!("{}key1", prefix)),
            Some(&b"value1".to_vec())
        );
        assert_eq!(
            all_values.get(&format!("{}key2", prefix)),
            Some(&b"value2".to_vec())
        );

        // Test put - using None for lease_id
        kv_cache.put("key3", b"value3".to_vec(), None).await?;

        // Allow some time for the update to propagate
        tokio::time::sleep(std::time::Duration::from_millis(100)).await;

        // Verify the new value
        let value3 = kv_cache.get("key3").await;
        assert_eq!(value3, Some(b"value3".to_vec()));

        // Test update
        kv_cache
            .put("key1", b"updated_value1".to_vec(), None)
            .await?;

        // Allow some time for the update to propagate
        tokio::time::sleep(std::time::Duration::from_millis(100)).await;

        // Verify the updated value
        let updated_value1 = kv_cache.get("key1").await;
        assert_eq!(updated_value1, Some(b"updated_value1".to_vec()));

        // Test external update (simulating another client updating a value)
        client
            .kv_put(
                &format!("{}key2", prefix),
                b"external_update".to_vec(),
                None,
            )
            .await?;

        // Allow some time for the update to propagate
        tokio::time::sleep(std::time::Duration::from_millis(100)).await;

        // Verify the cache was updated
        let external_update = kv_cache.get("key2").await;
        assert_eq!(external_update, Some(b"external_update".to_vec()));

        // Clean up - delete the test keys
        let etcd_client = client.etcd_client();
        let _ = etcd_client
            .kv_client()
            .delete(
                prefix,
                Some(etcd_client::DeleteOptions::new().with_prefix()),
            )
            .await?;

        Ok(())
    }
}<|MERGE_RESOLUTION|>--- conflicted
+++ resolved
@@ -24,14 +24,10 @@
 use tokio::sync::{mpsc, RwLock};
 use validator::Validate;
 
-<<<<<<< HEAD
-use etcd_client::{Certificate, Compare, CompareOp, GetOptions, Identity, PutOptions, TlsOptions, Txn, TxnOp, TxnOpResponse, WatchOptions, Watcher};
-=======
 use etcd_client::{
-    Compare, CompareOp, DeleteOptions, GetOptions, PutOptions, PutResponse, Txn, TxnOp,
+    Certificate, Compare, CompareOp, DeleteOptions, GetOptions, Identity, PutOptions, PutResponse, TlsOptions, Txn, TxnOp,
     TxnOpResponse, WatchOptions, Watcher,
 };
->>>>>>> 8af8c82f
 
 pub use etcd_client::{ConnectOptions, KeyValue, LeaseClient};
 
