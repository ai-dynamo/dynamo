--- conflicted
+++ resolved
@@ -97,8 +97,6 @@
     ) -> Option<&Arc<tokio::sync::RwLock<crate::discovery::DiscoveryMetadata>>> {
         self.discovery_metadata.as_ref()
     }
-<<<<<<< HEAD
-=======
 }
 
 /// Request body for POST /v1/loras
@@ -128,7 +126,6 @@
     pub loras: Option<serde_json::Value>,
     #[serde(skip_serializing_if = "Option::is_none")]
     pub count: Option<usize>,
->>>>>>> d7c27e68
 }
 
 /// Start system status server with metrics support
@@ -188,8 +185,6 @@
                 move || metadata_handler(state)
             }),
         )
-<<<<<<< HEAD
-=======
         .route(
             "/engine/{*path}",
             any({
@@ -222,7 +217,6 @@
     }
 
     let app = app
->>>>>>> d7c27e68
         .fallback(|| async {
             tracing::info!("[fallback handler] called");
             (StatusCode::NOT_FOUND, "Route not found").into_response()
@@ -352,8 +346,6 @@
     }
 }
 
-<<<<<<< HEAD
-=======
 /// Handler for POST /v1/loras - Load a LoRA adapter
 #[tracing::instrument(skip_all, level = "debug")]
 async fn load_lora_handler(
@@ -611,7 +603,6 @@
     }
 }
 
->>>>>>> d7c27e68
 // Regular tests: cargo test system_status_server --lib
 #[cfg(test)]
 mod tests {
@@ -665,11 +656,7 @@
     #[tokio::test]
     async fn test_uptime_from_system_health() {
         // Test that uptime is available from SystemHealth
-<<<<<<< HEAD
-        temp_env::async_with_vars([("DYN_SYSTEM_PORT", None::<&str>)], async {
-=======
         temp_env::async_with_vars([(env_system::DYN_SYSTEM_PORT, None::<&str>)], async {
->>>>>>> d7c27e68
             let drt = create_test_drt_async().await;
 
             // Get uptime from SystemHealth
@@ -688,11 +675,7 @@
     #[tokio::test]
     async fn test_runtime_metrics_initialization_and_namespace() {
         // Test that metrics have correct namespace
-<<<<<<< HEAD
-        temp_env::async_with_vars([("DYN_SYSTEM_PORT", None::<&str>)], async {
-=======
         temp_env::async_with_vars([(env_system::DYN_SYSTEM_PORT, None::<&str>)], async {
->>>>>>> d7c27e68
             let drt = create_test_drt_async().await;
             // SystemStatusState is already created in distributed.rs
             // so we don't need to create it again here
@@ -721,11 +704,7 @@
     #[tokio::test]
     async fn test_uptime_gauge_updates() {
         // Test that the uptime gauge is properly updated and increases over time
-<<<<<<< HEAD
-        temp_env::async_with_vars([("DYN_SYSTEM_PORT", None::<&str>)], async {
-=======
         temp_env::async_with_vars([(env_system::DYN_SYSTEM_PORT, None::<&str>)], async {
->>>>>>> d7c27e68
             let drt = create_test_drt_async().await;
 
             // Get initial uptime
@@ -757,11 +736,7 @@
     #[tokio::test]
     async fn test_http_requests_fail_when_system_disabled() {
         // Test that system status server is not running when disabled
-<<<<<<< HEAD
-        temp_env::async_with_vars([("DYN_SYSTEM_PORT", None::<&str>)], async {
-=======
         temp_env::async_with_vars([(env_system::DYN_SYSTEM_PORT, None::<&str>)], async {
->>>>>>> d7c27e68
             let drt = create_test_drt_async().await;
 
             // Verify that system status server info is None when disabled
@@ -815,11 +790,7 @@
         #[allow(clippy::redundant_closure_call)]
         temp_env::async_with_vars(
             [
-<<<<<<< HEAD
-                ("DYN_SYSTEM_PORT", Some("0")),
-=======
                 (env_system::DYN_SYSTEM_PORT, Some("0")),
->>>>>>> d7c27e68
                 (
                     env_system::DYN_SYSTEM_STARTING_HEALTH_STATUS,
                     Some(starting_health_status),
@@ -901,17 +872,10 @@
         #[allow(clippy::redundant_closure_call)]
         let _ = temp_env::async_with_vars(
             [
-<<<<<<< HEAD
-                ("DYN_SYSTEM_PORT", Some("0")),
-                ("DYN_SYSTEM_STARTING_HEALTH_STATUS", Some("ready")),
-                ("DYN_LOGGING_JSONL", Some("1")),
-                ("DYN_LOG", Some("trace")),
-=======
                 (env_system::DYN_SYSTEM_PORT, Some("0")),
                 (env_system::DYN_SYSTEM_STARTING_HEALTH_STATUS, Some("ready")),
                 (env_logging::DYN_LOGGING_JSONL, Some("1")),
                 (env_logging::DYN_LOG, Some("trace")),
->>>>>>> d7c27e68
             ],
             (async || {
                 // TODO Add proper testing for
@@ -962,15 +926,9 @@
         const ENDPOINT_HEALTH_CONFIG: &str = "[\"generate\"]";
         temp_env::async_with_vars(
             [
-<<<<<<< HEAD
-                ("DYN_SYSTEM_PORT", Some("0")),
-                ("DYN_SYSTEM_STARTING_HEALTH_STATUS", Some("notready")),
-                ("DYN_SYSTEM_USE_ENDPOINT_HEALTH_STATUS", Some(ENDPOINT_HEALTH_CONFIG)),
-=======
                 (env_system::DYN_SYSTEM_PORT, Some("0")),
                 (env_system::DYN_SYSTEM_STARTING_HEALTH_STATUS, Some("notready")),
                 (env_system::DYN_SYSTEM_USE_ENDPOINT_HEALTH_STATUS, Some(ENDPOINT_HEALTH_CONFIG)),
->>>>>>> d7c27e68
             ],
             async {
                 let drt = Arc::new(create_test_drt_async().await);
@@ -1075,13 +1033,8 @@
         // use reqwest for HTTP requests
         temp_env::async_with_vars(
             [
-<<<<<<< HEAD
-                ("DYN_SYSTEM_PORT", Some("0")),
-                ("DYN_SYSTEM_STARTING_HEALTH_STATUS", Some("ready")),
-=======
                 (env_system::DYN_SYSTEM_PORT, Some("0")),
                 (env_system::DYN_SYSTEM_STARTING_HEALTH_STATUS, Some("ready")),
->>>>>>> d7c27e68
             ],
             async {
                 let drt = Arc::new(create_test_drt_async().await);
@@ -1132,16 +1085,11 @@
 
         temp_env::async_with_vars(
             [
-<<<<<<< HEAD
-                ("DYN_SYSTEM_PORT", Some("0")),
-                ("DYN_SYSTEM_STARTING_HEALTH_STATUS", Some("notready")),
-=======
                 (env_system::DYN_SYSTEM_PORT, Some("0")),
                 (
                     env_system::DYN_SYSTEM_STARTING_HEALTH_STATUS,
                     Some("notready"),
                 ),
->>>>>>> d7c27e68
                 (
                     env_system::DYN_SYSTEM_USE_ENDPOINT_HEALTH_STATUS,
                     Some("[\"test.endpoint\"]"),
