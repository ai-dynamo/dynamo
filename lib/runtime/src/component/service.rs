// SPDX-FileCopyrightText: Copyright (c) 2024-2025 NVIDIA CORPORATION & AFFILIATES. All rights reserved.
// SPDX-License-Identifier: Apache-2.0

<<<<<<< HEAD
use super::*;
use crate::component::Component;
use crate::config::RequestPlaneMode;
use async_nats::service::Service as NatsService;
use async_nats::service::ServiceExt as _;
use derive_builder::Builder;
use derive_getters::Dissolve;
use parking_lot::Mutex;
use std::collections::HashMap;
use std::sync::Arc;

pub use super::endpoint::EndpointStats;

type StatsHandlerRegistry = Arc<Mutex<HashMap<String, EndpointStatsHandler>>>;
pub type StatsHandler =
    Box<dyn FnMut(String, EndpointStats) -> serde_json::Value + Send + Sync + 'static>;
pub type EndpointStatsHandler =
    Box<dyn FnMut(EndpointStats) -> serde_json::Value + Send + Sync + 'static>;
=======
use crate::component::Component;
use async_nats::service::{Service as NatsService, ServiceExt};
>>>>>>> d7c27e68

pub const PROJECT_NAME: &str = "Dynamo";
const SERVICE_VERSION: &str = env!("CARGO_PKG_VERSION");

/// Minimal NATS service builder to support legacy NATS request plane.
/// This will be removed once all components migrate to TCP request plane.
pub async fn build_nats_service(
    nats_client: &crate::transports::nats::Client,
    component: &Component,
    description: Option<String>,
) -> anyhow::Result<NatsService> {
    let service_name = component.service_name();
    tracing::trace!("component: {component}; creating NATS service, service_name: {service_name}");

    let description = description.unwrap_or(format!(
        "{PROJECT_NAME} component {} in namespace {}",
        component.name, component.namespace
    ));

    let nats_service = nats_client
        .client()
        .service_builder()
        .description(description)
        .start(service_name, SERVICE_VERSION.to_string())
        .await
        .map_err(|e| anyhow::anyhow!("Failed to start NATS service: {e}"))?;

    Ok(nats_service)
}<|MERGE_RESOLUTION|>--- conflicted
+++ resolved
@@ -1,29 +1,8 @@
 // SPDX-FileCopyrightText: Copyright (c) 2024-2025 NVIDIA CORPORATION & AFFILIATES. All rights reserved.
 // SPDX-License-Identifier: Apache-2.0
 
-<<<<<<< HEAD
-use super::*;
-use crate::component::Component;
-use crate::config::RequestPlaneMode;
-use async_nats::service::Service as NatsService;
-use async_nats::service::ServiceExt as _;
-use derive_builder::Builder;
-use derive_getters::Dissolve;
-use parking_lot::Mutex;
-use std::collections::HashMap;
-use std::sync::Arc;
-
-pub use super::endpoint::EndpointStats;
-
-type StatsHandlerRegistry = Arc<Mutex<HashMap<String, EndpointStatsHandler>>>;
-pub type StatsHandler =
-    Box<dyn FnMut(String, EndpointStats) -> serde_json::Value + Send + Sync + 'static>;
-pub type EndpointStatsHandler =
-    Box<dyn FnMut(EndpointStats) -> serde_json::Value + Send + Sync + 'static>;
-=======
 use crate::component::Component;
 use async_nats::service::{Service as NatsService, ServiceExt};
->>>>>>> d7c27e68
 
 pub const PROJECT_NAME: &str = "Dynamo";
 const SERVICE_VERSION: &str = env!("CARGO_PKG_VERSION");
