--- conflicted
+++ resolved
@@ -71,13 +71,8 @@
         tracing::debug!("Client::new_dynamic: Creating dynamic client for endpoint: {}", endpoint.path());
         const INSTANCE_REFRESH_PERIOD: Duration = Duration::from_secs(1);
 
-<<<<<<< HEAD
         let instance_source = Self::get_or_create_dynamic_instance_source(&endpoint).await?;
         tracing::debug!("Client::new_dynamic: Got instance source for endpoint: {}", endpoint.path());
-=======
-        // create live endpoint watcher
-        let instance_source = Self::get_or_create_dynamic_instance_source(&endpoint).await?;
->>>>>>> 917fe09e
 
         let client = Client {
             endpoint: endpoint.clone(),
@@ -275,7 +270,6 @@
             }
         }
 
-<<<<<<< HEAD
         tracing::debug!(
             "get_or_create_dynamic_instance_source: Creating new instance source for endpoint: {}",
             endpoint.path()
@@ -300,25 +294,14 @@
             discovery_key
         );
 
-=======
-        let prefix = endpoint.etcd_root();
-        let store = Arc::new(drt.store().clone());
-        let (_, mut kv_event_rx) =
-            store.watch(super::INSTANCE_ROOT_PATH, None, drt.primary_token());
->>>>>>> 917fe09e
         let (watch_tx, watch_rx) = tokio::sync::watch::channel(vec![]);
 
         let secondary = endpoint.component.drt.runtime.secondary().clone();
 
         secondary.spawn(async move {
-<<<<<<< HEAD
             tracing::debug!("endpoint_watcher: Starting for discovery key: {:?}", discovery_key);
             let mut map: HashMap<u64, Instance> = HashMap::new();
             let mut event_count = 0;
-=======
-            tracing::debug!("Starting endpoint watcher for prefix: {prefix}");
-            let mut map = HashMap::new();
->>>>>>> 917fe09e
 
             loop {
                 let discovery_event = tokio::select! {
@@ -345,7 +328,6 @@
                     }
                 };
 
-<<<<<<< HEAD
                 event_count += 1;
                 tracing::debug!("endpoint_watcher: Processing event #{} for discovery key: {:?}", event_count, discovery_key);
 
@@ -364,44 +346,8 @@
                             }
                             _ => {
                                 tracing::debug!("endpoint_watcher: Ignoring non-endpoint instance (ModelCard, etc.) for discovery key: {:?}", discovery_key);
-=======
-                match kv_event {
-                    WatchEvent::Put(kv) => {
-                        let key = kv.key_str();
-                        if !key.starts_with(&prefix) {
-                            continue;
+                            }
                         }
-                        let Some(mut key) = key.strip_prefix(super::INSTANCE_ROOT_PATH) else {
-                            tracing::error!("WatchEvent::Put Key not in INSTANCE_ROOT_PATH. Should be impossible.");
-                            continue;
-                        };
-                        if key.starts_with("/") {
-                            key = &key[1..];
-                        }
-
-                        match serde_json::from_slice::<Instance>(kv.value()) {
-                            Ok(val) => map.insert(key.to_string(), val),
-                            Err(err) => {
-                                tracing::error!(error = %err, prefix,
-                                    "Unable to parse put endpoint event; shutting down endpoint watcher");
-                                break;
->>>>>>> 917fe09e
-                            }
-                        };
-                    }
-                    WatchEvent::Delete(key) => {
-                        let key = key.as_ref();
-                        if !key.starts_with(&prefix) {
-                            continue;
-                        }
-                        let Some(mut key) = key.strip_prefix(super::INSTANCE_ROOT_PATH) else {
-                            tracing::error!("WatchEvent::Delete Key not in INSTANCE_ROOT_PATH. Should be impossible.");
-                            continue;
-                        };
-                        if key.starts_with("/") {
-                            key = &key[1..];
-                        }
-                        map.remove(key);
                     }
                     crate::discovery::DiscoveryEvent::Removed(instance_id) => {
                         tracing::info!(
