--- conflicted
+++ resolved
@@ -38,26 +38,8 @@
 }
 
 impl Client {
-<<<<<<< HEAD
-    // Client will only talk to a single static endpoint
-    pub(crate) async fn new_static(endpoint: Endpoint) -> Result<Self> {
-        let (avail_tx, avail_rx) = tokio::sync::watch::channel(vec![]);
-        Ok(Client {
-            endpoint,
-            instance_source: Arc::new(InstanceSource::Static),
-            instance_avail: Arc::new(ArcSwap::from(Arc::new(vec![]))),
-            instance_free: Arc::new(ArcSwap::from(Arc::new(vec![]))),
-            instance_avail_tx: Arc::new(avail_tx),
-            instance_avail_rx: avail_rx,
-        })
-    }
-
-    // Client with auto-discover instances using etcd
-    pub(crate) async fn new_dynamic(endpoint: Endpoint) -> Result<Self> {
-=======
     // Client with auto-discover instances using key-value store
     pub(crate) async fn new(endpoint: Endpoint) -> Result<Self> {
->>>>>>> fbad2860
         tracing::debug!(
             "Client::new_dynamic: Creating dynamic client for endpoint: {}",
             endpoint.path()
