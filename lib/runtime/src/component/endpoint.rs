--- conflicted
+++ resolved
@@ -193,7 +193,6 @@
             result
         });
 
-<<<<<<< HEAD
         // Register this endpoint instance in the discovery plane
         // The discovery interface abstracts storage backend (etcd, k8s, etc) and provides
         // consistent registration/discovery across the system.
@@ -201,30 +200,16 @@
 
         let discovery_spec = crate::discovery::DiscoverySpec::Endpoint {
             namespace: namespace_name.clone(),
-=======
-        let info = Instance {
->>>>>>> 794c0a44
             component: component_name.clone(),
             endpoint: endpoint_name.clone(),
             transport: TransportType::NatsTcp(subject.clone()),
         };
 
-<<<<<<< HEAD
         if let Err(e) = discovery.register(discovery_spec).await {
-=======
-        let info = serde_json::to_vec_pretty(&info)?;
-
-        let store = endpoint.drt().store();
-        let instances_bucket = store
-            .get_or_create_bucket(super::INSTANCE_ROOT_PATH, None)
-            .await?;
-        let key = key_value_store::Key::from_raw(endpoint.unique_path(connection_id));
-        if let Err(err) = instances_bucket.insert(&key, info.into(), 0).await {
->>>>>>> 794c0a44
             tracing::error!(
                 component_name,
                 endpoint_name,
-                error = %err,
+                error = %e,
                 "Unable to register service for discovery"
             );
             endpoint_shutdown_token.cancel();
