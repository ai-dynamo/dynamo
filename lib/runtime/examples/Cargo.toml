--- conflicted
+++ resolved
@@ -10,11 +10,7 @@
 resolver = "3"
 
 [workspace.package]
-<<<<<<< HEAD
-version = "0.7.0"
-=======
 version = "0.8.0"
->>>>>>> d7c27e68
 edition = "2024"
 authors = ["NVIDIA"]
 license = "Apache-2.0"
