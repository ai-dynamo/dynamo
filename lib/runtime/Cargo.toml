--- conflicted
+++ resolved
@@ -61,11 +61,7 @@
 
 async-once-cell = { version = "0.5.4" }
 educe = { version = "0.6.0" }
-<<<<<<< HEAD
-etcd-client = { version = "0.14", features = ["tls"] }
-=======
 figment = { version = "0.10.19", features = ["env", "json", "toml", "test"] }
->>>>>>> 8af8c82f
 local-ip-address = { version = "0.6.3" }
 log = { version = "0.4" }
 nid = { version = "3.0.0", features = ["serde"] }
