<!--
SPDX-FileCopyrightText: Copyright (c) 2024-2025 NVIDIA CORPORATION & AFFILIATES. All rights reserved.
SPDX-License-Identifier: Apache-2.0

Licensed under the Apache License, Version 2.0 (the "License");
you may not use this file except in compliance with the License.
You may obtain a copy of the License at

http://www.apache.org/licenses/LICENSE-2.0

Unless required by applicable law or agreed to in writing, software
distributed under the License is distributed on an "AS IS" BASIS,
WITHOUT WARRANTIES OR CONDITIONS OF ANY KIND, either express or implied.
See the License for the specific language governing permissions and
limitations under the License.
-->
![Dynamo banner](./docs/images/frontpage-banner.png)

[![License](https://img.shields.io/badge/License-Apache_2.0-blue.svg)](https://opensource.org/licenses/Apache-2.0)
[![GitHub Release](https://img.shields.io/github/v/release/ai-dynamo/dynamo)](https://github.com/ai-dynamo/dynamo/releases/latest)
[![Discord](https://dcbadge.limes.pink/api/server/D92uqZRjCZ?style=flat)](https://discord.gg/D92uqZRjCZ)
[![Ask DeepWiki](https://deepwiki.com/badge.svg)](https://deepwiki.com/ai-dynamo/dynamo)

| **[Roadmap](https://github.com/ai-dynamo/dynamo/issues/762)** | **[Documentation](https://docs.nvidia.com/dynamo/latest/index.html)** | **[Examples](https://github.com/ai-dynamo/dynamo/tree/main/examples)** | **[Design Proposals](https://github.com/ai-dynamo/enhancements)** |

# NVIDIA Dynamo

High-throughput, low-latency inference framework designed for serving generative AI and reasoning models in multi-node distributed environments.

## The Era of Multi-GPU, Multi-Node

<p align="center">
  <img src="./docs/images/frontpage-gpu-vertical.png" alt="Multi Node Multi-GPU topology" width="600" />
</p>

Large language models are quickly outgrowing the memory and compute budget of any single GPU. Tensor-parallelism solves the capacity problem by spreading each layer across many GPUs—and sometimes many servers—but it creates a new one: how do you coordinate those shards, route requests, and share KV cache fast enough to feel like one accelerator? This orchestration gap is exactly what NVIDIA Dynamo is built to close.

Dynamo is designed to be inference engine agnostic (supports TRT-LLM, vLLM, SGLang or others) and captures LLM-specific capabilities such as:

- **Disaggregated prefill & decode inference** – Maximizes GPU throughput and facilitates trade off between throughput and latency.
- **Dynamic GPU scheduling** – Optimizes performance based on fluctuating demand
- **LLM-aware request routing** – Eliminates unnecessary KV cache re-computation
- **Accelerated data transfer** – Reduces inference response time using NIXL.
- **KV cache offloading** – Leverages multiple memory hierarchies for higher system throughput

<p align="center">
  <img src="./docs/images/frontpage-architecture.png" alt="Dynamo architecture" width="600" />
</p>

## Framework Support Matrix

| Feature | vLLM | SGLang | TensorRT-LLM |
|---------|----------------------|----------------------------|----------------------------------------|
| [**Disaggregated Serving**](/docs/architecture/disagg_serving.md) | ✅ | ✅ | ✅ |
| [**Conditional Disaggregation**](/docs/architecture/disagg_serving.md#conditional-disaggregation) | 🚧 | 🚧 | 🚧 |
| [**KV-Aware Routing**](/docs/architecture/kv_cache_routing.md) | ✅ | ✅ | ✅ |
| [**SLA-Based Planner**](/docs/architecture/sla_planner.md) | ✅ | 🚧 | 🚧 |
| [**Load Based Planner**](/docs/architecture/load_planner.md) | ✅ | 🚧 | 🚧 |
| [**KVBM**](/docs/architecture/kvbm_architecture.md) | 🚧 | 🚧 | 🚧 |

To learn more about each framework and their capabilities, check out each framework's README!
- **[vLLM](components/backends/vllm/README.md)**
- **[SGLang](components/backends/sglang/README.md)**
- **[TensorRT-LLM](components/backends/trtllm/README.md)**

Built in Rust for performance and in Python for extensibility, Dynamo is fully open-source and driven by a transparent, OSS (Open Source Software) first development approach.

# Installation

The following examples require a few system level packages.
Recommended to use Ubuntu 24.04 with a x86_64 CPU. See [docs/support_matrix.md](docs/support_matrix.md)

## 1. Initial setup

The Dynamo team recommends the `uv` Python package manager, although any way works. Install uv:
```
curl -LsSf https://astral.sh/uv/install.sh | sh
```

### Install etcd and NATS (required)

To coordinate across a data center, Dynamo relies on etcd and NATS. To run Dynamo locally, these need to be available.

- [etcd](https://etcd.io/) can be run directly as `./etcd`.
- [nats](https://nats.io/) needs jetstream enabled: `nats-server -js`.

To quickly setup etcd & NATS, you can also run:
```
# At the root of the repository:
docker compose -f deploy/docker-compose.yml up -d
```

## 2. Select an engine

We publish Python wheels specialized for each of our supported engines: vllm, sglang, trtllm, and llama.cpp. The examples that follow use SGLang; continue reading for other engines.

```
uv venv venv
source venv/bin/activate
uv pip install pip

# Choose one
uv pip install "ai-dynamo[sglang]"  #replace with [vllm], [trtllm], etc.
```

## 3. Run Dynamo

### Running an LLM API server

Dynamo provides a simple way to spin up a local set of inference components including:

- **OpenAI Compatible Frontend** – High performance OpenAI compatible http api server written in Rust.
- **Basic and Kv Aware Router** – Route and load balance traffic to a set of workers.
- **Workers** – Set of pre-configured LLM serving engines.

```
# Start an OpenAI compatible HTTP server, a pre-processor (prompt templating and tokenization) and a router:
python -m dynamo.frontend [--http-port 8080]

# Start the SGLang engine, connecting to NATS and etcd to receive requests. You can run several of these,
# both for the same model and for multiple models. The frontend node will discover them.
python -m dynamo.sglang.worker deepseek-ai/DeepSeek-R1-Distill-Llama-8B
```

#### Send a Request

```bash
curl localhost:8080/v1/chat/completions   -H "Content-Type: application/json"   -d '{
    "model": "deepseek-ai/DeepSeek-R1-Distill-Llama-8B",
    "messages": [
    {
        "role": "user",
        "content": "Hello, how are you?"
    }
    ],
    "stream":false,
    "max_tokens": 300
  }' | jq
```

Rerun with `curl -N` and change `stream` in the request to `true` to get the responses as soon as the engine issues them.

### Deploying Dynamo

- Follow the [Quickstart Guide](docs/guides/dynamo_deploy/README.md) to deploy on Kubernetes.
- Check out [Backends](components/backends) to deploy various workflow configurations (e.g. SGLang with router, vLLM with disaggregated serving, etc.)
- Run some [Examples](examples) to learn about building components in Dynamo and exploring various integrations.

# Engines

Dynamo is designed to be inference engine agnostic. To use any engine with Dynamo, NATS and etcd need to be installed, along with a Dynamo frontend (`python -m dynamo.frontend [--interactive]`).

## vLLM

```
uv pip install ai-dynamo[vllm]
```

Run the backend/worker like this:
```
python -m dynamo.vllm --help
```

vLLM attempts to allocate enough KV cache for the full context length at startup. If that does not fit in your available memory pass `--context-length <value>`.

To specify which GPUs to use set environment variable `CUDA_VISIBLE_DEVICES`.

## SGLang

```
# Install libnuma
apt install -y libnuma-dev

uv pip install ai-dynamo[sglang]
```

Run the backend/worker like this:
<<<<<<< HEAD
```bash
=======
```
# Note the '.worker' in the module path for SGLang
>>>>>>> a8cb6554
python -m dynamo.sglang.worker --help
```

You can pass any sglang flags directly to this worker, see https://docs.sglang.ai/backend/server_arguments.html . See there to use multiple GPUs.

## TensorRT-LLM

It is recommended to use [NGC PyTorch Container](https://catalog.ngc.nvidia.com/orgs/nvidia/containers/pytorch) for running the TensorRT-LLM engine.

> [!Note]
> Ensure that you select a PyTorch container image version that matches the version of TensorRT-LLM you are using.
> For example, if you are using `tensorrt-llm==1.0.0rc4`, use the PyTorch container image version `25.05`.
> To find the correct PyTorch container version for your desired `tensorrt-llm` release, visit the [TensorRT-LLM Dockerfile.multi](https://github.com/NVIDIA/TensorRT-LLM/blob/main/docker/Dockerfile.multi) on GitHub. Switch to the branch that matches your `tensorrt-llm` version, and look for the `BASE_TAG` line to identify the recommended PyTorch container tag.

> [!Important]
> Launch container with the following additional settings `--shm-size=1g --ulimit memlock=-1`

### Install prerequisites
```
# Optional step: Only required for Blackwell and Grace Hopper
pip3 install torch==2.7.1 torchvision torchaudio --index-url https://download.pytorch.org/whl/cu128

sudo apt-get -y install libopenmpi-dev
```

> [!Tip]
> You can learn more about these prequisites and known issues with TensorRT-LLM pip based installation [here](https://nvidia.github.io/TensorRT-LLM/installation/linux.html).

### After installing the pre-requisites above, install Dynamo
```
uv pip install ai-dynamo[trtllm]
```

Run the backend/worker like this:
```
python -m dynamo.trtllm --help
```

To specify which GPUs to use set environment variable `CUDA_VISIBLE_DEVICES`.

# Developing Locally

## 1. Install libraries

**Ubuntu:**
```
sudo apt install -y build-essential libhwloc-dev libudev-dev pkg-config libclang-dev protobuf-compiler python3-dev cmake
```

**macOS:**
- [Homebrew](https://brew.sh/)
```
# if brew is not installed on your system, install it
/bin/bash -c "$(curl -fsSL https://raw.githubusercontent.com/Homebrew/install/HEAD/install.sh)"
```
- [Xcode](https://developer.apple.com/xcode/)

```
brew install cmake protobuf

## Check that Metal is accessible
xcrun -sdk macosx metal
```
If Metal is accessible, you should see an error like `metal: error: no input files`, which confirms it is installed correctly.


## 2. Install Rust

```
curl --proto '=https' --tlsv1.2 -sSf https://sh.rustup.rs | sh
source $HOME/.cargo/env
```

## 3. Create a Python virtual env:

```
uv venv dynamo
source dynamo/bin/activate
```

## 4. Install build tools

```
uv pip install pip maturin
```

[Maturin](https://github.com/PyO3/maturin) is the Rust<->Python bindings build tool.

## 5. Build the Rust bindings

```
cd lib/bindings/python
maturin develop --uv
```

## 6. Install the wheel

```
cd $PROJECT_ROOT
uv pip install .
# For development, use
export PYTHONPATH="${PYTHONPATH}:$(pwd)/components/frontend/src:$(pwd)/components/planner/src:$(pwd)/components/backends/vllm/src:$(pwd)/components/backends/sglang/src:$(pwd)/components/backends/trtllm/src:$(pwd)/components/backends/llama_cpp/src:$(pwd)/components/backends/mocker/src"
```

> [!Note]
> Editable (`-e`) does not work because the `dynamo` package is split over multiple directories, one per backend.

You should now be able to run `python -m dynamo.frontend`.

Remember that nats and etcd must be running (see earlier).

Set the environment variable `DYN_LOG` to adjust the logging level; for example, `export DYN_LOG=debug`. It has the same syntax as `RUST_LOG`.

If you use vscode or cursor, we have a .devcontainer folder built on [Microsofts Extension](https://code.visualstudio.com/docs/devcontainers/containers). For instructions see the [ReadMe](.devcontainer/README.md) for more details.<|MERGE_RESOLUTION|>--- conflicted
+++ resolved
@@ -175,12 +175,7 @@
 ```
 
 Run the backend/worker like this:
-<<<<<<< HEAD
-```bash
-=======
-```
-# Note the '.worker' in the module path for SGLang
->>>>>>> a8cb6554
+```
 python -m dynamo.sglang.worker --help
 ```
 
