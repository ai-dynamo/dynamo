--- conflicted
+++ resolved
@@ -47,14 +47,7 @@
 pip install ai-dynamo[all]
 ```
 
-<<<<<<< HEAD
-> [!NOTE]
-> TensorRT-LLM Support is currently available on a [branch](https://github.com/ai-dynamo/dynamo/tree/dynamo/trtllm_llmapi_v1/examples/trtllm#building-the-environment)
-
-### Building the Dynamo Base Image
-=======
 ### Development Environment
->>>>>>> 2117f863
 
 Many Dynamo components require a base image that can be built and pushed to your container registry. You can use any container registry of your choice, such as:
 - Docker Hub (docker.io)
