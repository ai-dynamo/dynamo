--- conflicted
+++ resolved
@@ -134,21 +134,11 @@
           memory: "2Gi"
       extraPodSpec:
         mainContainer:
-<<<<<<< HEAD
-          image: nvcr.io/nvidian/nim-llm-dev/vllm-runtime:dep-253.5
-          workingDir: /workspace/components/planner/src
-          # env:
-          #   - name: DYNAMO_SERVICE_CONFIG
-          #     value: '{"Prometheus":{"global":{"scrape_interval":"5s"},"scrape_configs":[{"job_name":"prometheus","static_configs":[{"targets":["localhost:9090"]}]},{"job_name":"frontend","static_configs":[{"targets":["localhost:8000"]}]}]}}'
-            # - name: PYTHONPATH
-            #   value: "/workspace/components/planner/src"
-=======
           image: nvcr.io/nvidian/nim-llm-dev/vllm-runtime:dep-233.17
           workingDir: /workspace/components/backends/vllm
           command:
             - /bin/sh
             - -c
->>>>>>> a2cb1c33
           args:
             - python
             - -m
@@ -188,16 +178,11 @@
           gpu: "1"
       extraPodSpec:
         mainContainer:
-<<<<<<< HEAD
-          image: nvcr.io/nvidian/nim-llm-dev/vllm-runtime:dep-253.5
-          workingDir: /workspace/examples/vllm
-=======
           image: nvcr.io/nvidian/nim-llm-dev/vllm-runtime:dep-233.17
           workingDir: /workspace/components/backends/vllm
           command:
             - /bin/sh
             - -c
->>>>>>> a2cb1c33
           args:
             - /bin/sh
             - -c
@@ -237,19 +222,10 @@
           gpu: "1"
       extraPodSpec:
         mainContainer:
-<<<<<<< HEAD
-          image: nvcr.io/nvidian/nim-llm-dev/vllm-runtime:dep-253.5
-          workingDir: /workspace/examples/vllm
-          args:
-            - /bin/sh
-            - -c
-            - "python3 -m dynamo.vllm --model Qwen/Qwen3-0.6B --enforce-eager --is-prefill-worker 2>&1 | tee /tmp/vllm.log"
-=======
           image: nvcr.io/nvidian/nim-llm-dev/vllm-runtime:dep-233.17
           workingDir: /workspace/components/backends/vllm
           command:
             - /bin/sh
             - -c
           args:
-            - python3 -m dynamo.vllm --model Qwen/Qwen3-0.6B --enforce-eager --is-prefill-worker 2>&1 | tee /tmp/vllm.log
->>>>>>> a2cb1c33
+            - python3 -m dynamo.vllm --model Qwen/Qwen3-0.6B --enforce-eager --is-prefill-worker 2>&1 | tee /tmp/vllm.log