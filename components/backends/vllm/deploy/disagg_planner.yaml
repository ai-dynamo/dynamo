# SPDX-FileCopyrightText: Copyright (c) 2025 NVIDIA CORPORATION & AFFILIATES. All rights reserved.
# SPDX-License-Identifier: Apache-2.0

apiVersion: nvidia.com/v1alpha1
kind: DynamoGraphDeployment
metadata:
  name: vllm-disagg-planner
  annotations:
    nvidia.com/enable-grove: "false"
spec:
  envs:
    - name: DYNAMO_SERVICE_CONFIG
      value: '{"Prometheus":{"global":{"scrape_interval":"5s"},"scrape_configs":[{"job_name":"prometheus","static_configs":[{"targets":["localhost:9090"]}]},{"job_name":"frontend","static_configs":[{"targets":["vllm-disagg-planner-frontend:8000"]}]}]}}'
    - name: DYNAMO_PORT
      value: "8000"
    - name: DYNAMO_NAMESPACE
      value: "vllm-disagg-planner"
  services:
    Frontend:
      dynamoNamespace: vllm-disagg-planner
      componentType: frontend
      replicas: 1
      resources:
        requests:
          cpu: "32"
          memory: "10Gi"
        limits:
          cpu: "32"
          memory: "10Gi"
      extraPodSpec:
        mainContainer:
          image: nvcr.io/nvidian/nim-llm-dev/vllm-runtime:hzhou-0814-02
          workingDir: /workspace/components/backends/vllm
          command:
            - /bin/sh
            - -c
          args:
            - "python3 -m dynamo.frontend --http-port 8000"
    Planner:
      dynamoNamespace: vllm-disagg-planner
      envFromSecret: hf-token-secret
      componentType: planner
      replicas: 1
      livenessProbe:
        exec:
          command:
            - /bin/sh
            - -c
            - "exit 0"
        periodSeconds: 60
        timeoutSeconds: 30
        failureThreshold: 10
      readinessProbe:
        exec:
          command:
            - /bin/sh
            - -c
            - "exit 0"
        initialDelaySeconds: 60
        periodSeconds: 60
        timeoutSeconds: 30
        failureThreshold: 10
      resources:
        requests:
          cpu: "2"
          memory: "2Gi"
        limits:
          cpu: "2"
          memory: "2Gi"
      pvc:
        create: false
        name: profiling-pvc # Must be pre-created before deployment and SLA profiler must have been run
        mountPoint: /workspace/profiling_results
      extraPodSpec:
        mainContainer:
          image: nvcr.io/nvidian/nim-llm-dev/vllm-runtime:hzhou-0814-02
          workingDir: /workspace/components/planner/src/dynamo/planner
<<<<<<< HEAD
          ports:
            - name: metrics
              containerPort: 9085
          args:
            - python
            - -m
            - planner_sla
            - --environment=kubernetes
            - --backend=vllm
            - --adjustment-interval=60
            - --profile-results-dir=/workspace/profiling_results
            - --prometheus-port=9085
    Prometheus:
=======
          command:
            - /bin/sh
            - -c
          args:
            - >-
              python3 -m planner_sla
              --environment=kubernetes
              --backend=vllm
              --adjustment-interval=60
              --profile-results-dir=/workspace/profiling_results
    Prometheus: # NOTE: this is set on Prometheus to ensure a service is created for the Prometheus component. This is a workaround and should be managed differently.
>>>>>>> 537759f1
      dynamoNamespace: vllm-disagg-planner
      componentType: frontend
      replicas: 1
      envs:
        - name: PYTHONPATH
          value: "/workspace/components/planner/src"
      livenessProbe:
        exec:
          command:
            - /bin/sh
            - -c
            - "exit 0"
        periodSeconds: 60
        timeoutSeconds: 30
        failureThreshold: 10
      readinessProbe:
        exec:
          command:
            - /bin/sh
            - -c
            - "exit 0"
        initialDelaySeconds: 30
        periodSeconds: 60
        timeoutSeconds: 30
        failureThreshold: 10
      resources:
        requests:
          cpu: "2"
          memory: "2Gi"
        limits:
          cpu: "2"
          memory: "2Gi"
      extraPodSpec:
        mainContainer:
          image: nvcr.io/nvidian/nim-llm-dev/vllm-runtime:hzhou-0814-02
          workingDir: /workspace/components/backends/vllm
          command:
            - /bin/sh
            - -c
          args:
            - "python3 -m dynamo.planner.prometheus"
    VllmDecodeWorker:
      dynamoNamespace: vllm-disagg-planner
      envFromSecret: hf-token-secret
      componentType: worker
      replicas: 2
      resources:
        requests:
          cpu: "8"
          memory: "16Gi"
          gpu: "1"
        limits:
          cpu: "8"
          memory: "16Gi"
          gpu: "1"
      extraPodSpec:
        mainContainer:
          startupProbe:
            httpGet:
              path: /health
              port: 9090
            periodSeconds: 10
            failureThreshold: 60
          image: nvcr.io/nvidian/nim-llm-dev/vllm-runtime:hzhou-0814-02
          workingDir: /workspace/components/backends/vllm
          command:
            - /bin/sh
            - -c
          args:
            - "python3 -m dynamo.vllm --model Qwen/Qwen3-0.6B --migration-limit=3"
    VllmPrefillWorker:
      dynamoNamespace: vllm-disagg-planner
      envFromSecret: hf-token-secret
      componentType: worker
      replicas: 2
      resources:
        requests:
          cpu: "8"
          memory: "16Gi"
          gpu: "1"
        limits:
          cpu: "8"
          memory: "16Gi"
          gpu: "1"
      extraPodSpec:
        mainContainer:
          startupProbe:
            httpGet:
              path: /health
              port: 9090
            periodSeconds: 10
            failureThreshold: 60
          image: nvcr.io/nvidian/nim-llm-dev/vllm-runtime:hzhou-0814-02
          workingDir: /workspace/components/backends/vllm
          command:
            - /bin/sh
            - -c
          args:
            - python3 -m dynamo.vllm --model Qwen/Qwen3-0.6B --is-prefill-worker --migration-limit=3<|MERGE_RESOLUTION|>--- conflicted
+++ resolved
@@ -75,7 +75,6 @@
         mainContainer:
           image: nvcr.io/nvidian/nim-llm-dev/vllm-runtime:hzhou-0814-02
           workingDir: /workspace/components/planner/src/dynamo/planner
-<<<<<<< HEAD
           ports:
             - name: metrics
               containerPort: 9085
@@ -88,20 +87,7 @@
             - --adjustment-interval=60
             - --profile-results-dir=/workspace/profiling_results
             - --prometheus-port=9085
-    Prometheus:
-=======
-          command:
-            - /bin/sh
-            - -c
-          args:
-            - >-
-              python3 -m planner_sla
-              --environment=kubernetes
-              --backend=vllm
-              --adjustment-interval=60
-              --profile-results-dir=/workspace/profiling_results
     Prometheus: # NOTE: this is set on Prometheus to ensure a service is created for the Prometheus component. This is a workaround and should be managed differently.
->>>>>>> 537759f1
       dynamoNamespace: vllm-disagg-planner
       componentType: frontend
       replicas: 1
