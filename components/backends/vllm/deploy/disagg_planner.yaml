# SPDX-FileCopyrightText: Copyright (c) 2025 NVIDIA CORPORATION & AFFILIATES. All rights reserved.
# SPDX-License-Identifier: Apache-2.0

apiVersion: nvidia.com/v1alpha1
kind: DynamoGraphDeployment
metadata:
  name: vllm-disagg-planner
  annotations:
    nvidia.com/enable-grove: "false" # temporarily disable grove because current k8s connector does not work with grove
spec:
  envs:
    - name: DYNAMO_SERVICE_CONFIG
      value: '{"Prometheus":{"global":{"scrape_interval":"5s"},"scrape_configs":[{"job_name":"prometheus","static_configs":[{"targets":["localhost:9090"]}]},{"job_name":"frontend","static_configs":[{"targets":["vllm-disagg-planner-frontend:8000"]}]}]}}'
    - name: DYNAMO_NAMESPACE
      value: "vllm-disagg-planner"
  services:
    Frontend:
      dynamoNamespace: vllm-disagg-planner
      componentType: frontend
      replicas: 1
      extraPodSpec:
        mainContainer:
          image: nvcr.io/nvidia/ai-dynamo/vllm-runtime:0.4.1
    Planner:
      dynamoNamespace: vllm-disagg-planner
      envFromSecret: hf-token-secret
      componentType: planner
      replicas: 1
      livenessProbe:
        exec:
          command:
            - /bin/sh
            - -c
            - "exit 0"
        periodSeconds: 60
        timeoutSeconds: 30
        failureThreshold: 10
      readinessProbe:
        exec:
          command:
            - /bin/sh
            - -c
            - "exit 0"
        initialDelaySeconds: 60
        periodSeconds: 60
        timeoutSeconds: 30
        failureThreshold: 10
      pvc:
        create: false
        name: dynamo-pvc # Must be pre-created before deployment and SLA profiler must have been run
        mountPoint: /data/profiling_results
      extraPodSpec:
        mainContainer:
          image: nvcr.io/nvidia/ai-dynamo/vllm-runtime:0.4.1
          workingDir: /workspace/components/planner/src/dynamo/planner
          command:
            - /bin/sh
            - -c
          args:
            - >-
              python3 -m planner_sla
              --environment=kubernetes
              --backend=vllm
              --adjustment-interval=60
<<<<<<< HEAD
              --profile-results-dir=/data/profiling_results
              --prometheus-port=9085
=======
              --profile-results-dir=/workspace/profiling_results
>>>>>>> 7dd872ae
    Prometheus: # NOTE: this is set on Prometheus to ensure a service is created for the Prometheus component. This is a workaround and should be managed differently.
      dynamoNamespace: vllm-disagg-planner
      componentType: frontend
      replicas: 1
      envs:
        - name: PYTHONPATH
          value: "/workspace/components/planner/src"
      livenessProbe:
        exec:
          command:
            - /bin/sh
            - -c
            - "exit 0"
        periodSeconds: 60
        timeoutSeconds: 30
        failureThreshold: 10
      readinessProbe:
        exec:
          command:
            - /bin/sh
            - -c
            - "exit 0"
        initialDelaySeconds: 30
        periodSeconds: 60
        timeoutSeconds: 30
        failureThreshold: 10
      extraPodSpec:
        mainContainer:
          image: nvcr.io/nvidia/ai-dynamo/vllm-runtime:0.4.1
          workingDir: /workspace/components/backends/vllm
          command:
            - /bin/sh
            - -c
          args:
            - "python3 -m dynamo.planner.prometheus"
    VllmDecodeWorker:
      dynamoNamespace: vllm-disagg-planner
      envFromSecret: hf-token-secret
      componentType: worker
      replicas: 2
      resources:
        limits:
          gpu: "1"
      extraPodSpec:
        mainContainer:
          startupProbe:
            httpGet:
              path: /health
              port: 9090
            periodSeconds: 10
            failureThreshold: 60
          image: nvcr.io/nvidia/ai-dynamo/vllm-runtime:0.4.1
          workingDir: /workspace/components/backends/vllm
          command:
            - python3
          args:
            - -m
            - dynamo.vllm
            - --model
            - Qwen/Qwen3-0.6B
    VllmPrefillWorker:
      dynamoNamespace: vllm-disagg-planner
      envFromSecret: hf-token-secret
      componentType: worker
      replicas: 2
      resources:
        limits:
          gpu: "1"
      extraPodSpec:
        mainContainer:
          startupProbe:
            httpGet:
              path: /health
              port: 9090
            periodSeconds: 10
            failureThreshold: 60
          image: nvcr.io/nvidia/ai-dynamo/vllm-runtime:0.4.1
          workingDir: /workspace/components/backends/vllm
          command:
            - python3
          args:
            - -m
            - dynamo.vllm
            - --model
            - Qwen/Qwen3-0.6B
            - --is-prefill-worker<|MERGE_RESOLUTION|>--- conflicted
+++ resolved
@@ -62,12 +62,7 @@
               --environment=kubernetes
               --backend=vllm
               --adjustment-interval=60
-<<<<<<< HEAD
               --profile-results-dir=/data/profiling_results
-              --prometheus-port=9085
-=======
-              --profile-results-dir=/workspace/profiling_results
->>>>>>> 7dd872ae
     Prometheus: # NOTE: this is set on Prometheus to ensure a service is created for the Prometheus component. This is a workaround and should be managed differently.
       dynamoNamespace: vllm-disagg-planner
       componentType: frontend
