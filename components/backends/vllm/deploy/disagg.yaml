--- conflicted
+++ resolved
@@ -80,11 +80,7 @@
           image: nvcr.io/nvidia/ai-dynamo/vllm-runtime:0.3.2
           workingDir: /workspace/components/backends/vllm
           args:
-<<<<<<< HEAD
-            - "python3 components/main.py --model deepseek-ai/DeepSeek-R1-Distill-Llama-8B --enforce-eager 2>&1 | tee /tmp/vllm.log"
-=======
             - "python3 -m dynamo.vllm --model Qwen/Qwen3-0.6B --enforce-eager 2>&1 | tee /tmp/vllm.log"
->>>>>>> c6f12f64
     VllmPrefillWorker:
       dynamoNamespace: vllm-disagg
       envFromSecret: hf-token-secret
@@ -123,8 +119,4 @@
           image: nvcr.io/nvidia/ai-dynamo/vllm-runtime:0.3.2
           workingDir: /workspace/components/backends/vllm
           args:
-<<<<<<< HEAD
-            - "python3 components/main.py --model deepseek-ai/DeepSeek-R1-Distill-Llama-8B --enforce-eager --is-prefill-worker 2>&1 | tee /tmp/vllm.log"
-=======
-            - "python3 -m dynamo.vllm --model Qwen/Qwen3-0.6B --enforce-eager --is-prefill-worker 2>&1 | tee /tmp/vllm.log"
->>>>>>> c6f12f64
+            - "python3 -m dynamo.vllm --model Qwen/Qwen3-0.6B --enforce-eager --is-prefill-worker 2>&1 | tee /tmp/vllm.log"