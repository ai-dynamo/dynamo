# SPDX-FileCopyrightText: Copyright (c) 2025 NVIDIA CORPORATION & AFFILIATES. All rights reserved.
# SPDX-License-Identifier: Apache-2.0

apiVersion: nvidia.com/v1alpha1
kind: DynamoGraphDeployment
metadata:
  name: vllm-disagg
spec:
  services:
    Frontend:
      dynamoNamespace: vllm-disagg
      componentType: main
      replicas: 1
      livenessProbe:
        httpGet:
          path: /health
          port: 8000
        initialDelaySeconds: 60
        periodSeconds: 60
        timeoutSeconds: 30
        failureThreshold: 10
      readinessProbe:
        exec:
          command:
            - /bin/sh
            - -c
            - 'curl -s http://localhost:8000/health | jq -e ".status == \"healthy\""'
        initialDelaySeconds: 60
        periodSeconds: 60
        timeoutSeconds: 30
        failureThreshold: 10
      resources:
        requests:
          cpu: "32"
          memory: "10Gi"
        limits:
          cpu: "32"
          memory: "10Gi"
      extraPodSpec:
        mainContainer:
          image: nvcr.io/nvidian/nim-llm-dev/vllm-runtime:dep-233.17
          workingDir: /workspace/components/backends/vllm
          command:
            - /bin/sh
            - -c
          args:
            - "python3 -m dynamo.frontend --http-port 8000"
    VllmDecodeWorker:
      dynamoNamespace: vllm-disagg
      envFromSecret: hf-token-secret
      componentType: worker
      replicas: 1
      livenessProbe:
        exec:
          command:
            - /bin/sh
            - -c
            - "exit 0"
        periodSeconds: 60
        timeoutSeconds: 30
        failureThreshold: 10
      readinessProbe:
        exec:
          command:
            - /bin/sh
            - -c
            - 'grep "VllmWorker.*has been initialized" /tmp/vllm.log'
        initialDelaySeconds: 60
        periodSeconds: 60
        timeoutSeconds: 30
        failureThreshold: 10
      resources:
        requests:
<<<<<<< HEAD
          cpu: "10"
          memory: "40Gi"
          gpu: "1"
        limits:
          cpu: "10"
=======
          cpu: "32"
          memory: "40Gi"
          gpu: "1"
        limits:
          cpu: "32"
>>>>>>> a2cb1c33
          memory: "40Gi"
          gpu: "1"
      extraPodSpec:
        mainContainer:
          image: nvcr.io/nvidian/nim-llm-dev/vllm-runtime:dep-233.17
          workingDir: /workspace/components/backends/vllm
          command:
            - /bin/sh
            - -c
          args:
            - "python3 -m dynamo.vllm --model Qwen/Qwen3-0.6B --enforce-eager 2>&1 | tee /tmp/vllm.log"
    VllmPrefillWorker:
      dynamoNamespace: vllm-disagg
      envFromSecret: hf-token-secret
      componentType: worker
      replicas: 1
      livenessProbe:
        exec:
          command:
            - /bin/sh
            - -c
            - "exit 0"
        periodSeconds: 60
        timeoutSeconds: 30
        failureThreshold: 10
      readinessProbe:
        exec:
          command:
            - /bin/sh
            - -c
            - 'grep "VllmWorker.*has been initialized" /tmp/vllm.log'
        initialDelaySeconds: 60
        periodSeconds: 60
        timeoutSeconds: 30
        failureThreshold: 10
      resources:
        requests:
<<<<<<< HEAD
          cpu: "10"
          memory: "40Gi"
          gpu: "1"
        limits:
          cpu: "10"
=======
          cpu: "32"
          memory: "40Gi"
          gpu: "1"
        limits:
          cpu: "32"
>>>>>>> a2cb1c33
          memory: "40Gi"
          gpu: "1"
      extraPodSpec:
        mainContainer:
          image: nvcr.io/nvidian/nim-llm-dev/vllm-runtime:dep-233.17
          workingDir: /workspace/components/backends/vllm
          command:
            - /bin/sh
            - -c
          args:
            - "python3 -m dynamo.vllm --model Qwen/Qwen3-0.6B --enforce-eager --is-prefill-worker 2>&1 | tee /tmp/vllm.log"<|MERGE_RESOLUTION|>--- conflicted
+++ resolved
@@ -71,19 +71,11 @@
         failureThreshold: 10
       resources:
         requests:
-<<<<<<< HEAD
-          cpu: "10"
-          memory: "40Gi"
-          gpu: "1"
-        limits:
-          cpu: "10"
-=======
           cpu: "32"
           memory: "40Gi"
           gpu: "1"
         limits:
           cpu: "32"
->>>>>>> a2cb1c33
           memory: "40Gi"
           gpu: "1"
       extraPodSpec:
@@ -121,19 +113,11 @@
         failureThreshold: 10
       resources:
         requests:
-<<<<<<< HEAD
-          cpu: "10"
-          memory: "40Gi"
-          gpu: "1"
-        limits:
-          cpu: "10"
-=======
           cpu: "32"
           memory: "40Gi"
           gpu: "1"
         limits:
           cpu: "32"
->>>>>>> a2cb1c33
           memory: "40Gi"
           gpu: "1"
       extraPodSpec:
