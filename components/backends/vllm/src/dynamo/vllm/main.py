--- conflicted
+++ resolved
@@ -191,7 +191,6 @@
         runtime, component, engine_client, default_sampling_params
     )
 
-<<<<<<< HEAD
     # Setup KV publisher for prefill worker (consistent with decode workers)
     # This enables the router to track KV cache states from prefill workers
     kv_publisher = _maybe_setup_kv_publisher(
@@ -239,10 +238,9 @@
     except Exception:
         # Non-fatal: prefill workers can still operate without router awareness
         logger.exception("Prefill registration failed (continuing)")
-=======
+
     # Get health check payload (checks env var and falls back to vLLM default)
     health_check_payload = VllmHealthCheckPayload().to_dict()
->>>>>>> 08cb08c1
 
     try:
         logger.debug("Starting serve_endpoint for prefill worker")
