--- conflicted
+++ resolved
@@ -170,11 +170,7 @@
 We currently provide deployment examples for Kubernetes and SLURM.
 
 ## Kubernetes
-<<<<<<< HEAD
-- **[Deploying Dynamo with SGLang on Kubernetes](deploy/)**
-=======
 - **[Deploying Dynamo with SGLang on Kubernetes](deploy/README.md)**
->>>>>>> ae51b3f4
 
 ## SLURM
 - **[Deploying Dynamo with SGLang on SLURM](slurm_jobs/README.md)**