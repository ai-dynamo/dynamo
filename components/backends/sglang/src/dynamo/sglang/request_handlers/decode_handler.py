# SPDX-FileCopyrightText: Copyright (c) 2025 NVIDIA CORPORATION & AFFILIATES. All rights reserved.
# SPDX-License-Identifier: Apache-2.0

import logging
import time

import sglang as sgl

from dynamo._core import Client, Component
from dynamo.llm import WorkerMetricsPublisher, ZmqKvEventPublisher
from dynamo.sglang.args import Config, DisaggregationMode
from dynamo.sglang.protocol import DisaggPreprocessedRequest
from dynamo.sglang.request_handlers.handler_base import BaseWorkerHandler


class DecodeWorkerHandler(BaseWorkerHandler):
    def __init__(
        self,
        component: Component,
        engine: sgl.Engine,
        config: Config,
        metrics_publisher: WorkerMetricsPublisher,
        kv_publisher: ZmqKvEventPublisher = None,
        prefill_client: Client = None,
    ):
        super().__init__(
            component, engine, config, metrics_publisher, kv_publisher, prefill_client
        )
        if self.serving_mode == DisaggregationMode.DECODE:
            if self.prefill_client is None:
                raise ValueError(
                    "prefill_client must be provided when serving_mode is decode"
                )
            self.prefill_client = prefill_client
            logging.info("Decode worker handler initialized")

        logging.info("Worker handler initialized")

    def cleanup(self):
        self.engine.shutdown()
        logging.info("Engine shutdown")
        super().cleanup()

    def _build_sampling_params(self, request: dict) -> dict:
        """Build sampling params depending on request from frontend"""
        if self.skip_tokenizer_init:
            # Token-based request format
            sampling_opts = request.get("sampling_options", {})
            stop_conditions = request.get("stop_conditions", {})
            
            param_mapping = {
                "temperature": sampling_opts.get("temperature"),
                "top_p": sampling_opts.get("top_p"), 
                "top_k": sampling_opts.get("top_k"),
                "max_new_tokens": stop_conditions.get("max_tokens"),
                "ignore_eos": stop_conditions.get("ignore_eos"),
            }
        else:
            # OpenAI request format
            param_mapping = {
                "temperature": request.get("temperature"),
                "top_p": request.get("top_p"),
                "top_k": request.get("top_k"), 
                "max_new_tokens": request.get("max_tokens"),
            }
        
        return {k: v for k, v in param_mapping.items() if v is not None}

    async def generate(self, request: str):
        sampling_params = self._build_sampling_params(request)
        input_param = self._get_input_param(request)

        if self.serving_mode == DisaggregationMode.DECODE:
            # request the bootstrap info from the target prefill worker
            prefill_stream = await self.prefill_client.generate(
                DisaggPreprocessedRequest(
                    request=request,
                    sampling_params=sampling_params,
                ).model_dump_json()
            )

            bootstrap_info = None
            async for info in prefill_stream:
                bootstrap_info = info.data()
                break

            if not bootstrap_info:
                raise RuntimeError("No bootstrap info received from prefill worker")

            decode = await self.engine.async_generate(
                **input_param,
                sampling_params=sampling_params,
                stream=True,
                bootstrap_host=bootstrap_info["bootstrap_host"],
                bootstrap_port=bootstrap_info["bootstrap_port"],
                bootstrap_room=bootstrap_info["bootstrap_room"],
            )

            if self.skip_tokenizer_init:
                async for out in self._process_token_stream(decode):
                    yield out
            else:
                async for out in self._process_text_stream(decode):
                    yield out
        else:
            agg = await self.engine.async_generate(
                **input_param,
                sampling_params=sampling_params,
                stream=True,
            )
            if self.skip_tokenizer_init:
                async for out in self._process_token_stream(agg):
                    yield out
            else:
                async for out in self._process_text_stream(agg):
                    yield out

    async def _process_token_stream(self, stream_source):
        num_output_tokens_so_far = 0

        async for res in stream_source:
<<<<<<< HEAD
            print(res)
=======
            try:
                next_total_toks = len(res["output_ids"])
            except KeyError:
                raise ValueError(
                    f"Missing 'output_ids' in response. This often happens when using skip_tokenizer_init=False. "
                    f"If you're using ModelType.CHAT or custom model configurations, you may need to modify "
                    f"the tokenization/detokenization logic in your handler. Response keys: {list(res.keys())}"
                )
            out = {"token_ids": res["output_ids"][num_output_tokens_so_far:]}
            num_output_tokens_so_far = next_total_toks
>>>>>>> 10bfb73a
            finish_reason = res["meta_info"]["finish_reason"]
            if finish_reason:
                out = {"token_ids": [], "finish_reason": finish_reason["type"]}
<<<<<<< HEAD
            else:
                try:
                    next_total_toks = len(res["output_ids"])
                except KeyError:
                    raise ValueError(
                        f"Missing 'output_ids' in response. Response keys: {list(res.keys())}"
                    )
                out = {"token_ids": res["output_ids"][num_output_tokens_so_far:]}
                num_output_tokens_so_far = next_total_toks
=======
>>>>>>> 10bfb73a

            yield out

    async def _process_text_stream(self, stream_source):
        """Process stream for text input mode"""
        count = 0  

        async for res in stream_source:
            print(res)
            index = res.get("index", 0)
            text = res.get("text", "")
            
            finish_reason = res["meta_info"]["finish_reason"]
            finish_reason_type = finish_reason["type"] if finish_reason else None
            next_count = len(text)
            delta = text[count:]
            
            choice_data = {
                "index": index,
                "delta": {"role": "assistant", "content": delta},
                "finish_reason": finish_reason_type,
            }
            
            response = {
                "id": res["meta_info"]["id"],
                "created": int(time.time()),
                "choices": [choice_data],
                "model": self.config.server_args.served_model_name,
                "object": "chat.completion.chunk",
            }
            yield response
            count = next_count<|MERGE_RESOLUTION|>--- conflicted
+++ resolved
@@ -119,24 +119,10 @@
         num_output_tokens_so_far = 0
 
         async for res in stream_source:
-<<<<<<< HEAD
             print(res)
-=======
-            try:
-                next_total_toks = len(res["output_ids"])
-            except KeyError:
-                raise ValueError(
-                    f"Missing 'output_ids' in response. This often happens when using skip_tokenizer_init=False. "
-                    f"If you're using ModelType.CHAT or custom model configurations, you may need to modify "
-                    f"the tokenization/detokenization logic in your handler. Response keys: {list(res.keys())}"
-                )
-            out = {"token_ids": res["output_ids"][num_output_tokens_so_far:]}
-            num_output_tokens_so_far = next_total_toks
->>>>>>> 10bfb73a
             finish_reason = res["meta_info"]["finish_reason"]
             if finish_reason:
                 out = {"token_ids": [], "finish_reason": finish_reason["type"]}
-<<<<<<< HEAD
             else:
                 try:
                     next_total_toks = len(res["output_ids"])
@@ -146,8 +132,6 @@
                     )
                 out = {"token_ids": res["output_ids"][num_output_tokens_so_far:]}
                 num_output_tokens_so_far = next_total_toks
-=======
->>>>>>> 10bfb73a
 
             yield out
 
