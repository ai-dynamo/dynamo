# SPDX-FileCopyrightText: Copyright (c) 2025 NVIDIA CORPORATION & AFFILIATES. All rights reserved.
# SPDX-License-Identifier: Apache-2.0

import asyncio
import json
import logging
import signal
import sys

import sglang as sgl
import uvloop
from sglang.srt.utils import get_ip

from dynamo.llm import ZmqKvEventPublisher, ZmqKvEventPublisherConfig
from dynamo.runtime import DistributedRuntime, dynamo_worker
from dynamo.runtime.logging import configure_dynamo_logging
from dynamo.sglang.args import Config, DisaggregationMode, parse_args
from dynamo.sglang.publisher import setup_sgl_metrics
from dynamo.sglang.register import register_llm_with_runtime_config
from dynamo.sglang.request_handlers import DecodeWorkerHandler, PrefillWorkerHandler

configure_dynamo_logging()


@dynamo_worker(static=False)
async def worker(runtime: DistributedRuntime):
    loop = asyncio.get_running_loop()

    def signal_handler():
        asyncio.create_task(graceful_shutdown(runtime))

    for sig in (signal.SIGTERM, signal.SIGINT):
        loop.add_signal_handler(sig, signal_handler)

    logging.info("Signal handlers will trigger a graceful shutdown of the runtime")

    config = parse_args(sys.argv[1:])
    if config.serving_mode != DisaggregationMode.PREFILL:
        await init(runtime, config)
    else:
        await init_prefill(runtime, config)


async def init(runtime: DistributedRuntime, config: Config):
    server_args, dynamo_args = config.server_args, config.dynamo_args

    engine = sgl.Engine(server_args=server_args)

    component = runtime.namespace(dynamo_args.namespace).component(
        dynamo_args.component
    )
    await component.create_service()

    generate_endpoint = component.endpoint(dynamo_args.endpoint)

    # TODO: think about implementing DisaggregationStrategy for P->D
    # TODO: implement a `next` field in the config to dynamically set the next client
    prefill_client = None
    if config.serving_mode == DisaggregationMode.DECODE:
        logging.info("Initializing prefill client")
        prefill_client = (
            await runtime.namespace(dynamo_args.namespace)
            .component("prefill")
            .endpoint("generate")
            .client()
        )

    publisher, metrics_task, metrics_labels = await setup_sgl_metrics(engine, component)

    kv_publisher = None
    if server_args.kv_events_config:
        kv_events = json.loads(server_args.kv_events_config)
        ep = kv_events.get("endpoint")
        zmq_ep = ep.replace("*", get_ip()) if ep else None

        zmq_config = ZmqKvEventPublisherConfig(
            worker_id=generate_endpoint.lease_id(),
            kv_block_size=server_args.page_size,
            zmq_endpoint=zmq_ep,
        )
        logging.info(f"Setting up ZMQ kv event publisher at {zmq_ep}")
        kv_publisher = ZmqKvEventPublisher(component=component, config=zmq_config)

    # Readiness gate: requests wait until model is registered
    ready_event = asyncio.Event()

    async def gated_generate(request):
        """Queue requests until model registration completes"""
        await ready_event.wait()  # Block until model is ready
        async for response in handler.generate(request):
            yield response

    handler = DecodeWorkerHandler(
        component, engine, config, publisher, kv_publisher, prefill_client
    )

    async def register_model():
        """Register the model and signal readiness"""
        registration_success = await register_llm_with_runtime_config(
            engine,
            generate_endpoint,
            server_args,
            dynamo_args,
        )

        if not registration_success:
            logging.error("Model registration failed; shutting down")
            runtime.shutdown()
            raise RuntimeError("Model registration failed")

        # Model is ready - allow queued requests to proceed
        ready_event.set()
        logging.info("Model registration succeeded; processing queued requests")

    try:
        # Start endpoint immediately and register model concurrently
        # Requests queue until ready_event is set
        await asyncio.gather(
            generate_endpoint.serve_endpoint(
                handler.generate,
<<<<<<< HEAD
                graceful_shutdown=config.dynamo_args.migration_limit <= 0,
=======
                graceful_shutdown=True,
>>>>>>> 1477f6ef
                metrics_labels=metrics_labels,
            ),
            register_model(),
        )
    except Exception as e:
        logging.error(f"Failed to serve endpoints: {e}")
        raise
    finally:
        metrics_task.cancel()
        try:
            await metrics_task
        except asyncio.CancelledError:
            logging.info("Metrics task succesfully cancelled")
            pass
        handler.cleanup()


async def init_prefill(runtime: DistributedRuntime, config: Config):
    server_args, dynamo_args = config.server_args, config.dynamo_args

    engine = sgl.Engine(server_args=server_args)

    component = runtime.namespace(dynamo_args.namespace).component(
        dynamo_args.component
    )
    await component.create_service()

    generate_endpoint = component.endpoint(dynamo_args.endpoint)

    handler = PrefillWorkerHandler(component, engine, config)

    tasks = [
        generate_endpoint.serve_endpoint(
            handler.generate,
            graceful_shutdown=True,
            metrics_labels=[("model", server_args.served_model_name)],
        )
    ]

    try:
        await asyncio.gather(*tasks)
    except Exception as e:
        logging.error(f"Failed to serve endpoints: {e}")
        raise
    finally:
        handler.cleanup()


async def graceful_shutdown(runtime):
    logging.info("Received shutdown signal, shutting down DistributedRuntime")
    runtime.shutdown()
    logging.info("DistributedRuntime shutdown complete")


def main():
    uvloop.run(worker())


if __name__ == "__main__":
    main()<|MERGE_RESOLUTION|>--- conflicted
+++ resolved
@@ -118,11 +118,7 @@
         await asyncio.gather(
             generate_endpoint.serve_endpoint(
                 handler.generate,
-<<<<<<< HEAD
-                graceful_shutdown=config.dynamo_args.migration_limit <= 0,
-=======
                 graceful_shutdown=True,
->>>>>>> 1477f6ef
                 metrics_labels=metrics_labels,
             ),
             register_model(),
