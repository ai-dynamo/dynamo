# SPDX-FileCopyrightText: Copyright (c) 2025 NVIDIA CORPORATION & AFFILIATES. All rights reserved.
# SPDX-License-Identifier: Apache-2.0

import asyncio
import json
import logging
import signal
import sys

import sglang as sgl
import uvloop
from sglang.srt.utils import get_ip

from dynamo.llm import ZmqKvEventPublisher, ZmqKvEventPublisherConfig
from dynamo.runtime import DistributedRuntime, dynamo_worker
from dynamo.runtime.logging import configure_dynamo_logging
from dynamo.sglang.args import Config, DisaggregationMode, parse_args
from dynamo.sglang.publisher import setup_sgl_metrics
from dynamo.sglang.register import register_llm_with_runtime_config
from dynamo.sglang.request_handlers import DecodeWorkerHandler, PrefillWorkerHandler

configure_dynamo_logging()


@dynamo_worker(static=False)
async def worker(runtime: DistributedRuntime):
    loop = asyncio.get_running_loop()

    def signal_handler():
        asyncio.create_task(graceful_shutdown(runtime))

    for sig in (signal.SIGTERM, signal.SIGINT):
        loop.add_signal_handler(sig, signal_handler)

    logging.info("Signal handlers will trigger a graceful shutdown of the runtime")

    config = parse_args(sys.argv[1:])
    if config.serving_mode != DisaggregationMode.PREFILL:
        await init(runtime, config)
    else:
        await init_prefill(runtime, config)


async def init(runtime: DistributedRuntime, config: Config):
    server_args, dynamo_args = config.server_args, config.dynamo_args

    engine = sgl.Engine(server_args=server_args)

    component = runtime.namespace(dynamo_args.namespace).component(
        dynamo_args.component
    )
    await component.create_service()

    generate_endpoint = component.endpoint(dynamo_args.endpoint)

    # TODO: think about implementing DisaggregationStrategy for P->D
    # TODO: implement a `next` field in the config to dynamically set the next client
    prefill_client = None
    if config.serving_mode == DisaggregationMode.DECODE:
        logging.info("Initializing prefill client")
        prefill_client = (
            await runtime.namespace(dynamo_args.namespace)
            .component("prefill")
            .endpoint("generate")
            .client()
        )

    publisher, metrics_task, metrics_labels = await setup_sgl_metrics(engine, component)

    kv_publisher = None
    if server_args.kv_events_config:
        kv_events = json.loads(server_args.kv_events_config)
        ep = kv_events.get("endpoint")
        zmq_ep = ep.replace("*", get_ip()) if ep else None

        zmq_config = ZmqKvEventPublisherConfig(
            worker_id=generate_endpoint.lease_id(),
            kv_block_size=server_args.page_size,
            zmq_endpoint=zmq_ep,
        )
        logging.info(f"Setting up ZMQ kv event publisher at {zmq_ep}")
        kv_publisher = ZmqKvEventPublisher(component=component, config=zmq_config)

    # Readiness gate: requests wait until model is registered
    ready_event = asyncio.Event()

    async def gated_generate(request):
        """Queue requests until model registration completes"""
        await ready_event.wait()  # Block until model is ready
        async for response in handler.generate(request):
            yield response

    handler = DecodeWorkerHandler(
        component, engine, config, publisher, kv_publisher, prefill_client
    )

    async def register_model():
        """Register the model and signal readiness"""
        registration_success = await register_llm_with_runtime_config(
            engine,
            generate_endpoint,
            server_args,
            dynamo_args,
        )

        if not registration_success:
            logging.error("Model registration failed; shutting down")
            runtime.shutdown()
            raise RuntimeError("Model registration failed")

        # Model is ready - allow queued requests to proceed
        ready_event.set()
        logging.info("Model registration succeeded; processing queued requests")

    try:
        # Start endpoint immediately and register model concurrently
        # Requests queue until ready_event is set
        await asyncio.gather(
<<<<<<< HEAD
            generate_endpoint.serve_endpoint(handler.generate, graceful_shutdown=config.migration_limit <= 0),
=======
            generate_endpoint.serve_endpoint(
                handler.generate, graceful_shutdown=False, metrics_labels=metrics_labels
            ),
            register_model(),
>>>>>>> 87a721a8
        )
    except Exception as e:
        logging.error(f"Failed to serve endpoints: {e}")
        raise
    finally:
        metrics_task.cancel()
        try:
            await metrics_task
        except asyncio.CancelledError:
            logging.info("Metrics task succesfully cancelled")
            pass
        handler.cleanup()


async def init_prefill(runtime: DistributedRuntime, config: Config):
    server_args, dynamo_args = config.server_args, config.dynamo_args

    engine = sgl.Engine(server_args=server_args)

    component = runtime.namespace(dynamo_args.namespace).component(
        dynamo_args.component
    )
    await component.create_service()

    generate_endpoint = component.endpoint(dynamo_args.endpoint)

    handler = PrefillWorkerHandler(component, engine, config)

    tasks = [
        generate_endpoint.serve_endpoint(
            handler.generate,
            graceful_shutdown=True,
            metrics_labels=[("model", server_args.served_model_name)],
        )
    ]

    try:
        await asyncio.gather(*tasks)
    except Exception as e:
        logging.error(f"Failed to serve endpoints: {e}")
        raise
    finally:
        handler.cleanup()


async def graceful_shutdown(runtime):
    logging.info("Received shutdown signal, shutting down DistributedRuntime")
    runtime.shutdown()
    logging.info("DistributedRuntime shutdown complete")


def main():
    uvloop.run(worker())


if __name__ == "__main__":
    main()<|MERGE_RESOLUTION|>--- conflicted
+++ resolved
@@ -116,14 +116,12 @@
         # Start endpoint immediately and register model concurrently
         # Requests queue until ready_event is set
         await asyncio.gather(
-<<<<<<< HEAD
-            generate_endpoint.serve_endpoint(handler.generate, graceful_shutdown=config.migration_limit <= 0),
-=======
             generate_endpoint.serve_endpoint(
-                handler.generate, graceful_shutdown=False, metrics_labels=metrics_labels
+                handler.generate,
+                graceful_shutdown == config.migration_limit <= 0,
+                metrics_labels=metrics_labels,
             ),
             register_model(),
->>>>>>> 87a721a8
         )
     except Exception as e:
         logging.error(f"Failed to serve endpoints: {e}")
