--- conflicted
+++ resolved
@@ -41,17 +41,7 @@
           gpu: "1"
       extraPodSpec:
         mainContainer:
-<<<<<<< HEAD
-          image: nvcr.io/nvidian/nim-llm-dev/sglang-runtime:hzhou-0804
-=======
-          startupProbe:
-            httpGet:
-              path: /live
-              port: 9090
-            periodSeconds: 10
-            failureThreshold: 60
           image: nvcr.io/nvidian/nim-llm-dev/sglang-runtime:hzhou-0808-07
->>>>>>> 1327e3bb
           workingDir: /workspace/components/backends/sglang
           command:
             - /bin/sh
@@ -90,17 +80,7 @@
           gpu: "1"
       extraPodSpec:
         mainContainer:
-<<<<<<< HEAD
-          image: nvcr.io/nvidian/nim-llm-dev/sglang-runtime:hzhou-0804
-=======
-          startupProbe:
-            httpGet:
-              path: /health
-              port: 9090
-            periodSeconds: 10
-            failureThreshold: 60
           image: nvcr.io/nvidian/nim-llm-dev/sglang-runtime:hzhou-0808-07
->>>>>>> 1327e3bb
           workingDir: /workspace/components/backends/sglang
           command:
             - /bin/sh
