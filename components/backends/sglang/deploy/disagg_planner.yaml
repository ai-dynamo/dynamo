# SPDX-FileCopyrightText: Copyright (c) 2025 NVIDIA CORPORATION & AFFILIATES. All rights reserved.
# SPDX-License-Identifier: Apache-2.0

apiVersion: nvidia.com/v1alpha1
kind: DynamoGraphDeployment
metadata:
  name: sglang-disagg-planner
  annotations:
    nvidia.com/enable-grove: "false" # temporarily disable grove because current k8s connector does not work with grove
spec:
  envs:
    - name: DYNAMO_SERVICE_CONFIG
      value: '{"Prometheus":{"global":{"scrape_interval":"5s"},"scrape_configs":[{"job_name":"prometheus","static_configs":[{"targets":["localhost:9090"]}]},{"job_name":"frontend","static_configs":[{"targets":["sglang-disagg-planner-frontend:8000"]}]}]}}'
    - name: DYNAMO_NAMESPACE
      value: "dynamo"
  services:
    Frontend:
      dynamoNamespace: dynamo
      componentType: frontend
      replicas: 1
      extraPodSpec:
        mainContainer:
<<<<<<< HEAD
          image: nvcr.io/nvidia/ai-dynamo/sglang-runtime:0.4.0
          workingDir: /workspace/components/backends/sglang
          command: ["sh", "-c"]
          args:
            - "python3 -m dynamo.sglang.utils.clear_namespace --namespace sglang-disagg && python3 -m dynamo.frontend --http-port=8000"
=======
          image: nvcr.io/nvidian/nim-llm-dev/sglang-runtime:hzhou-0811-1
>>>>>>> cc48dd3e
    Planner:
      dynamoNamespace: dynamo
      envFromSecret: hf-token-secret
      componentType: planner
      replicas: 1
      livenessProbe:
        exec:
          command:
            - /bin/sh
            - -c
            - "exit 0"
        periodSeconds: 60
        timeoutSeconds: 30
        failureThreshold: 10
      readinessProbe:
        exec:
          command:
            - /bin/sh
            - -c
            - "exit 0"
        initialDelaySeconds: 60
        periodSeconds: 60
        timeoutSeconds: 30
        failureThreshold: 10
      pvc:
        create: false
        name: profiling-pvc # Must be pre-created before deployment and SLA profiler must have been run
        mountPoint: /workspace/profiling_results
      extraPodSpec:
        mainContainer:
          image: nvcr.io/nvidia/ai-dynamo/sglang-runtime:0.4.0
          workingDir: /workspace/components/planner/src/dynamo/planner
          command:
            - /bin/sh
            - -c
          args:
            - >-
              python3 -m planner_sla
              --environment=kubernetes
              --backend=sglang
              --adjustment-interval=60
              --profile-results-dir=/workspace/profiling_results
    Prometheus: # NOTE: this is set on Prometheus to ensure a service is created for the Prometheus component. This is a workaround and should be managed differently.
      dynamoNamespace: dynamo
      componentType: frontend
      replicas: 1
      envs:
        - name: PYTHONPATH
          value: "/workspace/components/planner/src"
      livenessProbe:
        exec:
          command:
            - /bin/sh
            - -c
            - "exit 0"
        periodSeconds: 60
        timeoutSeconds: 30
        failureThreshold: 10
      readinessProbe:
        exec:
          command:
            - /bin/sh
            - -c
            - "exit 0"
        initialDelaySeconds: 30
        periodSeconds: 60
        timeoutSeconds: 30
        failureThreshold: 10
      extraPodSpec:
        mainContainer:
          image: nvcr.io/nvidia/ai-dynamo/sglang-runtime:0.4.0
          workingDir: /workspace/components/backends/sglang
          command:
            - /bin/sh
            - -c
          args:
            - "python3 -m dynamo.planner.prometheus"
    SGLangDecodeWorker:
      dynamoNamespace: dynamo
      envFromSecret: hf-token-secret
      componentType: worker
      replicas: 2
      resources:
        limits:
          gpu: "1"
      extraPodSpec:
        mainContainer:
          image: nvcr.io/nvidia/ai-dynamo/sglang-runtime:0.4.0
          workingDir: /workspace/components/backends/sglang
          command:
            - /bin/sh
            - -c
          args:
            - >-
              python3 -m dynamo.sglang
              --model-path Qwen/Qwen3-0.6B
              --served-model-name Qwen/Qwen3-0.6B
              --page-size 16
              --tp 1
              --trust-remote-code
              --skip-tokenizer-init
              --disaggregation-mode decode
              --disaggregation-transfer-backend nixl
    SGLangPrefillWorker:
      dynamoNamespace: dynamo
      envFromSecret: hf-token-secret
      componentType: worker
      replicas: 2
      resources:
        limits:
          gpu: "1"
      extraPodSpec:
        mainContainer:
          image: nvcr.io/nvidia/ai-dynamo/sglang-runtime:0.4.0
          workingDir: /workspace/components/backends/sglang
          command:
            - /bin/sh
            - -c
          args:
            - >-
              python3 -m dynamo.sglang
              --model-path Qwen/Qwen3-0.6B
              --served-model-name Qwen/Qwen3-0.6B
              --page-size 16
              --tp 1
              --trust-remote-code
              --skip-tokenizer-init
              --disaggregation-mode prefill
              --disaggregation-transfer-backend nixl<|MERGE_RESOLUTION|>--- conflicted
+++ resolved
@@ -20,15 +20,7 @@
       replicas: 1
       extraPodSpec:
         mainContainer:
-<<<<<<< HEAD
           image: nvcr.io/nvidia/ai-dynamo/sglang-runtime:0.4.0
-          workingDir: /workspace/components/backends/sglang
-          command: ["sh", "-c"]
-          args:
-            - "python3 -m dynamo.sglang.utils.clear_namespace --namespace sglang-disagg && python3 -m dynamo.frontend --http-port=8000"
-=======
-          image: nvcr.io/nvidian/nim-llm-dev/sglang-runtime:hzhou-0811-1
->>>>>>> cc48dd3e
     Planner:
       dynamoNamespace: dynamo
       envFromSecret: hf-token-secret
