# SPDX-FileCopyrightText: Copyright (c) 2025 NVIDIA CORPORATION & AFFILIATES. All rights reserved.
# SPDX-License-Identifier: Apache-2.0
#
# Licensed under the Apache License, Version 2.0 (the "License");
# you may not use this file except in compliance with the License.
# You may obtain a copy of the License at
#
# http://www.apache.org/licenses/LICENSE-2.0
#
# Unless required by applicable law or agreed to in writing, software
# distributed under the License is distributed on an "AS IS" BASIS,
# WITHOUT WARRANTIES OR CONDITIONS OF ANY KIND, either express or implied.
# See the License for the specific language governing permissions and
# limitations under the License.

"""
Script to generate SLURM job scripts from Jinja2 templates.
"""

import argparse
import logging
import subprocess
import tempfile

from jinja2 import Template

<<<<<<< HEAD
def print_welcome_message(job_ids: list[str]):
    """Print a clean welcome message with job information."""
    
    job_id = f"<{', '.join(job_ids)}>"
    print(f"""
🚀 Welcome SA! We hope you enjoy your time on our GB200 NVL72.
=======
def print_welcome_message(job_id: str):
    """Print a clean welcome message with job information."""
    
    print(f"""
🚀 Welcome! We hope you enjoy your time on our GB200 NVL72.
>>>>>>> 48616237

Your logs for this submitted job will be available in logs/{job_id}
You can access them by running:

    cd logs/{job_id}

You can view all of the prefill/decode worker logs by running:

    tail -f *_decode_*.err *_prefill_*.err

To kick off the benchmark we suggest opening up a new terminal, SSH-ing 
into the login node, and running the srun command that is found at the 
bottom of the log.out. You can find it by running:

    cat log.out

Enjoy :)
- NVIDIA
""")


def setup_logging(level: int = logging.INFO) -> None:
    logging.basicConfig(
        level=level,
        format="%(asctime)s| %(name)s: %(message)s",
        datefmt="%Y-%m-%d %H:%M:%S",
    )


def generate_job_script(template_path, output_path, **kwargs):
    """Generate a job script from template with given parameters."""
    with open(template_path, "r") as f:
        template = Template(f.read())

    rendered_script = template.render(**kwargs)
    with open(output_path, "w") as f:
        f.write(rendered_script)

    return output_path


def submit_job(job_script_path, extra_slurm_args=[]):
    """
    Submit the job script to SLURM and extract the job ID from the output.

    Returns:
        The job ID of the submitted job.
    """
    try:
        command = ["sbatch"] + ["--" + x for x in extra_slurm_args] + [job_script_path, ]
        result = subprocess.run(
            command, capture_output=True, text=True, check=True
        )
        output_lines = result.stdout.strip().split("\n")

        # sbatch typically outputs: "Submitted batch job JOBID"
        job_id = output_lines[-1].split()[-1]
        logging.info(f"Job submitted successfully with ID: {job_id}")
        return job_id
    except subprocess.CalledProcessError as e:
        logging.error(f"Error submitting job: {e}")
        logging.error(f"stderr: {e.stderr}")
        raise
    except (IndexError, ValueError):
        logging.error(f"Error parsing job ID from sbatch output: {result.stdout}")
        raise


def _parse_command_line_args(args: list[str] | None = None) -> argparse.Namespace:
    parser = argparse.ArgumentParser(
        description="Generate and submit SLURM job scripts"
    )
    parser.add_argument(
        "--template", required=True, help="Path to Jinja2 template file"
    )

    # Template parameters
    parser.add_argument("--job-name", default="dynamo_setup", help="SLURM job name")
    parser.add_argument("--account", required=True, help="SLURM account")
    parser.add_argument("--model-dir", required=True, help="Model directory path")
    parser.add_argument("--config-dir", required=True, help="Config directory path")
    parser.add_argument("--container-image", required=True, help="Container image")
    parser.add_argument(
        "--time-limit", default="04:00:00", help="Time limit (HH:MM:SS)"
    )
    parser.add_argument(
        "--prefill-nodes", type=int, default=2, help="Number of prefill nodes"
    )
    parser.add_argument(
        "--decode-nodes", type=int, default=2, help="Number of decode nodes"
    )
    parser.add_argument(
        "--prefill-workers", type=int, default=1, help="Number of prefill workers"
    )
    parser.add_argument(
        "--decode-workers", type=int, default=1, help="Number of decode workers"
    )
    parser.add_argument(
        "--gpus-per-node", type=int, default=8, help="Number of GPUs per node"
    )
    parser.add_argument(
        "--network-interface", default="eth3", help="Network interface to use"
    )
    parser.add_argument(
        "--gpu-type",
        choices=["h100", "gb200-fp8"],
        default="h100",
        help="GPU type to use",
    )

    parser.add_argument(
        "--partition",
        default="batch",
        help="SLURM partition to use",
    )
    parser.add_argument(
        "--enable-multiple-frontends",
        action="store_true",
        help="Enable multiple frontend architecture with nginx load balancer"
    )
    parser.add_argument(
        "--num-additional-frontends",
        type=int,
        default=0,
        help="Number of additional frontend nodes (beyond the first frontend on node 1)"
    )

    parser.add_argument(
        '--use-init-location',
        action="store_true",
        help="Whether we use '--init-expert-locations' json files"
    )

    parser.add_argument(
        "--profiler", type=str, 
        help="Profiler configurations. Example: " + '"type=vllm; isl=8192; osl=1024; concurrencies=16x2048x4096x8192; req-rate=inf"'
    )

    parser.add_argument(
        "--extra-slurm-args",
        action="append",
        default=[],
        help="Extra slurm arguments, remove the '--' prefix. Example: --extra-slurm-args dependency=afterok:<x>"
    )

    parser.add_argument(
        "--retries",
        type=int,
        default=0,
        help="Tries to launch the job multiple times to catch transient errors"
    )

    return parser.parse_args(args)


def main(input_args: list[str] | None = None):
    setup_logging()
    args = _parse_command_line_args(input_args)

    # Validation
    if args.prefill_nodes % args.prefill_workers != 0:
        raise ValueError(
            f"Prefill nodes ({args.prefill_nodes}) must be divisible by prefill workers ({args.prefill_workers})"
        )

    if args.decode_nodes % args.decode_workers != 0:
        raise ValueError(
            f"Decode nodes ({args.decode_nodes}) must be divisible by decode workers ({args.decode_workers})"
        )

    # Validation for multiple frontends
    if args.enable_multiple_frontends:
        if args.num_additional_frontends < 0:
            raise ValueError("Number of additional frontends cannot be negative")

    total_nodes = args.prefill_nodes + args.decode_nodes

    # parse profiler configs
    profiler_config = {}
    for key_val_pair in args.profiler.split("; "): 
        key, val = key_val_pair.split("=")
        profiler_config[key] = val

    # validate profiler configs
    if profiler_config == {} or profiler_config['type'] == "manual":
        parsable_config = ""
    elif profiler_config['type'] in ['sglang', 'vllm', 'gap']:
        parsable_config = ""
        need_keys = ["isl", "osl", "concurrencies"]
        assert all([key in profiler_config for key in need_keys])
        assert profiler_config['isl'].isnumeric()
        parsable_config = f"{parsable_config} {profiler_config['isl']}"
        assert profiler_config['osl'].isnumeric()
        parsable_config = f"{parsable_config} {profiler_config['osl']}"
        assert all([x.isnumeric() for x in profiler_config['concurrencies'].split("x")])
        parsable_config = f"{parsable_config} {profiler_config['concurrencies']}"

        if profiler_config['type'] in ['sglang', 'vllm']:
            assert "req-rate" in profiler_config
            assert profiler_config['req-rate'] == 'inf' or profiler_config['req-rate'].isnumeric()
            parsable_config = f"{parsable_config} {profiler_config['req-rate']}"
    else:
        assert False, profiler_config['type']

    template_vars = {
        "job_name": args.job_name,
        "total_nodes": total_nodes,
        "account": args.account,
        "time_limit": args.time_limit,
        "prefill_nodes": args.prefill_nodes,
        "decode_nodes": args.decode_nodes,
        "prefill_workers": args.prefill_workers,
        "decode_workers": args.decode_workers,
        "model_dir": args.model_dir,
        "config_dir": args.config_dir,
        "container_image": args.container_image,
        "gpus_per_node": args.gpus_per_node,
        "network_interface": args.network_interface,
        "gpu_type": args.gpu_type,
        "partition": args.partition,
        "enable_multiple_frontends": args.enable_multiple_frontends,
        "num_additional_frontends": args.num_additional_frontends,
        "use_init_location": args.use_init_location,
        "do_profile": profiler_config['type'] != "manual",
        "profiler_type": profiler_config['type'],
        "profiler_arg": parsable_config,
    }

    with tempfile.NamedTemporaryFile(mode="w", suffix=".sh") as temp_file:
        generate_job_script(args.template, temp_file.name, **template_vars)
<<<<<<< HEAD
        
        submitted_job_ids = []
        job_id = submit_job(temp_file.name, args.extra_slurm_args)
        submitted_job_ids.append(job_id)
        # retries logic
        extra_slurm_args_without_dependencies = [x for x in args.extra_slurm_args if "dependency" not in x]
        for _ in range(args.retries):
            slurm_args = extra_slurm_args_without_dependencies + [f"dependency=afternotok:{job_id}"]
            job_id = submit_job(temp_file.name, slurm_args)
            submitted_job_ids.append(job_id)

        print_welcome_message(submitted_job_ids)
=======
        job_id = submit_job(temp_file.name)
        print_welcome_message(job_id)
>>>>>>> 48616237


if __name__ == "__main__":
    main()<|MERGE_RESOLUTION|>--- conflicted
+++ resolved
@@ -24,20 +24,12 @@
 
 from jinja2 import Template
 
-<<<<<<< HEAD
 def print_welcome_message(job_ids: list[str]):
     """Print a clean welcome message with job information."""
     
     job_id = f"<{', '.join(job_ids)}>"
     print(f"""
-🚀 Welcome SA! We hope you enjoy your time on our GB200 NVL72.
-=======
-def print_welcome_message(job_id: str):
-    """Print a clean welcome message with job information."""
-    
-    print(f"""
 🚀 Welcome! We hope you enjoy your time on our GB200 NVL72.
->>>>>>> 48616237
 
 Your logs for this submitted job will be available in logs/{job_id}
 You can access them by running:
@@ -268,7 +260,6 @@
 
     with tempfile.NamedTemporaryFile(mode="w", suffix=".sh") as temp_file:
         generate_job_script(args.template, temp_file.name, **template_vars)
-<<<<<<< HEAD
         
         submitted_job_ids = []
         job_id = submit_job(temp_file.name, args.extra_slurm_args)
@@ -281,10 +272,6 @@
             submitted_job_ids.append(job_id)
 
         print_welcome_message(submitted_job_ids)
-=======
-        job_id = submit_job(temp_file.name)
-        print_welcome_message(job_id)
->>>>>>> 48616237
 
 
 if __name__ == "__main__":
