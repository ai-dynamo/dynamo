# SPDX-FileCopyrightText: Copyright (c) 2025 NVIDIA CORPORATION & AFFILIATES. All rights reserved.
# SPDX-License-Identifier: Apache-2.0

"""
Worker setup script for Slurm nodes.
This script will be running on the prefill and decode nodes, and will be called by the
benchmark_dynamo.sh script.

The script will:
- Setup the environment
- Generate the python3 command to run the prefill or decode worker
- Start dynamo (or sglang)
- Monitor the GPU utilization
"""

import argparse
import logging
import os
import socket
import subprocess
import time
from pathlib import Path

import requests

# Network configurations
ETCD_CLIENT_PORT = 2379
ETCD_PEER_PORT = 2380
NATS_PORT = 4222
DIST_INIT_PORT = 29500
ETCD_LISTEN_ADDR = "http://0.0.0.0"


def setup_logging(level: int = logging.INFO) -> None:
    logging.basicConfig(
        level=level,
        format="%(asctime)s| %(name)s: %(message)s",
        datefmt="%Y-%m-%d %H:%M:%S",
    )


def log_gpu_utilization(log_file: Path) -> None:
    """
    Log GPU utilization for all GPUs in the node.
    Format: utilization.gpu [%] x y z
    """
    util_script = Path(__file__).parent / "monitor_gpu_utilization.sh"
    util_process = run_command(
        f"bash {util_script}",
        background=True,
        stdout=open(log_file, "w"),
        stderr=subprocess.STDOUT,
    )
    if not util_process:
        logging.warning("Failed to start GPU utilization monitoring")
    else:
        logging.info("Started GPU utilization monitoring in the background")


def check_etcd_health(etcd_url: str) -> bool:
    """Check if etcd is healthy"""
    health_url = f"{etcd_url}/health"
    try:
        response = requests.get(health_url, timeout=5)
        return response.status_code == 200
    except requests.exceptions.RequestException:
        return False


def wait_for_etcd(etcd_url: str, max_retries: int = 1000) -> bool:
    """Wait for etcd to be ready"""
    logging.info(f"Waiting for etcd to be ready on {etcd_url}...")

    for attempt in range(max_retries):
        try:
            if check_etcd_health(etcd_url):
                logging.info("Etcd is ready!")
                return True
        except requests.exceptions.RequestException:
            pass

        logging.info(
            f"Etcd not ready yet, retrying in 2 seconds... (attempt {attempt + 1}/{max_retries})"
        )
        time.sleep(2)

    logging.error("Etcd failed to become ready within the timeout period")
    return False


def run_command(
    cmd: str, background: bool = False, shell: bool = True, stdout=None, stderr=None
):
    """
    Run a command either in background or foreground.

    Args:
        cmd: Command to run
        background: If True, run in background and return Popen object. If False, wait for
            completion and return exit code.
        shell: Whether to run command through shell

    Returns:
        If background=True: subprocess.Popen
        If background=False: int (exit code)
    """
    logging.info(f"Running command (background={background}, shell={shell}): {cmd}")
    if background:
        process = subprocess.Popen(
            cmd,
            shell=shell,
            stdout=stdout if stdout else subprocess.PIPE,
            stderr=stderr if stderr else subprocess.PIPE,
        )  # noqa: S603
        return process
    else:
        result = subprocess.run(cmd, shell=shell, check=True)  # noqa: S603
        return result.returncode


def _parse_command_line_args(args: list[str] | None = None) -> argparse.Namespace:
    parser = argparse.ArgumentParser(
        description="Worker setup script for Dynamo distributed training",
        formatter_class=argparse.ArgumentDefaultsHelpFormatter,
    )
    parser.add_argument(
        "--leader_ip",
        type=str,
        required=True,
        help="IP address of the leader node for this worker group",
    )
    parser.add_argument(
        "--master_ip",
        type=str,
        required=True,
        help="IP address of the master node (first prefill node) for NATS/ETCD",
    )
    parser.add_argument(
        "--worker_idx",
        type=int,
        required=True,
        help="Index of the worker group (0-based)",
    )
    parser.add_argument(
        "--local_rank",
        type=int,
        required=True,
        help="Local rank within the worker group (0 for leader)",
    )
    parser.add_argument(
        "--nodes_per_worker",
        type=int,
        required=True,
        help="Number of nodes per worker",
    )
    parser.add_argument(
        "--worker_type",
        choices=["decode", "prefill"],
        required=True,
        help="Type of worker to run",
    )
    parser.add_argument(
        "--gpus_per_node",
        type=int,
        default=8,
        help="Number of GPUs per node (default: 8)",
    )
    parser.add_argument(
        "--gpu_utilization_log",
        type=str,
        default=None,
        help="File to log GPU utilization (default: None)",
    )

    parser.add_argument(
        "--gpu_type",
        type=str,
<<<<<<< HEAD
        choices=["h100", "gb200-fp8", "gb200-fp4"],
=======
        choices=["h100", "gb200-fp8"],
>>>>>>> fc36ecca
        default="h100",
        help="Type of GPU to use",
    )

    return parser.parse_args(args)


def _validate_args(args: argparse.Namespace) -> None:
    """Validate command line arguments"""
    if args.worker_idx < 0:
        raise ValueError("Worker index must be non-negative")

    if args.local_rank < 0:
        raise ValueError("Local rank must be non-negative")

    if args.nodes_per_worker < 1:
        raise ValueError("Nodes per worker must be at least 1")

    if args.gpus_per_node < 1:
        raise ValueError("GPUs per node must be at least 1")
        
    if args.local_rank >= args.nodes_per_worker:
        raise ValueError(f"Local rank ({args.local_rank}) must be less than nodes per worker ({args.nodes_per_worker})")

<<<<<<< HEAD
=======
    if args.local_rank >= args.nodes_per_worker:
        raise ValueError(
            f"Local rank ({args.local_rank}) must be less than nodes per worker ({args.nodes_per_worker})"
        )
>>>>>>> fc36ecca


def setup_env_vars_for_gpu_script(
    host_ip: str,
    local_rank: int,
    total_gpus: int,
    total_nodes: int,
    port: int = DIST_INIT_PORT,
):
    """Setup environment variables required by GPU scripts (h100.sh, gb200-fp8.sh, gb200-fp4.sh)"""
    os.environ["HOST_IP"] = host_ip
    os.environ["PORT"] = str(port)
    os.environ["TOTAL_GPUS"] = str(total_gpus)
    os.environ["RANK"] = str(local_rank)
    os.environ["TOTAL_NODES"] = str(total_nodes)

    logging.info(f"Set HOST_IP: {host_ip}")
    logging.info(f"Set PORT: {port}")
    logging.info(f"Set TOTAL_GPUS: {total_gpus}")
    logging.info(f"Set RANK: {local_rank}")
    logging.info(f"Set TOTAL_NODES: {total_nodes}")


def get_gpu_command(worker_type: str, gpu_type: str) -> str:
    """Generate command to run the appropriate GPU script"""
    script_name = f"{gpu_type}.sh"
    script_path = Path(__file__).parent / script_name
    mode = worker_type  # "prefill" or "decode"

    return f"bash {script_path} {mode}"


def setup_head_prefill_node(prefill_host_ip: str) -> None:
    """
    Setup NATS, etcd, ingress, and http servers on the prefill host node.
    """
    logging.info(f"Starting nats server on node {prefill_host_ip}")

    nats_process = run_command("nats-server -js", background=True)
    if not nats_process:
        raise RuntimeError("Failed to start nats-server")

    logging.info(f"Starting etcd server on node {prefill_host_ip}")
    etcd_cmd = (
        f"etcd --listen-client-urls {ETCD_LISTEN_ADDR}:{ETCD_CLIENT_PORT} "
        f"--advertise-client-urls {ETCD_LISTEN_ADDR}:{ETCD_CLIENT_PORT} "
        f"--listen-peer-urls {ETCD_LISTEN_ADDR}:{ETCD_PEER_PORT} "
        f"--initial-cluster default=http://{prefill_host_ip}:{ETCD_PEER_PORT}"
    )

    etcd_process = run_command(etcd_cmd, background=True)
    if not etcd_process:
        raise RuntimeError("Failed to start etcd")

    logging.info(f"Starting ingress server on node {prefill_host_ip}")
    ingress_process = run_command(
        "python3 -m dynamo.frontend --http-port=8000", background=True
    )
    if not ingress_process:
        raise RuntimeError("Failed to start ingress")

    logging.info(
        f"Starting http server on port 9001 for flush_cache endpoint on node {prefill_host_ip}"
    )
    cache_flush_server_cmd = "python3 utils/sgl_http_server.py --ns dynamo"
    cache_flush_server_process = run_command(cache_flush_server_cmd, background=True)
    if not cache_flush_server_process:
        raise RuntimeError("Failed to start cache flush server")


def setup_prefill_worker(
    worker_idx: int,
    local_rank: int,
    leader_ip: str,
    master_ip: str,
    nodes_per_worker: int,
    gpus_per_node: int,
    gpu_type: str,
) -> int:
    """
    Setup the prefill worker.
    """
    total_gpus = nodes_per_worker * gpus_per_node
<<<<<<< HEAD
    
=======

>>>>>>> fc36ecca
    # Only the first prefill worker's leader node sets up NATS/ETCD/Frontend
    if worker_idx == 0 and local_rank == 0:
        setup_head_prefill_node(master_ip)
    else:
<<<<<<< HEAD
        logging.info(f"Setting up child prefill worker {worker_idx}, local rank {local_rank}")
=======
        logging.info(
            f"Setting up child prefill worker {worker_idx}, local rank {local_rank}"
        )
>>>>>>> fc36ecca
        if not wait_for_etcd(f"http://{master_ip}:{ETCD_CLIENT_PORT}"):
            raise RuntimeError("Failed to connect to etcd")

    # Setup environment variables for GPU script - use leader_ip as dist-init-addr
    setup_env_vars_for_gpu_script(leader_ip, local_rank, total_gpus, nodes_per_worker)

    # Use appropriate GPU script instead of generating command directly
    cmd_to_run = get_gpu_command("prefill", gpu_type)
    return run_command(cmd_to_run)


def setup_decode_worker(
    worker_idx: int,
    local_rank: int,
    leader_ip: str,
    master_ip: str,
    nodes_per_worker: int,
    gpus_per_node: int,
    gpu_type: str,
) -> int:
    """
    Setup the decode worker.
    """
    total_gpus = nodes_per_worker * gpus_per_node
<<<<<<< HEAD
    
    logging.info(f"Setting up decode worker {worker_idx}, local rank {local_rank}")

=======

    logging.info(f"Setting up decode worker {worker_idx}, local rank {local_rank}")

>>>>>>> fc36ecca
    if not wait_for_etcd(f"http://{master_ip}:{ETCD_CLIENT_PORT}"):
        raise RuntimeError("Failed to connect to etcd")

    # Setup environment variables for GPU script - use leader_ip as dist-init-addr
    setup_env_vars_for_gpu_script(leader_ip, local_rank, total_gpus, nodes_per_worker)

    # Use appropriate GPU script instead of generating command directly
    cmd_to_run = get_gpu_command("decode", gpu_type)
    return run_command(cmd_to_run)


def setup_env(master_ip: str):
    nats_server = f"nats://{master_ip}:{NATS_PORT}"
    etcd_endpoints = f"http://{master_ip}:{ETCD_CLIENT_PORT}"

    os.environ["NATS_SERVER"] = nats_server
    os.environ["ETCD_ENDPOINTS"] = etcd_endpoints

    logging.info(f"set NATS_SERVER: {nats_server}")
    logging.info(f"set ETCD_ENDPOINTS: {etcd_endpoints}")


def main(input_args: list[str] | None = None):
    setup_logging()
    args = _parse_command_line_args(input_args)
    _validate_args(args)

    if args.gpu_utilization_log:
        log_gpu_utilization(args.gpu_utilization_log)

    logging.info(f"{args.worker_type.capitalize()} worker setup started")
    logging.info(f"Hostname: {socket.gethostname()}")
    logging.info(f"Worker type: {args.worker_type}")
    logging.info(f"Worker index: {args.worker_idx}")
    logging.info(f"Local rank: {args.local_rank}")
    logging.info(f"Leader IP: {args.leader_ip}")
    logging.info(f"Master IP: {args.master_ip}")
    logging.info(f"Nodes per worker: {args.nodes_per_worker}")

    setup_env(args.master_ip)
    if args.worker_type == "prefill":
        setup_prefill_worker(
            args.worker_idx,
            args.local_rank,
            args.leader_ip,
            args.master_ip,
            args.nodes_per_worker,
            args.gpus_per_node,
            args.gpu_type,
        )
    else:
        setup_decode_worker(
            args.worker_idx,
            args.local_rank,
            args.leader_ip,
            args.master_ip,
            args.nodes_per_worker,
            args.gpus_per_node,
            args.gpu_type,
        )

    logging.info(f"{args.worker_type.capitalize()} worker setup complete")


if __name__ == "__main__":
    main()<|MERGE_RESOLUTION|>--- conflicted
+++ resolved
@@ -175,11 +175,7 @@
     parser.add_argument(
         "--gpu_type",
         type=str,
-<<<<<<< HEAD
-        choices=["h100", "gb200-fp8", "gb200-fp4"],
-=======
         choices=["h100", "gb200-fp8"],
->>>>>>> fc36ecca
         default="h100",
         help="Type of GPU to use",
     )
@@ -204,13 +200,10 @@
     if args.local_rank >= args.nodes_per_worker:
         raise ValueError(f"Local rank ({args.local_rank}) must be less than nodes per worker ({args.nodes_per_worker})")
 
-<<<<<<< HEAD
-=======
     if args.local_rank >= args.nodes_per_worker:
         raise ValueError(
             f"Local rank ({args.local_rank}) must be less than nodes per worker ({args.nodes_per_worker})"
         )
->>>>>>> fc36ecca
 
 
 def setup_env_vars_for_gpu_script(
@@ -294,22 +287,13 @@
     Setup the prefill worker.
     """
     total_gpus = nodes_per_worker * gpus_per_node
-<<<<<<< HEAD
-    
-=======
-
->>>>>>> fc36ecca
     # Only the first prefill worker's leader node sets up NATS/ETCD/Frontend
     if worker_idx == 0 and local_rank == 0:
         setup_head_prefill_node(master_ip)
     else:
-<<<<<<< HEAD
-        logging.info(f"Setting up child prefill worker {worker_idx}, local rank {local_rank}")
-=======
         logging.info(
             f"Setting up child prefill worker {worker_idx}, local rank {local_rank}"
         )
->>>>>>> fc36ecca
         if not wait_for_etcd(f"http://{master_ip}:{ETCD_CLIENT_PORT}"):
             raise RuntimeError("Failed to connect to etcd")
 
@@ -334,15 +318,8 @@
     Setup the decode worker.
     """
     total_gpus = nodes_per_worker * gpus_per_node
-<<<<<<< HEAD
-    
     logging.info(f"Setting up decode worker {worker_idx}, local rank {local_rank}")
 
-=======
-
-    logging.info(f"Setting up decode worker {worker_idx}, local rank {local_rank}")
-
->>>>>>> fc36ecca
     if not wait_for_etcd(f"http://{master_ip}:{ETCD_CLIENT_PORT}"):
         raise RuntimeError("Failed to connect to etcd")
 
