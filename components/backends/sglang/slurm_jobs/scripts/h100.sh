--- conflicted
+++ resolved
@@ -60,65 +60,6 @@
 
 # Construct command based on mode
 if [ "$mode" = "prefill" ]; then
-<<<<<<< HEAD
-    # H100 dynamo prefill command
-    python3 -m dynamo.sglang.worker \
-        --model-path /model/ \
-        --served-model-name deepseek-ai/DeepSeek-R1 \
-        --skip-tokenizer-init \
-        --disaggregation-mode prefill \
-        --disaggregation-transfer-backend nixl \
-        --disaggregation-bootstrap-port 30001 \
-        --dist-init-addr "$HOST_IP:$PORT" \
-        --nnodes "$TOTAL_NODES" \
-        --node-rank "$RANK" \
-        --tp-size "$TOTAL_GPUS" \
-        --dp-size "$TOTAL_GPUS" \
-        --enable-dp-attention \
-        --decode-log-interval 1 \
-        --enable-deepep-moe \
-        --page-size 1 \
-        --trust-remote-code \
-        --moe-dense-tp-size 1 \
-        --enable-dp-lm-head \
-        --disable-radix-cache \
-        --watchdog-timeout 1000000 \
-        --enable-two-batch-overlap \
-        --deepep-mode normal \
-        --mem-fraction-static 0.85 \
-        --deepep-config /configs/deepep.json \
-        --ep-num-redundant-experts 32 \
-        --ep-dispatch-algorithm dynamic \
-        --eplb-algorithm deepseek
-elif [ "$mode" = "decode" ]; then
-    # H100 dynamo decode command
-    python3 -m dynamo.sglang.decode_worker \
-        --model-path /model/ \
-        --served-model-name deepseek-ai/DeepSeek-R1 \
-        --skip-tokenizer-init \
-        --disaggregation-mode decode \
-        --disaggregation-transfer-backend nixl \
-        --disaggregation-bootstrap-port 30001 \
-        --dist-init-addr "$HOST_IP:$PORT" \
-        --nnodes "$TOTAL_NODES" \
-        --node-rank "$RANK" \
-        --tp-size "$TOTAL_GPUS" \
-        --dp-size "$TOTAL_GPUS" \
-        --enable-dp-attention \
-        --decode-log-interval 1 \
-        --enable-deepep-moe \
-        --page-size 1 \
-        --trust-remote-code \
-        --moe-dense-tp-size 1 \
-        --enable-dp-lm-head \
-        --disable-radix-cache \
-        --watchdog-timeout 1000000 \
-        --enable-two-batch-overlap \
-        --deepep-mode low_latency \
-        --mem-fraction-static 0.835 \
-        --ep-num-redundant-experts 32 \
-        --cuda-graph-bs 256
-=======
     if [ "$cmd" = "dynamo" ]; then
         # H100 dynamo prefill command
         python3 -m dynamo.sglang \
@@ -235,6 +176,5 @@
             --ep-num-redundant-experts 32 \
             --cuda-graph-bs 128
     fi
->>>>>>> c8a98839
 fi
 
