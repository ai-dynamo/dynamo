# SPDX-FileCopyrightText: Copyright (c) 2025 NVIDIA CORPORATION & AFFILIATES. All rights reserved.
# SPDX-License-Identifier: Apache-2.0

import asyncio
import logging
import signal
import sys

import uvloop
from tensorrt_llm import SamplingParams
from tensorrt_llm.llmapi.llm_utils import update_llm_args_with_extra_options
from tensorrt_llm.llmapi.tokenizer import tokenizer_factory
from transformers import AutoConfig

from dynamo.llm import ModelType, register_llm
from dynamo.runtime import DistributedRuntime, dynamo_worker
from dynamo.runtime.logging import configure_dynamo_logging
<<<<<<< HEAD
from dynamo.trtllm.utils.multimodal_processor import MultimodalRequestProcessor
from dynamo.trtllm.utils.request_handlers.handlers import (
=======
from dynamo.trtllm.engine import get_llm_engine
from dynamo.trtllm.publisher import get_publisher
from dynamo.trtllm.request_handlers.handlers import (
>>>>>>> e82bc4ec
    RequestHandlerConfig,
    RequestHandlerFactory,
)
from dynamo.trtllm.utils.trtllm_utils import (
    Config,
    cmd_line_args,
    is_first_worker,
    parse_endpoint,
)

# Default buffer size for kv cache events.
DEFAULT_KV_EVENT_BUFFER_MAX_SIZE = 1024

configure_dynamo_logging()


async def graceful_shutdown(runtime):
    logging.info("Received shutdown signal, shutting down DistributedRuntime")
    runtime.shutdown()
    logging.info("DistributedRuntime shutdown complete")


@dynamo_worker(static=False)
async def worker(runtime: DistributedRuntime):
    # Set up signal handler for graceful shutdown
    loop = asyncio.get_running_loop()

    def signal_handler():
        # Schedule the shutdown coroutine instead of calling it directly
        asyncio.create_task(graceful_shutdown(runtime))

    for sig in (signal.SIGTERM, signal.SIGINT):
        loop.add_signal_handler(sig, signal_handler)

    logging.info("Signal handlers set up for graceful shutdown")

    config = cmd_line_args()
    await init(runtime, config)


async def init(runtime: DistributedRuntime, config: Config):
    """
    Instantiate and serve
    """
    logging.info(f"Initializing the worker with config: {config}")

    next_client = None
    if config.next_endpoint:
        logging.info(
            f"Initializing next worker client for endpoint: {config.next_endpoint}"
        )
        parsed_namespace, parsed_component_name, parsed_endpoint_name = parse_endpoint(
            config.next_endpoint
        )
        next_client = (
            await runtime.namespace(parsed_namespace)
            .component(parsed_component_name)
            .endpoint(parsed_endpoint_name)
            .client()
        )

    component = runtime.namespace(config.namespace).component(config.component)
    await component.create_service()

    # Convert model path to Path object if it's a local path, otherwise keep as string
    model_path = str(config.model_path)

    arg_map = {
        "model": model_path,
        "tensor_parallel_size": config.tensor_parallel_size,
        "backend": "pytorch",
        "skip_tokenizer_init": False,
    }
    if config.extra_engine_args != "":
        # TODO: Support extra engine args from json file as well.
        arg_map = update_llm_args_with_extra_options(arg_map, config.extra_engine_args)
    if config.publish_events_and_metrics:
        # 'event_buffer_max_size' is required to enable TRTLLM to publish kv cache events.
        kv_cache_config = None
        if "kv_cache_config" not in arg_map:
            kv_cache_config = {}
            kv_cache_config["event_buffer_max_size"] = DEFAULT_KV_EVENT_BUFFER_MAX_SIZE
        else:
            kv_cache_config = arg_map["kv_cache_config"]
            if not kv_cache_config.event_buffer_max_size:
                kv_cache_config.event_buffer_max_size = DEFAULT_KV_EVENT_BUFFER_MAX_SIZE
        arg_map["kv_cache_config"] = kv_cache_config

        # Only pytorch backend is supported for now to publish events and metrics.
        if "backend" not in arg_map:
            arg_map["backend"] = "pytorch"
        elif arg_map["backend"] != "pytorch":
            logging.error(
                "Only pytorch backend is supported for now to publish events and metrics."
            )
            sys.exit(1)

    logging.info(f"TensorRT-LLM engine args: {arg_map}")
    engine_args = arg_map

    # Populate default sampling params from the model
    tokenizer = tokenizer_factory(arg_map["model"])
    default_sampling_params = SamplingParams()
    default_sampling_params._setup(tokenizer)
    default_sampling_params.stop = None

<<<<<<< HEAD
    async with get_tensorrtllm_engine(engine_args) as engine:
=======
    # We already detokenize inside HandlerBase. No need to also do it in TRTLLM.
    default_sampling_params.detokenize = False

    async with get_llm_engine(engine_args) as engine:
>>>>>>> e82bc4ec
        endpoint = component.endpoint(config.endpoint)

        if is_first_worker(config):
            # Register the model with the endpoint if only the worker is first in the disaggregation chain.
            await register_llm(
                ModelType.Chat,
                endpoint,
                config.model_path,
                config.served_model_name,
                kv_cache_block_size=config.kv_block_size,
            )
        model_config = AutoConfig.from_pretrained(
            config.model_path, trust_remote_code=True
        )
        multimodal_processor = MultimodalRequestProcessor(
            model_type=model_config.model_type, model_dir=config.model_path
        )
        # publisher will be set later if publishing is enabled.
        handler_config = RequestHandlerConfig(
            component=component,
            engine=engine,
            default_sampling_params=default_sampling_params,
            publisher=None,
            disaggregation_mode=config.disaggregation_mode,
            disaggregation_strategy=config.disaggregation_strategy,
            next_client=next_client,
            multimodal_processor=multimodal_processor,
            tokenizer=tokenizer,
        )

        if config.publish_events_and_metrics and is_first_worker(config):
            # Initialize and pass in the publisher to the request handler to
            # publish events and metrics.
            kv_listener = runtime.namespace(config.namespace).component(
                config.component
            )
            async with get_publisher(
                component,
                engine,
                kv_listener,
                int(endpoint.lease_id()),
                config.kv_block_size,
            ) as publisher:
                handler_config.publisher = publisher
                handler = RequestHandlerFactory().get_request_handler(handler_config)
                await endpoint.serve_endpoint(handler.generate)
        else:
            handler = RequestHandlerFactory().get_request_handler(handler_config)
            await endpoint.serve_endpoint(handler.generate)


def main():
    uvloop.run(worker())


if __name__ == "__main__":
    main()<|MERGE_RESOLUTION|>--- conflicted
+++ resolved
@@ -15,17 +15,13 @@
 from dynamo.llm import ModelType, register_llm
 from dynamo.runtime import DistributedRuntime, dynamo_worker
 from dynamo.runtime.logging import configure_dynamo_logging
-<<<<<<< HEAD
-from dynamo.trtllm.utils.multimodal_processor import MultimodalRequestProcessor
-from dynamo.trtllm.utils.request_handlers.handlers import (
-=======
 from dynamo.trtllm.engine import get_llm_engine
 from dynamo.trtllm.publisher import get_publisher
 from dynamo.trtllm.request_handlers.handlers import (
->>>>>>> e82bc4ec
     RequestHandlerConfig,
     RequestHandlerFactory,
 )
+from dynamo.trtllm.utils.multimodal_processor import MultimodalRequestProcessor
 from dynamo.trtllm.utils.trtllm_utils import (
     Config,
     cmd_line_args,
@@ -129,14 +125,7 @@
     default_sampling_params._setup(tokenizer)
     default_sampling_params.stop = None
 
-<<<<<<< HEAD
-    async with get_tensorrtllm_engine(engine_args) as engine:
-=======
-    # We already detokenize inside HandlerBase. No need to also do it in TRTLLM.
-    default_sampling_params.detokenize = False
-
     async with get_llm_engine(engine_args) as engine:
->>>>>>> e82bc4ec
         endpoint = component.endpoint(config.endpoint)
 
         if is_first_worker(config):
