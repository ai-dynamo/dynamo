--- conflicted
+++ resolved
@@ -61,27 +61,9 @@
 ### 2. Download the Model
 
 ```bash
-<<<<<<< HEAD
-export HF_TOKEN="hf_YOUR_ACTUAL_TOKEN_HERE"
-```
-
-#### Step 2c: Download the Model
-
-```bash
-# PLACEHOLDER: Replace with actual HuggingFace model path
-export HF_MODEL_NAME=<PLACEHOLDER_HUGGINGFACE_GPT_OSS_PATH>
-export MODEL_PATH=<PLACEHOLDER_HUGGINGFACE_GPT_OSS_120B_PATH>
-
-# Download the model (ensure you have sufficient disk space ~240GB)
-huggingface-cli download $HF_MODEL_NAME --local-dir $MODEL_PATH
-```
-
-```bash
-=======
 export MODEL_PATH=<LOCAL_MODEL_DIRECTORY>
 
 huggingface-cli download openai/gpt-oss-120b --include "original/*" --local-dir $MODEL_PATH
->>>>>>> d9adfbcf
 ```
 
 ### 3. Run the Container
