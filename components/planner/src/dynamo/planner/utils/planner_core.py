# SPDX-FileCopyrightText: Copyright (c) 2025 NVIDIA CORPORATION & AFFILIATES. All rights reserved.
# SPDX-License-Identifier: Apache-2.0

import argparse
import asyncio
import logging
import math
import time
from dataclasses import dataclass
from typing import Optional

from prometheus_client import Gauge, start_http_server

from dynamo.planner import KubernetesConnector
from dynamo.planner.defaults import WORKER_COMPONENT_NAMES, SLAPlannerDefaults
from dynamo.planner.utils.load_predictor import LOAD_PREDICTORS
from dynamo.planner.utils.perf_interpolation import (
    DecodeInterpolator,
    PrefillInterpolator,
)
from dynamo.planner.utils.prometheus import PrometheusAPIClient
from dynamo.runtime import DistributedRuntime
from dynamo.runtime.logging import configure_dynamo_logging

configure_dynamo_logging()
logger = logging.getLogger(__name__)


@dataclass
class Metrics:
    ttft: Optional[float] = None
    itl: Optional[float] = None
    num_req: Optional[float] = None
    isl: Optional[float] = None
    osl: Optional[float] = None
    request_duration: Optional[float] = None
    p_load: Optional[float] = None
    d_load: Optional[float] = None

    def is_valid(self) -> bool:
        """Check if all metrics are valid (not None and not NaN)."""
        return (
            self.ttft is not None
            and self.itl is not None
            and self.isl is not None
            and self.osl is not None
            and not math.isnan(self.ttft)
            and not math.isnan(self.itl)
            and not math.isnan(self.isl)
            and not math.isnan(self.osl)
        )


class Planner:
    def __init__(self, runtime: Optional[DistributedRuntime], args: argparse.Namespace, dryrun: bool = False):
        self.args = args
        self.dryrun = dryrun

        if not self.dryrun:
            self.runtime = runtime
            self.namespace = SLAPlannerDefaults.namespace

            if not args.no_operation:
                if args.environment == "kubernetes":
                    self.connector = KubernetesConnector(self.namespace)
                else:
                    raise ValueError(f"Invalid environment: {args.environment}")

            self.prometheus_api_client = PrometheusAPIClient(
                SLAPlannerDefaults.prometheus_endpoint
            )

        self.num_req_predictor = LOAD_PREDICTORS[args.load_predictor](
            window_size=args.load_prediction_window_size,
        )
        self.isl_predictor = LOAD_PREDICTORS[args.load_predictor](
            window_size=args.load_prediction_window_size,
        )
        self.osl_predictor = LOAD_PREDICTORS[args.load_predictor](
            window_size=args.load_prediction_window_size,
        )

        self.prefill_interpolator = PrefillInterpolator(args.profile_results_dir)
        self.decode_interpolator = DecodeInterpolator(args.profile_results_dir)

        if not self.dryrun:
            self.prefill_client = None
            self.workers_client = None
            self.p_endpoints = []  # type: ignore
            self.d_endpoints = []  # type: ignore

            self.last_adjustment_time = time.time()
            self.last_metrics = Metrics()

<<<<<<< HEAD
            self.p_correction_factor = 1.0
            self.d_correction_factor = 1.0
=======
        self.p_correction_factor = 1.0
        self.d_correction_factor = 1.0
        self.no_correction = args.no_correction
>>>>>>> 26d9f159

            self.prometheus_port = args.prometheus_port

            # Initialize Prometheus metrics
            # TODO: use proper naming
            self.num_p_workers_gauge = Gauge("num_p_workers", "Number of prefill workers")
            self.num_d_workers_gauge = Gauge("num_d_workers", "Number of decode workers")

            # Start Prometheus HTTP server if port is specified
            if self.prometheus_port != 0:
                try:
                    start_http_server(self.prometheus_port)
                    logger.info(
                        f"Started Prometheus metrics server on port {self.prometheus_port}"
                    )
                except Exception as e:
                    logger.error(f"Failed to start Prometheus metrics server: {e}")

    async def get_workers_info(self):
        try:
            if self.prefill_client is None:
                self.prefill_client = (
                    await self.runtime.namespace(self.namespace)
                    .component(
                        WORKER_COMPONENT_NAMES[
                            self.args.backend
                        ].prefill_worker_component_name
                    )
                    .endpoint(
                        WORKER_COMPONENT_NAMES[
                            self.args.backend
                        ].prefill_worker_endpoint
                    )
                    .client()
                )
                # TODO: remove this sleep after rust client() is blocking until watching state
                await asyncio.sleep(0.1)
            # TODO: use etcd events instead of pulling instance_ids
            p_endpoints = self.prefill_client.instance_ids()  # type: ignore
        except Exception:
            p_endpoints = []
            logger.warning(
                "No prefill workers found, aggregated mode is not supported yet"
            )
        try:
            if self.workers_client is None:
                self.workers_client = (
                    await self.runtime.namespace(self.namespace)
                    .component(
                        WORKER_COMPONENT_NAMES[
                            self.args.backend
                        ].decode_worker_component_name
                    )
                    .endpoint(
                        WORKER_COMPONENT_NAMES[self.args.backend].decode_worker_endpoint
                    )
                    .client()
                )
                # TODO: remove this sleep after rust client() is blocking until watching state
                await asyncio.sleep(0.1)
            # TODO: use etcd events instead of pulling instance_ids
            d_endpoints = self.workers_client.instance_ids()  # type: ignore
        except Exception as e:
            raise RuntimeError(f"Failed to get decode worker endpoints: {e}")
        return p_endpoints, d_endpoints

    async def observe_metrics(self):
        self.p_endpoints, self.d_endpoints = await self.get_workers_info()
        logger.debug(
            f"Number of prefill workers: {len(self.p_endpoints)}, number of decode workers: {len(self.d_endpoints)}"
        )

        # Update Prometheus metrics if server is running
        if self.prometheus_port != 0:
            self.num_p_workers_gauge.set(len(self.p_endpoints))
            self.num_d_workers_gauge.set(len(self.d_endpoints))

        self.last_metrics.ttft = self.prometheus_api_client.get_avg_time_to_first_token(
            f"{self.args.adjustment_interval}s"
        )
        self.last_metrics.itl = self.prometheus_api_client.get_avg_inter_token_latency(
            f"{self.args.adjustment_interval}s"
        )
        self.last_metrics.num_req = self.prometheus_api_client.get_avg_request_count(
            f"{self.args.adjustment_interval}s"
        )
        self.last_metrics.request_duration = (
            self.prometheus_api_client.get_avg_request_duration(
                f"{self.args.adjustment_interval}s"
            )
        )
        self.last_metrics.isl = (
            self.prometheus_api_client.get_avg_input_sequence_tokens(
                f"{self.args.adjustment_interval}s"
            )
        )
        self.last_metrics.osl = (
            self.prometheus_api_client.get_avg_output_sequence_tokens(
                f"{self.args.adjustment_interval}s"
            )
        )

        logger.info(
            f"Observed num_req: {self.last_metrics.num_req:.2f} isl: {self.last_metrics.isl:.2f} osl: {self.last_metrics.osl:.2f}"
        )
        logger.info(
            f"Observed ttft: {self.last_metrics.ttft:.3f}s itl: {self.last_metrics.itl:.3f}s"
        )

        self.num_req_predictor.add_data_point(self.last_metrics.num_req)
        self.isl_predictor.add_data_point(self.last_metrics.isl)
        self.osl_predictor.add_data_point(self.last_metrics.osl)

    def predict_load(self):
        try:
            # predict the next load
            next_num_req = self.num_req_predictor.predict_next()
            next_isl = self.isl_predictor.predict_next()
            next_osl = self.osl_predictor.predict_next()
            logger.info(
                f"Predicted load: num_req={next_num_req:.2f}, isl={next_isl:.2f}, osl={next_osl:.2f}"
            )
            return next_num_req, next_isl, next_osl
        except Exception as e:
            logger.error(f"Failed to predict load: {e}")
            return None, None, None, None

    def dryrun_observe_metrics(self, num_req: int, isl_avg: float, osl_avg: float):
        self.num_req_predictor.add_data_point(num_req)
        self.isl_predictor.add_data_point(isl_avg)
        self.osl_predictor.add_data_point(osl_avg)

    def dryrun_make_adjustments(self):



    async def make_adjustments(self):
        if not self.no_correction:
            try:
                # Skip adjustment if no traffic
                if not self.last_metrics.is_valid():
                    logger.info(
                        "Metrics contain None or NaN values (no active requests), skipping adjustment"
                    )
                    return

                self.p_endpoints, self.d_endpoints = await self.get_workers_info()
                logger.info(
                    f"Number of prefill workers: {len(self.p_endpoints)}, number of decode workers: {len(self.d_endpoints)}"
                )

                # first correct the prediction correction factor
                # for TTFT, we expect the correction factor to be << 1 due to queuing delay
                expect_ttft = self.prefill_interpolator.interpolate_ttft(
                    self.last_metrics.isl
                )
                self.p_correction_factor = self.last_metrics.ttft / expect_ttft
                # for ITL, we expect the correction factor to be close to 1
                expect_itl = self.decode_interpolator.interpolate_itl(
                    concurrency=self.last_metrics.num_req  # type: ignore
                    / len(self.d_endpoints)
                    * self.last_metrics.request_duration  # type: ignore
                    / self.args.adjustment_interval,
                    context_length=self.last_metrics.isl + self.last_metrics.osl / 2,  # type: ignore
                )
                self.d_correction_factor = self.last_metrics.itl / expect_itl
                logger.info(
                    f"Correction factors: TTFT: {self.p_correction_factor:.3f}, ITL: {self.d_correction_factor:.3f}"
                )
            except Exception as e:
                logger.error(f"Failed to correct prediction factors: {e}")
                return

        next_num_req, next_isl, next_osl = self.predict_load()

        if next_num_req is not None and next_isl is not None and next_osl is not None:
            try:
                # compute how many replicas are needed for prefill
                # here we assume the prefill bias is purely due to request queueing
                # and we increase the number of prefill replicas linearly to account for the queueing delay
                pred_prefill_load_per_gpu = (
                    next_num_req
                    * next_isl
                    / self.args.adjustment_interval
                    * min(1, self.p_correction_factor)
                )
                next_num_p = math.ceil(
                    pred_prefill_load_per_gpu
                    / self.prefill_interpolator.interpolate_thpt_per_gpu(next_isl)
                    / self.args.prefill_engine_num_gpu
                )

                # compute how many replicas are needed for decode
                # 1. apply d_correction_factor to the ITL SLA
                # Prevent divide by zero when d_correction_factor is 0 (no metrics yet)
                if self.d_correction_factor <= 0:
                    logger.warning(
                        f"d_correction_factor is {self.d_correction_factor}, using default value of 1.0"
                    )
                    corrected_itl = self.args.itl
                else:
                    corrected_itl = self.args.itl / self.d_correction_factor
                # 2. reversely find out what is best throughput/gpu that can achieve corrected_itl under the predicted context length
                (
                    pred_decode_thpt_per_gpu,
                    _,
                    _,
                ) = self.decode_interpolator.find_best_throughput_per_gpu(
                    itl=corrected_itl, context_length=next_isl + next_osl / 2
                )
                # 3. compute number of decode replicas needed
                next_num_d = math.ceil(
                    next_num_req
                    * next_osl
                    / self.args.adjustment_interval
                    / pred_decode_thpt_per_gpu
                    / self.args.decode_engine_num_gpu
                )

                # correct num_p and num_d based on the gpu budget
                next_num_p = max(next_num_p, self.args.min_endpoint)
                next_num_d = max(next_num_d, self.args.min_endpoint)
                logger.info(
                    f"Predicted number of engine replicas: prefill={next_num_p}, decode={next_num_d}"
                )

                total_gpu_required = (
                    next_num_p * self.args.prefill_engine_num_gpu
                    + next_num_d * self.args.decode_engine_num_gpu
                )
                if total_gpu_required > self.args.max_gpu_budget:
                    scale = self.args.max_gpu_budget / total_gpu_required
                    next_num_p = max(self.args.min_endpoint, round(next_num_p * scale))
                    next_num_d = max(
                        self.args.min_endpoint,
                        round(
                            (
                                self.args.max_gpu_budget
                                - next_num_p * self.args.prefill_engine_num_gpu
                            )
                            / self.args.decode_engine_num_gpu
                        ),
                    )
                    logger.warning(
                        f"Total number of GPUs required ({total_gpu_required}) exceeds the max GPU budget ({self.args.max_gpu_budget}), scaling down to {next_num_p} prefill and {next_num_d} decode replicas"
                    )
            except Exception as e:
                logger.error(f"Failed to compute number of replicas: {e}")
                return

        if not self.args.no_operation:
            target_replicas = {
                WORKER_COMPONENT_NAMES[
                    self.args.backend
                ].prefill_worker_k8s_name: next_num_p,
                WORKER_COMPONENT_NAMES[
                    self.args.backend
                ].decode_worker_k8s_name: next_num_d,
            }
            await self.connector.set_component_replicas(target_replicas, blocking=False)

    async def run(self):
        """Main loop for the planner"""

        self.last_adjustment_time = time.time()

        while True:
            current_time = time.time()

            if (
                current_time - self.last_adjustment_time
                >= self.args.adjustment_interval
            ):
                self.last_adjustment_time = time.time()
                logger.info("New adjustment interval started!")
                await self.observe_metrics()
                await self.make_adjustments()

            # sleep for a while to avoid busy-waiting but not too long to miss the next adjustment
            await asyncio.sleep(self.args.adjustment_interval / 10)


async def start_sla_planner(runtime: DistributedRuntime, args: argparse.Namespace):
    planner = Planner(runtime, args)
    await planner.run()<|MERGE_RESOLUTION|>--- conflicted
+++ resolved
@@ -92,15 +92,6 @@
             self.last_adjustment_time = time.time()
             self.last_metrics = Metrics()
 
-<<<<<<< HEAD
-            self.p_correction_factor = 1.0
-            self.d_correction_factor = 1.0
-=======
-        self.p_correction_factor = 1.0
-        self.d_correction_factor = 1.0
-        self.no_correction = args.no_correction
->>>>>>> 26d9f159
-
             self.prometheus_port = args.prometheus_port
 
             # Initialize Prometheus metrics
@@ -117,6 +108,13 @@
                     )
                 except Exception as e:
                     logger.error(f"Failed to start Prometheus metrics server: {e}")
+
+        self.p_correction_factor = 1.0
+        self.d_correction_factor = 1.0
+        if self.dryrun:
+            self.no_correction = True
+        else:
+            self.no_correction = args.no_correction
 
     async def get_workers_info(self):
         try:
@@ -274,6 +272,17 @@
                 return
 
         next_num_req, next_isl, next_osl = self.predict_load()
+        try:
+            # predict the next load
+            next_num_req = self.num_req_predictor.predict_next()
+            next_isl = self.isl_predictor.predict_next()
+            next_osl = self.osl_predictor.predict_next()
+            logger.info(
+                f"Predicted load: num_req={next_num_req:.2f}, isl={next_isl:.2f}, osl={next_osl:.2f}"
+            )
+        except Exception as e:
+            logger.error(f"Failed to predict load: {e}")
+            return
 
         if next_num_req is not None and next_isl is not None and next_osl is not None:
             try:
