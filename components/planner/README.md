<!--
SPDX-FileCopyrightText: Copyright (c) 2024-2025 NVIDIA CORPORATION & AFFILIATES. All rights reserved.
SPDX-License-Identifier: Apache-2.0

Licensed under the Apache License, Version 2.0 (the "License");
you may not use this file except in compliance with the License.
You may obtain a copy of the License at

https://www.apache.org/licenses/LICENSE-2.0

Unless required by applicable law or agreed to in writing, software
distributed under the License is distributed on an "AS IS" BASIS,
WITHOUT WARRANTIES OR CONDITIONS OF ANY KIND, either express or implied.
See the License for the specific language governing permissions and
limitations under the License.
-->

<<<<<<< HEAD
Please refer to [planner docs](../../docs/architecture/planner_intro.rst) for planner documentation.
=======
# Planner

The planner is a component that monitors the state of the system and makes adjustments to the number of workers to ensure that the system is running efficiently. It can dynamically scale prefill/decode workers up and down based on a variety of KV metrics. You can find documentation and benchmarking examples in the [planner docs](../../docs/guides/planner.md).

## Usage

After you've deployed a dynamo graph, you can start the planner with the following command:

```bash
PYTHONPATH=/workspace/examples/llm python components/planner.py --namespace <namespace>
```

## Backends

1. `local` - uses circus to start/stop worker subprocesses
2. `kubernetes` - uses the kubernetes API to adjust replicas of the DynamoGraphDeployment resource, which automatically scales the corresponding worker pods up or down

## Local Backend (LocalPlanner)

The LocalPlanner is built on top of circus, which is what we use to manage component subprocesses when running with the frontend and workers. LocalPlanner allows the planner component to scale workers up and down based on system metrics.

**Current limitations**
1. Single node only
2. Workers must be using only a single GPU
3. Your initial deployment must be replicas=1 for both prefill and decode

We are working on addressing these as fast as possible.

### Under the Hood

Circus has a concept of an arbiter and a watcher:
- **Arbiter**: The supervisor process that manages all watchers
- **Watcher**: A process that encodes environment variables, command, name, and other information needed to run a component

When a service is started, each worker process is spun up as a watcher. For example, when starting a VllmWorker, a watcher is created that looks like:

```json
{
  "dynamo_VllmWorker": {
    "watcher_name": "dynamo_VllmWorker",
    "cmd": "/opt/dynamo/venv/bin/python3 -m dynamo.sdk.cli.serve_dynamo graphs.agg_router:Frontend --service-name VllmWorker --worker-id $(CIRCUS.WID) --worker-env [{\"CUDA_VISIBLE_DEVICES\": \"0\"}]",
    "resources": {
      "allocated_gpus": [
        0
      ]
    },
    "lease": 7587886183172559418
  }
}
```

The arbiter exposes an endpoint allowing messages to add/remove/change watchers. The LocalPlanner leverages this functionality to dynamically adjust worker counts.

### Implementation

The planner architecture is designed to be simple and extensible:
- An abstract class supports basic add/remove component operations
- This is implemented in `local_connector.py`
- Circus interaction logic is in `circusd.py`, which reads the statefile, connects to the endpoint, and provides add/remove functionality
- Planner starts an instance of `LocalConnector` and uses it to modify the deployment topology

### Statefile

The statefile maintains the current state of all running workers and is used by the LocalPlanner to track and modify the deployment. It's stored at `~/.dynamo/state/{namespace}.json` (or in the directory specified by `DYN_LOCAL_STATE_DIR`). The statefile is automatically created when you run the frontend with workers and is cleaned up when the arbiter terminates. Each worker is identified as `{namespace}_{component_name}` with an optional numeric suffix for additional instances.

#### Example: Adding and Removing Workers

Starting with a single decode worker:
```json
{
  "dynamo_VllmWorker": {..., "resources":{...}}
}
```

After adding a worker:
```json
{
  "dynamo_VllmWorker": {..., "resources":{...}},
  "dynamo_VllmWorker_1": {..., "resources":{...}}
}
```

After removing a worker (removes the highest suffix):
```json
{
  "dynamo_VllmWorker": {..., "resources":{...}}
}
```

If scaled to zero, the initial entry is kept without resources to maintain configuration information:
```json
{
  "dynamo_VllmWorker": {...}
}
```

### Looking forward

- Support for a multinode LocalPlanner
- Storing the statefile (and initial configurations) in ETCD using the the new `EtcdKvCache`.

### Testing

For manual testing, you can use the controller_test.py file to add/remove components after you've run a serve command on a Dynamo pipeline where the planner is linked.

## Kubernetes Backend

The Kubernetes backend works by updating the replicas count of the DynamoGraphDeployment custom resource. When the planner determines that workers need to be scaled up or down based on workload metrics, it uses the Kubernetes API to patch the DynamoGraphDeployment resource specification, changing the replicas count for the appropriate worker component. The Kubernetes operator then reconciles this change by creating or terminating the necessary pods. This provides a seamless autoscaling experience in Kubernetes environments without requiring manual intervention.

The Kubernetes backend will automatically be used by Planner when your pipeline is deployed using a DynamoGraphDeployment CR. By default, the planner will run in no-op mode, which means it will monitor metrics but not take scaling actions. To enable actual scaling, you should also specify `--Planner.no-operation=false`.
>>>>>>> a2cb1c33
<|MERGE_RESOLUTION|>--- conflicted
+++ resolved
@@ -15,117 +15,4 @@
 limitations under the License.
 -->
 
-<<<<<<< HEAD
-Please refer to [planner docs](../../docs/architecture/planner_intro.rst) for planner documentation.
-=======
-# Planner
-
-The planner is a component that monitors the state of the system and makes adjustments to the number of workers to ensure that the system is running efficiently. It can dynamically scale prefill/decode workers up and down based on a variety of KV metrics. You can find documentation and benchmarking examples in the [planner docs](../../docs/guides/planner.md).
-
-## Usage
-
-After you've deployed a dynamo graph, you can start the planner with the following command:
-
-```bash
-PYTHONPATH=/workspace/examples/llm python components/planner.py --namespace <namespace>
-```
-
-## Backends
-
-1. `local` - uses circus to start/stop worker subprocesses
-2. `kubernetes` - uses the kubernetes API to adjust replicas of the DynamoGraphDeployment resource, which automatically scales the corresponding worker pods up or down
-
-## Local Backend (LocalPlanner)
-
-The LocalPlanner is built on top of circus, which is what we use to manage component subprocesses when running with the frontend and workers. LocalPlanner allows the planner component to scale workers up and down based on system metrics.
-
-**Current limitations**
-1. Single node only
-2. Workers must be using only a single GPU
-3. Your initial deployment must be replicas=1 for both prefill and decode
-
-We are working on addressing these as fast as possible.
-
-### Under the Hood
-
-Circus has a concept of an arbiter and a watcher:
-- **Arbiter**: The supervisor process that manages all watchers
-- **Watcher**: A process that encodes environment variables, command, name, and other information needed to run a component
-
-When a service is started, each worker process is spun up as a watcher. For example, when starting a VllmWorker, a watcher is created that looks like:
-
-```json
-{
-  "dynamo_VllmWorker": {
-    "watcher_name": "dynamo_VllmWorker",
-    "cmd": "/opt/dynamo/venv/bin/python3 -m dynamo.sdk.cli.serve_dynamo graphs.agg_router:Frontend --service-name VllmWorker --worker-id $(CIRCUS.WID) --worker-env [{\"CUDA_VISIBLE_DEVICES\": \"0\"}]",
-    "resources": {
-      "allocated_gpus": [
-        0
-      ]
-    },
-    "lease": 7587886183172559418
-  }
-}
-```
-
-The arbiter exposes an endpoint allowing messages to add/remove/change watchers. The LocalPlanner leverages this functionality to dynamically adjust worker counts.
-
-### Implementation
-
-The planner architecture is designed to be simple and extensible:
-- An abstract class supports basic add/remove component operations
-- This is implemented in `local_connector.py`
-- Circus interaction logic is in `circusd.py`, which reads the statefile, connects to the endpoint, and provides add/remove functionality
-- Planner starts an instance of `LocalConnector` and uses it to modify the deployment topology
-
-### Statefile
-
-The statefile maintains the current state of all running workers and is used by the LocalPlanner to track and modify the deployment. It's stored at `~/.dynamo/state/{namespace}.json` (or in the directory specified by `DYN_LOCAL_STATE_DIR`). The statefile is automatically created when you run the frontend with workers and is cleaned up when the arbiter terminates. Each worker is identified as `{namespace}_{component_name}` with an optional numeric suffix for additional instances.
-
-#### Example: Adding and Removing Workers
-
-Starting with a single decode worker:
-```json
-{
-  "dynamo_VllmWorker": {..., "resources":{...}}
-}
-```
-
-After adding a worker:
-```json
-{
-  "dynamo_VllmWorker": {..., "resources":{...}},
-  "dynamo_VllmWorker_1": {..., "resources":{...}}
-}
-```
-
-After removing a worker (removes the highest suffix):
-```json
-{
-  "dynamo_VllmWorker": {..., "resources":{...}}
-}
-```
-
-If scaled to zero, the initial entry is kept without resources to maintain configuration information:
-```json
-{
-  "dynamo_VllmWorker": {...}
-}
-```
-
-### Looking forward
-
-- Support for a multinode LocalPlanner
-- Storing the statefile (and initial configurations) in ETCD using the the new `EtcdKvCache`.
-
-### Testing
-
-For manual testing, you can use the controller_test.py file to add/remove components after you've run a serve command on a Dynamo pipeline where the planner is linked.
-
-## Kubernetes Backend
-
-The Kubernetes backend works by updating the replicas count of the DynamoGraphDeployment custom resource. When the planner determines that workers need to be scaled up or down based on workload metrics, it uses the Kubernetes API to patch the DynamoGraphDeployment resource specification, changing the replicas count for the appropriate worker component. The Kubernetes operator then reconciles this change by creating or terminating the necessary pods. This provides a seamless autoscaling experience in Kubernetes environments without requiring manual intervention.
-
-The Kubernetes backend will automatically be used by Planner when your pipeline is deployed using a DynamoGraphDeployment CR. By default, the planner will run in no-op mode, which means it will monitor metrics but not take scaling actions. To enable actual scaling, you should also specify `--Planner.no-operation=false`.
->>>>>>> a2cb1c33
+Please refer to [planner docs](../../docs/architecture/planner_intro.rst) for planner documentation.