--- conflicted
+++ resolved
@@ -201,8 +201,6 @@
             }
             yield json.dumps(error_output)
 
-<<<<<<< HEAD
-=======
     @staticmethod
     def create_bootstrap_info(
         bootstrap_host: str, bootstrap_port: int, bootstrap_room: int
@@ -214,7 +212,6 @@
             "bootstrap_room": bootstrap_room,
         }
 
->>>>>>> 332482a9
 
 class ErrorResponseBuilder:
     """Standardized error response builder"""
@@ -390,7 +387,11 @@
 
         bootstrap_info = None
         async for info in prefill_stream:
-            bootstrap_info = info.data()
+            bootstrap_data = info.data() if hasattr(info, "data") else info
+            if isinstance(bootstrap_data, str):
+                bootstrap_info = json.loads(bootstrap_data)
+            else:
+                bootstrap_info = bootstrap_data
             break
 
         if not bootstrap_info:
@@ -411,48 +412,17 @@
     """
 
     def __init__(self, component: Component, engine: sgl.Engine, config: Config):
-<<<<<<< HEAD
-        self.engine = engine
-        self.bootstrap_host, self.bootstrap_port = self._get_bootstrap_info()
-        super().__init__(component, engine, config, None, None, None)
-=======
         super().__init__(component, engine, config)
->>>>>>> 332482a9
 
         # Initialize processors
         self.embeddings_processor = EmbeddingsProcessor()
 
-<<<<<<< HEAD
-=======
         # Get bootstrap info using BootstrapManager
         self.bootstrap_host, self.bootstrap_port = self._get_bootstrap_info(engine)
 
->>>>>>> 332482a9
         logger.info(
             f"Multimodal prefill worker handler initialized - bootstrap host: {self.bootstrap_host}, bootstrap port: {self.bootstrap_port}"
         )
-
-    def _generate_bootstrap_room(self):
-        return random.randint(0, 2**63 - 1)
-
-    def cleanup(self):
-        self.engine.shutdown()
-        logger.info("Multimodal prefill engine shutdown")
-        super().cleanup()
-
-    def _get_bootstrap_info(self):
-        """Bootstrap info from tokenizer manager"""
-        inner_tm = self.engine.tokenizer_manager
-        bootstrap_port = inner_tm.server_args.disaggregation_bootstrap_port
-
-        if inner_tm.server_args.dist_init_addr:
-            bootstrap_host = socket.gethostbyname(
-                inner_tm.server_args.dist_init_addr.split(":")[0]
-            )
-        else:
-            bootstrap_host = get_ip()
-
-        return bootstrap_host, bootstrap_port
 
     async def async_init(self):
         """Initialize async components like connector"""
@@ -471,22 +441,12 @@
 
             # Generate and return bootstrap info first (like regular SGLang)
             bootstrap_room = self._generate_bootstrap_room()
-<<<<<<< HEAD
-
             bootstrap_info = {
                 "bootstrap_host": self.bootstrap_host,
                 "bootstrap_port": self.bootstrap_port,
                 "bootstrap_room": bootstrap_room,
             }
 
-=======
-            bootstrap_info = {
-                "bootstrap_host": self.bootstrap_host,
-                "bootstrap_port": self.bootstrap_port,
-                "bootstrap_room": bootstrap_room,
-            }
-
->>>>>>> 332482a9
             yield bootstrap_info
 
             # Process prefill generation
@@ -546,5 +506,11 @@
         asyncio.create_task(self._consume_results(results))
 
     async def _consume_results(self, results):
+        """Consume prefill results without returning them (like regular SGLang)"""
         async for _ in results:
-            pass+            pass
+
+    def cleanup(self):
+        self.engine.shutdown()
+        logger.info("Multimodal prefill engine shutdown")
+        super().cleanup()