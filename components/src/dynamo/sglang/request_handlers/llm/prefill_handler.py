--- conflicted
+++ resolved
@@ -64,7 +64,7 @@
             Bootstrap info dict with host, port, and room for decode worker connection.
         """
         logging.debug(f"New Request ID: {context.id()}")
-<<<<<<< HEAD
+        trace_id = context.trace_id
 
         if "request" in request:
             # DisaggPreprocessedRequest format
@@ -94,10 +94,6 @@
         if bootstrap_room is None:
             bootstrap_room = self._generate_bootstrap_room()
             logging.debug(f"Generated bootstrap_room locally: {bootstrap_room}")
-=======
-        trace_id = context.trace_id
-        bootstrap_room = self._generate_bootstrap_room()
->>>>>>> c26e6fb8
 
         bootstrap_info = {
             "bootstrap_host": self.bootstrap_host,
