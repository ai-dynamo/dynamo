--- conflicted
+++ resolved
@@ -198,7 +198,6 @@
         """
         num_output_tokens_so_far = 0
 
-<<<<<<< HEAD
         # Use Future pattern for request ID - will be set when first response arrives
         request_id_future = asyncio.Future()
         async with self._cancellation_monitor(request_id_future, context):
@@ -214,39 +213,21 @@
                 # Note: No explicit cancellation checks needed here.
                 # When abort_request is called by the cancellation monitor,
                 # SGLang will terminate this async generator automatically.
-
+                out = {}
                 finish_reason = res["meta_info"]["finish_reason"]
                 if finish_reason:
-                    out = {"token_ids": [], "finish_reason": finish_reason["type"]}
-                else:
-                    try:
-                        next_total_toks = len(res["output_ids"])
-                    except KeyError:
-                        raise ValueError(
-                            f"Missing 'output_ids' in response. Response keys: {list(res.keys())}"
-                        )
-                    out = {"token_ids": res["output_ids"][num_output_tokens_so_far:]}
-                    num_output_tokens_so_far = next_total_toks
-
+                    out["finish_reason"] = finish_reason["type"]
+
+                output_ids = res.get("output_ids", [])
+                # If request is not finished yet, but there are no outputs, return an error.
+                if not output_ids and not finish_reason:
+                    yield {"finish_reason": "error", "token_ids": []}
+                    break
+
+                next_total_toks = len(output_ids)
+                out["token_ids"] = output_ids[num_output_tokens_so_far:]
+                num_output_tokens_so_far = next_total_toks
                 yield out
-=======
-        async for res in stream_source:
-            out = {}
-            finish_reason = res["meta_info"]["finish_reason"]
-            if finish_reason:
-                out["finish_reason"] = finish_reason["type"]
-
-            output_ids = res.get("output_ids", [])
-            # If request is not finished yet, but there are no outputs, return an error.
-            if not output_ids and not finish_reason:
-                yield {"finish_reason": "error", "token_ids": []}
-                break
-
-            next_total_toks = len(output_ids)
-            out["token_ids"] = output_ids[num_output_tokens_so_far:]
-            num_output_tokens_so_far = next_total_toks
-            yield out
->>>>>>> b640f283
 
     async def _process_text_stream(
         self,
