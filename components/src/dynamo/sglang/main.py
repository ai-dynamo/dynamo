# SPDX-FileCopyrightText: Copyright (c) 2025 NVIDIA CORPORATION & AFFILIATES. All rights reserved.
# SPDX-License-Identifier: Apache-2.0

import asyncio
import logging
import os
import signal
import sys

import sglang as sgl
import uvloop

from dynamo.common.config_dump import dump_config
from dynamo.common.utils.endpoint_types import parse_endpoint_types
from dynamo.llm import ModelInput, ModelType
from dynamo.runtime import DistributedRuntime
from dynamo.runtime.logging import configure_dynamo_logging
from dynamo.sglang.args import Config, DisaggregationMode, parse_args
from dynamo.sglang.health_check import (
    SglangHealthCheckPayload,
    SglangPrefillHealthCheckPayload,
)
from dynamo.sglang.publisher import setup_prometheus_registry, setup_sgl_metrics
from dynamo.sglang.register import register_llm_with_readiness_gate
from dynamo.sglang.request_handlers import (
    DecodeWorkerHandler,
    EmbeddingWorkerHandler,
    MultimodalEncodeWorkerHandler,
    MultimodalPrefillWorkerHandler,
    MultimodalProcessorHandler,
    MultimodalWorkerHandler,
    PrefillWorkerHandler,
)

configure_dynamo_logging()


async def _handle_non_leader_node(
    engine: sgl.Engine,
    generate_endpoint,
) -> None:
    """
    Handle non-leader node (node_rank >= 1) in multi-node deployments.

    Non-leader nodes only run scheduler processes and don't handle requests,
    but they should still expose metrics via Dynamo's metrics endpoint.

    Args:
        engine: The SGLang engine instance.
        config: SGLang configuration including server args.
        component: The Dynamo runtime component.
        generate_endpoint: The Dynamo endpoint for generation requests.
    """
    logging.info(
        f"Non-leader node detected (node_rank={engine.server_args.node_rank})."
    )

    # Only setup Prometheus registry to expose SGLang metrics from shared memory
    # Non-leader nodes don't need Dynamo metrics publishing or KV events
    if engine.server_args.enable_metrics:
        setup_prometheus_registry(engine, generate_endpoint)
        logging.info("Prometheus metrics registry configured for non-leader node")

    # Wait indefinitely - the process will be terminated via signal handlers
    await asyncio.Event().wait()


async def worker():
    config = await parse_args(sys.argv[1:])
    dump_config(config.dynamo_args.dump_config_to, config)

    loop = asyncio.get_running_loop()
    runtime = DistributedRuntime(
        loop, config.dynamo_args.store_kv, config.dynamo_args.request_plane
    )

    def signal_handler():
        asyncio.create_task(graceful_shutdown(runtime))

    for sig in (signal.SIGTERM, signal.SIGINT):
        loop.add_signal_handler(sig, signal_handler)

    logging.info("Signal handlers will trigger a graceful shutdown of the runtime")

    if config.dynamo_args.embedding_worker:
        await init_embedding(runtime, config)
    elif config.dynamo_args.multimodal_processor:
        await init_multimodal_processor(runtime, config)
    elif config.dynamo_args.multimodal_encode_worker:
        await init_multimodal_encode_worker(runtime, config)
    elif config.dynamo_args.multimodal_worker:
        if config.serving_mode != DisaggregationMode.PREFILL:
            await init_multimodal_worker(runtime, config)
        else:
            await init_multimodal_prefill_worker(runtime, config)
    elif config.serving_mode != DisaggregationMode.PREFILL:
        await init(runtime, config)
    else:
        await init_prefill(runtime, config)


async def init(runtime: DistributedRuntime, config: Config):
    server_args, dynamo_args = config.server_args, config.dynamo_args

    # Prevent SGLang from blocking on non-leader nodes
<<<<<<< HEAD
    # We can switch this to 0 and leverage our own metrics
    # after https://github.com/sgl-project/sglang/pull/13686
    # is merged in
    if server_args.node_rank >= 1:
        os.environ["SGLANG_BLOCK_NONZERO_RANK_CHILDREN"] = "1"
=======
    if server_args.node_rank >= 1:
        os.environ["SGLANG_BLOCK_NONZERO_RANK_CHILDREN"] = "0"
>>>>>>> d7c27e68

    engine = sgl.Engine(server_args=server_args)

    component = runtime.namespace(dynamo_args.namespace).component(
        dynamo_args.component
    )

    generate_endpoint = component.endpoint(dynamo_args.endpoint)

    # Handle non-leader nodes (multi-node parallelism)
    # Non-leader nodes only run scheduler processes and expose metrics
    if server_args.node_rank >= 1:
        await _handle_non_leader_node(engine, generate_endpoint)
        return

<<<<<<< HEAD
=======
    # Register engine routes for profiling
    async def start_profile_handler(body: dict) -> dict:
        """Handle /engine/start_profile requests"""
        await engine.tokenizer_manager.start_profile(**body)
        return {"status": "ok", "message": "Profiling started"}

    async def stop_profile_handler(body: dict) -> dict:
        """Handle /engine/stop_profile requests"""
        await engine.tokenizer_manager.stop_profile()
        return {"status": "ok", "message": "Profiling stopped"}

    runtime.register_engine_route("start_profile", start_profile_handler)
    runtime.register_engine_route("stop_profile", stop_profile_handler)
    logging.info(
        "Registered engine routes: /engine/start_profile, /engine/stop_profile"
    )

    # Create prefill client for disaggregated decode mode (fallback when --router-mode kv is not used)
>>>>>>> d7c27e68
    prefill_client = None
    if config.serving_mode == DisaggregationMode.DECODE:
        logging.info("Initializing prefill client for disaggregated decode worker")
        prefill_client = (
            await runtime.namespace(dynamo_args.namespace)
            .component("prefill")
            .endpoint("generate")
            .client()
        )

    # publisher instantiates the metrics and kv event publishers
    publisher, metrics_task, metrics_labels = await setup_sgl_metrics(
        engine, config, component, generate_endpoint
    )

    # Register Prometheus metrics callback if enabled
    if engine.server_args.enable_metrics:
        setup_prometheus_registry(engine, generate_endpoint)

    # Readiness gate: requests wait until model is registered
    ready_event = asyncio.Event()

    handler = DecodeWorkerHandler(component, engine, config, publisher, prefill_client)
    print(f"Config: {config}")
    health_check_payload = SglangHealthCheckPayload(
        engine, use_text_input=dynamo_args.use_sglang_tokenizer
    ).to_dict()

    logging.info(
        f"Registering model with endpoint types: {dynamo_args.dyn_endpoint_types}"
    )
    if (
        dynamo_args.custom_jinja_template
        and "chat" not in dynamo_args.dyn_endpoint_types
    ):
        logging.warning(
            "Custom Jinja template provided (--custom-jinja-template) but 'chat' not in --dyn-endpoint-types. "
            "The chat template will be loaded but the /v1/chat/completions endpoint will not be available."
        )

    try:
        # Start endpoint immediately and register model concurrently
        # Requests queue until ready_event is set (TODO: Part of new PR)
        await asyncio.gather(
            generate_endpoint.serve_endpoint(
                handler.generate,
                graceful_shutdown=True,
                metrics_labels=metrics_labels,
                health_check_payload=health_check_payload,
            ),
            register_llm_with_readiness_gate(
                engine,
                generate_endpoint,
                server_args,
                dynamo_args,
                output_type=parse_endpoint_types(dynamo_args.dyn_endpoint_types),
                readiness_gate=ready_event,
            ),
        )
    except Exception as e:
        logging.error(f"Failed to serve endpoints: {e}")
        raise
    finally:
        metrics_task.cancel()
        try:
            await metrics_task
        except asyncio.CancelledError:
            logging.info("Metrics task succesfully cancelled")
            pass
        handler.cleanup()


async def init_prefill(runtime: DistributedRuntime, config: Config):
    server_args, dynamo_args = config.server_args, config.dynamo_args

    # Prevent SGLang from blocking on non-leader nodes
<<<<<<< HEAD
    # We can switch this to 0 and leverage our own metrics
    # after https://github.com/sgl-project/sglang/pull/13686
    # is merged in
    if server_args.node_rank >= 1:
        os.environ["SGLANG_BLOCK_NONZERO_RANK_CHILDREN"] = "1"
=======
    if server_args.node_rank >= 1:
        os.environ["SGLANG_BLOCK_NONZERO_RANK_CHILDREN"] = "0"
>>>>>>> d7c27e68

    engine = sgl.Engine(server_args=server_args)

    component = runtime.namespace(dynamo_args.namespace).component(
        dynamo_args.component
    )

    generate_endpoint = component.endpoint(dynamo_args.endpoint)

    # Handle non-leader nodes (multi-node tensor parallelism)
    # Non-leader nodes only run scheduler processes and expose metrics
    if server_args.node_rank >= 1:
        await _handle_non_leader_node(engine, generate_endpoint)
        return

<<<<<<< HEAD
=======
    # Register engine routes for profiling
    async def start_profile_handler(body: dict) -> dict:
        """Handle /engine/start_profile requests"""
        await engine.tokenizer_manager.start_profile(**body)
        return {"status": "ok", "message": "Profiling started"}

    async def stop_profile_handler(body: dict) -> dict:
        """Handle /engine/stop_profile requests"""
        await engine.tokenizer_manager.stop_profile()
        return {"status": "ok", "message": "Profiling stopped"}

    runtime.register_engine_route("start_profile", start_profile_handler)
    runtime.register_engine_route("stop_profile", stop_profile_handler)
    logging.info(
        "Registered engine routes: /engine/start_profile, /engine/stop_profile"
    )

>>>>>>> d7c27e68
    # Perform dummy warmup for prefill worker to avoid initial TTFT hit
    # Only needed on leader node that handles requests
    await _warmup_prefill_engine(engine, server_args)

    # publisher instantiates the metrics and kv event publishers
    publisher, metrics_task, metrics_labels = await setup_sgl_metrics(
        engine, config, component, generate_endpoint
    )

    # Register Prometheus metrics callback if enabled
    if engine.server_args.enable_metrics:
        setup_prometheus_registry(engine, generate_endpoint)

    handler = PrefillWorkerHandler(component, engine, config, publisher)

    health_check_payload = SglangPrefillHealthCheckPayload(engine).to_dict()

    # Readiness gate: requests wait until model is registered
    ready_event = asyncio.Event()

    try:
        # Start endpoint immediately and register model concurrently
        # Registration publishes runtime_config with bootstrap endpoint for optimization
        await asyncio.gather(
            generate_endpoint.serve_endpoint(
                handler.generate,
                graceful_shutdown=True,
                metrics_labels=metrics_labels,
                health_check_payload=health_check_payload,
            ),
            register_llm_with_readiness_gate(
                engine,
                generate_endpoint,
                server_args,
                dynamo_args,
                input_type=ModelInput.Tokens,
                output_type=ModelType.Prefill,
                readiness_gate=ready_event,
            ),
        )
    except Exception as e:
        logging.error(f"Failed to serve endpoints: {e}")
        raise
    finally:
        metrics_task.cancel()
        try:
            await metrics_task
        except asyncio.CancelledError:
            logging.info("Metrics task successfully cancelled")
            pass
        handler.cleanup()


async def init_embedding(runtime: DistributedRuntime, config: Config):
    """Initialize embedding worker component"""
    server_args, dynamo_args = config.server_args, config.dynamo_args

    engine = sgl.Engine(server_args=server_args)

    component = runtime.namespace(dynamo_args.namespace).component(
        dynamo_args.component
    )

    generate_endpoint = component.endpoint(dynamo_args.endpoint)

    # publisher instantiates the metrics and kv event publishers
    publisher, metrics_task, metrics_labels = await setup_sgl_metrics(
        engine, config, component, generate_endpoint
    )

    # Register Prometheus metrics callback if enabled
    if engine.server_args.enable_metrics:
        setup_prometheus_registry(engine, generate_endpoint)

    # Readiness gate: requests wait until model is registered
    ready_event = asyncio.Event()

    handler = EmbeddingWorkerHandler(component, engine, config, publisher)
    health_check_payload = SglangHealthCheckPayload(
        engine, use_text_input=dynamo_args.use_sglang_tokenizer
    ).to_dict()

    try:
        # Start endpoint immediately and register model concurrently
        # Requests queue until ready_event is set
        await asyncio.gather(
            generate_endpoint.serve_endpoint(
                handler.generate,
                graceful_shutdown=True,
                metrics_labels=metrics_labels,
                health_check_payload=health_check_payload,
            ),
            register_llm_with_readiness_gate(
                engine,
                generate_endpoint,
                server_args,
                dynamo_args,
                input_type=ModelInput.Text,
                output_type=ModelType.Embedding,
                readiness_gate=ready_event,
            ),
        )
    except Exception as e:
        logging.error(f"Failed to serve embedding endpoints: {e}")
        raise
    finally:
        metrics_task.cancel()
        try:
            await metrics_task
        except asyncio.CancelledError:
            logging.info("Metrics task successfully cancelled")
            pass
        handler.cleanup()


async def init_multimodal_processor(runtime: DistributedRuntime, config: Config):
    """Initialize multimodal processor component"""
    server_args, dynamo_args = config.server_args, config.dynamo_args
    component = runtime.namespace(dynamo_args.namespace).component(
        dynamo_args.component
    )

    generate_endpoint = component.endpoint(dynamo_args.endpoint)

    # For processor, we need to connect to the encode worker
    encode_worker_client = (
        await runtime.namespace(dynamo_args.namespace)
        .component("encoder")
        .endpoint("generate")
        .client()
    )

    ready_event = asyncio.Event()

    handler = MultimodalProcessorHandler(component, config, encode_worker_client)

    logging.info("Waiting for Encoder Worker Instances ...")
    await encode_worker_client.wait_for_instances()

    try:
        await asyncio.gather(
            generate_endpoint.serve_endpoint(
                handler.generate,
                graceful_shutdown=True,
                metrics_labels=[("model", server_args.served_model_name)],
            ),
            register_llm_with_readiness_gate(
                None,  # engine
                generate_endpoint,
                server_args,
                dynamo_args,
                input_type=ModelInput.Text,
                readiness_gate=ready_event,
            ),
        )
    except Exception as e:
        logging.error(f"Failed to serve endpoints: {e}")
        raise
    finally:
        handler.cleanup()


async def init_multimodal_encode_worker(runtime: DistributedRuntime, config: Config):
    """Initialize multimodal encode worker component"""
    server_args, dynamo_args = config.server_args, config.dynamo_args

    component = runtime.namespace(dynamo_args.namespace).component(
        dynamo_args.component
    )

    generate_endpoint = component.endpoint(dynamo_args.endpoint)

    # For encode worker, we need to connect to the downstream LLM worker
    pd_worker_client = (
        await runtime.namespace(dynamo_args.namespace)
        .component("backend")
        .endpoint("generate")
        .client()
    )

    handler = MultimodalEncodeWorkerHandler(component, config, pd_worker_client)
    await handler.async_init(runtime)

    await pd_worker_client.wait_for_instances()

    ready_event = asyncio.Event()

    try:
        await asyncio.gather(
            generate_endpoint.serve_endpoint(
                handler.generate,
                graceful_shutdown=True,
                metrics_labels=[("model", server_args.served_model_name)],
            ),
            register_llm_with_readiness_gate(
                None,  # encode worker doesn't have engine
                generate_endpoint,
                server_args,
                dynamo_args,
                input_type=ModelInput.Text,
                readiness_gate=ready_event,
            ),
        )
    except Exception as e:
        logging.error(f"Failed to serve endpoints: {e}")
        raise
    finally:
        handler.cleanup()


async def init_multimodal_worker(runtime: DistributedRuntime, config: Config):
    """Initialize multimodal worker component for aggregated or decode mode"""
    server_args, dynamo_args = config.server_args, config.dynamo_args

    component = runtime.namespace(dynamo_args.namespace).component(
        dynamo_args.component
    )

    generate_endpoint = component.endpoint(dynamo_args.endpoint)

    engine = sgl.Engine(server_args=server_args)

    if config.serving_mode == DisaggregationMode.DECODE:
        logging.info("Initializing prefill client for multimodal decode worker")
        prefill_client = (
            await runtime.namespace(dynamo_args.namespace)
            .component("prefill")
            .endpoint("generate")
            .client()
        )
        handler = MultimodalWorkerHandler(component, engine, config, prefill_client)
    else:
        handler = MultimodalWorkerHandler(component, engine, config)

    await handler.async_init()

    health_check_payload = SglangHealthCheckPayload(engine).to_dict()
    ready_event = asyncio.Event()

    try:
        await asyncio.gather(
            generate_endpoint.serve_endpoint(
                handler.generate,
                metrics_labels=[("model", server_args.served_model_name)],
                graceful_shutdown=True,
                health_check_payload=health_check_payload,
            ),
            register_llm_with_readiness_gate(
                engine,
                generate_endpoint,
                server_args,
                dynamo_args,
                readiness_gate=ready_event,
            ),
        )
    except Exception as e:
        logging.error(f"Failed to serve endpoints: {e}")
        raise
    finally:
        handler.cleanup()


async def init_multimodal_prefill_worker(runtime: DistributedRuntime, config: Config):
    """Initialize multimodal prefill worker component"""
    server_args, dynamo_args = config.server_args, config.dynamo_args

    engine = sgl.Engine(server_args=server_args)

    component = runtime.namespace(dynamo_args.namespace).component(
        dynamo_args.component
    )

    generate_endpoint = component.endpoint(dynamo_args.endpoint)

    handler = MultimodalPrefillWorkerHandler(component, engine, config)
    await handler.async_init()

    health_check_payload = SglangPrefillHealthCheckPayload(engine).to_dict()
    ready_event = asyncio.Event()

    try:
        await asyncio.gather(
            generate_endpoint.serve_endpoint(
                handler.generate,
                graceful_shutdown=True,
                metrics_labels=[("model", server_args.served_model_name)],
                health_check_payload=health_check_payload,
            ),
            register_llm_with_readiness_gate(
                engine,
                generate_endpoint,
                server_args,
                dynamo_args,
                readiness_gate=ready_event,
            ),
        )
    except Exception as e:
        logging.error(f"Failed to serve endpoints: {e}")
        raise
    finally:
        handler.cleanup()


async def _warmup_prefill_engine(engine: sgl.Engine, server_args) -> None:
    """Perform warmup request for prefill engine to reduce initial TTFT."""
    logging.info("Start of prefill disaggregation warmup ...")
    try:
        from sglang.srt.disaggregation.utils import FAKE_BOOTSTRAP_HOST
        from sglang.srt.sampling.sampling_params import SamplingParams

        sampling_params = SamplingParams(
            temperature=0.0,
            max_new_tokens=8,
            ignore_eos=True,
        )

        # Timeout: 1800s (30 min) for deep gemm precache
        async def _do_warmup():
            results = await engine.async_generate(
                input_ids=[0, 1, 2, 3],
                sampling_params=sampling_params,
                stream=True,
                bootstrap_host=FAKE_BOOTSTRAP_HOST,
                bootstrap_port=server_args.disaggregation_bootstrap_port,
                bootstrap_room=999999,
            )
            # Consume the stream
            async for _ in results:
                pass

        await asyncio.wait_for(_do_warmup(), timeout=1800)
        logging.info("Prefill warmup completed")
    except asyncio.TimeoutError:
        logging.warning("Prefill warmup timed out after 1800s")
    except Exception as e:
        logging.warning(f"Prefill warmup failed: {e}")


async def graceful_shutdown(runtime):
    logging.info("Received shutdown signal, shutting down DistributedRuntime")
    runtime.shutdown()
    logging.info("DistributedRuntime shutdown complete")


def main():
    uvloop.run(worker())


if __name__ == "__main__":
    main()<|MERGE_RESOLUTION|>--- conflicted
+++ resolved
@@ -103,16 +103,8 @@
     server_args, dynamo_args = config.server_args, config.dynamo_args
 
     # Prevent SGLang from blocking on non-leader nodes
-<<<<<<< HEAD
-    # We can switch this to 0 and leverage our own metrics
-    # after https://github.com/sgl-project/sglang/pull/13686
-    # is merged in
-    if server_args.node_rank >= 1:
-        os.environ["SGLANG_BLOCK_NONZERO_RANK_CHILDREN"] = "1"
-=======
     if server_args.node_rank >= 1:
         os.environ["SGLANG_BLOCK_NONZERO_RANK_CHILDREN"] = "0"
->>>>>>> d7c27e68
 
     engine = sgl.Engine(server_args=server_args)
 
@@ -128,8 +120,6 @@
         await _handle_non_leader_node(engine, generate_endpoint)
         return
 
-<<<<<<< HEAD
-=======
     # Register engine routes for profiling
     async def start_profile_handler(body: dict) -> dict:
         """Handle /engine/start_profile requests"""
@@ -148,7 +138,6 @@
     )
 
     # Create prefill client for disaggregated decode mode (fallback when --router-mode kv is not used)
->>>>>>> d7c27e68
     prefill_client = None
     if config.serving_mode == DisaggregationMode.DECODE:
         logging.info("Initializing prefill client for disaggregated decode worker")
@@ -225,16 +214,8 @@
     server_args, dynamo_args = config.server_args, config.dynamo_args
 
     # Prevent SGLang from blocking on non-leader nodes
-<<<<<<< HEAD
-    # We can switch this to 0 and leverage our own metrics
-    # after https://github.com/sgl-project/sglang/pull/13686
-    # is merged in
-    if server_args.node_rank >= 1:
-        os.environ["SGLANG_BLOCK_NONZERO_RANK_CHILDREN"] = "1"
-=======
     if server_args.node_rank >= 1:
         os.environ["SGLANG_BLOCK_NONZERO_RANK_CHILDREN"] = "0"
->>>>>>> d7c27e68
 
     engine = sgl.Engine(server_args=server_args)
 
@@ -250,8 +231,6 @@
         await _handle_non_leader_node(engine, generate_endpoint)
         return
 
-<<<<<<< HEAD
-=======
     # Register engine routes for profiling
     async def start_profile_handler(body: dict) -> dict:
         """Handle /engine/start_profile requests"""
@@ -269,7 +248,6 @@
         "Registered engine routes: /engine/start_profile, /engine/stop_profile"
     )
 
->>>>>>> d7c27e68
     # Perform dummy warmup for prefill worker to avoid initial TTFT hit
     # Only needed on leader node that handles requests
     await _warmup_prefill_engine(engine, server_args)
