# SPDX-FileCopyrightText: Copyright (c) 2025 NVIDIA CORPORATION & AFFILIATES. All rights reserved.
# SPDX-License-Identifier: Apache-2.0

import asyncio
import logging
import signal
import sys

import sglang as sgl
import uvloop

<<<<<<< HEAD
from dynamo.llm import (
    ModelInput,
    ModelType,
    ZmqKvEventPublisher,
    ZmqKvEventPublisherConfig,
)
=======
from dynamo.llm import ModelInput
>>>>>>> 332482a9
from dynamo.runtime import DistributedRuntime, dynamo_worker
from dynamo.runtime.logging import configure_dynamo_logging
from dynamo.sglang.args import Config, DisaggregationMode, parse_args
from dynamo.sglang.health_check import (
    SglangHealthCheckPayload,
    SglangPrefillHealthCheckPayload,
)
from dynamo.sglang.publisher import setup_sgl_metrics
from dynamo.sglang.register import register_llm_with_readiness_gate
from dynamo.sglang.request_handlers import (
    DecodeWorkerHandler,
    EmbeddingWorkerHandler,
    MultimodalEncodeWorkerHandler,
    MultimodalPrefillWorkerHandler,
    MultimodalProcessorHandler,
    MultimodalWorkerHandler,
    PrefillWorkerHandler,
)

configure_dynamo_logging()


async def setup_kv_publisher(server_args, generate_endpoint, component):
    """Setup KV publisher if configured"""
    if not server_args.kv_events_config:
        return None

    kv_events = json.loads(server_args.kv_events_config)
    ep = kv_events.get("endpoint")
    zmq_ep = ep.replace("*", get_ip()) if ep else None

    zmq_config = ZmqKvEventPublisherConfig(
        worker_id=generate_endpoint.lease_id(),
        kv_block_size=server_args.page_size,
        zmq_endpoint=zmq_ep,
    )
    logging.info(f"Setting up ZMQ kv event publisher at {zmq_ep}")
    return ZmqKvEventPublisher(component=component, config=zmq_config)


async def register_model_with_readiness(
    engine,
    generate_endpoint,
    server_args,
    dynamo_args,
    runtime,
    ready_event,
    input_type=None,
    output_type=None,
    model_type_name="Model",
):
    """Register model and signal readiness"""
    # Call register_llm_with_runtime_config with appropriate parameters
    if input_type is not None and output_type is not None:
        registration_success = await register_llm_with_runtime_config(
            engine,
            generate_endpoint,
            server_args,
            dynamo_args,
            input_type=input_type,
            output_type=output_type,
        )
    else:
        # Default registration without explicit input/output types
        registration_success = await register_llm_with_runtime_config(
            engine,
            generate_endpoint,
            server_args,
            dynamo_args,
        )

    if not registration_success:
        logging.error(f"{model_type_name} registration failed; shutting down")
        runtime.shutdown()
        raise RuntimeError(f"{model_type_name} registration failed")

    # Model is ready - allow queued requests to proceed
    ready_event.set()
    logging.info(
        f"{model_type_name} registration succeeded; processing queued requests"
    )


async def serve_endpoint_with_cleanup(
    generate_endpoint,
    handler,
    health_check_payload,
    metrics_labels,
    metrics_task,
    register_task,
    error_message="Failed to serve endpoints",
):
    """Serve endpoint with proper cleanup and error handling"""
    try:
        await asyncio.gather(
            generate_endpoint.serve_endpoint(
                handler.generate,
                graceful_shutdown=True,
                metrics_labels=metrics_labels,
                health_check_payload=health_check_payload,
            ),
            register_task,
        )
    except Exception as e:
        logging.error(f"{error_message}: {e}")
        raise
    finally:
        metrics_task.cancel()
        try:
            await metrics_task
        except asyncio.CancelledError:
            logging.info("Metrics task successfully cancelled")
            pass
        handler.cleanup()


@dynamo_worker(static=False)
async def worker(runtime: DistributedRuntime):
    loop = asyncio.get_running_loop()

    def signal_handler():
        asyncio.create_task(graceful_shutdown(runtime))

    for sig in (signal.SIGTERM, signal.SIGINT):
        loop.add_signal_handler(sig, signal_handler)

    logging.info("Signal handlers will trigger a graceful shutdown of the runtime")

    config = parse_args(sys.argv[1:])
    if config.dynamo_args.embedding_worker:
        await init_embedding(runtime, config)
    elif config.dynamo_args.multimodal_processor:
        await init_multimodal_processor(runtime, config)
    elif config.dynamo_args.multimodal_encode_worker:
        await init_multimodal_encode_worker(runtime, config)
    elif config.dynamo_args.multimodal_worker:
        if config.serving_mode != DisaggregationMode.PREFILL:
            await init_multimodal_worker(runtime, config)
        else:
            await init_multimodal_prefill_worker(runtime, config)
    elif config.serving_mode != DisaggregationMode.PREFILL:
        await init(runtime, config)
    else:
        await init_prefill(runtime, config)


async def init(runtime: DistributedRuntime, config: Config):
    server_args, dynamo_args = config.server_args, config.dynamo_args

    engine = sgl.Engine(server_args=server_args)

    component = runtime.namespace(dynamo_args.namespace).component(
        dynamo_args.component
    )
    await component.create_service()

    generate_endpoint = component.endpoint(dynamo_args.endpoint)

    prefill_client = None
    if config.serving_mode == DisaggregationMode.DECODE:
        logging.info("Initializing prefill client")
        prefill_client = (
            await runtime.namespace(dynamo_args.namespace)
            .component("prefill")
            .endpoint("generate")
            .client()
        )

<<<<<<< HEAD
    publisher, metrics_task, metrics_labels = await setup_sgl_metrics(engine, component)
    kv_publisher = await setup_kv_publisher(server_args, generate_endpoint, component)
=======
    # publisher instantiates the metrics and kv event publishers
    publisher, metrics_task, metrics_labels = await setup_sgl_metrics(
        engine, config, component, generate_endpoint
    )
>>>>>>> 332482a9

    # Readiness gate: requests wait until model is registered
    ready_event = asyncio.Event()

<<<<<<< HEAD
    handler = DecodeWorkerHandler(
        component, engine, config, publisher, kv_publisher, prefill_client
    )

    health_check_payload = SglangHealthCheckPayload(engine).to_dict()

    # Create registration task
    register_task = register_model_with_readiness(
        engine,
        generate_endpoint,
        server_args,
        dynamo_args,
        runtime,
        ready_event,
        model_type_name="Model",
    )

    await serve_endpoint_with_cleanup(
        generate_endpoint,
        handler,
        health_check_payload,
        metrics_labels,
        metrics_task,
        register_task,
    )
=======
    handler = DecodeWorkerHandler(component, engine, config, publisher, prefill_client)

    health_check_payload = SglangHealthCheckPayload(engine).to_dict()

    try:
        # Start endpoint immediately and register model concurrently
        # Requests queue until ready_event is set
        await asyncio.gather(
            generate_endpoint.serve_endpoint(
                handler.generate,
                graceful_shutdown=True,
                metrics_labels=metrics_labels,
                health_check_payload=health_check_payload,
            ),
            register_llm_with_readiness_gate(
                engine,
                generate_endpoint,
                server_args,
                dynamo_args,
                readiness_gate=ready_event,
            ),
        )
    except Exception as e:
        logging.error(f"Failed to serve endpoints: {e}")
        raise
    finally:
        metrics_task.cancel()
        try:
            await metrics_task
        except asyncio.CancelledError:
            logging.info("Metrics task succesfully cancelled")
            pass
        handler.cleanup()
>>>>>>> 332482a9


async def init_prefill(runtime: DistributedRuntime, config: Config):
    server_args, dynamo_args = config.server_args, config.dynamo_args

    engine = sgl.Engine(server_args=server_args)

    component = runtime.namespace(dynamo_args.namespace).component(
        dynamo_args.component
    )
    await component.create_service()

    generate_endpoint = component.endpoint(dynamo_args.endpoint)

    handler = PrefillWorkerHandler(component, engine, config)

    health_check_payload = SglangPrefillHealthCheckPayload(engine).to_dict()

    tasks = [
        generate_endpoint.serve_endpoint(
            handler.generate,
            graceful_shutdown=True,
            metrics_labels=[("model", server_args.served_model_name)],
            health_check_payload=health_check_payload,
        )
    ]

    try:
        await asyncio.gather(*tasks)
    except Exception as e:
        logging.error(f"Failed to serve endpoints: {e}")
        raise
    finally:
        handler.cleanup()


async def init_embedding(runtime: DistributedRuntime, config: Config):
    """Initialize embedding worker component"""
    server_args, dynamo_args = config.server_args, config.dynamo_args

    engine = sgl.Engine(server_args=server_args)

    component = runtime.namespace(dynamo_args.namespace).component(
        dynamo_args.component
    )
    await component.create_service()

    generate_endpoint = component.endpoint(dynamo_args.endpoint)

    kv_publisher = await setup_kv_publisher(server_args, generate_endpoint, component)
    publisher, metrics_task, metrics_labels = await setup_sgl_metrics(engine, component)

    handler = EmbeddingWorkerHandler(component, engine, config, publisher, kv_publisher)
    health_check_payload = SglangHealthCheckPayload(engine).to_dict()

    # Readiness gate: requests wait until model is registered
    ready_event = asyncio.Event()

    # Create registration task
    register_task = register_model_with_readiness(
        engine,
        generate_endpoint,
        server_args,
        dynamo_args,
        runtime,
        ready_event,
        input_type=ModelInput.Text,
        output_type=ModelType.Embedding,
        model_type_name="Embedding model",
    )

    await serve_endpoint_with_cleanup(
        generate_endpoint,
        handler,
        health_check_payload,
        metrics_labels,
        metrics_task,
        register_task,
        error_message="Failed to serve embedding endpoints",
    )


async def init_multimodal_processor(runtime: DistributedRuntime, config: Config):
    """Initialize multimodal processor component"""
    server_args, dynamo_args = config.server_args, config.dynamo_args
    component = runtime.namespace(dynamo_args.namespace).component(
        dynamo_args.component
    )
    await component.create_service()

    generate_endpoint = component.endpoint(dynamo_args.endpoint)

    # For processor, we need to connect to the encode worker
    encode_worker_client = (
        await runtime.namespace(dynamo_args.namespace)
        .component("encoder")
        .endpoint("generate")
        .client()
    )

    ready_event = asyncio.Event()

    handler = MultimodalProcessorHandler(component, config, encode_worker_client)

    logging.info("Waiting for Encoder Worker Instances ...")
    await encode_worker_client.wait_for_instances()

<<<<<<< HEAD
    # Create a simple registration function for multimodal processor
    async def register_multimodal_model():
        """Register the multimodal model"""
        registration_success = await register_llm_with_runtime_config(
            None,  # engine,
            generate_endpoint,
            server_args,
            dynamo_args,
            input_type=ModelInput.Text,
        )

        if not registration_success:
            logging.error("Multimodal model registration failed; shutting down")
            runtime.shutdown()
            raise RuntimeError("Multimodal model registration failed")

        logging.info(
            "Multimodal model registration succeeded; processing queued requests"
        )

    try:
        # Start endpoint immediately and register model concurrently
=======
    try:
>>>>>>> 332482a9
        await asyncio.gather(
            generate_endpoint.serve_endpoint(
                handler.generate,
                graceful_shutdown=True,
                metrics_labels=[("model", server_args.served_model_name)],
            ),
<<<<<<< HEAD
            register_multimodal_model(),
=======
            register_llm_with_readiness_gate(
                None,  # engine
                generate_endpoint,
                server_args,
                dynamo_args,
                input_type=ModelInput.Text,
                readiness_gate=ready_event,
            ),
>>>>>>> 332482a9
        )
    except Exception as e:
        logging.error(f"Failed to serve multimodal endpoints: {e}")
        raise
    finally:
        handler.cleanup()


async def init_multimodal_encode_worker(runtime: DistributedRuntime, config: Config):
    """Initialize multimodal encode worker component"""
    server_args, dynamo_args = config.server_args, config.dynamo_args

    component = runtime.namespace(dynamo_args.namespace).component(
        dynamo_args.component
    )
    await component.create_service()

    generate_endpoint = component.endpoint(dynamo_args.endpoint)

    # For encode worker, we need to connect to the downstream LLM worker
    pd_worker_client = (
        await runtime.namespace(dynamo_args.namespace)
        .component("backend")
        .endpoint("generate")
        .client()
    )

    handler = MultimodalEncodeWorkerHandler(component, config, pd_worker_client)
    await handler.async_init(runtime)

    await pd_worker_client.wait_for_instances()

    tasks = [
        generate_endpoint.serve_endpoint(
            handler.generate,
            graceful_shutdown=True,
            metrics_labels=[("model", server_args.served_model_name)],
        )
    ]

    try:
        await asyncio.gather(*tasks)
    except Exception as e:
        logging.error(f"Failed to serve endpoints: {e}")
        raise
    finally:
        handler.cleanup()


async def init_multimodal_worker(runtime: DistributedRuntime, config: Config):
    """Initialize multimodal worker component for aggregated or decode mode"""
    server_args, dynamo_args = config.server_args, config.dynamo_args

    component = runtime.namespace(dynamo_args.namespace).component(
        dynamo_args.component
    )
    await component.create_service()

    generate_endpoint = component.endpoint(dynamo_args.endpoint)

    engine = sgl.Engine(server_args=server_args)

    if config.serving_mode == DisaggregationMode.DECODE:
        logging.info("Initializing prefill client for multimodal decode worker")
        prefill_client = (
            await runtime.namespace(dynamo_args.namespace)
            .component("prefill")
            .endpoint("generate")
            .client()
        )
        handler = MultimodalWorkerHandler(component, engine, config, prefill_client)
    else:
        handler = MultimodalWorkerHandler(component, engine, config)

    await handler.async_init()

    try:
        await generate_endpoint.serve_endpoint(
            handler.generate,
            metrics_labels=[("model", server_args.served_model_name)],
            graceful_shutdown=True,
        )
    except Exception as e:
        logging.error(f"Failed to serve endpoints: {e}")
        raise
    finally:
        handler.cleanup()


async def init_multimodal_prefill_worker(runtime: DistributedRuntime, config: Config):
    """Initialize multimodal prefill worker component"""
    server_args, dynamo_args = config.server_args, config.dynamo_args

    engine = sgl.Engine(server_args=server_args)

    component = runtime.namespace(dynamo_args.namespace).component(
        dynamo_args.component
    )
    await component.create_service()

    generate_endpoint = component.endpoint(dynamo_args.endpoint)

    handler = MultimodalPrefillWorkerHandler(component, engine, config)
    await handler.async_init()

    health_check_payload = SglangPrefillHealthCheckPayload(engine).to_dict()

    try:
        await asyncio.gather(
            generate_endpoint.serve_endpoint(
                handler.generate,
                graceful_shutdown=True,
                metrics_labels=[("model", server_args.served_model_name)],
                health_check_payload=health_check_payload,
            )
        )
    except Exception as e:
        logging.error(f"Failed to serve endpoints: {e}")
        raise
    finally:
        handler.cleanup()


async def graceful_shutdown(runtime):
    logging.info("Received shutdown signal, shutting down DistributedRuntime")
    runtime.shutdown()
    logging.info("DistributedRuntime shutdown complete")


def main():
    uvloop.run(worker())


if __name__ == "__main__":
    main()<|MERGE_RESOLUTION|>--- conflicted
+++ resolved
@@ -9,16 +9,7 @@
 import sglang as sgl
 import uvloop
 
-<<<<<<< HEAD
-from dynamo.llm import (
-    ModelInput,
-    ModelType,
-    ZmqKvEventPublisher,
-    ZmqKvEventPublisherConfig,
-)
-=======
-from dynamo.llm import ModelInput
->>>>>>> 332482a9
+from dynamo.llm import ModelInput, ModelType
 from dynamo.runtime import DistributedRuntime, dynamo_worker
 from dynamo.runtime.logging import configure_dynamo_logging
 from dynamo.sglang.args import Config, DisaggregationMode, parse_args
@@ -41,100 +32,6 @@
 configure_dynamo_logging()
 
 
-async def setup_kv_publisher(server_args, generate_endpoint, component):
-    """Setup KV publisher if configured"""
-    if not server_args.kv_events_config:
-        return None
-
-    kv_events = json.loads(server_args.kv_events_config)
-    ep = kv_events.get("endpoint")
-    zmq_ep = ep.replace("*", get_ip()) if ep else None
-
-    zmq_config = ZmqKvEventPublisherConfig(
-        worker_id=generate_endpoint.lease_id(),
-        kv_block_size=server_args.page_size,
-        zmq_endpoint=zmq_ep,
-    )
-    logging.info(f"Setting up ZMQ kv event publisher at {zmq_ep}")
-    return ZmqKvEventPublisher(component=component, config=zmq_config)
-
-
-async def register_model_with_readiness(
-    engine,
-    generate_endpoint,
-    server_args,
-    dynamo_args,
-    runtime,
-    ready_event,
-    input_type=None,
-    output_type=None,
-    model_type_name="Model",
-):
-    """Register model and signal readiness"""
-    # Call register_llm_with_runtime_config with appropriate parameters
-    if input_type is not None and output_type is not None:
-        registration_success = await register_llm_with_runtime_config(
-            engine,
-            generate_endpoint,
-            server_args,
-            dynamo_args,
-            input_type=input_type,
-            output_type=output_type,
-        )
-    else:
-        # Default registration without explicit input/output types
-        registration_success = await register_llm_with_runtime_config(
-            engine,
-            generate_endpoint,
-            server_args,
-            dynamo_args,
-        )
-
-    if not registration_success:
-        logging.error(f"{model_type_name} registration failed; shutting down")
-        runtime.shutdown()
-        raise RuntimeError(f"{model_type_name} registration failed")
-
-    # Model is ready - allow queued requests to proceed
-    ready_event.set()
-    logging.info(
-        f"{model_type_name} registration succeeded; processing queued requests"
-    )
-
-
-async def serve_endpoint_with_cleanup(
-    generate_endpoint,
-    handler,
-    health_check_payload,
-    metrics_labels,
-    metrics_task,
-    register_task,
-    error_message="Failed to serve endpoints",
-):
-    """Serve endpoint with proper cleanup and error handling"""
-    try:
-        await asyncio.gather(
-            generate_endpoint.serve_endpoint(
-                handler.generate,
-                graceful_shutdown=True,
-                metrics_labels=metrics_labels,
-                health_check_payload=health_check_payload,
-            ),
-            register_task,
-        )
-    except Exception as e:
-        logging.error(f"{error_message}: {e}")
-        raise
-    finally:
-        metrics_task.cancel()
-        try:
-            await metrics_task
-        except asyncio.CancelledError:
-            logging.info("Metrics task successfully cancelled")
-            pass
-        handler.cleanup()
-
-
 @dynamo_worker(static=False)
 async def worker(runtime: DistributedRuntime):
     loop = asyncio.get_running_loop()
@@ -187,46 +84,14 @@
             .client()
         )
 
-<<<<<<< HEAD
-    publisher, metrics_task, metrics_labels = await setup_sgl_metrics(engine, component)
-    kv_publisher = await setup_kv_publisher(server_args, generate_endpoint, component)
-=======
     # publisher instantiates the metrics and kv event publishers
     publisher, metrics_task, metrics_labels = await setup_sgl_metrics(
         engine, config, component, generate_endpoint
     )
->>>>>>> 332482a9
 
     # Readiness gate: requests wait until model is registered
     ready_event = asyncio.Event()
 
-<<<<<<< HEAD
-    handler = DecodeWorkerHandler(
-        component, engine, config, publisher, kv_publisher, prefill_client
-    )
-
-    health_check_payload = SglangHealthCheckPayload(engine).to_dict()
-
-    # Create registration task
-    register_task = register_model_with_readiness(
-        engine,
-        generate_endpoint,
-        server_args,
-        dynamo_args,
-        runtime,
-        ready_event,
-        model_type_name="Model",
-    )
-
-    await serve_endpoint_with_cleanup(
-        generate_endpoint,
-        handler,
-        health_check_payload,
-        metrics_labels,
-        metrics_task,
-        register_task,
-    )
-=======
     handler = DecodeWorkerHandler(component, engine, config, publisher, prefill_client)
 
     health_check_payload = SglangHealthCheckPayload(engine).to_dict()
@@ -260,7 +125,6 @@
             logging.info("Metrics task succesfully cancelled")
             pass
         handler.cleanup()
->>>>>>> 332482a9
 
 
 async def init_prefill(runtime: DistributedRuntime, config: Config):
@@ -310,37 +174,48 @@
 
     generate_endpoint = component.endpoint(dynamo_args.endpoint)
 
-    kv_publisher = await setup_kv_publisher(server_args, generate_endpoint, component)
-    publisher, metrics_task, metrics_labels = await setup_sgl_metrics(engine, component)
-
-    handler = EmbeddingWorkerHandler(component, engine, config, publisher, kv_publisher)
-    health_check_payload = SglangHealthCheckPayload(engine).to_dict()
+    # publisher instantiates the metrics and kv event publishers
+    publisher, metrics_task, metrics_labels = await setup_sgl_metrics(
+        engine, config, component, generate_endpoint
+    )
 
     # Readiness gate: requests wait until model is registered
     ready_event = asyncio.Event()
 
-    # Create registration task
-    register_task = register_model_with_readiness(
-        engine,
-        generate_endpoint,
-        server_args,
-        dynamo_args,
-        runtime,
-        ready_event,
-        input_type=ModelInput.Text,
-        output_type=ModelType.Embedding,
-        model_type_name="Embedding model",
-    )
-
-    await serve_endpoint_with_cleanup(
-        generate_endpoint,
-        handler,
-        health_check_payload,
-        metrics_labels,
-        metrics_task,
-        register_task,
-        error_message="Failed to serve embedding endpoints",
-    )
+    handler = EmbeddingWorkerHandler(component, engine, config, publisher)
+    health_check_payload = SglangHealthCheckPayload(engine).to_dict()
+
+    try:
+        # Start endpoint immediately and register model concurrently
+        # Requests queue until ready_event is set
+        await asyncio.gather(
+            generate_endpoint.serve_endpoint(
+                handler.generate,
+                graceful_shutdown=True,
+                metrics_labels=metrics_labels,
+                health_check_payload=health_check_payload,
+            ),
+            register_llm_with_readiness_gate(
+                engine,
+                generate_endpoint,
+                server_args,
+                dynamo_args,
+                input_type=ModelInput.Text,
+                output_type=ModelType.Embedding,
+                readiness_gate=ready_event,
+            ),
+        )
+    except Exception as e:
+        logging.error(f"Failed to serve embedding endpoints: {e}")
+        raise
+    finally:
+        metrics_task.cancel()
+        try:
+            await metrics_task
+        except asyncio.CancelledError:
+            logging.info("Metrics task successfully cancelled")
+            pass
+        handler.cleanup()
 
 
 async def init_multimodal_processor(runtime: DistributedRuntime, config: Config):
@@ -368,41 +243,13 @@
     logging.info("Waiting for Encoder Worker Instances ...")
     await encode_worker_client.wait_for_instances()
 
-<<<<<<< HEAD
-    # Create a simple registration function for multimodal processor
-    async def register_multimodal_model():
-        """Register the multimodal model"""
-        registration_success = await register_llm_with_runtime_config(
-            None,  # engine,
-            generate_endpoint,
-            server_args,
-            dynamo_args,
-            input_type=ModelInput.Text,
-        )
-
-        if not registration_success:
-            logging.error("Multimodal model registration failed; shutting down")
-            runtime.shutdown()
-            raise RuntimeError("Multimodal model registration failed")
-
-        logging.info(
-            "Multimodal model registration succeeded; processing queued requests"
-        )
-
-    try:
-        # Start endpoint immediately and register model concurrently
-=======
-    try:
->>>>>>> 332482a9
+    try:
         await asyncio.gather(
             generate_endpoint.serve_endpoint(
                 handler.generate,
                 graceful_shutdown=True,
                 metrics_labels=[("model", server_args.served_model_name)],
             ),
-<<<<<<< HEAD
-            register_multimodal_model(),
-=======
             register_llm_with_readiness_gate(
                 None,  # engine
                 generate_endpoint,
@@ -411,7 +258,6 @@
                 input_type=ModelInput.Text,
                 readiness_gate=ready_event,
             ),
->>>>>>> 332482a9
         )
     except Exception as e:
         logging.error(f"Failed to serve multimodal endpoints: {e}")
