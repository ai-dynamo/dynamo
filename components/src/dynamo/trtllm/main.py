--- conflicted
+++ resolved
@@ -181,12 +181,7 @@
         "tensor_parallel_size": config.tensor_parallel_size,
         "pipeline_parallel_size": config.pipeline_parallel_size,
         "moe_expert_parallel_size": config.expert_parallel_size,
-<<<<<<< HEAD
-        "backend": "pytorch",
-        "build_config": build_config,
-=======
         "backend": Backend.PYTORCH,
->>>>>>> d7c27e68
         "kv_cache_config": kv_cache_config,
         "gpus_per_node": gpus_per_node,
         "max_num_tokens": config.max_num_tokens,
@@ -277,13 +272,10 @@
     # Populate default sampling params from the model
     tokenizer = tokenizer_factory(arg_map["model"])
     default_sampling_params = SamplingParams()
-<<<<<<< HEAD
-=======
 
     # Enable perf metrics so prompt_tokens_details can be returned
     if hasattr(default_sampling_params, "return_perf_metrics"):
         default_sampling_params.return_perf_metrics = True
->>>>>>> d7c27e68
     model_input = ModelInput.Tokens
 
     # Set model type based on disaggregation mode for unified frontend support
