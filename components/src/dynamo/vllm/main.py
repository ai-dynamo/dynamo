--- conflicted
+++ resolved
@@ -36,11 +36,7 @@
     ProcessorHandler,
 )
 
-<<<<<<< HEAD
-from .args import ENABLE_LMCACHE, Config, overwrite_args, parse_args
-=======
 from .args import Config, overwrite_args, parse_args
->>>>>>> d7c27e68
 from .handlers import DecodeWorkerHandler, PrefillWorkerHandler
 from .health_check import VllmHealthCheckPayload, VllmPrefillHealthCheckPayload
 from .publisher import StatLoggerFactory
