--- conflicted
+++ resolved
@@ -325,8 +325,6 @@
 
 def create_kv_events_config(config: Config) -> Optional[KVEventsConfig]:
     """Create KVEventsConfig for prefix caching if needed."""
-<<<<<<< HEAD
-=======
     if config.is_decode_worker:
         logger.info(
             f"Decode worker detected (is_decode_worker={config.is_decode_worker}): "
@@ -334,7 +332,6 @@
         )
         return None
 
->>>>>>> 771d8c02
     # If prefix caching is not enabled, no events config needed
     if not config.engine_args.enable_prefix_caching:
         logger.info("No kv_events_config required: prefix caching is disabled")
