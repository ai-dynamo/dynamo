--- conflicted
+++ resolved
@@ -475,16 +475,12 @@
 def overwrite_args(config):
     """Set vLLM defaults for Dynamo."""
 
-<<<<<<< HEAD
-    if config.has_connector("nixl"):
-=======
     if config.has_connector("nixl") or (
         # Check if the user provided their own kv_transfer_config
         config.engine_args.kv_transfer_config is not None
         # and the connector is NixlConnector
         and config.engine_args.kv_transfer_config.kv_connector == "NixlConnector"
     ):
->>>>>>> d7c27e68
         ensure_side_channel_host()
 
     defaults = {
