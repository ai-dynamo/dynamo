--- conflicted
+++ resolved
@@ -166,14 +166,14 @@
     return sampling_params
 
 
-<<<<<<< HEAD
 def _request_contains_timing_metrics(request: Dict[str, Any]) -> bool:
     """Check if timing_metrics is requested in observability_fields."""
     observability_fields: Optional[List[str]] = request.get("observability_fields")
     if observability_fields is None:
         return False
     return "timing_metrics" in observability_fields
-=======
+
+
 def build_sampling_params_openai(
     request: Dict[str, Any],
     default_sampling_params: Dict[str, Any],
@@ -227,7 +227,6 @@
         sampling_params.min_tokens = request["min_tokens"]
 
     return sampling_params
->>>>>>> 0e1efb8f
 
 
 class BaseWorkerHandler(ABC):
@@ -868,7 +867,6 @@
         request_id = context.id()
         logger.debug(f"Decode Request ID: {request_id}")
 
-<<<<<<< HEAD
         # Check if timing metrics are requested
         include_timing = _request_contains_timing_metrics(request)
 
@@ -892,7 +890,6 @@
             if frontend_received is not None:
                 timing_metrics["request_received_seconds"] = frontend_received
 
-=======
         if self.use_vllm_tokenizer:
             # Text-in-text-out mode: use InputParamManager and OpenAI-compatible format
             async for chunk in self._generate_text_mode(request, context, request_id):
@@ -904,7 +901,6 @@
 
     async def _generate_token_mode(self, request, context, request_id):
         """Generate tokens using internal protocol format (token-in-token-out)."""
->>>>>>> 0e1efb8f
         # Extract and decode multimodal data if present
         multi_modal_data = await self._extract_multimodal_data(request)
 
@@ -1137,7 +1133,6 @@
         request_id = context.id()
         logger.debug(f"Prefill Request ID: {request_id}")
 
-<<<<<<< HEAD
         # Check if timing metrics are requested
         include_timing = _request_contains_timing_metrics(request)
 
@@ -1155,14 +1150,12 @@
             prefill_start_perf_counter = time.perf_counter()
             timing_metrics["prefill_start_seconds"] = prefill_start_seconds
 
-=======
         # Token-in-token-out mode: internal protocol format
         async for chunk in self._generate_token_mode(request, context, request_id):
             yield chunk
 
     async def _generate_token_mode(self, request, context, request_id):
         """Generate prefill using internal protocol format (token-in-token-out)."""
->>>>>>> 0e1efb8f
         # Extract and decode multimodal data if present
         multi_modal_data = await self._extract_multimodal_data(request)
 
