--- conflicted
+++ resolved
@@ -43,11 +43,7 @@
 prometheus = "0.13"
 rand = "0.8"
 axum = "0.6"
-<<<<<<< HEAD
-futures = "0.3"
 reqwest = { version = "0.11", features = ["json"] }
-=======
->>>>>>> 3a8ed4d9
 
 [dev-dependencies]
 reqwest = { version = "0.11", features = ["blocking"] }