--- conflicted
+++ resolved
@@ -23,14 +23,10 @@
 import yaml
 from utils.config import CONFIG_MODIFIERS
 from utils.defaults import DECODE_NUM_REQUESTS_RANGE
-<<<<<<< HEAD
-from utils.dynamo_deployment import DynamoDeploymentClient
-=======
 from utils.dynamo_deployment import (
     DynamoDeploymentClient,
     cleanup_remaining_deployments,
 )
->>>>>>> a2cb1c33
 from utils.genai_perf import benchmark_decode, benchmark_prefill
 from utils.plot import (
     plot_decode_3d_surface,
@@ -38,15 +34,12 @@
     plot_prefill_interpolation,
     plot_prefill_performance,
 )
-<<<<<<< HEAD
-=======
 from utils.profile_cache import (
     check_decode_results_exist,
     check_prefill_results_exist,
     load_existing_decode_results,
     load_existing_prefill_results,
 )
->>>>>>> a2cb1c33
 
 logger = logging.getLogger(__name__)
 logger.setLevel(logging.INFO)
@@ -59,237 +52,6 @@
 logger.addHandler(console_handler)
 
 
-<<<<<<< HEAD
-async def cleanup_remaining_deployments(deployment_clients, namespace):
-    """Clean up any remaining tracked deployments, handling errors gracefully."""
-    if not deployment_clients:
-        logger.info("No deployments to clean up")
-        return
-
-    logger.info(f"Cleaning up {len(deployment_clients)} remaining deployments...")
-    for client in deployment_clients:
-        try:
-            logger.info(f"Attempting to delete deployment {client.deployment_name}...")
-            await client.delete_deployment()
-            logger.info(f"Successfully deleted deployment {client.deployment_name}")
-        except Exception as e:
-            # If deployment doesn't exist (404), that's fine - it was already cleaned up
-            if "404" in str(e) or "not found" in str(e).lower():
-                logger.info(f"Deployment {client.deployment_name} was already deleted")
-            else:
-                logger.error(
-                    f"Failed to delete deployment {client.deployment_name}: {e}"
-                )
-
-
-async def run_profile(args):
-    # List to track all created deployment clients for cleanup in case of failure
-    deployment_clients = []
-
-    try:
-        config_modifier = CONFIG_MODIFIERS[args.backend]
-
-        if args.example_dir is None:
-            logger.info(
-                "Example directory not provided, inferring from config file location..."
-            )
-            try:
-                args.example_dir = os.path.dirname(os.path.dirname(args.config))
-            except Exception:
-                logger.error(
-                    "Failed to infer example directory, please provide explicitly using --example-dir <path-to-example-dir>"
-                )
-                exit(1)
-
-        with open(args.config, "r") as f:
-            config = yaml.safe_load(f)
-
-        profile_tp_size = [
-            2**i
-            for i in range(int(math.log2(args.max_num_gpus_per_engine)) + 1)
-            if args.min_num_gpus_per_engine <= 2**i <= args.max_num_gpus_per_engine
-        ]
-        logger.info(f"Profiling TP sizes: {profile_tp_size}")
-
-        os.makedirs(args.output_dir, exist_ok=True)
-
-        model_name = config_modifier.get_model_name(config)
-
-        # first profile prefill
-        prefill_tp_size = []
-        prefill_ttft = []
-        prefill_thpt_per_gpu = []
-        logger.info("Profiling prefill...")
-        prefill_config = config_modifier.convert_config(config, "prefill")
-        for tp_size in profile_tp_size:
-            logger.info(f"Profiling prefill with TP size {tp_size}...")
-            prefill_config = config_modifier.set_config_tp_size(prefill_config, tp_size)
-            logger.info(f"Dynamo config: {prefill_config}")
-
-            work_dir = f"{args.output_dir}/prefill_tp{tp_size}"
-            os.makedirs(work_dir, exist_ok=True)
-
-            prefill_config_fn = f"{work_dir}/config.yaml"
-            with open(prefill_config_fn, "w") as f:
-                yaml.dump(prefill_config, f)
-
-            client = DynamoDeploymentClient(
-                namespace=args.namespace,
-                base_log_dir=work_dir,
-                model_name=model_name,
-                service_name=args.service_name,
-            )
-            deployment_clients.append(client)  # Track for cleanup
-            await client.create_deployment(prefill_config_fn)
-            logger.info("Waiting for deployment to be ready...")
-            try:
-                await client.wait_for_deployment_ready()
-                logger.info("Deployment is ready")
-            except TimeoutError:
-                logger.error(
-                    "Deployment failed to become ready within timeout, skipping profiling"
-                )
-                continue
-
-            logger.info("Getting deployment logs...")
-            await client.get_deployment_logs()
-            logger.info(
-                f"Logs have been saved to {client.base_log_dir / client.deployment_name}"
-            )
-
-            # run genai-perf
-            base_url = client.get_service_url()
-            genai_perf_artifact_dir = f"{work_dir}/gap_isl{args.isl}"
-            gap_result = benchmark_prefill(
-                args.isl, genai_perf_artifact_dir, model_name, base_url=base_url
-            )
-            if gap_result is not None:
-                ttft = gap_result["time_to_first_token"]["avg"]
-                prefill_tp_size.append(tp_size)
-                prefill_ttft.append(ttft)
-                prefill_thpt_per_gpu.append(args.isl / ttft / tp_size * 1000)
-
-            print("Cleaning up deployment...")
-            await client.delete_deployment()
-            deployment_clients.remove(
-                client
-            )  # Remove from cleanup list since it's deleted
-            print("Deployment deleted")
-
-        # Plot the results as a 2D scatter plot
-        if prefill_tp_size and prefill_ttft and prefill_thpt_per_gpu:
-            plot_prefill_performance(
-                prefill_tp_size,
-                prefill_ttft,
-                prefill_thpt_per_gpu,
-                args.ttft,
-                args.output_dir,
-            )
-
-        # then profile decode
-        decode_tp_size = []
-        decode_itl = []
-        decode_thpt_per_gpu = []
-        decode_concurrency = []
-        decode_kv_cache_size = []
-        decode_results = []  # Store partial results for plotting later
-        logger.info("Profiling decode...")
-        decode_config = config_modifier.convert_config(config, "decode")
-        for tp_size in profile_tp_size:
-            logger.info(f"Profiling decode with TP size {tp_size}...")
-            decode_config = config_modifier.set_config_tp_size(decode_config, tp_size)
-            logger.info(f"Dynamo config: {decode_config}")
-
-            work_dir = f"{args.output_dir}/decode_tp{tp_size}"
-            os.makedirs(work_dir, exist_ok=True)
-
-            decode_config_fn = f"{work_dir}/config.yaml"
-            with open(decode_config_fn, "w") as f:
-                yaml.dump(decode_config, f)
-
-            client = DynamoDeploymentClient(
-                namespace=args.namespace,
-                base_log_dir=work_dir,
-                model_name=model_name,
-                service_name=args.service_name,
-            )
-            deployment_clients.append(client)  # Track for cleanup
-            await client.create_deployment(decode_config_fn)
-            logger.info("Waiting for deployment to be ready...")
-            try:
-                await client.wait_for_deployment_ready()
-                logger.info("Deployment is ready")
-            except TimeoutError:
-                logger.error(
-                    "Deployment failed to become ready within timeout, skipping profiling"
-                )
-                continue
-
-            logger.info("Getting deployment logs...")
-            await client.get_deployment_logs()
-            logger.info(
-                f"Logs have been saved to {client.base_log_dir / client.deployment_name}"
-            )
-
-            max_kv_tokens = config_modifier.get_kv_cache_size_from_dynamo_log(
-                f"{work_dir}/vllm-v1-agg/vllmdecodeworker/0.log"
-            )
-            max_concurrency = max_kv_tokens // (args.isl + args.osl)
-            sweep_num_request = [
-                num for num in DECODE_NUM_REQUESTS_RANGE if num < max_concurrency
-            ]
-            logger.info(
-                f"Sweeping num_request range based on maximum number of kv tokens: {sweep_num_request}"
-            )
-
-            engine_decode_itl = []
-            engine_decode_thpt_per_gpu = []
-            base_url = client.get_service_url()
-            for num_request in sweep_num_request:
-                genai_perf_artifact_dir = f"{work_dir}/gap_request{num_request}_isl{args.isl}_osl{args.osl}_n{num_request}"
-                gap_result = benchmark_decode(
-                    args.isl,
-                    args.osl,
-                    num_request,
-                    genai_perf_artifact_dir,
-                    model_name,
-                    base_url=base_url,
-                )
-                if gap_result is not None:
-                    itl = gap_result["inter_token_latency"]["avg"]
-                    thpt_per_gpu = (
-                        gap_result["output_token_throughput"]["avg"] / tp_size
-                    )
-                    engine_decode_itl.append(itl)
-                    engine_decode_thpt_per_gpu.append(thpt_per_gpu)
-                    decode_tp_size.append(tp_size)
-                    decode_itl.append(itl)
-                    decode_thpt_per_gpu.append(thpt_per_gpu)
-                    decode_concurrency.append(num_request)
-                    decode_kv_cache_size.append(max_kv_tokens)
-
-            print("Cleaning up deployment...")
-            await client.delete_deployment()
-            deployment_clients.remove(
-                client
-            )  # Remove from cleanup list since it's deleted
-            print("Deployment deleted")
-
-            # Store partial results for plotting later
-            decode_results.append(
-                (tp_size, engine_decode_itl, engine_decode_thpt_per_gpu)
-            )
-
-        # Plot all decode results after profiling is complete
-        if decode_results:
-            plot_decode_performance(decode_results, args.itl, args.output_dir)
-
-        logger.info("Analyzing results and generate recommendations...")
-        # select best tp size for prefill
-        if min(prefill_ttft) > args.ttft:
-            logger.info(
-                "No TP size satisfies the TTFT requirement, please try a smaller model or a more powerful GPU SKU"
-=======
 async def run_profile(args):
     # List to track all created deployment clients for cleanup in case of failure
     deployment_clients = []
@@ -498,35 +260,8 @@
             await client.get_deployment_logs()
             logger.info(
                 f"Logs have been saved to {client.base_log_dir / client.deployment_name}"
->>>>>>> a2cb1c33
-            )
-            selected_prefill_idx = int(np.argmin(np.array(prefill_ttft)))
-        else:
-            valid_indices = [
-                i for i, ttft in enumerate(prefill_ttft) if ttft <= args.ttft
-            ]
-            # Among valid TP sizes, select the one with highest throughput per GPU
-            valid_thpts = [prefill_thpt_per_gpu[i] for i in valid_indices]
-            max_thpt_idx = valid_indices[int(np.argmax(valid_thpts))]
-            selected_prefill_idx = max_thpt_idx
-        logger.info(
-            f"Suggested prefill TP:{prefill_tp_size[selected_prefill_idx]} (TTFT {prefill_ttft[selected_prefill_idx]:.2f} ms, throughput {prefill_thpt_per_gpu[selected_prefill_idx]:.2f} tokens/s/GPU)"
-        )
-
-<<<<<<< HEAD
-        # scale up if estimated TTFT is 120% of target TTFT
-        prefill_queue_size_upper_bound = max(
-            0.1, args.ttft * 1.2 / prefill_ttft[selected_prefill_idx] - 1
-        )
-        # scale down if estimated TTFT is 80% of target TTFT
-        prefill_queue_size_lower_bound = max(
-            0.1, args.ttft * 0.8 / prefill_ttft[selected_prefill_idx] - 1
-        )
-        logger.info(
-            f"Suggested planner upper/lower bound for prefill queue size: {prefill_queue_size_upper_bound:.2f}/{prefill_queue_size_lower_bound:.2f}"
-        )
-
-=======
+            )
+
             max_kv_tokens = config_modifier.get_kv_cache_size_from_dynamo_log(
                 f"{work_dir}/vllm-v1-agg/vllmdecodeworker/0.log"
             )
@@ -609,7 +344,6 @@
             f"Suggested planner upper/lower bound for prefill queue size: {prefill_queue_size_upper_bound:.2f}/{prefill_queue_size_lower_bound:.2f}"
         )
 
->>>>>>> a2cb1c33
         # select best tp size for decode
         if min(decode_itl) > args.itl:
             logger.info(
@@ -646,13 +380,9 @@
             f"Profiling prefill under best TP {best_prefill_tp} with different ISL..."
         )
         prefill_config = config_modifier.convert_config(config, "prefill")
-<<<<<<< HEAD
-        prefill_config = config_modifier.set_config_tp_size(prefill_config, tp_size)
-=======
         prefill_config = config_modifier.set_config_tp_size(
             prefill_config, best_prefill_tp
         )
->>>>>>> a2cb1c33
         logger.info(f"Dynamo config: {prefill_config}")
 
         work_dir = f"{args.output_dir}/selected_prefill_interpolation"
@@ -661,13 +391,13 @@
         prefill_config_fn = f"{work_dir}/config.yaml"
         with open(prefill_config_fn, "w") as f:
             yaml.dump(prefill_config, f)
-<<<<<<< HEAD
 
         client = DynamoDeploymentClient(
             namespace=args.namespace,
             base_log_dir=work_dir,
             model_name=model_name,
             service_name=args.service_name,
+            frontend_port=frontend_port,
         )
         deployment_clients.append(client)  # Track for cleanup
         await client.create_deployment(prefill_config_fn)
@@ -679,25 +409,6 @@
         except TimeoutError:
             logger.error(
                 "Deployment failed to become ready within timeout, skipping profiling"
-=======
-
-        client = DynamoDeploymentClient(
-            namespace=args.namespace,
-            base_log_dir=work_dir,
-            model_name=model_name,
-            service_name=args.service_name,
-            frontend_port=frontend_port,
-        )
-        deployment_clients.append(client)  # Track for cleanup
-        await client.create_deployment(prefill_config_fn)
-        logger.info("Waiting for deployment to be ready...")
-        try:
-            await client.wait_for_deployment_ready()
-            logger.info("Deployment is ready")
-            skip_profile = False
-        except TimeoutError:
-            logger.error(
-                "Deployment failed to become ready within timeout, skipping profiling"
             )
             skip_profile = True
 
@@ -718,44 +429,16 @@
             genai_perf_artifact_dir = f"{work_dir}/gap_isl{isl}"
             gap_result = benchmark_prefill(
                 isl, genai_perf_artifact_dir, model_name, base_url=base_url
->>>>>>> a2cb1c33
-            )
-            skip_profile = True
-
-<<<<<<< HEAD
-        if not skip_profile:
-            logger.info("Getting deployment logs...")
-            await client.get_deployment_logs()
-            logger.info(
-                f"Logs have been saved to {client.base_log_dir / client.deployment_name}"
-            )
-
-            base_url = client.get_service_url()
-            for isl in range(
-                100,
-                args.max_context_length,
-                (args.max_context_length - 100)
-                // args.prefill_interpolation_granularity,
-            ):
-                # run genai-perf
-                genai_perf_artifact_dir = f"{work_dir}/gap_isl{isl}"
-                gap_result = benchmark_prefill(
-                    isl, genai_perf_artifact_dir, model_name, base_url=base_url
-                )
-                if gap_result is not None:
-                    ttft = gap_result["time_to_first_token"]["avg"]
-                    prefill_isl.append(isl)
-                    prefill_ttft.append(ttft)
-                    prefill_thpt_per_gpu.append(isl / ttft / best_prefill_tp * 1000)
-
-        print("Cleaning up deployment...")
-        await client.delete_deployment()
-        deployment_clients.remove(client)  # Remove from cleanup list since it's deleted
-=======
+            )
+            if gap_result is not None:
+                ttft = gap_result["time_to_first_token"]["avg"]
+                prefill_isl.append(isl)
+                prefill_ttft.append(ttft)
+                prefill_thpt_per_gpu.append(isl / ttft / best_prefill_tp * 1000)
+
         print("Cleaning up deployment...")
         await client.delete_deployment()
         deployment_clients.remove(client)
->>>>>>> a2cb1c33
         print("Deployment deleted")
 
         # Interpolate prefill_ttft vs prefill_isl with quadratic function (y=ax^2+bx+c)
@@ -802,13 +485,6 @@
         decode_config_fn = f"{work_dir}/config.yaml"
         with open(decode_config_fn, "w") as f:
             yaml.dump(decode_config, f)
-<<<<<<< HEAD
-
-        client = DynamoDeploymentClient(
-            namespace=args.namespace,
-            base_log_dir=work_dir,
-            service_name=args.service_name,
-=======
 
         client = DynamoDeploymentClient(
             namespace=args.namespace,
@@ -830,74 +506,8 @@
 
         max_kv_tokens = config_modifier.get_kv_cache_size_from_dynamo_log(
             f"{work_dir}/vllm-v1-agg/vllmdecodeworker/0.log"
->>>>>>> a2cb1c33
-        )
-        deployment_clients.append(client)  # Track for cleanup
-        await client.create_deployment(decode_config_fn)
-        logger.info("Waiting for deployment to be ready...")
-        try:
-            await client.wait_for_deployment_ready()
-            logger.info("Deployment is ready")
-            skip_profile = False
-        except TimeoutError:
-            logger.error(
-                "Deployment failed to become ready within timeout, skipping profiling"
-            )
-            skip_profile = True
-
-<<<<<<< HEAD
-        if not skip_profile:
-            logger.info("Getting deployment logs...")
-            await client.get_deployment_logs()
-            logger.info(
-                f"Logs have been saved to {client.base_log_dir / client.deployment_name}"
-            )
-
-            max_kv_tokens = config_modifier.get_kv_cache_size_from_dynamo_log(
-                f"{work_dir}/vllm-v1-agg/vllmdecodeworker/0.log"
-            )
-
-            osl = 500  # not too large to reduce ITL variance, not too small to have stable measurement
-            base_url = client.get_service_url()
-            for isl in range(
-                100,
-                args.max_context_length - osl,
-                (args.max_context_length - osl)
-                // args.decode_interpolation_granularity,
-            ):
-                max_concurrency = max_kv_tokens // (isl + osl)
-                sweep_num_request = list(
-                    range(
-                        1,
-                        max_concurrency,
-                        max_concurrency // args.decode_interpolation_granularity,
-                    )
-                )
-                for num_request in sweep_num_request:
-                    genai_perf_artifact_dir = (
-                        f"{work_dir}/gap_isl{isl}_osl{osl}_n{num_request}"
-                    )
-                    gap_result = benchmark_decode(
-                        isl,
-                        osl,
-                        num_request,
-                        genai_perf_artifact_dir,
-                        model_name,
-                        base_url=base_url,
-                    )
-                    if gap_result is not None:
-                        itl = gap_result["inter_token_latency"]["avg"]
-                        x_kv_usage.append((isl + osl / 2) * num_request / max_kv_tokens)
-                        y_context_length.append(isl + osl / 2)
-                        z_itl.append(itl)
-                        z_thpt_per_gpu.append(
-                            gap_result["output_token_throughput"]["avg"] / tp_size
-                        )
-
-        print("Cleaning up deployment...")
-        await client.delete_deployment()
-        deployment_clients.remove(client)  # Remove from cleanup list since it's deleted
-=======
+        )
+
         osl = 500  # not too large to reduce ITL variance, not too small to have stable measurement
         base_url = client.get_service_url()
         for isl in range(
@@ -937,7 +547,6 @@
         print("Cleaning up deployment...")
         await client.delete_deployment()
         deployment_clients.remove(client)
->>>>>>> a2cb1c33
         print("Deployment deleted")
 
         # Save the data points to a .npz file
@@ -957,10 +566,6 @@
             x_kv_usage, y_context_length, z_itl, best_decode_tp, work_dir
         )
 
-<<<<<<< HEAD
-    finally:
-        await cleanup_remaining_deployments(deployment_clients, args.namespace)
-=======
     except Exception as e:
         logger.error(f"Profile job failed with error: {e}")
         raise
@@ -969,7 +574,6 @@
         logger.info("Performing final cleanup of any remaining deployments...")
         await cleanup_remaining_deployments(deployment_clients, args.namespace)
         logger.info("Final cleanup completed.")
->>>>>>> a2cb1c33
 
 
 if __name__ == "__main__":
@@ -1020,8 +624,6 @@
         help="maximum number of GPUs per engine",
     )
     parser.add_argument(
-<<<<<<< HEAD
-=======
         "--skip-existing-results",
         action="store_true",
         help="Skip TP sizes that already have results in the output directory",
@@ -1032,7 +634,6 @@
         help="Force re-running all tests even if results already exist (overrides --skip-existing-results)",
     )
     parser.add_argument(
->>>>>>> a2cb1c33
         "--isl", type=int, default=3000, help="target input sequence length"
     )
     parser.add_argument(
@@ -1066,10 +667,7 @@
     parser.add_argument(
         "--service-name",
         type=str,
-<<<<<<< HEAD
-=======
         default="",
->>>>>>> a2cb1c33
         help="Service name for port forwarding (default: {deployment_name}-frontend)",
     )
     args = parser.parse_args()
