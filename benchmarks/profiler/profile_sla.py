--- conflicted
+++ resolved
@@ -143,22 +143,6 @@
         args.aic_backend = args.backend
 
     try:
-<<<<<<< HEAD
-        # Log MoE model support
-        if args.model_info.is_moe:
-            logger.info(
-                "MoE (Mixture of Experts) model profiling, sweeping TEP/DEP size for prefill and decode"
-            )
-            assert args.backend in [
-                "sglang"
-            ], "MoE model support is only available for SGLang"
-        else:
-            logger.info(
-                "Dense model profiling, sweeping TP size for prefill and decode"
-            )
-
-=======
->>>>>>> d7c27e68
         config_modifier = CONFIG_MODIFIERS[args.backend]
 
         with open(args.config, "r") as f:
