--- conflicted
+++ resolved
@@ -58,11 +58,6 @@
 def find_arg_index(args: list[str]) -> int:
     # find the correct index to insert an argument
     idx = len(args)
-<<<<<<< HEAD
-
-    try:
-        new_idx = args.index("|")
-=======
 
     try:
         new_idx = args.index("|")
@@ -72,20 +67,10 @@
 
     try:
         new_idx = args.index("2>&1")
->>>>>>> a2cb1c33
         idx = min(idx, new_idx)
     except ValueError:
         pass
 
-<<<<<<< HEAD
-    try:
-        new_idx = args.index("2>&1")
-        idx = min(idx, new_idx)
-    except ValueError:
-        pass
-
-=======
->>>>>>> a2cb1c33
     return idx
 
 
@@ -142,7 +127,6 @@
             ]["extraPodSpec"]["mainContainer"]["args"]
 
             args = break_arguments(args)
-<<<<<<< HEAD
 
             # enable prefix caching
             if "--enable-prefix-caching" not in args:
@@ -150,15 +134,6 @@
             if "--no-enable-prefix-caching" in args:
                 args.remove("--no-enable-prefix-caching")
 
-=======
-
-            # enable prefix caching
-            if "--enable-prefix-caching" not in args:
-                args = append_argument(args, "--enable-prefix-caching")
-            if "--no-enable-prefix-caching" in args:
-                args.remove("--no-enable-prefix-caching")
-
->>>>>>> a2cb1c33
             config["spec"]["services"][WORKER_COMPONENT_NAMES["vllm_v1"].decode_worker][
                 "extraPodSpec"
             ]["mainContainer"]["args"] = join_arguments(args)
@@ -176,17 +151,10 @@
         config = deepcopy(config)
 
         config["spec"]["services"][WORKER_COMPONENT_NAMES["vllm_v1"].decode_worker][
-<<<<<<< HEAD
             "resources"
         ]["requests"]["gpu"] = str(tp_size)
         config["spec"]["services"][WORKER_COMPONENT_NAMES["vllm_v1"].decode_worker][
             "resources"
-=======
-            "resources"
-        ]["requests"]["gpu"] = str(tp_size)
-        config["spec"]["services"][WORKER_COMPONENT_NAMES["vllm_v1"].decode_worker][
-            "resources"
->>>>>>> a2cb1c33
         ]["limits"]["gpu"] = str(tp_size)
 
         args = config["spec"]["services"][
@@ -230,15 +198,6 @@
             "args"
         ]
         args = break_arguments(args)
-<<<<<<< HEAD
-        for arg in args:
-            if arg.startswith("port="):
-                return int(arg.split("=")[1])
-        logger.warning(
-            f"Port not found in configuration args, using default port: {DYNAMO_RUN_DEFAULT_PORT}"
-        )
-        return DYNAMO_RUN_DEFAULT_PORT
-=======
         try:
             idx = args.index("--http-port")
             return int(args[idx + 1])
@@ -247,7 +206,6 @@
                 f"Port not found in configuration args, using default port: {DYNAMO_RUN_DEFAULT_PORT}"
             )
             return DYNAMO_RUN_DEFAULT_PORT
->>>>>>> a2cb1c33
 
     @classmethod
     def get_kv_cache_size_from_dynamo_log(cls, dynamo_log_fn: str) -> int:
