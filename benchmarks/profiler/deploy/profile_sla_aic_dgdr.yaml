# SPDX-FileCopyrightText: Copyright (c) 2025 NVIDIA CORPORATION & AFFILIATES. All rights reserved.
# SPDX-License-Identifier: Apache-2.0
#
# DynamoGraphDeploymentRequest for AI Configurator-based profiling
apiVersion: nvidia.com/v1alpha1
kind: DynamoGraphDeploymentRequest
metadata:
  name: sla-aic
spec:
  model: Qwen/Qwen3-32B
  backend: trtllm

  # ProfilingConfig maps directly to the profile_sla.py config format
  profilingConfig:
<<<<<<< HEAD
    profilerImage: "nvcr.io/nvidia/ai-dynamo/vllm-runtime:0.7.0"
=======
    profilerImage: "nvcr.io/nvidia/ai-dynamo/vllm-runtime:my-tag"
>>>>>>> d7c27e68
    config:
      # Sweep/profiling configuration
      sweep:
        # AI Configurator mode (fast simulation-based profiling)
        use_ai_configurator: true
        aic_system: h200_sxm
        aic_hf_id: Qwen/Qwen3-32B
        aic_backend_version: "0.20.0"

      # SLA targets for profiling
      sla:
        isl: 3000   # Input sequence length
        osl: 150    # Output sequence length
        ttft: 500.0 # Time To First Token target (milliseconds)
        itl: 30.0   # Inter-Token Latency target (milliseconds)

  # Deployment overrides for the auto-created DGD
  deploymentOverrides:
<<<<<<< HEAD
    workersImage: "nvcr.io/nvidia/ai-dynamo/tensorrtllm-runtime:0.7.0"
=======
    workersImage: "nvcr.io/nvidia/ai-dynamo/tensorrtllm-runtime:my-tag"
>>>>>>> d7c27e68

  # Automatically create DynamoGraphDeployment after profiling
  autoApply: true<|MERGE_RESOLUTION|>--- conflicted
+++ resolved
@@ -12,11 +12,7 @@
 
   # ProfilingConfig maps directly to the profile_sla.py config format
   profilingConfig:
-<<<<<<< HEAD
-    profilerImage: "nvcr.io/nvidia/ai-dynamo/vllm-runtime:0.7.0"
-=======
     profilerImage: "nvcr.io/nvidia/ai-dynamo/vllm-runtime:my-tag"
->>>>>>> d7c27e68
     config:
       # Sweep/profiling configuration
       sweep:
@@ -35,11 +31,7 @@
 
   # Deployment overrides for the auto-created DGD
   deploymentOverrides:
-<<<<<<< HEAD
-    workersImage: "nvcr.io/nvidia/ai-dynamo/tensorrtllm-runtime:0.7.0"
-=======
     workersImage: "nvcr.io/nvidia/ai-dynamo/tensorrtllm-runtime:my-tag"
->>>>>>> d7c27e68
 
   # Automatically create DynamoGraphDeployment after profiling
   autoApply: true