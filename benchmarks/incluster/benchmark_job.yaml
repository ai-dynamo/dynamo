# SPDX-FileCopyrightText: Copyright (c) 2025 NVIDIA CORPORATION & AFFILIATES. All rights reserved.
# SPDX-License-Identifier: Apache-2.0

apiVersion: batch/v1
kind: Job
metadata:
  name: dynamo-benchmark
spec:
  template:
    spec:
      serviceAccountName: dynamo-sa
      imagePullSecrets:
      - name: docker-imagepullsecret
      securityContext:
        runAsNonRoot: true
        runAsUser: 1000
        fsGroup: 1000
      containers:
      - name: benchmark-runner
<<<<<<< HEAD
        # TODO: update to latest public image in next release
        image: nvcr.io/nvidian/dynamo-dev/vllm-runtime:dyn-1032.1
=======
        image: nvcr.io/nvidia/ai-dynamo/vllm-runtime:my-tag
>>>>>>> da3b1dbd
        securityContext:
          allowPrivilegeEscalation: false
          capabilities:
            drop:
            - ALL
          runAsNonRoot: true
        resources:
          requests:
            cpu: "4"
            memory: "8Gi"
          limits:
            cpu: "8"
            memory: "16Gi"
        env:
          - name: HUGGING_FACE_HUB_TOKEN
            valueFrom:
              secretKeyRef:
                name: hf-token-secret
                key: HF_TOKEN
        command: ["python3", "-m", "benchmarks.utils.benchmark"]
        args:
          - --model
          - "Qwen/Qwen3-0.6B"
          - --isl
          - "2000"
          - --std
          - "10"
          - --osl
          - "256"
          - --output-dir
          - /data/results
          - --benchmark-name
          - "qwen3-0p6b-vllm-agg"
          - --endpoint-url
          - "vllm-agg-frontend:8000"
        volumeMounts:
          - name: data-volume
            mountPath: /data
      restartPolicy: Never
      volumes:
        - name: data-volume
          persistentVolumeClaim:
            claimName: dynamo-pvc
  backoffLimit: 0
  ttlSecondsAfterFinished: 3600  # Clean up job after 1 hour<|MERGE_RESOLUTION|>--- conflicted
+++ resolved
@@ -17,12 +17,8 @@
         fsGroup: 1000
       containers:
       - name: benchmark-runner
-<<<<<<< HEAD
         # TODO: update to latest public image in next release
-        image: nvcr.io/nvidian/dynamo-dev/vllm-runtime:dyn-1032.1
-=======
         image: nvcr.io/nvidia/ai-dynamo/vllm-runtime:my-tag
->>>>>>> da3b1dbd
         securityContext:
           allowPrivilegeEscalation: false
           capabilities:
