#!/bin/bash

# SPDX-FileCopyrightText: Copyright (c) 2025 NVIDIA CORPORATION & AFFILIATES. All rights reserved.
# SPDX-License-Identifier: Apache-2.0

# Parse command-line arguments
NUM_WORKERS=8
MODEL_PATH="deepseek-ai/DeepSeek-R1-Distill-Llama-8B"
TENSOR_PARALLEL_SIZE=1
USE_MOCKERS=false
USE_PREFILLS=false
BASE_GPU_OFFSET=0
EXTRA_ARGS=()

# Parse arguments
while [[ $# -gt 0 ]]; do
    case $1 in
        --num-workers)
            NUM_WORKERS="$2"
            shift 2
            ;;
        --model-path)
            MODEL_PATH="$2"
            shift 2
            ;;
        --tensor-parallel-size)
            TENSOR_PARALLEL_SIZE="$2"
            shift 2
            ;;
        --mockers)
            USE_MOCKERS=true
            shift
            ;;
        --prefills)
            USE_PREFILLS=true
            shift
            ;;
        --base-gpu-offset)
            BASE_GPU_OFFSET="$2"
            shift 2
            ;;
        --)
            shift
            EXTRA_ARGS+=("$@")
            break
            ;;
        *)
            # Collect all other arguments as vLLM/mocker arguments
            EXTRA_ARGS+=("$1")
            shift
            ;;
    esac
done

# If no extra args provided, use defaults
if [ ${#EXTRA_ARGS[@]} -eq 0 ]; then
    if [ "$USE_MOCKERS" = true ]; then
        # Default args for mocker engine (only block-size needed as others are defaults)
        EXTRA_ARGS=(
            "--block-size" "64"
        )
    else
        # Default args for vLLM engine (explicitly include block-size)
        EXTRA_ARGS=(
            "--enforce-eager"
            "--max-num-batched-tokens" "16384"
            "--max-model-len" "32768"
            "--block-size" "64"
        )
    fi
fi

# Validate arguments
if ! [[ "$NUM_WORKERS" =~ ^[0-9]+$ ]] || [ "$NUM_WORKERS" -lt 1 ]; then
    echo "Error: NUM_WORKERS must be a positive integer"
    exit 1
fi

if ! [[ "$TENSOR_PARALLEL_SIZE" =~ ^[0-9]+$ ]] || [ "$TENSOR_PARALLEL_SIZE" -lt 1 ]; then
    echo "Error: TENSOR_PARALLEL_SIZE must be a positive integer"
    exit 1
fi

if ! [[ "$BASE_GPU_OFFSET" =~ ^[0-9]+$ ]]; then
    echo "Error: BASE_GPU_OFFSET must be a non-negative integer"
    exit 1
fi

# Calculate total GPUs needed
TOTAL_GPUS_NEEDED=$((NUM_WORKERS * TENSOR_PARALLEL_SIZE))
LAST_GPU=$((BASE_GPU_OFFSET + TOTAL_GPUS_NEEDED - 1))
echo "Configuration:"
echo "  Engine Type: $([ "$USE_MOCKERS" = true ] && echo "Mocker" || echo "vLLM")"
echo "  Worker Type: $([ "$USE_PREFILLS" = true ] && echo "Prefill" || echo "Decode")"
echo "  Workers: $NUM_WORKERS"
echo "  Model: $MODEL_PATH"
echo "  Tensor Parallel Size: $TENSOR_PARALLEL_SIZE"
echo "  Total GPUs needed: $TOTAL_GPUS_NEEDED"
echo "  GPU Range: $BASE_GPU_OFFSET-$LAST_GPU"
echo "  Engine args: ${EXTRA_ARGS[*]}"
echo ""

PIDS=()

cleanup() {
    echo -e "\nStopping all workers..."
    kill "${PIDS[@]}" 2>/dev/null
    wait
    exit 0
}

trap cleanup SIGINT SIGTERM

WORKER_TYPE=$([ "$USE_PREFILLS" = true ] && echo "prefill" || echo "decode")
echo "Starting $NUM_WORKERS $WORKER_TYPE workers..."

for i in $(seq 1 $NUM_WORKERS); do
    {
        echo "[${WORKER_TYPE^} Worker-$i] Starting..."

        # Calculate GPU indices for this worker (with base offset)
        START_GPU=$(( BASE_GPU_OFFSET + (i - 1) * TENSOR_PARALLEL_SIZE ))
        END_GPU=$(( START_GPU + TENSOR_PARALLEL_SIZE - 1 ))

        # Build CUDA_VISIBLE_DEVICES string
        if [ "$TENSOR_PARALLEL_SIZE" -eq 1 ]; then
            GPU_DEVICES="$START_GPU"
        else
            GPU_DEVICES=""
            for gpu in $(seq $START_GPU $END_GPU); do
                if [ -n "$GPU_DEVICES" ]; then
                    GPU_DEVICES="${GPU_DEVICES},$gpu"
                else
                    GPU_DEVICES="$gpu"
                fi
            done
        fi

        if [ "$USE_MOCKERS" = true ]; then
            # Run mocker engine (no GPU assignment needed)
            exec python -m dynamo.mocker \
                --model-path "$MODEL_PATH" \
                --endpoint dyn://test.mocker.generate \
                "${EXTRA_ARGS[@]}"
        else
<<<<<<< HEAD
            echo "[Worker-$i] Using GPUs: $GPU_DEVICES"
            # Run vLLM engine with PYTHONHASHSEED=0 for deterministic event IDs in KV-aware routing
            exec env PYTHONHASHSEED=0 CUDA_VISIBLE_DEVICES=$GPU_DEVICES python -m dynamo.vllm \
                --model "$MODEL_PATH" \
                --endpoint dyn://test.vllm.generate \
                --tensor-parallel-size $TENSOR_PARALLEL_SIZE \
                "${EXTRA_ARGS[@]}"
=======
            echo "[${WORKER_TYPE^} Worker-$i] Using GPUs: $GPU_DEVICES"
            # Run vLLM engine with PYTHONHASHSEED=0 for deterministic event IDs in KV-aware routing
            VLLM_ARGS=()
            VLLM_ARGS+=("--model" "$MODEL_PATH")
            VLLM_ARGS+=("--tensor-parallel-size" "$TENSOR_PARALLEL_SIZE")
            if [ "$USE_PREFILLS" = true ]; then
                VLLM_ARGS+=("--is-prefill-worker")
            fi
            VLLM_ARGS+=("${EXTRA_ARGS[@]}")

            exec env PYTHONHASHSEED=0 CUDA_VISIBLE_DEVICES=$GPU_DEVICES python -m dynamo.vllm \
                "${VLLM_ARGS[@]}"
>>>>>>> 517f3024
        fi
    } &
    PIDS+=($!)
    echo "Started $WORKER_TYPE worker $i (PID: $!)"
done

echo "All workers started. Press Ctrl+C to stop."
wait
echo "All workers completed."<|MERGE_RESOLUTION|>--- conflicted
+++ resolved
@@ -143,28 +143,6 @@
                 --endpoint dyn://test.mocker.generate \
                 "${EXTRA_ARGS[@]}"
         else
-<<<<<<< HEAD
-            echo "[Worker-$i] Using GPUs: $GPU_DEVICES"
-            # Run vLLM engine with PYTHONHASHSEED=0 for deterministic event IDs in KV-aware routing
-            exec env PYTHONHASHSEED=0 CUDA_VISIBLE_DEVICES=$GPU_DEVICES python -m dynamo.vllm \
-                --model "$MODEL_PATH" \
-                --endpoint dyn://test.vllm.generate \
-                --tensor-parallel-size $TENSOR_PARALLEL_SIZE \
-                "${EXTRA_ARGS[@]}"
-=======
-            echo "[${WORKER_TYPE^} Worker-$i] Using GPUs: $GPU_DEVICES"
-            # Run vLLM engine with PYTHONHASHSEED=0 for deterministic event IDs in KV-aware routing
-            VLLM_ARGS=()
-            VLLM_ARGS+=("--model" "$MODEL_PATH")
-            VLLM_ARGS+=("--tensor-parallel-size" "$TENSOR_PARALLEL_SIZE")
-            if [ "$USE_PREFILLS" = true ]; then
-                VLLM_ARGS+=("--is-prefill-worker")
-            fi
-            VLLM_ARGS+=("${EXTRA_ARGS[@]}")
-
-            exec env PYTHONHASHSEED=0 CUDA_VISIBLE_DEVICES=$GPU_DEVICES python -m dynamo.vllm \
-                "${VLLM_ARGS[@]}"
->>>>>>> 517f3024
         fi
     } &
     PIDS+=($!)
