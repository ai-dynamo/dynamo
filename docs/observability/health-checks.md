--- conflicted
+++ resolved
@@ -159,19 +159,6 @@
 
 > **Note**: Both /live and /ready return the same information
 
-<<<<<<< HEAD
-=======
-### Environment Variables for Enabling Health Checks
-
-| **Environment Variable** | **Description**     | **Example Settings**                             |
-| -------------------------| ------------------- | ------------------------------------------------ |
-| `DYN_SYSTEM_PORT`        | Specifies the port for the system status server (automatically enables it when set to a positive value). | `9090`, `8081`                           |
-| `DYN_SYSTEM_STARTING_HEALTH_STATUS`     | Sets the initial health status of the system (ready/not ready).                | `ready`, `notready`      |
-| `DYN_SYSTEM_HEALTH_PATH`                | Custom path for the health endpoint.                                         | `/custom/health`           |
-| `DYN_SYSTEM_LIVE_PATH`                   | Custom path for the liveness endpoint.                                       | `/custom/live`            |
-| `DYN_SYSTEM_USE_ENDPOINT_HEALTH_STATUS` | Specifies endpoints to check for determining overall system health status.    | `["generate"]`            |
-
->>>>>>> 6bccf099
 ### Example Environment Setting
 
 ```
