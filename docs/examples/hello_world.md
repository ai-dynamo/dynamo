--- conflicted
+++ resolved
@@ -134,14 +134,7 @@
 ```
 
 # Deploy to Kubernetes
-<<<<<<< HEAD
-
-Use the provided CRD to deploy (TODO)
-```bash
-kubectl apply -f hello-world.yaml
-=======
 # TODO: Deploy your service using a DynamoGraphDeployment CR.
->>>>>>> a604c7f0
 ```
 
 ### Testing the Deployment
