<!--
SPDX-FileCopyrightText: Copyright (c) 2025 NVIDIA CORPORATION & AFFILIATES. All rights reserved.
SPDX-License-Identifier: Apache-2.0
-->

# Running gpt-oss-120b Disaggregated with TensorRT-LLM

Dynamo supports disaggregated serving of gpt-oss-120b with TensorRT-LLM. This guide demonstrates how to deploy gpt-oss-120b using disaggregated prefill/decode serving on a single B200 node with 8 GPUs, running 1 prefill worker on 4 GPUs and 1 decode worker on 4 GPUs.

## Overview

This deployment uses disaggregated serving in TensorRT-LLM where:
- **Prefill Worker**: Processes input prompts efficiently using 4 GPUs with tensor parallelism
- **Decode Worker**: Generates output tokens using 4 GPUs, optimized for token generation throughput
- **Frontend**: Provides OpenAI-compatible API endpoint with round-robin routing

The disaggregated approach optimizes for both low-latency (maximizing tokens per second per user) and high-throughput (maximizing total tokens per GPU per second) use cases by separating the compute-intensive prefill phase from the memory-bound decode phase.

## Prerequisites

- 1x NVIDIA B200 node with 8 GPUs (this guide focuses on single-node B200 deployment)
- CUDA Toolkit 12.8 or later
- Docker with [NVIDIA Container Toolkit](https://docs.nvidia.com/datacenter/cloud-native/container-toolkit/latest/install-guide.html) installed
- Fast SSD storage for model weights (~240GB required)
- HuggingFace account and [access token](https://huggingface.co/settings/tokens)
- [HuggingFace CLI](https://huggingface.co/docs/huggingface_hub/en/guides/cli)


Ensure that the `etcd` and `nats` services are running with the following command:

```bash
docker compose -f deploy/docker-compose.yml up
```

## Instructions

### 1. Download the Model

```bash
export MODEL_PATH=<LOCAL_MODEL_DIRECTORY>
export HF_TOKEN=<INSERT_TOKEN_HERE>

pip install -U "huggingface_hub[cli]"

huggingface-cli download openai/gpt-oss-120b --exclude "original/*" --exclude "metal/*" --local-dir $MODEL_PATH
```

### 2. Run the Container

Set the container image:
```bash
export DYNAMO_CONTAINER_IMAGE=nvcr.io/nvidia/ai-dynamo/tensorrtllm-runtime:0.6.0
```

Launch the Dynamo TensorRT-LLM container with the necessary configurations:

```bash
docker run \
    --gpus all \
    -it \
    --rm \
    --network host \
    --volume $MODEL_PATH:/model \
    --volume $PWD:/workspace \
    --shm-size=10G \
    --ulimit memlock=-1 \
    --ulimit stack=67108864 \
    --ulimit nofile=65536:65536 \
    --cap-add CAP_SYS_PTRACE \
    --ipc host \
    -e HF_TOKEN=$HF_TOKEN \
    -e TRTLLM_ENABLE_PDL=1 \
    -e TRT_LLM_DISABLE_LOAD_WEIGHTS_IN_PARALLEL=True \
    $DYNAMO_CONTAINER_IMAGE
```

This command:
- Automatically removes the container when stopped (`--rm`)
- Allows container to interact with host's IPC resources for optimal performance (`--ipc=host`)
- Runs the container in interactive mode (`-it`)
- Sets up shared memory and stack limits for optimal performance
- Mounts your model directory into the container at `/model`
- Mounts the current Dynamo workspace into the container at `/workspace/dynamo`
- Enables [PDL](https://docs.nvidia.com/cuda/cuda-c-programming-guide/index.html#programmatic-dependent-launch-and-synchronization) and disables parallel weight loading
- Sets HuggingFace token as environment variable in the container

### 3. Understanding the Configuration

The deployment uses configuration files and command-line arguments to control behavior:

#### Configuration Files

**Prefill Configuration (`engine_configs/gpt_oss/prefill.yaml`)**:
- `enable_attention_dp: false` - Attention data parallelism disabled for prefill
- `enable_chunked_prefill: true` - Enables efficient chunked prefill processing
- `moe_config.backend: CUTLASS` - Uses optimized CUTLASS kernels for MoE layers
- `cache_transceiver_config.backend: ucx` - Uses UCX for efficient KV cache transfer
- `cuda_graph_config.max_batch_size: 32` - Maximum batch size for CUDA graphs

**Decode Configuration (`engine_configs/gpt_oss/decode.yaml`)**:
- `enable_attention_dp: true` - Attention data parallelism enabled for decode
- `disable_overlap_scheduler: false` - Enables overlapping for decode efficiency
- `moe_config.backend: CUTLASS` - Uses optimized CUTLASS kernels for MoE layers
- `cache_transceiver_config.backend: ucx` - Uses UCX for efficient KV cache transfer
- `cuda_graph_config.max_batch_size: 128` - Maximum batch size for CUDA graphs

#### Command-Line Arguments

Both workers receive these key arguments:
- `--tensor-parallel-size 4` - Uses 4 GPUs for tensor parallelism
- `--expert-parallel-size 4` - Expert parallelism across 4 GPUs
- `--free-gpu-memory-fraction 0.9` - Allocates 90% of GPU memory

Prefill-specific arguments:
- `--max-num-tokens 20000` - Maximum tokens for prefill processing
- `--max-batch-size 32` - Maximum batch size for prefill

Decode-specific arguments:
- `--max-num-tokens 16384` - Maximum tokens for decode processing
- `--max-batch-size 128` - Maximum batch size for decode

### 4. Launch the Deployment

Note that GPT-OSS is a reasoning model with tool calling support. To ensure the response is being processed correctly, the worker should be launched with proper ```--dyn-reasoning-parser``` and ```--dyn-tool-call-parser```.

You can use the provided launch script or run the components manually:

#### Option A: Using the Launch Script

```bash
cd /workspace/components/backends/trtllm
./launch/gpt_oss_disagg.sh
```

#### Option B: Manual Launch

1. **Start frontend**:
```bash
cd /workspace/dynamo/components/backends/trtllm

# Start frontend with round-robin routing
python3 -m dynamo.frontend --router-mode round-robin --http-port 8000 &
```

2. **Launch prefill worker**:
```bash
CUDA_VISIBLE_DEVICES=0,1,2,3 python3 -m dynamo.trtllm \
  --model-path /model \
  --served-model-name openai/gpt-oss-120b \
  --extra-engine-args engine_configs/gpt_oss/prefill.yaml \
  --dyn-reasoning-parser gpt_oss \
  --dyn-tool-call-parser harmony \
  --disaggregation-mode prefill \
  --disaggregation-strategy prefill_first \
  --max-num-tokens 20000 \
  --max-batch-size 32 \
  --free-gpu-memory-fraction 0.9 \
  --tensor-parallel-size 4 \
  --expert-parallel-size 4 &
```

3. **Launch decode worker**:
```bash
CUDA_VISIBLE_DEVICES=4,5,6,7 python3 -m dynamo.trtllm \
  --model-path /model \
  --served-model-name openai/gpt-oss-120b \
  --extra-engine-args engine_configs/gpt_oss/decode.yaml \
  --dyn-reasoning-parser gpt_oss \
  --dyn-tool-call-parser harmony \
  --disaggregation-mode decode \
  --disaggregation-strategy prefill_first \
  --max-num-tokens 16384 \
  --free-gpu-memory-fraction 0.9 \
  --tensor-parallel-size 4 \
  --expert-parallel-size 4
```

### 6. Verify the Deployment is Ready

Poll the `/health` endpoint to verify that both the prefill and decode worker endpoints have started:
```
curl http://localhost:8000/health
```

Make sure that both of the endpoints are available before sending an inference request:
```
{
  "endpoints": [
    "dyn://dynamo.tensorrt_llm.generate",
    "dyn://dynamo.tensorrt_llm_next.generate"
  ],
  "status": "healthy"
}
```

If only one worker endpoint is listed, the other may still be starting up. Monitor the worker logs to track startup progress.

### 7. Test the Deployment

Send a test request to verify the deployment:

```bash
curl -X POST http://localhost:8000/v1/responses \
  -H "Content-Type: application/json" \
  -d '{
    "model": "openai/gpt-oss-120b",
    "input": "Explain the concept of disaggregated serving in LLM inference in 3 sentences.",
    "max_output_tokens": 200,
    "stream": false
  }'
```

The server exposes a standard OpenAI-compatible API endpoint that accepts JSON requests. You can adjust parameters like `max_tokens`, `temperature`, and others according to your needs.

### 8. Reasoning and Tool Calling

Dynamo has supported reasoning and tool calling in OpenAI Chat Completion endpoint. A typical workflow for application built on top of Dynamo
is that the application has a set of tools to aid the assistant provide accurate answer, and it is ususally
multi-turn as it involves tool selection and generation based on the tool result.

In addition, the reasoning effort can be configured through ```chat_template_args```. Increasing the reasoning effort makes the model more accurate but also slower. It supports three levels: ```low```, ```medium```, and ```high```.

Below is an example of sending multi-round requests to complete a user query with reasoning and tool calling:
**Application setup (pseudocode)**
```Python
# The tool defined by the application
def get_system_health():
    for component in system.components:
        if not component.health():
            return False
    return True

# The JSON representation of the declaration in ChatCompletion tool style
tool_choice = '{
  "type": "function",
  "function": {
    "name": "get_system_health",
    "description": "Returns the current health status of the LLM runtime—use before critical operations to verify the service is live.",
    "parameters": {
      "type": "object",
      "properties": {}
    }
  }
}'

# On user query, perform below workflow.
def user_query(app_request):
    # first round
    # create chat completion with prompt and tool choice
    request = ...
    response = send(request)

    if response["finish_reason"] == "tool_calls":
        # second round
        function, params = parse_tool_call(response)
        function_result = function(params)
        # create request with prompt, assistant response, and function result
        request = ...
        response = send(request)
    return app_response(response)
```


**First request with tools**


```bash
curl localhost:8000/v1/chat/completions   -H "Content-Type: application/json"   -d '
{
  "model": "openai/gpt-oss-120b",
  "messages": [
    {
      "role": "user",
      "content": "Hey, quick check: is everything up and running?"
    }
  ],
  "chat_template_args": {
      "reasoning_effort": "low"
  },
  "tools": [
    {
      "type": "function",
      "function": {
        "name": "get_system_health",
        "description": "Returns the current health status of the LLM runtime—use before critical operations to verify the service is live.",
        "parameters": {
          "type": "object",
          "properties": {}
        }
      }
    }
  ],
  "response_format": {
    "type": "text"
  },
  "stream": false,
  "max_tokens": 300
}'
```
**First response with tool choice**
```JSON
{
  "id": "chatcmpl-d1c12219-6298-4c83-a6e3-4e7cef16e1a9",
  "choices": [
    {
      "index": 0,
      "message": {
        "tool_calls": [
          {
            "id": "call-1",
            "type": "function",
            "function": {
              "name": "get_system_health",
              "arguments": "{}"
            }
          }
        ],
        "role": "assistant",
        "reasoning_content": "We need to check system health. Use function."
      },
      "finish_reason": "tool_calls"
    }
  ],
  "created": 1758758741,
  "model": "openai/gpt-oss-120b",
  "object": "chat.completion",
  "usage": null
}
```
**Second request with tool calling result**
```bash
curl localhost:8000/v1/chat/completions   -H "Content-Type: application/json"   -d '
{
  "model": "openai/gpt-oss-120b",
  "messages": [
    {
      "role": "user",
      "content": "Hey, quick check: is everything up and running?"
    },
    {
      "role": "assistant",
      "tool_calls": [
        {
          "id": "call-1",
          "type": "function",
          "function": {
            "name": "get_system_health",
            "arguments": "{}"
          }
        }
      ]
    },
    {
      "role": "tool",
      "tool_call_id": "call-1",
      "content": "{\"status\":\"ok\",\"uptime_seconds\":372045}"
    }
  ],
  "chat_template_args": {
      "reasoning_effort": "low"
  },
  "tools": [
    {
      "type": "function",
      "function": {
        "name": "get_system_health",
        "description": "Returns the current health status of the LLM runtime—use before critical operations to verify the service is live.",
        "parameters": {
          "type": "object",
          "properties": {}
        }
      }
    }
  ],
  "response_format": {
    "type": "text"
  },
  "stream": false,
  "max_tokens": 300
}'
```
**Second response with final message**
```JSON
{
  "id": "chatcmpl-9ebfe64a-68b9-4c1d-9742-644cf770ad0e",
  "choices": [
    {
      "index": 0,
      "message": {
        "content": "All systems are green—everything’s up and running smoothly! 🚀 Let me know if you need anything else.",
        "role": "assistant",
        "reasoning_content": "The user asks: \"Hey, quick check: is everything up and running?\" We have just checked system health, it's ok. Provide friendly response confirming everything's up."
      },
      "finish_reason": "stop"
    }
  ],
  "created": 1758758853,
  "model": "openai/gpt-oss-120b",
  "object": "chat.completion",
  "usage": null
}
```
## Benchmarking

### Performance Testing with AIPerf

<<<<<<< HEAD
The Dynamo container includes [AIPerf](https://github.com/ai-dynamo/aiperf/blob/main/README.md), NVIDIA's tool for benchmarking generative AI models. This tool helps measure throughput, latency, and other performance metrics for your deployment.
=======
The Dynamo container includes [AIPerf](https://docs.nvidia.com/deeplearning/triton-inference-server/user-guide/docs/perf_analyzer/aiperf/README.html), NVIDIA's tool for benchmarking generative AI models. This tool helps measure throughput, latency, and other performance metrics for your deployment.
>>>>>>> 6ef659c3

**Run the following benchmark from inside the container** (after completing the deployment steps above):

```bash
# Create a directory for benchmark results
mkdir -p /tmp/benchmark-results

# Run the benchmark - this command tests the deployment with high-concurrency synthetic workload
aiperf profile \
    --model openai/gpt-oss-120b \
    --tokenizer /model \
    --endpoint-type chat \
    --endpoint /v1/chat/completions \
    --streaming \
    --url localhost:8000 \
    --synthetic-input-tokens-mean 32000 \
    --synthetic-input-tokens-stddev 0 \
    --output-tokens-mean 256 \
    --output-tokens-stddev 0 \
    --extra-inputs max_tokens:256 \
    --extra-inputs min_tokens:256 \
    --extra-inputs ignore_eos:true \
    --extra-inputs "{\"nvext\":{\"ignore_eos\":true}}" \
    --concurrency 256 \
    --request-count 6144 \
    --warmup-request-count 1000 \
    --num-dataset-entries 8000 \
    --random-seed 100 \
    --artifact-dir /tmp/benchmark-results \
    -v \
    -H 'Authorization: Bearer NOT USED' \
    -H 'Accept: text/event-stream'
```

### What This Benchmark Does

This command:
- **Tests chat completions** with streaming responses against the disaggregated deployment
- **Simulates high load** with 256 concurrent requests and 6144 total requests
- **Uses long context inputs** (32K tokens) to test prefill performance
- **Generates consistent outputs** (256 tokens) to measure decode throughput
- **Includes warmup period** (1000 requests) to stabilize performance metrics
- **Saves detailed results** to `/tmp/benchmark-results` for analysis

Key parameters you can adjust:
- `--concurrency`: Number of simultaneous requests (impacts GPU utilization)
- `--synthetic-input-tokens-mean`: Average input length (tests prefill capacity)
- `--output-tokens-mean`: Average output length (tests decode throughput)
- `--request-count`: Total number of requests for the benchmark

### Installing AIPerf Outside the Container

If you prefer to run benchmarks from outside the container:

```bash
# Install AIPerf
pip install aiperf

# Then run the same benchmark command, adjusting the tokenizer path if needed
```

## Architecture Overview

The disaggregated architecture separates prefill and decode phases:

```mermaid
flowchart TD
    Client["Users/Clients<br/>(HTTP)"] --> Frontend["Frontend<br/>Round-Robin Router"]
    Frontend --> Prefill["Prefill Worker<br/>(GPUs 0-3)"]
    Frontend --> Decode["Decode Worker<br/>(GPUs 4-7)"]

    Prefill -.->|KV Cache Transfer<br/>via UCX| Decode
```

## Key Features

1. **Disaggregated Serving**: Separates compute-intensive prefill from memory-bound decode operations
2. **Optimized Resource Usage**: Different parallelism strategies for prefill vs decode
3. **Scalable Architecture**: Easy to adjust worker counts based on workload
4. **TensorRT-LLM Optimizations**: Leverages TensorRT-LLM's efficient kernels and memory management

## Troubleshooting

### Common Issues

1. **CUDA Out-of-Memory Errors**
   - Reduce `--max-num-tokens` in the launch commands (currently 20000 for prefill, 16384 for decode)
   - Lower `--free-gpu-memory-fraction` from 0.9 to 0.8 or 0.7
   - Ensure model checkpoints are compatible with the expected format

2. **Workers Not Connecting**
   - Ensure etcd and NATS services are running: `docker ps | grep -E "(etcd|nats)"`
   - Check network connectivity between containers
   - Verify CUDA_VISIBLE_DEVICES settings match your GPU configuration
   - Check that no other processes are using the assigned GPUs

3. **Performance Issues**
   - Monitor GPU utilization with `nvidia-smi` while the deployment is running
   - Check worker logs for bottlenecks or errors
   - Ensure that batch sizes in manual commands match those in configuration files
   - Adjust chunked prefill settings based on your workload
   - For connection issues, ensure port 8000 is not being used by another application

4. **Container Startup Issues**
   - Verify that the NVIDIA Container Toolkit is properly installed
   - Check Docker daemon is running with GPU support
   - Ensure sufficient disk space for model weights and container images

## Next Steps

- **Production Deployment**: For multi-node deployments, see the [Multi-node Guide](../../../examples/basics/multinode/README.md)
- **Advanced Configuration**: Explore TensorRT-LLM engine building options for further optimization
- **Monitoring**: Set up Prometheus and Grafana for production monitoring
- **Performance Benchmarking**: Use AIPerf to measure and optimize your deployment performance<|MERGE_RESOLUTION|>--- conflicted
+++ resolved
@@ -404,11 +404,7 @@
 
 ### Performance Testing with AIPerf
 
-<<<<<<< HEAD
 The Dynamo container includes [AIPerf](https://github.com/ai-dynamo/aiperf/blob/main/README.md), NVIDIA's tool for benchmarking generative AI models. This tool helps measure throughput, latency, and other performance metrics for your deployment.
-=======
-The Dynamo container includes [AIPerf](https://docs.nvidia.com/deeplearning/triton-inference-server/user-guide/docs/perf_analyzer/aiperf/README.html), NVIDIA's tool for benchmarking generative AI models. This tool helps measure throughput, latency, and other performance metrics for your deployment.
->>>>>>> 6ef659c3
 
 **Run the following benchmark from inside the container** (after completing the deployment steps above):
 
