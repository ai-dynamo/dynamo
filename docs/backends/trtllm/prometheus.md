--- conflicted
+++ resolved
@@ -9,52 +9,25 @@
 
 When running TensorRT-LLM through Dynamo, TensorRT-LLM's Prometheus metrics are automatically passed through and exposed on Dynamo's `/metrics` endpoint (default port 8081). This allows you to access both TensorRT-LLM engine metrics (prefixed with `trtllm_`) and Dynamo runtime metrics (prefixed with `dynamo_*`) from a single worker backend endpoint.
 
-<<<<<<< HEAD
 Additional performance metrics are available via non-Prometheus APIs (see [Non-Prometheus Performance Metrics](#non-prometheus-performance-metrics) below).
 
 As of the date of this documentation, the included TensorRT-LLM version 1.1.0rc5 exposes **5 basic Prometheus metrics**. Note that the `trtllm_` prefix is added by Dynamo.
-=======
-As of the date of this documentation, the included TensorRT-LLM version 1.1.0rc5 exposes **5 basic Prometheus metrics**. Note that the `trtllm:` prefix is added by Dynamo.
->>>>>>> f817c595
-
-Additional performance metrics are available via non-Prometheus APIs (see [Non-Prometheus Performance Metrics](#non-prometheus-performance-metrics) below).
 
 **For Dynamo runtime metrics**, see the [Dynamo Metrics Guide](../../observability/metrics.md).
 
 **For visualization setup instructions**, see the [Prometheus and Grafana Setup Guide](../../observability/prometheus-grafana.md).
 
-<<<<<<< HEAD
-The following metrics are exposed via Dynamo's `/metrics` endpoint (with the `trtllm_` prefix added by Dynamo):
-
-- `trtllm_request_success_total` (Counter) — Count of successfully processed requests by finish reason
-  - Labels: `model_name`, `engine_type`, `finished_reason`
-- `trtllm_e2e_request_latency_seconds` (Histogram) — End-to-end request latency (seconds)
-  - Labels: `model_name`, `engine_type`
-- `trtllm_time_to_first_token_seconds` (Histogram) — Time to first token, TTFT (seconds)
-  - Labels: `model_name`, `engine_type`
-- `trtllm_time_per_output_token_seconds` (Histogram) — Time per output token, TPOT (seconds)
-  - Labels: `model_name`, `engine_type`
-- `trtllm_request_queue_time_seconds` (Histogram) — Time a request spends waiting in the queue (seconds)
-  - Labels: `model_name`, `engine_type`
-=======
 ## Environment Variables
 
 | Variable | Description | Default | Example |
 |----------|-------------|---------|---------|
 | `DYN_SYSTEM_PORT` | System metrics/health port | `-1` (disabled) | `8081` |
->>>>>>> f817c595
 
 ## Getting Started Quickly
 
 This is a single machine example.
 
-<<<<<<< HEAD
-TensorRT-LLM provides metrics in the following categories (all prefixed with `trtllm_`):
-- Request metrics (latency, throughput)
-- Performance metrics (TTFT, TPOT, queue time)
-=======
 ### Start Observability Stack
->>>>>>> f817c595
 
 For visualizing metrics with Prometheus and Grafana, start the observability stack. See [Observability Getting Started](../../observability/README.md#getting-started-quickly) for instructions.
 
@@ -85,27 +58,18 @@
 http://localhost:8000/v1/chat/completions
 
 # Check metrics from the worker
-curl -s localhost:8081/metrics | grep "^trtllm:"
+curl -s localhost:8081/metrics | grep "^trtllm_"
 ```
 
 ## Exposed Metrics
 
-<<<<<<< HEAD
-### 2. Fetch Metrics via curl
-
-```bash
-curl http://localhost:8081/metrics | grep "^trtllm_"
-```
-=======
-TensorRT-LLM exposes metrics in Prometheus Exposition Format text at the `/metrics` HTTP endpoint. All TensorRT-LLM engine metrics use the `trtllm:` prefix and include labels (e.g., `model_name`, `engine_type`, `finished_reason`) to identify the source.
->>>>>>> f817c595
+TensorRT-LLM exposes metrics in Prometheus Exposition Format text at the `/metrics` HTTP endpoint. All TensorRT-LLM engine metrics use the `trtllm_` prefix and include labels (e.g., `model_name`, `engine_type`, `finished_reason`) to identify the source.
 
 **Note:** TensorRT-LLM uses `model_name` instead of Dynamo's standard `model` label convention.
 
 **Example Prometheus Exposition Format text:**
 
 ```
-<<<<<<< HEAD
 # HELP trtllm_request_success_total Count of successfully processed requests.
 # TYPE trtllm_request_success_total counter
 trtllm_request_success_total{model_name="Qwen/Qwen3-0.6B",engine_type="trtllm",finished_reason="stop"} 150.0
@@ -135,40 +99,13 @@
 trtllm_request_queue_time_seconds_bucket{le="1.0",model_name="Qwen/Qwen3-0.6B",engine_type="trtllm"} 140.0
 trtllm_request_queue_time_seconds_count{model_name="Qwen/Qwen3-0.6B",engine_type="trtllm"} 150.0
 trtllm_request_queue_time_seconds_sum{model_name="Qwen/Qwen3-0.6B",engine_type="trtllm"} 32.1
-=======
-# HELP trtllm:request_success_total Count of successfully processed requests.
-# TYPE trtllm:request_success_total counter
-trtllm:request_success_total{model_name="Qwen/Qwen3-0.6B",engine_type="trtllm",finished_reason="stop"} 150.0
-trtllm:request_success_total{model_name="Qwen/Qwen3-0.6B",engine_type="trtllm",finished_reason="length"} 5.0
-
-# HELP trtllm:time_to_first_token_seconds Histogram of time to first token in seconds.
-# TYPE trtllm:time_to_first_token_seconds histogram
-trtllm:time_to_first_token_seconds_bucket{le="0.01",model_name="Qwen/Qwen3-0.6B",engine_type="trtllm"} 0.0
-trtllm:time_to_first_token_seconds_bucket{le="0.05",model_name="Qwen/Qwen3-0.6B",engine_type="trtllm"} 12.0
-trtllm:time_to_first_token_seconds_count{model_name="Qwen/Qwen3-0.6B",engine_type="trtllm"} 150.0
-trtllm:time_to_first_token_seconds_sum{model_name="Qwen/Qwen3-0.6B",engine_type="trtllm"} 8.75
-
-# HELP trtllm:e2e_request_latency_seconds Histogram of end to end request latency in seconds.
-# TYPE trtllm:e2e_request_latency_seconds histogram
-trtllm:e2e_request_latency_seconds_bucket{le="0.5",model_name="Qwen/Qwen3-0.6B",engine_type="trtllm"} 25.0
-trtllm:e2e_request_latency_seconds_count{model_name="Qwen/Qwen3-0.6B",engine_type="trtllm"} 150.0
-trtllm:e2e_request_latency_seconds_sum{model_name="Qwen/Qwen3-0.6B",engine_type="trtllm"} 45.2
->>>>>>> f817c595
 ```
 
 **Note:** The specific metrics shown above are examples and may vary depending on your TensorRT-LLM version. Always inspect your actual `/metrics` endpoint for the current list.
 
-<<<<<<< HEAD
-- **Prometheus Integration**: Uses the `MetricsCollector` class from `tensorrt_llm.metrics` (see [collector.py](https://github.com/NVIDIA/TensorRT-LLM/blob/main/tensorrt_llm/metrics/collector.py))
-- **Dynamo Integration**: Uses `register_engine_metrics_callback()` function with `add_prefix="trtllm_"`
-- **Engine Configuration**: `return_perf_metrics` set to `True` when `--publish-events-and-metrics` is enabled
-- **Initialization**: Metrics appear after TensorRT-LLM engine initialization completes
-- **Metadata**: `MetricsCollector` initialized with model metadata (model name, engine type)
-=======
 ### Metric Categories
->>>>>>> f817c595
 
-TensorRT-LLM provides metrics in the following categories (all prefixed with `trtllm:`):
+TensorRT-LLM provides metrics in the following categories (all prefixed with `trtllm_`):
 
 - **Request metrics** - Request success tracking and latency measurements
 - **Performance metrics** - Time to first token (TTFT), time per output token (TPOT), and queue time
@@ -177,17 +114,17 @@
 
 ## Available Metrics
 
-The following metrics are exposed via Dynamo's `/metrics` endpoint (with the `trtllm:` prefix added by Dynamo) for TensorRT-LLM version 1.1.0rc5:
+The following metrics are exposed via Dynamo's `/metrics` endpoint (with the `trtllm_` prefix added by Dynamo) for TensorRT-LLM version 1.1.0rc5:
 
-- `trtllm:request_success_total` (Counter) — Count of successfully processed requests by finish reason
+- `trtllm_request_success_total` (Counter) — Count of successfully processed requests by finish reason
   - Labels: `model_name`, `engine_type`, `finished_reason`
-- `trtllm:e2e_request_latency_seconds` (Histogram) — End-to-end request latency (seconds)
+- `trtllm_e2e_request_latency_seconds` (Histogram) — End-to-end request latency (seconds)
   - Labels: `model_name`, `engine_type`
-- `trtllm:time_to_first_token_seconds` (Histogram) — Time to first token, TTFT (seconds)
+- `trtllm_time_to_first_token_seconds` (Histogram) — Time to first token, TTFT (seconds)
   - Labels: `model_name`, `engine_type`
-- `trtllm:time_per_output_token_seconds` (Histogram) — Time per output token, TPOT (seconds)
+- `trtllm_time_per_output_token_seconds` (Histogram) — Time per output token, TPOT (seconds)
   - Labels: `model_name`, `engine_type`
-- `trtllm:request_queue_time_seconds` (Histogram) — Time a request spends waiting in the queue (seconds)
+- `trtllm_request_queue_time_seconds` (Histogram) — Time a request spends waiting in the queue (seconds)
   - Labels: `model_name`, `engine_type`
 
 These metric names and availability are subject to change with TensorRT-LLM version updates.
@@ -236,7 +173,7 @@
 ## Implementation Details
 
 - **Prometheus Integration**: Uses the `MetricsCollector` class from `tensorrt_llm.metrics` (see [collector.py](https://github.com/NVIDIA/TensorRT-LLM/blob/main/tensorrt_llm/metrics/collector.py))
-- **Dynamo Integration**: Uses `register_engine_metrics_callback()` function with `add_prefix="trtllm:"`
+- **Dynamo Integration**: Uses `register_engine_metrics_callback()` function with `add_prefix="trtllm_"`
 - **Engine Configuration**: `return_perf_metrics` set to `True` when `--publish-events-and-metrics` is enabled
 - **Initialization**: Metrics appear after TensorRT-LLM engine initialization completes
 - **Metadata**: `MetricsCollector` initialized with model metadata (model name, engine type)
