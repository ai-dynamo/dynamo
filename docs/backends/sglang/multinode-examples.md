--- conflicted
+++ resolved
@@ -83,12 +83,8 @@
   --disaggregation-bootstrap-port 30001 \
   --host 0.0.0.0 \
   --prefill-round-robin-balance \
-<<<<<<< HEAD
-  --mem-fraction-static 0.82
-=======
   --mem-fraction-static 0.82 \
   --cuda-graph-max-bs 8
->>>>>>> 43cbc18a
 ```
 
 Node 4: Run the remaining 8 shards of the decode worker
@@ -109,12 +105,8 @@
   --disaggregation-bootstrap-port 30001 \
   --host 0.0.0.0 \
   --prefill-round-robin-balance \
-<<<<<<< HEAD
-  --mem-fraction-static 0.82
-=======
   --mem-fraction-static 0.82 \
   --cuda-graph-max-bs 8
->>>>>>> 43cbc18a
 ```
 
 **Step 2**: Run inference
