--- conflicted
+++ resolved
@@ -98,12 +98,7 @@
   --chunked-prefill-size 16384 \
   --max-total-tokens 32768 \
   --mem-fraction-static 0.82 \
-<<<<<<< HEAD
   --log-level debug
-=======
-  --log-level debug \
-  --disaggregation-transfer-backend nixl
->>>>>>> c8adbe6f
 ```
 
 On the other prefill nodes (this example has 2 total prefill nodes), run the same command but change `--node-rank` to 1
