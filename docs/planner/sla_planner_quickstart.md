--- conflicted
+++ resolved
@@ -379,13 +379,6 @@
 ```bash
 # After profiling completes, profiling data is stored on the PVC at /data
 
-<<<<<<< HEAD
-# Optional: Download profiling results for local inspection
-python3 -m deploy.utils.download_pvc_results \
-  --namespace $NAMESPACE \
-  --output-dir ./profiling_data \
-  --folder /data/
-=======
 # OPTIONAL: Download profiling results for local inspection
 # Create access pod (skip this step if access pod is already running)
 kubectl apply -f deploy/utils/manifests/pvc-access-pod.yaml -n $NAMESPACE
@@ -396,7 +389,6 @@
 
 # Cleanup
 kubectl delete pod pvc-access-pod -n $NAMESPACE
->>>>>>> b2f1defe
 
 # Update backend planner manifest as needed, then deploy
 kubectl apply -f examples/backends/<backend>/deploy/disagg_planner.yaml -n $NAMESPACE
