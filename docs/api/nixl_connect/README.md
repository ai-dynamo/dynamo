<!--
SPDX-FileCopyrightText: Copyright (c) 2025 NVIDIA CORPORATION & AFFILIATES. All rights reserved.
SPDX-License-Identifier: Apache-2.0

Licensed under the Apache License, Version 2.0 (the "License");
you may not use this file except in compliance with the License.
You may obtain a copy of the License at

http://www.apache.org/licenses/LICENSE-2.0

Unless required by applicable law or agreed to in writing, software
distributed under the License is distributed on an "AS IS" BASIS,
WITHOUT WARRANTIES OR CONDITIONS OF ANY KIND, either express or implied.
See the License for the specific language governing permissions and
limitations under the License.
-->

# Dynamo NIXL Connect

Dynamo NIXL Connect specializes in moving data between models/workers in a Dynamo Graph, and for the use cases where registration and memory regions need to be dynamic.
Dynamo connect provides utilities for such use cases, using the NIXL-based I/O subsystem via a set of Python classes.
The relaxed registration comes with some performance overheads, but simplifies the integration process.
Especially for larger data transfer operations, such as between models in a multi-model graph, the overhead would be marginal.
The `dynamo.nixl_connect` library can be imported by any Dynamo container hosted application.

> [!Note]
> Dynamo NIXL Connect will pick the best available method of data transfer available to it.
> The available methods depend on the hardware and software configuration of the machines and network running the graph.
> GPU Direct RDMA operations require that both ends of the operation have:
> - NIC and GPU capable of performing RDMA operations
> - Device drivers that support GPU-NIC direct interactions (aka "zero copy") and RDMA operations
> - Network that supports InfiniBand or RoCE
>
> With any of the above not satisfied, GPU Direct RDMA will not be available to the graph's workers, and less-optimal methods will be utilized to ensure basic functionality.
> For additional information, please read this [GPUDirect RDMA](https://docs.nvidia.com/cuda/pdf/GPUDirect_RDMA.pdf) document.

```python
import dynamo.nixl_connect
```

All operations using the NIXL Connect library begin with the [`Connector`](connector.md) class and the type of operation required.
There are four types of supported operations:

 1. **Register local readable memory**:

    Register local memory buffer(s) with the NIXL subsystem to enable a remote worker to read from.

 2. **Register local writable memory**:

    Register local memory buffer(s) with the NIXL subsystem to enable a remote worker to write to.

 3. **Read from registered, remote memory**:

    Read remote memory buffer(s), registered by a remote worker to be readable, into local memory buffer(s).

 4. **Write to registered, remote memory**:

    Write local memory buffer(s) to remote memory buffer(s) registered by a remote worker to writable.

When available, by connecting correctly paired operations, high-throughput GPU Direct RDMA data transfers can be completed.
Given the list above, the correct pairing of operations would be 1 & 3 or 2 & 4.
Where one side is a "(read|write)-able operation" and the other is its correctly paired "(read|write) operation".
Specifically, a read operation must be paired with a readable operation, and a write operation must be paired with a writable operation.

```mermaid
sequenceDiagram
    participant LocalWorker
    participant RemoteWorker
    participant NIXL

    LocalWorker ->> NIXL: Register memory (Descriptor)
    RemoteWorker ->> NIXL: Register memory (Descriptor)
    LocalWorker ->> LocalWorker: Create Readable/WritableOperation
    LocalWorker ->> RemoteWorker: Send NIXL metadata (via HTTP/TCP+NATS)
    RemoteWorker ->> NIXL: Begin Read/WriteOperation with metadata
    NIXL -->> RemoteWorker: Data transfer
    RemoteWorker -->> LocalWorker: Notify completion (unblock awaiter)
```

## Examples

### Generic Example

In the diagram below, Local creates a [`WritableOperation`](writable_operation.md) intended to receive data from Remote.
Local then sends metadata about the requested operation to Remote.
Remote then uses the metadata to create a [`WriteOperation`](write_operation.md) which will perform the GPU Direct RDMA memory transfer, when available, from Remote's GPU memory to Local's GPU memory.

```mermaid
---
title: Write Operation Between Two Workers (RDMA available)
---
flowchart LR
  c1[Remote] --"3: .begin_write()"--- WriteOperation
  WriteOperation e1@=="4: GPU Direct RDMA"==> WritableOperation
  WritableOperation --"1: .create_writable()"--- c2[Local]
  c2 e2@--"2: RDMA Metadata via HTTP"--> c1
  e1@{ animate: true; }
  e2@{ animate: true; }
```

> [!Note]
> When RDMA isn't available, the NIXL data transfer will still complete using non-accelerated methods.

### Multimodal Example

<<<<<<< HEAD
In the case of the [Dynamo Multimodal Disaggregated Example](../../backends/vllm/multimodal.md):
=======
In the case of the [Dynamo Multimodal Disaggregated Example](../../multimodal/vllm.md):
>>>>>>> d7c27e68

 1. The HTTP frontend accepts a text prompt and a URL to an image.

 2. The prompt and URL are then enqueued with the Processor before being dispatched to the first available Decode Worker.

 3. Decode Worker then requests a Prefill Worker to provide key-value data for the LLM powering the Decode Worker.

 4. Prefill Worker then requests that the image be processed and provided as embeddings by the Encode Worker.

 5. Encode Worker acquires the image, processes it, performs inference on the image using a specialized vision model, and finally provides the embeddings to Prefill Worker.

 6. Prefill Worker receives the embeddings from Encode Worker and generates a key-value cache (KV$) update for Decode Worker's LLM and writes the update directly to the GPU memory reserved for the data.

 7. Finally, Decode Worker performs the requested inference.

```mermaid
---
title: Multimodal Disaggregated Workflow
---
flowchart LR
  p0[HTTP Frontend] i0@--"text prompt"-->p1[Processor]
  p0 i1@--"url"-->p1
  p1 i2@--"prompt"-->dw[Decode Worker]
  p1 i3@--"url"-->dw
  dw i4@--"prompt"-->pw[Prefill Worker]
  dw i5@--"url"-->pw
  pw i6@--"url"-->ew[Encode Worker]
  ew o0@=="image embeddings"==>pw
  pw o1@=="kv_cache updates"==>dw
  dw o2@--"inference results"-->p0

  i0@{ animate: true; }
  i1@{ animate: true; }
  i2@{ animate: true; }
  i3@{ animate: true; }
  i4@{ animate: true; }
  i5@{ animate: true; }
  i6@{ animate: true; }
  o0@{ animate: true; }
  o1@{ animate: true; }
  o2@{ animate: true; }
```

> [!Note]
> In this example, it is the data transfer between the Prefill Worker and the Encode Worker that utilizes the Dynamo NIXL Connect library.
> The KV Cache transfer between Decode Worker and Prefill Worker utilizes a different connector that also uses the NIXL-based I/O subsystem underneath.

#### Code Examples

See [MultimodalPDWorkerHandler](../../../components/src/dynamo/vllm/multimodal_handlers/worker_handler.py) or [MultimodalDecodeWorkerHandler](../../../components/src/dynamo/vllm/multimodal_handlers/worker_handler.py) from our Multimodal example,
for how they coordinate directly with the Encode Worker by creating a [`WritableOperation`](writable_operation.md),
sending the operation's metadata via Dynamo's round-robin dispatcher, and awaiting the operation for completion before making use of the transferred data.

See [MultimodalEncodeWorkerHandler](../../../components/src/dynamo/vllm/multimodal_handlers/encode_worker_handler.py) from our Multimodal example,
for how the resulting embeddings are registered with the NIXL subsystem by creating a [`Descriptor`](descriptor.md),
a [`WriteOperation`](write_operation.md) is created using the metadata provided by the requesting worker,
and the worker awaits for the data transfer to complete for yielding a response.


## Python Classes

  - [Connector](connector.md)
  - [Descriptor](descriptor.md)
  - [Device](device.md)
  - [ReadOperation](read_operation.md)
  - [ReadableOperation](readable_operation.md)
  - [WritableOperation](writable_operation.md)
  - [WriteOperation](write_operation.md)


## References

  - [NVIDIA Dynamo](https://developer.nvidia.com/dynamo) @ [GitHub](https://github.com/ai-dynamo/dynamo)
  - [NVIDIA Inference Transfer Library (NIXL)](https://developer.nvidia.com/blog/introducing-nvidia-dynamo-a-low-latency-distributed-inference-framework-for-scaling-reasoning-ai-models/#nvidia_inference_transfer_library_nixl_low-latency_hardware-agnostic_communication%C2%A0) @ [GitHub](https://github.com/ai-dynamo/nixl)
  - [Dynamo Multimodal Example](../../..//examples/multimodal)
  - [NVIDIA GPU Direct](https://developer.nvidia.com/gpudirect)<|MERGE_RESOLUTION|>--- conflicted
+++ resolved
@@ -103,11 +103,7 @@
 
 ### Multimodal Example
 
-<<<<<<< HEAD
-In the case of the [Dynamo Multimodal Disaggregated Example](../../backends/vllm/multimodal.md):
-=======
 In the case of the [Dynamo Multimodal Disaggregated Example](../../multimodal/vllm.md):
->>>>>>> d7c27e68
 
  1. The HTTP frontend accepts a text prompt and a URL to an image.
 
