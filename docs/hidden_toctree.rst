--- conflicted
+++ resolved
@@ -73,11 +73,8 @@
    backends/vllm/LMCache_Integration.md
    backends/vllm/multi-node.md
    backends/vllm/prometheus.md
-<<<<<<< HEAD
    backends/vllm/prompt-embeddings.md
-=======
    backends/vllm/speculative_decoding.md
->>>>>>> d7c27e68
 
    benchmarks/kv-router-ab-testing.md
 
