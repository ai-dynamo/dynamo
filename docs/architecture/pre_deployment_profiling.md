# Pre-Deployment Profiling

## Profiling Script

To ensure Dynamo deployments comply with the SLA, we provide a pre-deployment script to profile the model performance with different parallelization mappings and recommend the parallelization mapping for prefill and decode workers and planner configurations. To use this script, the user needs to provide the target ISL, OSL, TTFT SLA, and ITL SLA.

Support matrix:
| Backends | Model Types | Supported |
| --- | --- | --- |
| vLLM | Dense | ✅ |
| vLLM | MoE | 🚧 |
| SGLang | Dense | ✅ |
| SGLang | MoE | 🚧 |
| TensorRT-LLM | Dense | 🚧 |
| TensorRT-LLM | MoE | 🚧 |

> [!NOTE]
> The script considers a fixed ISL/OSL without KV cache reuse. If the real ISL/OSL has a large variance or a significant amount of KV cache can be reused, the result might be inaccurate.

We assume there is no piggy-backed prefill requests in the decode engine. Even if there are some short piggy-backed prefill requests in the decode engine, it should not affect the ITL too much in most conditions. However, if the piggy-backed prefill requests are too much, the ITL might be inaccurate.

The script will first detect the number of available GPUs on the current nodes (multi-node engine not supported yet). Then, it will profile the prefill and decode performance with different TP sizes. For prefill, since there is no in-flight batching (assume isl is long enough to saturate the GPU), the script directly measures the TTFT for a request with given isl without kv-reusing. For decode, since the ITL (or iteration time) is relevant with how many requests are in-flight, the script will measure the ITL under different number of in-flight requests. The range of the number of in-flight requests is from 1 to the maximum number of requests that the kv cache of the engine can hold. To measure the ITL without being affected by piggy-backed prefill requests, the script will enable kv-reuse and warm up the engine by issuing the same prompts before measuring the ITL. Since the kv cache is sufficient for all the requests, it can hold the kv cache of the pre-computed prompts and skip the prefill phase when measuring the ITL.

After the profiling finishes, two plots will be generated in the `output-dir`. For example, here are the profiling results for `examples/llm/configs/disagg.yaml`:

![Prefill Performance](../images/h100_prefill_performance.png)
![Decode Performance](../images/h100_decode_performance.png)

For the prefill performance, the script will plot the TTFT for different TP sizes and select the best TP size that meet the target TTFT SLA and delivers the best throughput per GPU. Based on how close the TTFT of the selected TP size is to the SLA, the script will also recommend the upper and lower bounds of the prefill queue size to be used in planner.

For the decode performance, the script will plot the ITL for different TP sizes and different in-flight requests. Similarly, it will select the best point that satisfies the ITL SLA and delivers the best throughput per GPU and recommend the upper and lower bounds of the kv cache utilization rate to be used in planner.

The script will recommend the best TP size for prefill and decode, as well as the upper and lower bounds of the prefill queue size and decode kv cache utilization rate if using load-based planner. The following information will be printed out in the terminal:
```
2025-05-16 15:20:24 - __main__ - INFO - Analyzing results and generate recommendations...
2025-05-16 15:20:24 - __main__ - INFO - Suggested prefill TP:4 (TTFT 48.37 ms, throughput 15505.23 tokens/s/GPU)
2025-05-16 15:20:24 - __main__ - INFO - Suggested planner upper/lower bound for prefill queue size: 0.24/0.10
2025-05-16 15:20:24 - __main__ - INFO - Suggested decode TP:4 (ITL 4.83 ms, throughput 51.22 tokens/s/GPU)
2025-05-16 15:20:24 - __main__ - INFO - Suggested planner upper/lower bound for decode kv cache utilization: 0.20/0.10
```

After finding the best TP size for prefill and decode, the script will then interpolate the TTFT with ISL and ITL with active KV cache and decode context length. This is to provide a more accurate estimation of the performance when ISL and OSL changes and will be used in the sla-planner. The results will be saved to `<output_dir>/<decode/prefill>_tp<best_tp>_interpolation`. Please change the prefill and decode TP size in the config file to match the best TP sizes obtained from the profiling script.

### Prefill Interpolation Data

In prefill engine, prefills are usually done with batch size=1 and only the ISL (excluding prefix cache hit) affects the iteration time. The script profiles the selected prefill TP configuration across different ISLs and record the TTFT and prefill throughput per GPU under those ISLs.

### Decode Interpolation Data
In decode engine, decode requests are added inflight and iteration time (or ITL) depends on both the context length and the real-time load of the engine. We capture the real-time load of the engine with active kv usage and average context length. The active kv usage determines the complexity of the memory-bounded attention kernel while the active kv usage divided the average context length determines the complexity of the computation bound MLP kernel. For example, the below figure shows the ITL of DS-Distilled Llama 8b model on H100 TP4. The ITL grows near-linearly with active kv usage under a fixed context length. And the slope increases as the context length decreases.

![images](../images/itl_interpolation.png)

The script profiles the selected decode TP configuration across different active kv blocks and average context length.

### Output Format of Interpolation Data

After suggesting the optimal TP configuration, two `.npz` files that describe the performance characteristics of the prefill and decode engines in their suggested parallel configurations will be generated. The two `.npz` files are:
* `${benchmark_result_dir}/selected_prefill_interpolation/raw_data.npz}`
  * `prefill_isl`: a 1D Numpy array to store the ISLs used to profile the prefill engine.
  * `prefill_ttft`: a 1D Numpy array to store the TTFTs under the corresponding ISLs when the prefill engine is exclusively running each prefill request (i.e., with batch size of 1). The unit is in milliseconds.
  * `prefill_thpt_per_gpu`: a 1D Numpy array to store the prefill throughput per GPU under the corresponding ISLs. The unit is in tokens per second per GPU.
* `${benchmark_result_dir}/selected_decode_interpolation/raw_data.npz`
  * `max_kv_tokens`: a 1D Numpy array with only one element to store the total number of KV tokens in the decode engine.
  * `x_kv_usage`: a 1D Numpy array to store the percentage of the active KV blocks (in the range of [0, 1]) used to profile the decode engine. The active KV blocks can be controlled by varying `(ISL + OSL / 2) * concurrency`.
  * `y_context_length`: a 1D Numpy array to store the average context length (ISL + OSL / 2) used to profile the decode engine.
  * `z_itl`: a 1D Numpy array to store the ITLs under the corresponding active KV usage and context length. To skip the prefill stage while maintaining the context length, benchmark can be done by turn on kv reuse and warmup the engine with the prompts first before running the actual profiling. The unit is in milliseconds.
  * `z_thpt_per_gpu`: a 1D Numpy array to store the decode throughput per GPU under the corresponding active KV usage and context length. The unit is in tokens per second per GPU.

SLA planner can work with any interpolation data that follows the above format. For best results, use fine-grained and high coverage interpolation data for the prefill and decode engines.


## Running the Profiling Script in Kubernetes

Set your environment variables:
```bash
export NAMESPACE=your-namespace
```

**Optional Step 0: add a kubernetes secret**

```bash
kubectl create secret docker-registry nvcr-imagepullsecret \
  --docker-server=nvcr.io \
  --docker-username='$oauthtoken' \
  --docker-password=<nvapi key> \
  -n $NAMESPACE
```

<<<<<<< HEAD
**Step 1: Build your own dynamo image for profiling**
=======
**Step 1: Configure container image**
>>>>>>> bea92eae

You have two options for configuring your profiling setup:

**Option A: Use pre-built image with custom config injection (recommended)**

Use the default pre-built image and inject custom configurations via PVC:

1. **Set the container image:**
   ```bash
   export DOCKER_IMAGE=nvcr.io/nvidia/ai-dynamo/vllm-runtime:0.4.0 # or any existing image tag
   ```

2. **Inject your custom disagg configuration:**
   ```bash
   # Use default disagg.yaml config
   python3 benchmarks/profiler/inject_disagg_config.py --namespace $NAMESPACE

   # Or use a custom disagg config file
   python3 benchmarks/profiler/inject_disagg_config.py --namespace $NAMESPACE --disagg-config my-custom-disagg.yaml

   # Or specify a custom target path in the PVC
   python3 benchmarks/profiler/inject_disagg_config.py --namespace $NAMESPACE --target-path /profiling_results/my-disagg.yaml
   ```

3. **Set the config path for the profiling job:**
   ```bash
   export DGD_CONFIG_FILE=/profiling_results/disagg.yaml # or your custom path
   ```

This approach allows you to:
- Customize DGD configurations without rebuilding container images
- Test different model configurations easily
- Version control your DGD configs alongside your code

> **Important**: For profiling, disagg configs should be run with Grove disabled by adding the annotation `nvidia.com/enable-grove: "false"` to avoid alpha Grove status issues.

> **Note**: The default location in the PVC is `/profiling_results/disagg.yaml`. If you don't inject a config, the profiler will fall back to the built-in config at `/workspace/components/backends/vllm/deploy/disagg.yaml`.

**Option B: Build custom image (only if you need code changes)**

Only needed if you require custom code modifications beyond configuration changes:
```bash
# in the project's root folder
./container/build.sh --framework <VLLM/sglang>
# Tag and push to your container registry
<<<<<<< HEAD
export DOCKER_IMAGE=nvcr.io/nvidia/ai-dynamo/vllm-runtime:latest # or your own dynamoimage
# NOTE: DGD_CONFIG_FILE is pointing to the location of the config file inside DOCKER_IMAGE
# Modify this yaml to profile different models
export DGD_CONFIG_FILE=/workspace/components/backends/vllm/deploy/disagg.yaml # or your own disagg config file
```

Replace the `image` within `profile_sla_job.yaml` with the tag of the image you pushed.

**Step 2: Set SLA target and backend type**
=======
export DOCKER_IMAGE=<your docker tag>
export DGD_CONFIG_FILE=<disagg config path> # path to your disagg.yaml file within the DOCKER_IMAGE
```

**Step 2: Set SLA target**
>>>>>>> bea92eae

Edit `$DYNAMO_HOME/benchmarks/profiler/deploy/profile_sla_job.yaml` to set the target ISL, OSL, TTFT, and ITL. Also, set the backend type to `vllm` or `sglang`. The backend type must match the dynamo deployment in the `DGD_CONFIG_FILE`.

```yaml
spec:
  template:
    spec:
      containers:
        - name: profile-sla
          args:
            - --isl
            - "3000" # average ISL is 3000 tokens
            - --osl
            - "150" # average OSL is 150 tokens
            - --ttft
            - "200" # target TTFT is 200ms
            - --itl
            - "20" # target ITL is 20ms
            - --backend
            - <vllm/sglang>
```

**Step 3: Run profiling (required)**

```bash
cd $DYNAMO_HOME/benchmarks/profiler/deploy
envsubst < profiling_pvc.yaml | kubectl apply -f -
envsubst < profile_sla_sa.yaml | kubectl apply -f -
envsubst < profile_sla_rbac.yaml | kubectl apply -f -
envsubst < profile_sla_binding.yaml | kubectl apply -f -
envsubst < profile_sla_job.yaml | kubectl apply -f -
```

**Step 4: Wait for profiling to complete**
```bash
kubectl get jobs -n $NAMESPACE
kubectl logs job/profile-sla -n $NAMESPACE
```

### RBAC Configuration

The SLA profiling job requires specific Kubernetes permissions to manage DynamoGraphDeployment resources and access namespace information. The RBAC setup consists of:

- **`profile_sla_sa.yaml`** - Service account with image pull secret for NVIDIA Container Registry access
- **`profile_sla_rbac.yaml`** - Role defining required permissions for managing deployments and accessing namespace resources
- **`profile_sla_binding.yaml`** - RoleBinding that associates the Role with the service account

All three files are necessary:
1. The service account provides identity and image pull credentials
2. The Role defines what operations are allowed
3. The RoleBinding connects the permissions to the service account

### Viewing Profiling Results

After the profiling job completes successfully, the results are stored in the persistent volume claim (PVC) created during Step 2. Here's how to access and view your profiling results:

#### Accessing the Profiling Results PVC

The profiling results are stored in a PVC named `profiling-pvc`. To access the results:

1. **Deploy the PVC access pod (if not already running):**
   ```bash
   kubectl apply -f benchmarks/profiler/deploy/pvc-access-pod.yaml -n $NAMESPACE
   ```

2. **Access the PVC through the pod:**
   ```bash
   kubectl exec -it pvc-access-pod -n $NAMESPACE -- /bin/bash
   cd /profiling_results
   ls -la
   ```

> **Note**: The same `pvc-access-pod` is used for both injecting disagg configs and accessing results. If you used the `inject_disagg_config.py` script earlier, the pod may already be running. The pod auto-deletes after 5 minutes of activity.

#### File Structure

The profiling results directory contains the following structure:
```
/workspace/profiling_results/
├── prefill_performance.png                    # Main prefill performance plot
├── decode_performance.png                     # Main decode performance plot
├── prefill_tp1/                               # Individual TP profiling directories
...
├── decode_tp1/
...
├── selected_prefill_interpolation/
│   ├── raw_data.npz                           # Prefill interpolation data
│   ├── prefill_ttft_interpolation.png         # TTFT vs ISL plot
│   └── prefill_throughput_interpolation.png   # Throughput vs ISL plot
└── selected_decode_interpolation/
    ├── raw_data.npz                           # Decode interpolation data
    └── decode_tp{best_tp}.png                 # 3D ITL surface plot
```

#### Downloading Results Locally

You can download the profiling results using the automated download script or manually:

**Option 1: Automated Download (Recommended)**

Use the provided download script to automatically fetch all relevant files:

```bash
# Download to ./results directory
python3 benchmarks/profiler/download_pvc_results.py --namespace $NAMESPACE --output-dir ./results

# Download to specific directory
python3 benchmarks/profiler/download_pvc_results.py --namespace $NAMESPACE --output-dir /path/to/my/results

# Download without any of the auto-created config.yaml files used in profiling
python3 benchmarks/profiler/download_pvc_results.py --namespace $NAMESPACE --output-dir ./results --no-config
```

The script will:
- Deploy a temporary access pod (auto-deletes after 5 minutes)
- Scan for relevant files (*.png, *.npz, *.yaml)
- Download all files maintaining directory structure
- Generate a README.md with file descriptions
- Clean up automatically

**Option 2: Manual Download**

To download the profiling results manually:

1. **Download performance plots and data files:**
   ```bash
   # Create a local directory for results
   mkdir -p ./profiling_results

   # Copy main performance plots
   kubectl cp pvc-access-pod:/profiling_results/prefill_performance.png ./profiling_results/ -n $NAMESPACE
   kubectl cp pvc-access-pod:/profiling_results/decode_performance.png ./profiling_results/ -n $NAMESPACE

   # Copy interpolation directories (includes additional plots and data)
   kubectl cp pvc-access-pod:/profiling_results/selected_prefill_interpolation/ ./profiling_results/ -n $NAMESPACE -r
   kubectl cp pvc-access-pod:/profiling_results/selected_decode_interpolation/ ./profiling_results/ -n $NAMESPACE -r
   ```

2. **Alternative: Tar and download entire results directory:**
   ```bash
   # Inside the access pod, create a tar archive
   tar -czf /profiling_results/profiling_results.tar.gz -C /profiling_results .

   # Download the archive to your local machine
   kubectl cp pvc-access-pod:/profiling_results/profiling_results.tar.gz ./profiling_results.tar.gz -n $NAMESPACE

   # Extract locally
   tar -xzf profiling_results.tar.gz -C ./profiling_results/
   ```

#### Viewing Performance Plots

The profiling generates several performance visualization files:

**Main Performance Plots:**
- **`prefill_performance.png`**: Shows TTFT (Time To First Token) performance across different tensor parallelism (TP) sizes
- **`decode_performance.png`**: Shows ITL (Inter-Token Latency) performance across different TP sizes and in-flight request counts

**Interpolation Plots:**
- **`selected_prefill_interpolation/prefill_ttft_interpolation.png`**: TTFT vs Input Sequence Length with quadratic fit
- **`selected_prefill_interpolation/prefill_throughput_interpolation.png`**: Prefill throughput vs Input Sequence Length
- **`selected_decode_interpolation/decode_tp{best_tp}.png`**: 3D surface plot showing ITL vs KV usage and context length

#### Understanding the Data Files

The `.npz` files contain raw profiling data that can be loaded and analyzed using Python:

```python
import numpy as np

# Load prefill data
prefill_data = np.load('selected_prefill_interpolation/raw_data.npz')
print("Prefill data keys:", list(prefill_data.keys()))

# Load decode data
decode_data = np.load('selected_decode_interpolation/raw_data.npz')
print("Decode data keys:", list(decode_data.keys()))
```

#### Cleaning Up

The access pod automatically deletes after 5 minutes of activity, but you can also clean it up manually:

```bash
# Exit the access pod (if still inside)
exit

# Delete the access pod immediately (optional - it will auto-delete)
kubectl delete pod pvc-access-pod -n $NAMESPACE
```

> **Note**: The access pod has `activeDeadlineSeconds: 300` and will auto-delete after 5 minutes to prevent resource waste.

### Troubleshooting

#### Image Pull Authentication Errors

If you see `ErrImagePull` or `ImagePullBackOff` errors with 401 unauthorized messages:

1. Ensure the `nvcr-imagepullsecret` exists in your namespace:
   ```bash
   kubectl get secret nvcr-imagepullsecret -n $NAMESPACE
   ```

2. Verify the service account was created with the image pull secret:
   ```bash
   kubectl get serviceaccount profile-sla-sa -n $NAMESPACE -o yaml
   ```

3. The service account should show `imagePullSecrets` containing `nvcr-imagepullsecret`.<|MERGE_RESOLUTION|>--- conflicted
+++ resolved
@@ -86,11 +86,7 @@
   -n $NAMESPACE
 ```
 
-<<<<<<< HEAD
-**Step 1: Build your own dynamo image for profiling**
-=======
 **Step 1: Configure container image**
->>>>>>> bea92eae
 
 You have two options for configuring your profiling setup:
 
@@ -136,23 +132,11 @@
 # in the project's root folder
 ./container/build.sh --framework <VLLM/sglang>
 # Tag and push to your container registry
-<<<<<<< HEAD
-export DOCKER_IMAGE=nvcr.io/nvidia/ai-dynamo/vllm-runtime:latest # or your own dynamoimage
-# NOTE: DGD_CONFIG_FILE is pointing to the location of the config file inside DOCKER_IMAGE
-# Modify this yaml to profile different models
-export DGD_CONFIG_FILE=/workspace/components/backends/vllm/deploy/disagg.yaml # or your own disagg config file
-```
-
-Replace the `image` within `profile_sla_job.yaml` with the tag of the image you pushed.
-
-**Step 2: Set SLA target and backend type**
-=======
 export DOCKER_IMAGE=<your docker tag>
 export DGD_CONFIG_FILE=<disagg config path> # path to your disagg.yaml file within the DOCKER_IMAGE
 ```
 
 **Step 2: Set SLA target**
->>>>>>> bea92eae
 
 Edit `$DYNAMO_HOME/benchmarks/profiler/deploy/profile_sla_job.yaml` to set the target ISL, OSL, TTFT, and ITL. Also, set the backend type to `vllm` or `sglang`. The backend type must match the dynamo deployment in the `DGD_CONFIG_FILE`.
 
