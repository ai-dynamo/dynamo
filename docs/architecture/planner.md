<!--
SPDX-FileCopyrightText: Copyright (c) 2024-2025 NVIDIA CORPORATION & AFFILIATES. All rights reserved.
SPDX-License-Identifier: Apache-2.0

Licensed under the Apache License, Version 2.0 (the "License");
you may not use this file except in compliance with the License.
You may obtain a copy of the License at

https://www.apache.org/licenses/LICENSE-2.0

Unless required by applicable law or agreed to in writing, software
distributed under the License is distributed on an "AS IS" BASIS,
WITHOUT WARRANTIES OR CONDITIONS OF ANY KIND, either express or implied.
See the License for the specific language governing permissions and
limitations under the License.
-->

# Planner

The planner monitors the state of the system and adjusts workers to ensure that the system runs efficiently. Currently, the planner can scale the number of vllm workers up and down based on the kv cache load and prefill queue size:
* Backend:
  * local ✅
  * kubernetes ✅
* LLM framework:
  * vllm ✅
  * tensorrt-llm ❌
  * SGLang ❌
  * llama.cpp ❌
* Serving type:
  * Aggregated ✅
  * Disaggregated ✅
* Planner actions:
  * Load-based scaling up/down prefill/decode workers ✅
  * SLA-based scaling up/down prefill/decode workers ✅
  * Adjusting engine knobs ❌

<<<<<<< HEAD
We currently provide two reference planner design:
1. load-based planner: [docs](load_planner.md)
=======
We currently provide two reference planner designs:
1. Load-based planner: [docs](load_planner.md)
>>>>>>> 5d0fef69
2. SLA-based planner: [docs](sla_planner.md)

## Backends

The planner supports local and kubernetes backends for worker management.

### Local Backend

The local backend uses Circus to control worker processes. A Watcher tracks each `serve_dynamo.py` process. The planner adds or removes watchers to scale workers.

Note: Circus's `increment` feature doesn't support GPU scheduling variables, so we create separate watchers per process.

#### State Management

The planner maintains state in a JSON file at `~/.dynamo/state/{namespace}.json`. This file:
* Tracks worker names as `{namespace}_{component_name}`
* Records GPU allocations from the allocator
* Updates after each planner action
* Cleans up automatically when the arbiter exits

Example state file evolution:
```none
# Initial decode worker
{
  "dynamo_VllmWorker": {..., resources={...}}
}

# After adding worker
{
  "dynamo_VllmWorker": {..., resources={...}},
  "dynamo_VllmWorker_1": {..., resources={...}}
}

# After removing worker
{
  "dynamo_VllmWorker": {..., resources={...}}
}

# After removing last worker
{
  "dynamo_VllmWorker": {...}
}
```

Note: Start with one replica per worker. Multiple initial replicas currently share a single watcher.

### Kubernetes Backend

The Kubernetes backend scales workers by updating DynamoGraphDeployment replica counts. When scaling needs change, the planner:
1. Updates the deployment's replica count
2. Lets the Kubernetes operator create/remove pods
3. Maintains seamless scaling without manual intervention<|MERGE_RESOLUTION|>--- conflicted
+++ resolved
@@ -34,13 +34,8 @@
   * SLA-based scaling up/down prefill/decode workers ✅
   * Adjusting engine knobs ❌
 
-<<<<<<< HEAD
-We currently provide two reference planner design:
-1. load-based planner: [docs](load_planner.md)
-=======
 We currently provide two reference planner designs:
 1. Load-based planner: [docs](load_planner.md)
->>>>>>> 5d0fef69
 2. SLA-based planner: [docs](sla_planner.md)
 
 ## Backends
