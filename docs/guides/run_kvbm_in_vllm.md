--- conflicted
+++ resolved
@@ -43,14 +43,6 @@
 ./launch/agg_kvbm.sh
 ```
 
-<<<<<<< HEAD
-# enable disk zerofill fallback for KVBM
-# set to true to enable fallback behavior when disk operations fail
-export DYN_KVBM_DISK_ZEROFILL_FALLBACK=true
-
-# [DYNAMO] start dynamo frontend
-python -m dynamo.frontend --http-port 8000 &
-=======
 ### Disaggregated Serving with KVBM (1P1D)
 ```bash
 # NOTE: need at least 2 GPUs
@@ -59,7 +51,6 @@
 ```
 > [!NOTE]
 > To tune the size of CPU or disk cache, set `DYN_KVBM_CPU_CACHE_GB` and `DYN_KVBM_DISK_CACHE_GB` accordingly. We only set `DYN_KVBM_CPU_CACHE_GB=20` in both scripts above.
->>>>>>> f712653e
 
 > [!NOTE]
 > `DYN_KVBM_CPU_CACHE_GB` must be set and `DYN_KVBM_DISK_CACHE_GB` is optional.
