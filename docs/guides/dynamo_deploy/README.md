<!--
SPDX-FileCopyrightText: Copyright (c) 2025 NVIDIA CORPORATION & AFFILIATES. All rights reserved.
SPDX-License-Identifier: Apache-2.0

Licensed under the Apache License, Version 2.0 (the "License");
you may not use this file except in compliance with the License.
You may obtain a copy of the License at

http://www.apache.org/licenses/LICENSE-2.0

Unless required by applicable law or agreed to in writing, software
distributed under the License is distributed on an "AS IS" BASIS,
WITHOUT WARRANTIES OR CONDITIONS OF ANY KIND, either express or implied.
See the License for the specific language governing permissions and
limitations under the License.
-->

# Deploying Inference Graphs to Kubernetes

High-level guide to Dynamo Kubernetes deployments. Start here, then dive into specific guides.

## 1. Install Platform First
**[Dynamo Kubernetes Platform](dynamo_cloud.md)** - Main installation guide with 3 paths

## 2. Choose Your Backend

Each backend has deployment examples and configuration options:

| Backend | Available Configurations |
|---------|--------------------------|
| **[vLLM](../../../components/backends/vllm/deploy/README.md)** | Aggregated, Aggregated + Router, Disaggregated, Disaggregated + Router, Disaggregated + Planner |
| **[SGLang](../../../components/backends/sglang/deploy/README.md)** | Aggregated, Aggregated + Router, Disaggregated, Disaggregated + Planner, Disaggregated Multi-node |
| **[TensorRT-LLM](../../../components/backends/trtllm/deploy/README.md)** | Aggregated, Aggregated + Router, Disaggregated, Disaggregated + Router |

## 3. Deploy Your First Model

```bash
# Set same namespace from platform install
export NAMESPACE=dynamo-cloud

# Deploy any example (this uses vLLM with Qwen model using aggregated serving)
kubectl apply -f components/backends/vllm/deploy/agg.yaml -n ${NAMESPACE}

<<<<<<< HEAD
## Deploying a particular example
=======
# Check status
kubectl get dynamoGraphDeployment -n ${NAMESPACE}
>>>>>>> 9b9f2ce4

# Test it
kubectl port-forward svc/agg-vllm-frontend 8000:8000 -n ${NAMESPACE}
curl http://localhost:8000/v1/models
```

## What's a DynamoGraphDeployment?

It's a Kubernetes Custom Resource that defines your inference pipeline:
- Model configuration
- Resource allocation (GPUs, memory)
- Scaling policies
- Frontend/backend connections

The scripts in the `components/<backend>/launch` folder like `agg.sh` demonstrate how you can serve your models locally. The corresponding YAML files like `agg.yaml` show you how you could create a kubernetes deployment for your inference graph.

### Choosing Your Architecture Pattern

When creating a deployment, select the architecture pattern that best fits your use case:

- **Development / Testing** - Use `agg.yaml` as the base configuration
- **Production with Load Balancing** - Use `agg_router.yaml` to enable scalable, load-balanced inference
- **High Performance / Disaggregated** - Use `disagg_router.yaml` for maximum throughput and modular scalability

### Frontend and Worker Components

You can run the Frontend on one machine (e.g., a CPU node) and workers on different machines (GPU nodes). The Frontend serves as a framework-agnostic HTTP entry point that:

- Provides OpenAI-compatible `/v1/chat/completions` endpoint
- Auto-discovers backend workers via etcd
- Routes requests and handles load balancing
- Validates and preprocesses requests

### Customizing Your Deployment

Example structure:
```yaml
apiVersion: nvidia.com/v1alpha1
kind: DynamoGraphDeployment
metadata:
  name: my-llm
spec:
  services:
    Frontend:
      dynamoNamespace: my-llm
      componentType: frontend
      replicas: 1
      extraPodSpec:
        mainContainer:
          image: your-image
    VllmDecodeWorker:  # or SGLangDecodeWorker, TrtllmDecodeWorker
      dynamoNamespace: dynamo-dev
      componentType: worker
      replicas: 1
      envFromSecret: hf-token-secret  # for HuggingFace models
      resources:
        limits:
          gpu: "1"
      extraPodSpec:
        mainContainer:
          image: your-image
          command: ["/bin/sh", "-c"]
          args:
            - python3 -m dynamo.vllm --model YOUR_MODEL [--your-flags]
```

Worker command examples per backend:
```yaml
# vLLM worker
args:
  - python3 -m dynamo.vllm --model Qwen/Qwen3-0.6B

# SGLang worker
args:
  - >-
    python3 -m dynamo.sglang
    --model-path deepseek-ai/DeepSeek-R1-Distill-Llama-8B
    --tp 1
    --trust-remote-code

# TensorRT-LLM worker
args:
  - python3 -m dynamo.trtllm
    --model-path deepseek-ai/DeepSeek-R1-Distill-Llama-8B
    --served-model-name deepseek-ai/DeepSeek-R1-Distill-Llama-8B
    --extra-engine-args engine_configs/agg.yaml
```

Key customization points include:
- **Model Configuration**: Specify model in the args command
- **Resource Allocation**: Configure GPU requirements under `resources.limits`
- **Scaling**: Set `replicas` for number of worker instances
- **Routing Mode**: Enable KV-cache routing by setting `DYN_ROUTER_MODE=kv` in Frontend envs
- **Worker Specialization**: Add `--is-prefill-worker` flag for disaggregated prefill workers

## Additional Resources

- **[Examples](../../examples/README.md)** - Complete working examples
- **[Create Custom Deployments](create_deployment.md)** - Build your own CRDs
- **[Operator Documentation](dynamo_operator.md)** - How the platform works
- **[Helm Charts](../../../deploy/helm/README.md)** - For advanced users<|MERGE_RESOLUTION|>--- conflicted
+++ resolved
@@ -41,12 +41,8 @@
 # Deploy any example (this uses vLLM with Qwen model using aggregated serving)
 kubectl apply -f components/backends/vllm/deploy/agg.yaml -n ${NAMESPACE}
 
-<<<<<<< HEAD
-## Deploying a particular example
-=======
 # Check status
 kubectl get dynamoGraphDeployment -n ${NAMESPACE}
->>>>>>> 9b9f2ce4
 
 # Test it
 kubectl port-forward svc/agg-vllm-frontend 8000:8000 -n ${NAMESPACE}
