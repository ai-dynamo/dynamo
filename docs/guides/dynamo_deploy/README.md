--- conflicted
+++ resolved
@@ -44,14 +44,8 @@
 - Provides full control over deployment parameters
 - Requires manual management of infrastructure components
 - Documentation:
-<<<<<<< HEAD
-   - [Manual Helm Deployment Guide](manual_helm_deployment.md): detailed instructions on manual deployment
-   - [Deploying Dynamo Inference Graphs to Kubernetes using Helm](manual_helm_deployment.md#deploying-dynamo-inference-graphs-to-kubernetes-using-helm): all-in-one script
-
-=======
   - [Using the Deployment Script](manual_helm_deployment.md#using-the-deployment-script): all-in-one script for manual deployment
   - [Helm Deployment Guide](manual_helm_deployment.md#helm-deployment-guide): detailed instructions for manual deployment
->>>>>>> b82e7327
 
 ## Getting Started
 
