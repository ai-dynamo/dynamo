<!--
SPDX-FileCopyrightText: Copyright (c) 2025 NVIDIA CORPORATION & AFFILIATES.
All rights reserved.
SPDX-License-Identifier: Apache-2.0
-->

# Dynamo Support Matrix

This document provides the support matrix for Dynamo, including hardware, software and build instructions.

## Hardware Compatibility

| **CPU Architecture** | **Status**   |
| :------------------- | :----------- |
| **x86_64**           | Supported    |
| **ARM64**            | Supported    |


### GPU Compatibility

If you are using a **GPU**, the following GPU models and architectures are supported:

| **GPU Architecture**                 | **Status** |
| :----------------------------------- | :--------- |
| **NVIDIA Blackwell Architecture**    | Supported  |
| **NVIDIA Hopper Architecture**       | Supported  |
| **NVIDIA Ada Lovelace Architecture** | Supported  |
| **NVIDIA Ampere Architecture**       | Supported  |

## Platform Architecture Compatibility

**Dynamo** is compatible with the following platforms:

| **Operating System** | **Version** | **Architecture** | **Status**   |
| :------------------- | :---------- | :--------------- | :----------- |
| **Ubuntu**           | 22.04       | x86_64           | Supported    |
| **Ubuntu**           | 24.04       | x86_64           | Supported    |
| **Ubuntu**           | 24.04       | ARM64            | Supported    |
| **CentOS Stream**    | 9           | x86_64           | Experimental |

> [!Note]
> Wheels are built using a manylinux_2_28-compatible environment and they have been validated on CentOS 9 and Ubuntu (22.04, 24.04).
>
> Compatibility with other Linux distributions is expected but has not been officially verified yet.

> [!Caution]
> KV Block Manager is supported only with Python 3.12. Python 3.12 support is currently limited to Ubuntu 24.04.

## Software Compatibility

### Runtime Dependency

| **Python Package** | **Version** | glibc version                         | CUDA Version |
| :----------------- | :---------- | :------------------------------------ | :----------- |
<<<<<<< HEAD
| ai-dynamo          | 0.7.0       | >=2.28                                |              |
| ai-dynamo-runtime  | 0.7.0       | >=2.28 (Python 3.12 has known issues) |              |
| NIXL               | 0.8.0       | >=2.27                                | >=11.8       |
=======
| ai-dynamo          | 0.7.1       | >=2.28                                |              |
| ai-dynamo-runtime  | 0.7.1       | >=2.28 (Python 3.12 has known issues) |              |
| NIXL               | 0.7.1       | >=2.27                                | >=11.8       |
>>>>>>> aaed4f3b

### Build Dependency

The following table shows the dependency versions included with each Dynamo release:

| **Dependency** | **main (ToT)** | **v0.8.0 (unreleased)** | **v0.7.1** | **v0.7.0.post1** | **v0.7.0** |
| :------------- | :------------- | :---------------------- | :--------- | :--------------- | :--------- |
| SGLang         | 0.5.6          | 0.5.6.post1             | 0.5.3.post4| 0.5.3.post4      | 0.5.3.post4|
| TensorRT-LLM   | 1.2.0rc5       | 1.2.0rc6                | 1.2.0rc3   | 1.2.0rc3         | 1.2.0rc2   |
| vLLM           | 0.12.0         | 0.12.0                  | 0.11.0     | 0.11.0           | 0.11.0     |
| NIXL           | 0.8.0          | 0.8.0                   | 0.8.0      | 0.8.0            | 0.8.0      |

> [!Note]
> **main (ToT)** reflects the current development branch. **v0.8.0** is the upcoming release (planned for January 14, 2025) and not yet available.


> [!Important]
> Specific versions of TensorRT-LLM supported by Dynamo are subject to change. Currently TensorRT-LLM does not support Python 3.11 so installation of the ai-dynamo[trtllm] will fail.

### CUDA Support by Framework
| **Dynamo Version**   | **SGLang**              | **TensorRT-LLM**        | **vLLM**                |
| :------------------- | :-----------------------| :-----------------------| :-----------------------|
| **Dynamo 0.7.1**     | CUDA 12.8               | CUDA 13.0               | CUDA 12.8               |

## Cloud Service Provider Compatibility

### AWS

| **Host Operating System** | **Version** | **Architecture** | **Status** |
| :------------------------ | :---------- | :--------------- | :--------- |
| **Amazon Linux**          | 2023        | x86_64           | Supported¹ |

> [!Caution]
> There is a known issue with the TensorRT-LLM framework when running the AL2023 container locally with `docker run --network host ...` due to a [bug](https://github.com/mpi4py/mpi4py/discussions/491#discussioncomment-12660609) in mpi4py. To avoid this issue, replace the `--network host` flag with more precise networking configuration by mapping only the necessary ports (e.g., 4222 for nats, 2379/2380 for etcd, 8000 for frontend).

## Build Support

**Dynamo** currently provides build support in the following ways:

- **Wheels**: We distribute Python wheels of Dynamo and KV Block Manager:
  - [ai-dynamo](https://pypi.org/project/ai-dynamo/)
  - [ai-dynamo-runtime](https://pypi.org/project/ai-dynamo-runtime/)
  - **New as of Dynamo v0.7.0:** [kvbm](https://pypi.org/project/kvbm/) as a standalone implementation.

- **Dynamo Runtime Images**: We distribute multi-arch images (x86 & ARM64 compatible) of the Dynamo Runtime for each of the LLM inference frameworks on [NGC](https://catalog.ngc.nvidia.com/orgs/nvidia/teams/ai-dynamo/collections/ai-dynamo):
  - [SGLang](https://catalog.ngc.nvidia.com/orgs/nvidia/teams/ai-dynamo/containers/sglang-runtime)
  - [TensorRT-LLM](https://catalog.ngc.nvidia.com/orgs/nvidia/teams/ai-dynamo/containers/tensorrtllm-runtime)
  - [vLLM](https://catalog.ngc.nvidia.com/orgs/nvidia/teams/ai-dynamo/containers/vllm-runtime)

- **Dynamo Kubernetes Operator Images**: We distribute multi-arch images (x86 & ARM64 compatible) of the Dynamo Operator on [NGC](https://catalog.ngc.nvidia.com/orgs/nvidia/teams/ai-dynamo/collections/ai-dynamo):
  - [kubernetes-operator](https://catalog.ngc.nvidia.com/orgs/nvidia/teams/ai-dynamo/containers/kubernetes-operator) to simplify deployments of Dynamo Graphs.

- **Helm Charts**: [NGC](https://catalog.ngc.nvidia.com/orgs/nvidia/teams/ai-dynamo/collections/ai-dynamo) hosts the helm charts supporting Kubernetes deployments of Dynamo:
  - [Dynamo CRDs](https://catalog.ngc.nvidia.com/orgs/nvidia/teams/ai-dynamo/helm-charts/dynamo-crds)
  - [Dynamo Platform](https://catalog.ngc.nvidia.com/orgs/nvidia/teams/ai-dynamo/helm-charts/dynamo-platform)
  - [Dynamo Graph](https://catalog.ngc.nvidia.com/orgs/nvidia/teams/ai-dynamo/helm-charts/dynamo-graph)

- **Rust Crates**:
  - [dynamo-runtime](https://crates.io/crates/dynamo-runtime/)
  - [dynamo-async-openai](https://crates.io/crates/dynamo-async-openai/)
  - [dynamo-parsers](https://crates.io/crates/dynamo-parsers/)
  - [dynamo-llm](https://crates.io/crates/dynamo-llm/)

Once you've confirmed that your platform and architecture are compatible, you can install **Dynamo** by following the instructions in the [Quick Start Guide](https://github.com/ai-dynamo/dynamo/blob/main/README.md#installation).<|MERGE_RESOLUTION|>--- conflicted
+++ resolved
@@ -52,15 +52,9 @@
 
 | **Python Package** | **Version** | glibc version                         | CUDA Version |
 | :----------------- | :---------- | :------------------------------------ | :----------- |
-<<<<<<< HEAD
-| ai-dynamo          | 0.7.0       | >=2.28                                |              |
-| ai-dynamo-runtime  | 0.7.0       | >=2.28 (Python 3.12 has known issues) |              |
-| NIXL               | 0.8.0       | >=2.27                                | >=11.8       |
-=======
 | ai-dynamo          | 0.7.1       | >=2.28                                |              |
 | ai-dynamo-runtime  | 0.7.1       | >=2.28 (Python 3.12 has known issues) |              |
-| NIXL               | 0.7.1       | >=2.27                                | >=11.8       |
->>>>>>> aaed4f3b
+| NIXL               | 0.8.0       | >=2.27                                | >=11.8       |
 
 ### Build Dependency
 
