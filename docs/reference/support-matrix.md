--- conflicted
+++ resolved
@@ -52,20 +52,6 @@
 
 | **Python Package** | **Version** | glibc version                         | CUDA Version |
 | :----------------- | :---------- | :------------------------------------ | :----------- |
-<<<<<<< HEAD
-| ai-dynamo          | 0.7.0       | >=2.28                                |              |
-| ai-dynamo-runtime  | 0.7.0       | >=2.28 (Python 3.12 has known issues) |              |
-| NIXL               | 0.7.1       | >=2.27                                | >=11.8       |
-
-### Build Dependency
-
-| **Build Dependency** | **Version**                                                                      |
-| :------------------- | :------------------------------------------------------------------------------- |
-| **TensorRT-LLM**     | 1.1.0rc5                                                                         |
-| **NIXL**             | 0.7.1                                                                            |
-| **vLLM**             | 0.10.1.1                                                                         |
-| **SGLang**           | 0.5.3rc0                                                                         |
-=======
 | ai-dynamo          | 0.8.0       | >=2.28                                |              |
 | ai-dynamo-runtime  | 0.8.0       | >=2.28 (Python 3.12 has known issues) |              |
 | NIXL               | 0.8.0       | >=2.27                                | >=11.8       |
@@ -84,7 +70,6 @@
 > [!Note]
 > **main (ToT)** reflects the current development branch. **v0.8.0** is the upcoming release (planned for January 14, 2025) and not yet available.
 
->>>>>>> d7c27e68
 
 > [!Important]
 > Specific versions of TensorRT-LLM supported by Dynamo are subject to change. Currently TensorRT-LLM does not support Python 3.11 so installation of the ai-dynamo[trtllm] will fail.
