# Pre-Deployment Profiling

## Profiling Script

To ensure Dynamo deployments comply with the SLA, we provide a pre-deployment script to profile the model performance with different parallelization mappings and recommend the parallelization mapping for prefill and decode workers and planner configurations. To use this script, the user needs to provide the target ISL, OSL, TTFT SLA, and ITL SLA.

> [!NOTE]
> **Time Investment**: This profiling process is comprehensive and typically takes **a few hours** to complete. The script systematically tests multiple tensor parallelism configurations and load conditions to find optimal performance settings. This upfront investment ensures your deployment meets SLA requirements and operates efficiently.

Support matrix:
| Backends | Model Types | Supported |
| --- | --- | --- |
| vLLM | Dense | ✅ |
| vLLM | MoE | 🚧 |
| SGLang | Dense | ✅ |
| SGLang | MoE | ✅ |
| TensorRT-LLM | Dense | ✅ |
| TensorRT-LLM | MoE | 🚧 |

> [!NOTE]
> The script considers a fixed ISL/OSL without KV cache reuse. If the real ISL/OSL has a large variance or a significant amount of KV cache can be reused, the result might be inaccurate.

We assume there is no piggy-backed prefill requests in the decode engine. Even if there are some short piggy-backed prefill requests in the decode engine, it should not affect the ITL too much in most conditions. However, if the piggy-backed prefill requests are too much, the ITL might be inaccurate.

The script will first detect the number of available GPUs on the current nodes (multi-node engine not supported yet). Then, it will profile the prefill and decode performance with different TP sizes. For prefill, since there is no in-flight batching (assume isl is long enough to saturate the GPU), the script directly measures the TTFT for a request with given isl without kv-reusing. For decode, since the ITL (or iteration time) is relevant with how many requests are in-flight, the script will measure the ITL under different number of in-flight requests. The range of the number of in-flight requests is from 1 to the maximum number of requests that the kv cache of the engine can hold. To measure the ITL without being affected by piggy-backed prefill requests, the script will enable kv-reuse and warm up the engine by issuing the same prompts before measuring the ITL. Since the kv cache is sufficient for all the requests, it can hold the kv cache of the pre-computed prompts and skip the prefill phase when measuring the ITL.

### GPU Resource Usage

**Important**: Profiling tests different tensor parallelism (TP) configurations **sequentially**, not in parallel. This means:

- **One TP configuration at a time**: Each tensor parallelism size (TP1, TP2, TP4, TP8, etc.) is tested individually
- **Full GPU access**: Each TP configuration gets exclusive access to all available GPUs during its profiling run
- **Resource isolation**: No interference between different TP configurations during testing
- **Accurate measurements**: Each configuration is profiled under identical resource conditions

This sequential approach ensures:
- **Precise performance profiling** without resource conflicts
- **Consistent GPU allocation** for fair comparison across TP sizes
- **Reliable cleanup** between different TP configuration tests
- **Accurate SLA compliance verification** for each configuration

After the profiling finishes, two plots will be generated in the `output-dir`. For example, here are the profiling results for `components/backends/vllm/deploy/disagg.yaml`:

![Prefill Performance](../../docs/images/h100_prefill_performance.png)
![Decode Performance](../../docs/images/h100_decode_performance.png)

For the prefill performance, the script will plot the TTFT for different TP sizes and select the best TP size that meet the target TTFT SLA and delivers the best throughput per GPU. Based on how close the TTFT of the selected TP size is to the SLA, the script will also recommend the upper and lower bounds of the prefill queue size to be used in planner.

For the decode performance, the script will plot the ITL for different TP sizes and different in-flight requests. Similarly, it will select the best point that satisfies the ITL SLA and delivers the best throughput per GPU and recommend the upper and lower bounds of the kv cache utilization rate to be used in planner.

The script will recommend the best TP size for prefill and decode, as well as the upper and lower bounds of the prefill queue size and decode kv cache utilization rate if using load-based planner. The following information will be printed out in the terminal:
```
2025-05-16 15:20:24 - __main__ - INFO - Analyzing results and generate recommendations...
2025-05-16 15:20:24 - __main__ - INFO - Suggested prefill TP:4 (TTFT 48.37 ms, throughput 15505.23 tokens/s/GPU)
2025-05-16 15:20:24 - __main__ - INFO - Suggested planner upper/lower bound for prefill queue size: 0.24/0.10
2025-05-16 15:20:24 - __main__ - INFO - Suggested decode TP:4 (ITL 4.83 ms, throughput 51.22 tokens/s/GPU)
2025-05-16 15:20:24 - __main__ - INFO - Suggested planner upper/lower bound for decode kv cache utilization: 0.20/0.10
```

After finding the best TP size for prefill and decode, the script will then interpolate the TTFT with ISL and ITL with active KV cache and decode context length. This is to provide a more accurate estimation of the performance when ISL and OSL changes and will be used in the sla-planner. The results will be saved to `<output_dir>/<decode/prefill>_tp<best_tp>_interpolation`. Please change the prefill and decode TP size in the config file to match the best TP sizes obtained from the profiling script.

### Prefill Interpolation Data

In prefill engine, prefills are usually done with batch size=1 and only the ISL (excluding prefix cache hit) affects the iteration time. The script profiles the selected prefill TP configuration across different ISLs and record the TTFT and prefill throughput per GPU under those ISLs.

For dense models, the script profiles different TP sizes.
For MoE models, the script only profiles different TEP sizes, since DEP is generally not the optimal prefill configuration.

### Decode Interpolation Data
In decode engine, decode requests are added inflight and iteration time (or ITL) depends on both the context length and the real-time load of the engine. We capture the real-time load of the engine with active kv usage and average context length. The active kv usage determines the complexity of the memory-bounded attention kernel while the active kv usage divided the average context length determines the complexity of the computation bound MLP kernel. For example, the below figure shows the ITL of DS-Distilled Llama 8b model on H100 TP4. The ITL grows near-linearly with active kv usage under a fixed context length. And the slope increases as the context length decreases.

For dense models, the script profiles different TP sizes.
For MoE models, the script profiles different DEP sizes. TEP decode engines for low latency will be supported in the future.

![images](../../docs/images/itl_interpolation.png)

The script profiles the selected decode TP configuration across different active kv blocks and average context length.

### Output Format of Interpolation Data

After suggesting the optimal TP configuration, two `.npz` files that describe the performance characteristics of the prefill and decode engines in their suggested parallel configurations will be generated. The two `.npz` files are:
* `${benchmark_result_dir}/selected_prefill_interpolation/raw_data.npz}`
  * `prefill_isl`: a 1D Numpy array to store the ISLs used to profile the prefill engine.
  * `prefill_ttft`: a 1D Numpy array to store the TTFTs under the corresponding ISLs when the prefill engine is exclusively running each prefill request (i.e., with batch size of 1). The unit is in milliseconds.
  * `prefill_thpt_per_gpu`: a 1D Numpy array to store the prefill throughput per GPU under the corresponding ISLs. The unit is in tokens per second per GPU.
* `${benchmark_result_dir}/selected_decode_interpolation/raw_data.npz`
  * `max_kv_tokens`: a 1D Numpy array with only one element to store the total number of KV tokens in the decode engine.
  * `x_kv_usage`: a 1D Numpy array to store the percentage of the active KV blocks (in the range of [0, 1]) used to profile the decode engine. The active KV blocks can be controlled by varying `(ISL + OSL / 2) * concurrency`.
  * `y_context_length`: a 1D Numpy array to store the average context length (ISL + OSL / 2) used to profile the decode engine.
  * `z_itl`: a 1D Numpy array to store the ITLs under the corresponding active KV usage and context length. To skip the prefill stage while maintaining the context length, benchmark can be done by turn on kv reuse and warmup the engine with the prompts first before running the actual profiling. The unit is in milliseconds.
  * `z_thpt_per_gpu`: a 1D Numpy array to store the decode throughput per GPU under the corresponding active KV usage and context length. The unit is in tokens per second per GPU.

SLA planner can work with any interpolation data that follows the above format. For best results, use fine-grained and high coverage interpolation data for the prefill and decode engines.


## Running the Profiling Script in Kubernetes

Set up your Kubernetes namespace for profiling (one-time per namespace). First ensure Dynamo Cloud platform is installed by following the [main installation guide](/docs/kubernetes/installation_guide.md), then set up profiling resources using [deploy/utils/README](/deploy/utils/README.md). If your namespace is already set up, skip this step.

**Prerequisites**: Ensure all dependencies are installed. If you ran the setup script above, dependencies are already installed. Otherwise, install them manually:
```bash
pip install -r deploy/utils/requirements.txt
```

### Step 1: Inject your DGD configuration

Use the injector utility to place your DGD manifest into the PVC. The profiling job will read the path you specify.

   ```bash
   # Use default disagg.yaml config
   python3 -m deploy.utils.inject_manifest --namespace $NAMESPACE --src components/backends/vllm/deploy/disagg.yaml --dest /data/configs/disagg.yaml

   # Or use a custom disagg config file
   python3 -m deploy.utils.inject_manifest --namespace $NAMESPACE --src my-custom-disagg.yaml --dest /data/configs/disagg.yaml

   # Or specify a custom target path in the PVC
   python3 -m deploy.utils.inject_manifest --namespace $NAMESPACE --src my-custom-disagg.yaml --dest /data/profiling_results/my-disagg.yaml
   ```

   > **Note**: All paths must start with `/data/` for security reasons. If you forget this prefix, the script will show a helpful error message with the correct path.

<<<<<<< HEAD
3. **Set the config path for the profiling job:**
   ```bash
   export DGD_CONFIG_FILE=/workspace/profiling_results/disagg.yaml # or your custom path
   ```

This approach allows you to:
- Customize DGD configurations without rebuilding container images
- Test different model configurations easily
- Version control your DGD configs alongside your code

**Step 2: Set SLA target and prepare model cache**
=======
> **Important**: For profiling, disagg configs should be run with Grove disabled by adding the annotation `nvidia.com/enable-grove: "false"` to avoid alpha Grove status issues.

**Step 2: Set SLA target**
>>>>>>> 4a718028

For dense models, edit `$DYNAMO_HOME/benchmarks/profiler/deploy/profile_sla_job.yaml` to set the target ISL, OSL, TTFT, and ITL. Also, set the backend type to `vllm` or `sglang`. The backend type must match the dynamo deployment in the `DGD_CONFIG_FILE`.

```yaml
spec:
  template:
    spec:
      containers:
        - name: profile-sla
          args:
            - --isl
            - "3000" # average ISL is 3000 tokens
            - --osl
            - "150" # average OSL is 150 tokens
            - --ttft
            - "200" # target TTFT is 200ms
            - --itl
            - "20" # target ITL is 20ms
            - --backend
            - <vllm/sglang>
```

<<<<<<< HEAD
For MoE models, edit `$DYNAMO_HOME/benchmarks/profiler/deploy/profile_sla_moe_job.yaml` to set the target TEP, DEP, TTFT, and ITL.

If the model is too large to be downloaded every time, you can create a multi-attach PVC to cache the model. Refer to [recipes](../../recipes/README.md) for more details.

**Step 3: Run profiling (required)**
=======
**Step 3: Define the container image and config path**

1. **Set the container image:**
   ```bash
   export DOCKER_IMAGE=nvcr.io/nvidia/ai-dynamo/vllm-runtime:0.4.1 # or any existing image tag (TODO: update to 0.5.0 upon release as profiling with 0.4.1 is broken)
   ```

3. **Set the config path for the profiling job:**
   ```bash
   export DGD_CONFIG_FILE=/data/configs/disagg.yaml # should be the same path you set for --dest in Step 1
   ```

**Step 4: Run profiling (required)**
>>>>>>> 4a718028

```bash
# for dense models
envsubst < benchmarks/profiler/deploy/profile_sla_job.yaml | kubectl apply -f -

# for MoE models
envsubst < benchmarks/profiler/deploy/profile_sla_moe_job.yaml | kubectl apply -f -
```

**Step 5: Wait for profiling to complete**
```bash
kubectl get jobs -n $NAMESPACE
kubectl logs job/profile-sla -n $NAMESPACE
```

### Viewing Profiling Results

After the profiling job completes successfully, the results are stored in the persistent volume claim (PVC) created during Step 2.

To download the results:

```bash
# Download to directory
python3 -m deploy.utils.download_pvc_results --namespace $NAMESPACE --output-dir ./results --folder /data/profiling_results

# Download without any of the auto-created config.yaml files used in profiling
python3 -m deploy.utils.download_pvc_results --namespace $NAMESPACE --output-dir ./results --folder /data/profiling_results --no-config
```

The script will:
* Deploy a temporary access pod
* Download all files maintaining directory structure
* Clean the pod up automatically

#### File Structure

The profiling results directory contains the following structure:
```
/workspace/data/profiling_results/
├── prefill_performance.png                    # Main prefill performance plot
├── decode_performance.png                     # Main decode performance plot
├── prefill_tp1/                               # Individual TP profiling directories
...
├── decode_tp1/
...
├── selected_prefill_interpolation/
│   ├── raw_data.npz                           # Prefill interpolation data
│   ├── prefill_ttft_interpolation.png         # TTFT vs ISL plot
│   └── prefill_throughput_interpolation.png   # Throughput vs ISL plot
└── selected_decode_interpolation/
    ├── raw_data.npz                           # Decode interpolation data
    └── decode_tp{best_tp}.png                 # 3D ITL surface plot
```

#### Viewing Performance Plots

The profiling generates several performance visualization files:

**Main Performance Plots:**
- **`prefill_performance.png`**: Shows TTFT (Time To First Token) performance across different tensor parallelism (TP) sizes
- **`decode_performance.png`**: Shows ITL (Inter-Token Latency) performance across different TP sizes and in-flight request counts

**Interpolation Plots:**
- **`selected_prefill_interpolation/prefill_ttft_interpolation.png`**: TTFT vs Input Sequence Length with quadratic fit
- **`selected_prefill_interpolation/prefill_throughput_interpolation.png`**: Prefill throughput vs Input Sequence Length
- **`selected_decode_interpolation/decode_tp{best_tp}.png`**: 3D surface plot showing ITL vs KV usage and context length

#### Understanding the Data Files

The `.npz` files contain raw profiling data that can be loaded and analyzed using Python:

```python
import numpy as np

# Load prefill data
prefill_data = np.load('selected_prefill_interpolation/raw_data.npz')
print("Prefill data keys:", list(prefill_data.keys()))

# Load decode data
decode_data = np.load('selected_decode_interpolation/raw_data.npz')
print("Decode data keys:", list(decode_data.keys()))
```

### Troubleshooting

#### Image Pull Authentication Errors

If you see `ErrImagePull` or `ImagePullBackOff` errors with 401 unauthorized messages:

1. Ensure the `nvcr-imagepullsecret` exists in your namespace:
   ```bash
   kubectl get secret nvcr-imagepullsecret -n $NAMESPACE
   ```

2. Verify the service account was created with the image pull secret:
  ```bash
  kubectl get serviceaccount dynamo-sa -n $NAMESPACE -o yaml
   ```

3. The service account should show `imagePullSecrets` containing `nvcr-imagepullsecret`.


## Running the Profiling Script with `aiconfigurator`
The profiling script can be run much quicker by using `aiconfigurator` to estimate perf numbers instead of running and benchmarking real dynamo deployments. To enable estimation using `aiconfigurator`, pass the `--use-ai-configurator` flag to the profiling script.

**Advantages** of `--use-ai-configurator`:
* Script will finish in seconds rather than hours.
* No k8s or GPU access is required.

**Disadvantages**:
* Estimated perf could contain some error, especially when the input dimensions out-of-distribution compared to the sampled values in aiconfigurator.
* `aiconfigurator` has a limited list of supported models.
* `aiconfigurator`'s database has a limited list of systems and backends.

### Prerequisites
You will need a virtual environment with `dynamo` installed. Either use the local dev environment or the docker images. If using local environment, install the required dependencies:
```bash
pip install -r deploy/utils/requirements.txt
```

Additionally, install `aiconfigurator`:
```bash
pip install aiconfigurator
```

### Available Models, Systems, and Backends
`aiconfigurator` supports a limited list of models, systems, and backends.
You can use the `aiconfigurator` CLI to see the support matrix:
```bash
aiconfigurator cli --help
```
This will display:
```
...options...
  --model {GPT_7B,GPT_13B,GPT_30B,GPT_66B,GPT_175B,LLAMA2_7B,LLAMA2_13B,LLAMA2_70B,LLAMA3.1_8B,LLAMA3.1_70B,LLAMA3.1_405B,MOE_Mixtral8x7B,MOE_Mixtral8x22B,DEEPSEEK_V3,KIMI_K2,QWEN2.5_1.5B,QWEN2.5_7B,QWEN2.5_32B,QWEN2.5_72B,QWEN3_32B,QWEN3_235B,QWEN3_480B,Nemotron_super_v1.1}
                        Model name
  --system {h100_sxm,h200_sxm}
                        System name
  --backend {trtllm,sglang,vllm}
                        Backend name, suport trtllm for now
  --version VERSION     Version, 0.20.0,1.0.0rc3 for trtllm
...more options...
```

### Running the Script

In addition to passing the `--use-ai-configurator` flag, you must also provide the `--aic-system`, `--aic-model-name`, and `--backend-version` arguments.

Example command:
```bash
python3 profile_sla.py \
   --config ../../components/backends/trtllm/deploy/disagg.yaml \
   --use-ai-configurator \
   --aic-system h200_sxm \
   --aic-model-name QWEN3_32B \
   --backend trtllm \
   --backend-version 0.20.0
```
The output will be written to `./profiling_results/`.<|MERGE_RESOLUTION|>--- conflicted
+++ resolved
@@ -119,25 +119,14 @@
 
    > **Note**: All paths must start with `/data/` for security reasons. If you forget this prefix, the script will show a helpful error message with the correct path.
 
-<<<<<<< HEAD
-3. **Set the config path for the profiling job:**
-   ```bash
-   export DGD_CONFIG_FILE=/workspace/profiling_results/disagg.yaml # or your custom path
-   ```
-
-This approach allows you to:
-- Customize DGD configurations without rebuilding container images
-- Test different model configurations easily
-- Version control your DGD configs alongside your code
-
-**Step 2: Set SLA target and prepare model cache**
-=======
-> **Important**: For profiling, disagg configs should be run with Grove disabled by adding the annotation `nvidia.com/enable-grove: "false"` to avoid alpha Grove status issues.
-
 **Step 2: Set SLA target**
->>>>>>> 4a718028
 
 For dense models, edit `$DYNAMO_HOME/benchmarks/profiler/deploy/profile_sla_job.yaml` to set the target ISL, OSL, TTFT, and ITL. Also, set the backend type to `vllm` or `sglang`. The backend type must match the dynamo deployment in the `DGD_CONFIG_FILE`.
+
+For MoE models, edit `$DYNAMO_HOME/benchmarks/profiler/deploy/profile_sla_moe_job.yaml` to set the target TEP, DEP, TTFT, and ITL.
+
+> [!NOTE]
+>If the model is too large to be downloaded every time, you can create a multi-attach PVC to cache the model. Refer to [recipes](../../recipes/README.md) for more details.
 
 ```yaml
 spec:
@@ -158,13 +147,6 @@
             - <vllm/sglang>
 ```
 
-<<<<<<< HEAD
-For MoE models, edit `$DYNAMO_HOME/benchmarks/profiler/deploy/profile_sla_moe_job.yaml` to set the target TEP, DEP, TTFT, and ITL.
-
-If the model is too large to be downloaded every time, you can create a multi-attach PVC to cache the model. Refer to [recipes](../../recipes/README.md) for more details.
-
-**Step 3: Run profiling (required)**
-=======
 **Step 3: Define the container image and config path**
 
 1. **Set the container image:**
@@ -172,13 +154,12 @@
    export DOCKER_IMAGE=nvcr.io/nvidia/ai-dynamo/vllm-runtime:0.4.1 # or any existing image tag (TODO: update to 0.5.0 upon release as profiling with 0.4.1 is broken)
    ```
 
-3. **Set the config path for the profiling job:**
+2. **Set the config path for the profiling job:**
    ```bash
    export DGD_CONFIG_FILE=/data/configs/disagg.yaml # should be the same path you set for --dest in Step 1
    ```
 
 **Step 4: Run profiling (required)**
->>>>>>> 4a718028
 
 ```bash
 # for dense models
