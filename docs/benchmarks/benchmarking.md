--- conflicted
+++ resolved
@@ -300,11 +300,7 @@
 
 ## Prerequisites
 
-<<<<<<< HEAD
-1. **Kubernetes cluster** with NVIDIA GPUs and Dynamo namespace setup (see [Kubernetes Installation Guide](../kubernetes/installation_guide.md))
-=======
 1. **Kubernetes cluster** with NVIDIA GPUs and Dynamo namespace setup (see [Dynamo Cloud/Platform docs](/docs/kubernetes/README.md))
->>>>>>> 37bc8444
 2. **Storage and service account** PersistentVolumeClaim and service account configured with appropriate permissions (see [deploy/utils README](../../deploy/utils/README.md))
 3. **Docker image** containing the Dynamo benchmarking tools
 
