<!--
SPDX-FileCopyrightText: Copyright (c) 2025 NVIDIA CORPORATION & AFFILIATES.
All rights reserved.
SPDX-License-Identifier: Apache-2.0

Licensed under the Apache License, Version 2.0 (the "License");
you may not use this file except in compliance with the License.
You may obtain a copy of the License at

http://www.apache.org/licenses/LICENSE-2.0

Unless required by applicable law or agreed to in writing, software
distributed under the License is distributed on an "AS IS" BASIS,
WITHOUT WARRANTIES OR CONDITIONS OF ANY KIND, either express or implied.
See the License for the specific language governing permissions and
limitations under the License.
-->

# Dynamo Support Matrix

This document provides the support matrix for Dynamo, including hardware, software and build instructions.

## Hardware Compatibility

| **CPU Architecture** | **Status**   |
| :------------------- | :----------- |
| **x86_64**           | Supported    |
| **ARM64**            | Experimental |

> [!Warning]
> While **x86_64** architecture is supported on systems with a minimum of 32 GB RAM and at least 4 CPU cores,
> the **ARM64** support is experimental and may have limitations.

### GPU Compatibility

If you are using a **GPU**, the following GPU models and architectures are supported:

| **GPU Architecture**                 | **Status** |
| :----------------------------------- | :--------- |
| **NVIDIA Blackwell Architecture**    | Supported  |
| **NVIDIA Hopper Architecture**       | Supported  |
| **NVIDIA Ada Lovelace Architecture** | Supported  |
| **NVIDIA Ampere Architecture**       | Supported  |


## Platform Architecture Compatibility

**Dynamo** is compatible with the following platforms:

| **Operating System** | **Version** | **Architecture** | **Status**   |
| :------------------- | :---------- | :--------------- | :----------- |
| **Ubuntu**           | 22.04       | x86_64           | Supported    |
| **Ubuntu**           | 24.04       | x86_64           | Supported    |
| **Ubuntu**           | 24.04       | ARM64            | Experimental |
| **CentOS Stream**    | 9           | x86_64           | Experimental |

> [!Note]
> For **Linux**, the **ARM64** support is experimental and may have limitations.
> Wheels are built using a manylinux_2_28-compatible environment and they have been validated on CentOS 9 and Ubuntu (22.04, 24.04).
>
> Compatibility with other Linux distributions is expected but has not been officially verified yet.

> [!Caution]
> KV Block Manager is supported only with Python 3.12. Python 3.12 support is currently limited to Ubuntu 24.04.


## Software Compatibility

### Runtime Dependency

| **Python Package** | **Version**   | glibc version        | CUDA Version |
<<<<<<< HEAD
|--------------------|---------------|----------------------|--------------|
| ai-dynamo          |    0.3.1      |     >=2.28           |              |
| ai-dynamo-runtime  |    0.3.1      |     >=2.28 (Python 3.12 has known issues)          |              |
| ai-dynamo-vllm     |  0.8.4.post3* | >=2.28 (recommended) |                    |
| NIXL               |    0.3.1      |     >=2.27           | >=11.8      |


### Build Dependency
| **Build Dependency** | **Version** |
|----------------------|-------------|
| **Base Container**   |    [25.03](https://catalog.ngc.nvidia.com/orgs/nvidia/containers/cuda-dl-base/tags)    |
| **ai-dynamo-vllm**   |0.8.4.post3* |
| **TensorRT-LLM**     |    0.21.0rc** |
| **NIXL**             |    0.3.1    |

```{note}
*ai-dynamo-vllm v0.8.4.post3 is a customized patch of v0.8.4 from vLLM.
=======
| :----------------- | :------------ | :------------------- | :----------- |
| ai-dynamo          | 0.3.0         | >=2.28               |              |
| ai-dynamo-runtime  | 0.3.0         | >=2.28               |              |
| ai-dynamo-vllm     | 0.8.4.post2¹  | >=2.28 (recommended) |              |
| NIXL               | 0.3.0         | >=2.27               | >=11.8       |

### Build Dependency

| **Build Dependency** | **Version**                                                                      |
| :------------------- | :------------------------------------------------------------------------------- |
| **Base Container**   | [25.03](https://catalog.ngc.nvidia.com/orgs/nvidia/containers/cuda-dl-base/tags) |
| **ai-dynamo-vllm**   | 0.8.4.post2¹                                                                     |
| **TensorRT-LLM**     | 0.19.0²                                                                          |
| **NIXL**             | 0.3.0                                                                            |
>>>>>>> ae7e08a3

> [!Important]
> ¹ ai-dynamo-vllm `v0.8.4.post2` is a customized patch of `v0.8.4` from vLLM.
>
> ² Specific versions of TensorRT-LLM supported by Dynamo are subject to change.

## Build Support

**Dynamo** currently provides build support in the following ways:

- **Wheels**: Pre-built Python wheels are only available for **x86_64 Linux**.
   No wheels are available for other platforms at this time.

- **Container Images**: We distribute only the source code for container images, **x86_64 Linux** and **ARM64** are supported for these.
   Users must build the container image from source if they require it.

Once you've confirmed that your platform and architecture are compatible, you can install **Dynamo** by following the instructions in the [Quick Start Guide](https://github.com/ai-dynamo/dynamo/blob/main/README.md#installation).<|MERGE_RESOLUTION|>--- conflicted
+++ resolved
@@ -68,44 +68,24 @@
 
 ### Runtime Dependency
 
-| **Python Package** | **Version**   | glibc version        | CUDA Version |
-<<<<<<< HEAD
-|--------------------|---------------|----------------------|--------------|
-| ai-dynamo          |    0.3.1      |     >=2.28           |              |
-| ai-dynamo-runtime  |    0.3.1      |     >=2.28 (Python 3.12 has known issues)          |              |
-| ai-dynamo-vllm     |  0.8.4.post3* | >=2.28 (recommended) |                    |
-| NIXL               |    0.3.1      |     >=2.27           | >=11.8      |
-
-
-### Build Dependency
-| **Build Dependency** | **Version** |
-|----------------------|-------------|
-| **Base Container**   |    [25.03](https://catalog.ngc.nvidia.com/orgs/nvidia/containers/cuda-dl-base/tags)    |
-| **ai-dynamo-vllm**   |0.8.4.post3* |
-| **TensorRT-LLM**     |    0.21.0rc** |
-| **NIXL**             |    0.3.1    |
-
-```{note}
-*ai-dynamo-vllm v0.8.4.post3 is a customized patch of v0.8.4 from vLLM.
-=======
-| :----------------- | :------------ | :------------------- | :----------- |
-| ai-dynamo          | 0.3.0         | >=2.28               |              |
-| ai-dynamo-runtime  | 0.3.0         | >=2.28               |              |
-| ai-dynamo-vllm     | 0.8.4.post2¹  | >=2.28 (recommended) |              |
-| NIXL               | 0.3.0         | >=2.27               | >=11.8       |
+| **Python Package** | **Version**   | glibc version                        | CUDA Version |
+| :----------------- | :------------ | :----------------------------------- | :----------- |
+| ai-dynamo          | 0.3.1         | >=2.28                               |              |
+| ai-dynamo-runtime  | 0.3.1         | >=2.28 (Python 3.12 has known issues)|              |
+| ai-dynamo-vllm     | 0.8.4.post3¹  | >=2.28 (recommended)                 |              |
+| NIXL               | 0.3.1         | >=2.27                               | >=11.8       |
 
 ### Build Dependency
 
 | **Build Dependency** | **Version**                                                                      |
 | :------------------- | :------------------------------------------------------------------------------- |
 | **Base Container**   | [25.03](https://catalog.ngc.nvidia.com/orgs/nvidia/containers/cuda-dl-base/tags) |
-| **ai-dynamo-vllm**   | 0.8.4.post2¹                                                                     |
-| **TensorRT-LLM**     | 0.19.0²                                                                          |
-| **NIXL**             | 0.3.0                                                                            |
->>>>>>> ae7e08a3
+| **ai-dynamo-vllm**   | 0.8.4.post3¹                                                                     |
+| **TensorRT-LLM**     | 0.21.0rc²                                                                        |
+| **NIXL**             | 0.3.1                                                                            |
 
 > [!Important]
-> ¹ ai-dynamo-vllm `v0.8.4.post2` is a customized patch of `v0.8.4` from vLLM.
+> ¹ ai-dynamo-vllm `v0.8.4.post3` is a customized patch of `v0.8.4` from vLLM.
 >
 > ² Specific versions of TensorRT-LLM supported by Dynamo are subject to change.
 
