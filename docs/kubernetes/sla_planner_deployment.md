# SLA Planner Deployment Guide

Quick deployment guide for the disaggregated planner with automatic scaling.

> [!NOTE]
<<<<<<< HEAD
> For high-level architecture and concepts, see [SLA-based Planner](../architecture/sla_planner.md).
=======
> For high-level architecture and concepts, see [SLA-based Planner](/docs/architecture/sla_planner.md).
>>>>>>> 37bc8444

## Architecture Overview

**Components:**
- **Frontend**: Serves requests and exposes `/metrics`
- **Prometheus**: Scrapes frontend metrics every 5 seconds
- **Planner**: Queries Prometheus and adjusts worker scaling every 60 seconds
- **Workers**: prefill and backend workers handle inference

```mermaid
flowchart LR
  Frontend --"/metrics"--> Prometheus
  Planner --"query API"--> Prometheus
  Planner --"scaling decisions"--> Workers["prefill<br/>backend"]
  Frontend -.->|"requests"| Workers
```

## Prerequisites
- Kubernetes cluster with GPU nodes
<<<<<<< HEAD
- [Pre-Deployment Profiling](../benchmarks/pre_deployment_profiling.md) completed and its results saved to `dynamo-pvc` PVC.
- Prefill and decode worker uses the best parallelization mapping suggested by the pre-deployment profiling script.

> [!NOTE]
> **Important**: The profiling that occurs before Planner deployment requires additional Kubernetes manifests (ServiceAccount, Role, RoleBinding, PVC) that are not included in standard Dynamo deployments. Apply these manifests in the same namespace as `$NAMESPACE`. For a complete setup, start with the [Quick Start guide](../../deploy/utils/README.md#quick-start), which provides a fully encapsulated deployment including all required manifests.
=======
- [Pre-Deployment Profiling](/docs/benchmarks/pre_deployment_profiling.md) completed and its results saved to `dynamo-pvc` PVC.
- Prefill and decode worker uses the best parallelization mapping suggested by the pre-deployment profiling script.

> [!NOTE]
> **Important**: The profiling that occurs before Planner deployment requires additional Kubernetes manifests (ServiceAccount, Role, RoleBinding, PVC) that are not included in standard Dynamo deployments. Apply these manifests in the same namespace as `$NAMESPACE`. For a complete setup, start with the [Quick Start guide](/deploy/utils/README.md#quick-start), which provides a fully encapsulated deployment including all required manifests.
>>>>>>> 37bc8444
```bash
export NAMESPACE=your-namespace
```

## 1. Deploy the System

We use vllm as the backend engine in this guide. SLA planner also supports SGLang and TensorRT-LLM. Checkout `disagg_planner.yaml` in their example deployment folders for more details. The deployment is the same for all backends.

```bash
# Apply the disaggregated planner deployment
kubectl apply -f components/backends/vllm/deploy/disagg_planner.yaml -n $NAMESPACE # for vllm
# kubectl apply -f components/backends/sglang/deploy/disagg_planner.yaml -n $NAMESPACE # for sglang
# kubectl apply -f components/backends/trtllm/deploy/disagg_planner.yaml -n $NAMESPACE # for trtllm

# Check deployment status
kubectl get pods -n $NAMESPACE
```

Expected pods (all should be `1/1 Running`):
```
# For vLLM:
vllm-disagg-planner-frontend-*            1/1 Running
vllm-disagg-planner-prometheus-*          1/1 Running
vllm-disagg-planner-planner-*             1/1 Running
vllm-disagg-planner-backend-*             1/1 Running
vllm-disagg-planner-prefill-*             1/1 Running
```

## 2. Test the System

**Important:** Streaming requests (`"stream": true`) are required for the planner to collect latency metrics and make scaling decisions. Non-streaming requests will produce successful inference outputs but won't provide the necessary telemetry for automatic scaling.

```bash
# Port forward to frontend
kubectl port-forward -n $NAMESPACE deployment/vllm-disagg-planner-frontend 8000:8000

# Send a streaming request (required for full metrics)
curl -N http://localhost:8000/v1/chat/completions \
  -H "Content-Type: application/json" \
  -d '{
    "model": "Qwen/Qwen3-0.6B",
    "messages": [
    {
        "role": "user",
        "content": "In the heart of Eldoria, an ancient land of boundless magic and mysterious creatures, lies the long-forgotten city of Aeloria. Once a beacon of knowledge and power, Aeloria was buried beneath the shifting sands of time, lost to the world for centuries. You are an intrepid explorer, known for your unparalleled curiosity and courage, who has stumbled upon an ancient map hinting at ests that Aeloria holds a secret so profound that it has the potential to reshape the very fabric of reality. Your journey will take you through treacherous deserts, enchanted forests, and across perilous mountain ranges. Your Task: Character Background: Develop a detailed background for your character. Describe their motivations for seeking out Aeloria, their skills and weaknesses, and any personal connections to the ancient city or its legends. Are they driven by a quest for knowledge, a search for lost familt clue is hidden."
    }
    ],
    "stream":true,
    "max_tokens": 30
  }'
```

## 3. Monitor Scaling

```bash
# Check planner logs for scaling decisions
kubectl logs -n $NAMESPACE deployment/vllm-disagg-planner-planner --tail=10

# Expected successful output (after streaming requests):

# New adjustment interval started!
# Observed num_req: X.XXX isl: X.XXX osl: X.XXX
# Observed ttft: X.XXXs itl: X.XXXs
# Number of prefill workers: 1, number of decode workers: 1
```

### Metrics Requirements
- **Basic metrics** (request count): Available with any request type
- **Latency metrics** (TTFT/ITL): Only available with `"stream": true` requests
- **Scaling decisions**: Require sufficient request volume and streaming requests

## 4. Troubleshooting

**Connection Issues:**
```bash
# Verify Prometheus is accessible (runs on port 8000)
kubectl port-forward -n $NAMESPACE deployment/vllm-disagg-planner-prometheus 9090:8000
curl "http://localhost:9090/api/v1/query?query=up"
```

**Missing Metrics:**
```bash
# Check frontend metrics
kubectl port-forward -n $NAMESPACE deployment/vllm-disagg-planner-frontend 8000:8000
curl http://localhost:8000/metrics | grep nv_llm_http_service
```

**Worker Issues:**
- Large models can take 10+ minutes to initialize
- Check worker logs: `kubectl logs -n $NAMESPACE deployment/vllm-disagg-planner-backend`
- Ensure GPU resources are available for workers<|MERGE_RESOLUTION|>--- conflicted
+++ resolved
@@ -3,11 +3,7 @@
 Quick deployment guide for the disaggregated planner with automatic scaling.
 
 > [!NOTE]
-<<<<<<< HEAD
-> For high-level architecture and concepts, see [SLA-based Planner](../architecture/sla_planner.md).
-=======
 > For high-level architecture and concepts, see [SLA-based Planner](/docs/architecture/sla_planner.md).
->>>>>>> 37bc8444
 
 ## Architecture Overview
 
@@ -27,19 +23,11 @@
 
 ## Prerequisites
 - Kubernetes cluster with GPU nodes
-<<<<<<< HEAD
-- [Pre-Deployment Profiling](../benchmarks/pre_deployment_profiling.md) completed and its results saved to `dynamo-pvc` PVC.
-- Prefill and decode worker uses the best parallelization mapping suggested by the pre-deployment profiling script.
-
-> [!NOTE]
-> **Important**: The profiling that occurs before Planner deployment requires additional Kubernetes manifests (ServiceAccount, Role, RoleBinding, PVC) that are not included in standard Dynamo deployments. Apply these manifests in the same namespace as `$NAMESPACE`. For a complete setup, start with the [Quick Start guide](../../deploy/utils/README.md#quick-start), which provides a fully encapsulated deployment including all required manifests.
-=======
 - [Pre-Deployment Profiling](/docs/benchmarks/pre_deployment_profiling.md) completed and its results saved to `dynamo-pvc` PVC.
 - Prefill and decode worker uses the best parallelization mapping suggested by the pre-deployment profiling script.
 
 > [!NOTE]
 > **Important**: The profiling that occurs before Planner deployment requires additional Kubernetes manifests (ServiceAccount, Role, RoleBinding, PVC) that are not included in standard Dynamo deployments. Apply these manifests in the same namespace as `$NAMESPACE`. For a complete setup, start with the [Quick Start guide](/deploy/utils/README.md#quick-start), which provides a fully encapsulated deployment including all required manifests.
->>>>>>> 37bc8444
 ```bash
 export NAMESPACE=your-namespace
 ```
