--- conflicted
+++ resolved
@@ -32,21 +32,6 @@
     env:
       ECR_HOSTNAME: ${{ secrets.AWS_ACCOUNT_ID }}.dkr.ecr.${{ secrets.AWS_DEFAULT_REGION }}.amazonaws.com
     steps:
-<<<<<<< HEAD
-      - name: Checkout code
-        uses: actions/checkout@34e114876b0b11c390a56381ad16ebd13914f8d5 #v4.3.1
-      - name: Docker Login
-        uses: ./.github/actions/docker-login
-        with:
-          ngc_ci_access_token: ${{ secrets.NGC_CI_ACCESS_TOKEN }}
-          aws_default_region: ${{ secrets.AWS_DEFAULT_REGION }}
-          aws_account_id: ${{ secrets.AWS_ACCOUNT_ID }}
-          azure_acr_hostname: ${{ secrets.AZURE_ACR_HOSTNAME }}
-          azure_acr_user: ${{ secrets.AZURE_ACR_USER }}
-          azure_acr_password: ${{ secrets.AZURE_ACR_PASSWORD }}
-      - name: Build vLLM Docker Image
-        id: build-vllm
-=======
       - uses: actions/checkout@v4
       - name: Login to Container Registries
         uses: ./.github/actions/docker-login
@@ -67,7 +52,6 @@
           echo "Cache pull completed"
       - name: Build Framework Image
         id: build_framework
->>>>>>> 046229f2
         uses: ./.github/actions/docker-build
         with:
           framework: ${{ matrix.framework }}
@@ -102,20 +86,12 @@
         with:
           framework: ${{ matrix.framework }}
           target: runtime
-<<<<<<< HEAD
-          platform: linux/${{ matrix.platform.arch }}
-          base_image_tag: ${{ matrix.platform.arch == 'arm64' && '25.06-cuda12.9-devel-ubuntu24.04' || '' }}
-          runtime_image_tag: ${{ matrix.platform.arch == 'arm64' && '12.9.0-runtime-ubuntu24.04' || '' }}
-          cuda_version: ${{ matrix.platform.arch == 'arm64' && '129' || '' }}
-          torch_backend: ${{ matrix.platform.arch == 'arm64' && 'cu129' || '' }}
-=======
           platform: linux/amd64
           base_image_tag: ''
           runtime_image_tag: ''
           cuda_version: ''
           torch_backend: ''
           ngc_ci_access_token: ${{ secrets.NGC_CI_ACCESS_TOKEN }}
->>>>>>> 046229f2
           ci_token: ${{ secrets.CI_TOKEN }}
           aws_default_region: ${{ secrets.AWS_DEFAULT_REGION }}
           sccache_s3_bucket: ${{ secrets.SCCACHE_S3_BUCKET }}
@@ -135,29 +111,8 @@
           aws_account_id: ${{ secrets.AWS_ACCOUNT_ID }}
           aws_default_region: ${{ secrets.AWS_DEFAULT_REGION }}
           azure_acr_hostname: ${{ secrets.AZURE_ACR_HOSTNAME }}
-<<<<<<< HEAD
-      - name: Run unit tests
-        if: ${{ matrix.platform.arch != 'arm64' }}
-        uses: ./.github/actions/pytest
-        with:
-          image_tag: nightly-vllm-${{ matrix.platform.arch }}
-          pytest_marks: "vllm and unit"
-          framework: "vllm"
-          test_type: "unit"
-          platform_arch: ${{ matrix.platform.arch }}
-      - name: Run e2e tests
-        if: ${{ matrix.platform.arch != 'arm64' }}
-        uses: ./.github/actions/pytest
-        with:
-          image_tag: nightly-vllm-${{ matrix.platform.arch }}
-          pytest_marks: "nightly and vllm and gpu_1"
-          framework: "vllm"
-          test_type: "e2e"
-          platform_arch: ${{ matrix.platform.arch }}
-=======
           azure_acr_user: ${{ secrets.AZURE_ACR_USER }}
           azure_acr_password: ${{ secrets.AZURE_ACR_PASSWORD }}
->>>>>>> 046229f2
 
   build-arm64:
     name: Build ${{ matrix.framework }} (arm64)
@@ -189,20 +144,6 @@
       - name: Login to Container Registries
         uses: ./.github/actions/docker-login
         with:
-<<<<<<< HEAD
-          ref: main
-      - name: Docker Login
-        uses: ./.github/actions/docker-login
-        with:
-          ngc_ci_access_token: ${{ secrets.NGC_CI_ACCESS_TOKEN }}
-          aws_default_region: ${{ secrets.AWS_DEFAULT_REGION }}
-          aws_account_id: ${{ secrets.AWS_ACCOUNT_ID }}
-          azure_acr_hostname: ${{ secrets.AZURE_ACR_HOSTNAME }}
-          azure_acr_user: ${{ secrets.AZURE_ACR_USER }}
-          azure_acr_password: ${{ secrets.AZURE_ACR_PASSWORD }}
-      - name: Build Image
-        id: build-image
-=======
           aws_default_region: ${{ secrets.AWS_DEFAULT_REGION }}
           aws_account_id: ${{ secrets.AWS_ACCOUNT_ID }}
           ngc_ci_access_token: ${{ secrets.NGC_CI_ACCESS_TOKEN }}
@@ -219,26 +160,16 @@
           echo "Cache pull completed"
       - name: Build Framework Image
         id: build_framework
->>>>>>> 046229f2
         uses: ./.github/actions/docker-build
         with:
           framework: ${{ matrix.framework }}
           target: framework
-<<<<<<< HEAD
-          platform: linux/${{ matrix.platform.arch }}
-          # Ternary operations that are specific to vllm/arm64, empty str for all other combinations
-          base_image_tag: ${{ (matrix.platform.arch == 'arm64' && env.FRAMEWORK == 'vllm') && '25.06-cuda12.9-devel-ubuntu24.04' || '' }}
-          runtime_image_tag: ${{ (matrix.platform.arch == 'arm64' && env.FRAMEWORK == 'vllm') && '12.9.0-runtime-ubuntu24.04' || '' }}
-          cuda_version: ${{ (matrix.platform.arch == 'arm64' && env.FRAMEWORK == 'vllm') && '129' || '' }}
-          torch_backend: ${{ (matrix.platform.arch == 'arm64' && env.FRAMEWORK == 'vllm') && 'cu129' || '' }}
-=======
           platform: linux/arm64
           base_image_tag: ${{ matrix.base_image_tag }}
           runtime_image_tag: ${{ matrix.runtime_image_tag }}
           cuda_version: ${{ matrix.cuda_version }}
           torch_backend: ${{ matrix.torch_backend }}
           ngc_ci_access_token: ${{ secrets.NGC_CI_ACCESS_TOKEN }}
->>>>>>> 046229f2
           ci_token: ${{ secrets.CI_TOKEN }}
           aws_default_region: ${{ secrets.AWS_DEFAULT_REGION }}
           sccache_s3_bucket: ${{ secrets.SCCACHE_S3_BUCKET }}
@@ -257,23 +188,6 @@
           azure_push: 'false'
           aws_account_id: ${{ secrets.AWS_ACCOUNT_ID }}
           aws_default_region: ${{ secrets.AWS_DEFAULT_REGION }}
-<<<<<<< HEAD
-
-  sglang-framework:
-    strategy:
-      fail-fast: false
-      matrix:
-        platform:
-          - { arch: amd64, runner: cpu-amd-m5-4xlarge }
-          - { arch: arm64, runner: cpu-arm-r8g-4xlarge }
-    name: sglang-framework (${{ matrix.platform.arch }})
-    runs-on: ${{ matrix.platform.runner }}
-    env:
-      FRAMEWORK: sglang
-    steps: *framework-build-steps
-
-  trtllm-framework:
-=======
       - name: Build Runtime Image
         id: build_runtime
         uses: ./.github/actions/docker-build
@@ -387,7 +301,6 @@
     if: always()
     runs-on: ${{ matrix.arch.runner }}
     timeout-minutes: ${{ matrix.arch.timeout }}
->>>>>>> 046229f2
     strategy:
       fail-fast: false
       matrix:
