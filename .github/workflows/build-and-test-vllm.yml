# SPDX-FileCopyrightText: Copyright (c) 2024-2025 NVIDIA CORPORATION & AFFILIATES. All rights reserved.
# SPDX-License-Identifier: Apache-2.0
#
# Licensed under the Apache License, Version 2.0 (the "License");
# you may not use this file except in compliance with the License.
# You may obtain a copy of the License at
#
# http://www.apache.org/licenses/LICENSE-2.0
#
# Unless required by applicable law or agreed to in writing, software
# distributed under the License is distributed on an "AS IS" BASIS,
# WITHOUT WARRANTIES OR CONDITIONS OF ANY KIND, either express or implied.
# See the License for the specific language governing permissions and
# limitations under the License.

name: NVIDIA Github Validation - vLLM

# Do not cancel merges into main
concurrency:
  group: pr-build-test-vllm-${{ github.event.number || github.run_id }}
  cancel-in-progress: ${{ github.ref_name != 'main' }}

on:
  push:
    branches:
    - main
    - "pull-request/[0-9]+"

jobs:
  build-test:
    runs-on: gpu-l40-runners
    name: Build and Test - vLLM
    env:
      CONTAINER_ID: test_${{ github.run_id }}_${{ github.run_attempt }}_${{ github.job }}_vllm
      PYTEST_XML_FILE: pytest_test_report.xml
    steps:
      - name: Checkout repository
        uses: actions/checkout@v4
      - name: Set up Docker Buildx
        uses: docker/setup-buildx-action@v3
      - name: Login to NGC
        if: github.event.pull_request.head.repo.full_name == github.repository || github.event_name == 'push'
        run: |
          echo "${{ secrets.NGC_CI_ACCESS_TOKEN }}" | docker login nvcr.io -u '$oauthtoken' --password-stdin
      - name: Define Image Tag
        id: define_image_tag
        run: |
          echo "image_tag=vllm:latest" >> $GITHUB_OUTPUT
      - name: Build image
        env:
          GITHUB_TOKEN: ${{ secrets.CI_TOKEN }}
          AWS_DEFAULT_REGION: ${{ secrets.AWS_DEFAULT_REGION }}
        run: |
<<<<<<< HEAD
          ./container/build.sh --tag ${{ steps.define_image_tag.outputs.image_tag }} --target runtime --framework vllm --use-sccache --sccache-bucket ai-dynamo-sccache --sccache-region "$AWS_DEFAULT_REGION"
=======
          ./container/build.sh --tag ${{ steps.define_image_tag.outputs.image_tag }} --target runtime --framework vllm
      - name: Debug
        run: nvidia-smi          
>>>>>>> 6e019a09
      - name: Run pytest
        env:
          PYTEST_MARKS: "e2e and vllm and gpu_1 and not slow"
        run: |
          docker run --gpus all -v ${{ github.workspace }}:/workspace -w /workspace --name ${{ env.CONTAINER_ID }}_pytest ${{ steps.define_image_tag.outputs.image_tag }} bash -c "VLLM_LOGGING_LEVEL=DEBUG pytest --basetemp=/tmp --junitxml=${{ env.PYTEST_XML_FILE }} -m \"${{ env.PYTEST_MARKS }}\""
      - name: Cleanup
        if: always()
        run: |
          docker system prune -af
          sudo rm -rf ~/actions-runner/_work/dynamo<|MERGE_RESOLUTION|>--- conflicted
+++ resolved
@@ -51,13 +51,9 @@
           GITHUB_TOKEN: ${{ secrets.CI_TOKEN }}
           AWS_DEFAULT_REGION: ${{ secrets.AWS_DEFAULT_REGION }}
         run: |
-<<<<<<< HEAD
           ./container/build.sh --tag ${{ steps.define_image_tag.outputs.image_tag }} --target runtime --framework vllm --use-sccache --sccache-bucket ai-dynamo-sccache --sccache-region "$AWS_DEFAULT_REGION"
-=======
-          ./container/build.sh --tag ${{ steps.define_image_tag.outputs.image_tag }} --target runtime --framework vllm
       - name: Debug
         run: nvidia-smi          
->>>>>>> 6e019a09
       - name: Run pytest
         env:
           PYTEST_MARKS: "e2e and vllm and gpu_1 and not slow"
