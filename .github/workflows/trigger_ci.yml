--- conflicted
+++ resolved
@@ -50,7 +50,8 @@
             - 'examples/python_rs/llm/**'
             - 'container/deps/requirements.vllm.txt'
             - 'container/deps/vllm/**'
-<<<<<<< HEAD
+          sdk:
+            - 'deploy/compoundai/**'
     - name: Check if Validation Workflow has run
       id: check_worfkflow
       uses: actions/github-script@v6
@@ -72,10 +73,6 @@
           const skip_ci = inProgressCount > 0 || queuedCount > 0;
           console.log(`Validation Workflow is running: ${skip_ci}`); #Debugging, will remove.
           core.setOutput('skip_ci', skip_ci.toString());
-=======
-          sdk:
-            - 'deploy/compoundai/**'
->>>>>>> 810bd13a
     - name: Trigger Pipeline
       run: |
         #!/bin/bash -e
