--- conflicted
+++ resolved
@@ -319,206 +319,9 @@
           test_type: "pre_merge"
           platform_arch: ${{ matrix.platform.arch }}
 
-<<<<<<< HEAD
-  deploy-test-fault-tolerance:
-    runs-on: cpu-amd-m5-2xlarge
-    if: needs.changed-files.outputs.has_code_changes == 'true'
-    needs: [changed-files, operator, vllm, trtllm, sglang]
-    permissions:
-      contents: read
-    strategy:
-      fail-fast: false
-      # Run matrix jobs sequentially to prevent a Helm race condition
-      # Parallel jobs conflict on ClusterRole ownership when installing the chart.
-      # Error: ClusterRole "...-operator" exists... cannot be imported... current value is "...-ft-vllm"
-      max-parallel: 1
-      matrix:
-        framework:
-          - { name: vllm, test_scenario: vllm-disagg-prefill-tp-1-decode-tp-1-dp-2-decode_worker_pod }
-          - { name: trtllm, test_scenario: trtllm-disagg-prefill-tp-1-decode-tp-1-dp-2-decode_worker_pod }
-          - { name: sglang, test_scenario: sglang-disagg-prefill-tp-1-decode-tp-1-dp-2-decode_worker_pod }
-    name: deploy-test-fault-tolerance (${{ matrix.framework.name }})
-    env:
-      DYNAMO_INGRESS_SUFFIX: dev.aire.nvidia.com
-    steps:
-      - name: Checkout code
-        uses: actions/checkout@08eba0b27e820071cde6df949e0beb9ba4906955  # v4.3.0
-      - name: Set namespace
-        run: |
-          # Set namespace using test scenario
-          export FRAMEWORK=${{ matrix.framework.name }}
-          echo "NAMESPACE=gh-id-${{ github.run_id }}-ft-${FRAMEWORK}" >> $GITHUB_ENV
-          set -x
-
-          # Setup kubeconfig
-          echo "${{ secrets.AZURE_AKS_CI_KUBECONFIG_B64 }}" | base64 -d > .kubeconfig
-          chmod 600 .kubeconfig
-          export KUBECONFIG=$(pwd)/.kubeconfig
-          kubectl config set-context --current --namespace=$NAMESPACE --kubeconfig "${KUBECONFIG}"
-          kubectl config current-context
-      - name: Deploy Operator
-        run: |
-          set -x
-          export KUBECONFIG=$(pwd)/.kubeconfig
-
-          # Create a namespace for this job
-          echo "Creating an ephemeral namespace..."
-          kubectl delete namespace $NAMESPACE || true
-          kubectl create namespace $NAMESPACE || true
-          echo "Attaching the labels for secrets and cleanup"
-          kubectl label namespaces ${NAMESPACE} nscleanup/enabled=true nscleanup/ttl=7200 gitlab-imagepull=enabled ngc-api=enabled nvcr-imagepull=enabled --overwrite=true
-
-          # Set the namespace as default
-          kubectl config set-context --current --namespace=$NAMESPACE
-
-          # Check if Istio is installed
-          kubectl get pods -n istio-system
-          # Check if default storage class exists
-          kubectl get storageclass
-
-          # Install Helm chart
-          export VIRTUAL_ENV=/opt/dynamo/venv
-          export KUBE_NS=$NAMESPACE
-          export ISTIO_ENABLED=true
-          export ISTIO_GATEWAY=istio-system/ingress-alb
-          export VIRTUAL_SERVICE_SUPPORTS_HTTPS=true
-          export DYNAMO_CLOUD=https://${NAMESPACE}.${DYNAMO_INGRESS_SUFFIX}
-
-          # Install dynamo env secrets
-          kubectl create secret generic hf-token-secret --from-literal=HF_TOKEN=${{ secrets.HF_TOKEN }} -n $KUBE_NS || true
-          # Create docker pull secret for operator image
-          kubectl create secret docker-registry docker-imagepullsecret --docker-server=${{ secrets.AZURE_ACR_HOSTNAME }} --docker-username=${{ secrets.AZURE_ACR_USER }} --docker-password=${{ secrets.AZURE_ACR_PASSWORD }} --namespace=${NAMESPACE}
-          # Install helm dependencies
-          helm repo add bitnami https://charts.bitnami.com/bitnami
-          cd deploy/cloud/helm/platform/
-          helm dep build .
-          # Install platform with namespace restriction for single profile testing
-          helm upgrade --install dynamo-platform . --namespace ${NAMESPACE} \
-            --set dynamo-operator.namespaceRestriction.enabled=true \
-            --set dynamo-operator.namespaceRestriction.allowedNamespaces[0]=${NAMESPACE} \
-            --set dynamo-operator.controllerManager.manager.image.repository=${{ secrets.AZURE_ACR_HOSTNAME }}/ai-dynamo/dynamo \
-            --set dynamo-operator.controllerManager.manager.image.tag=${{ github.sha }}-operator-amd64 \
-            --set dynamo-operator.imagePullSecrets[0].name=docker-imagepullsecret \
-            --timeout 10m --wait
-          # Wait for all deployments to be ready
-          timeout 300s kubectl rollout status deployment -n $NAMESPACE --watch
-          cd -
-
-          export KUBECONFIG=$(pwd)/.kubeconfig
-          kubectl config set-context --current --namespace=$NAMESPACE
-      - name: Run Fault Tolerance Tests
-        run: |
-          set -x
-          export KUBECONFIG=$(pwd)/.kubeconfig
-          export NAMESPACE=$NAMESPACE
-          export FRAMEWORK=${{ matrix.framework.name }}
-          export IMAGE="${{ secrets.AZURE_ACR_HOSTNAME }}/ai-dynamo/dynamo:${{ github.sha }}-${FRAMEWORK}-amd64"
-
-          echo "Running fault tolerance test: ${{ matrix.framework.test_scenario }}"
-          echo "Using namespace: $NAMESPACE"
-          echo "Using image: $IMAGE"
-
-          # Install python3-venv package if not already installed
-          sudo apt-get update && sudo apt-get install -y python3-venv
-
-          # Set up Python virtual environment and install test dependencies
-          python3 -m venv venv
-          source venv/bin/activate
-          pip install --upgrade pip
-          pip install -r container/deps/requirements.test.txt
-          pip install kubernetes==32.0.1 kubernetes_asyncio kr8s pyyaml requests tabulate pydantic
-
-          # Run the pytest command (tests orchestrate K8s, don't need dynamo package)
-          pytest tests/fault_tolerance/deploy/test_deployment.py \
-            -m 'k8s and fault_tolerance' \
-            -k '${{ matrix.framework.test_scenario }}' \
-            -s -v \
-            --namespace ${NAMESPACE} \
-            --image ${IMAGE} \
-            --client-type legacy
-      - name: Cleanup
-        if: always()
-        timeout-minutes: 5
-        run: |
-          echo "${{ secrets.AZURE_AKS_CI_KUBECONFIG_B64 }}" | base64 -d > .kubeconfig
-          chmod 600 .kubeconfig
-          export KUBECONFIG=$(pwd)/.kubeconfig
-          kubectl config set-context --current --namespace=$NAMESPACE --kubeconfig "${KUBECONFIG}"
-
-          # For debugging purposes, list all the resources before we uninstall
-          kubectl get all
-
-          echo "Deleting all DynamoGraphDeployments in namespace $NAMESPACE..."
-          kubectl delete dynamographdeployments --all -n $NAMESPACE || true
-
-          # Uninstall the helm chart
-          helm ls
-          helm uninstall dynamo-platform || true
-
-          echo "Namespace $NAMESPACE deletion initiated, proceeding with cleanup..."
-          kubectl delete namespace $NAMESPACE || true
-          echo "Namespace $NAMESPACE completed."
-
-  # Upload metrics for this workflow and all its jobs
-  upload-workflow-metrics:
-    name: Upload Workflow Metrics
-    runs-on: gitlab
-    if: always()  # Always run, even if other jobs fail
-    needs: [backend-status-check]  # Wait for the status check which waits for all build jobs
-
-    steps:
-      - name: Check out repository
-        uses: actions/checkout@v4
-
-      - name: Set up Python
-        uses: actions/setup-python@v4
-        with:
-          python-version: '3.x'
-
-      - name: Install dependencies
-        run: |
-          python -m pip install --upgrade pip
-          pip install requests
-
-      - name: Download build metrics
-        uses: actions/download-artifact@v4
-        with:
-          pattern: build-metrics-*
-          path: build-metrics/
-          merge-multiple: true
-        continue-on-error: true  # Don't fail if artifacts don't exist
-
-      - name: Download test results
-        uses: actions/download-artifact@v4
-        with:
-          pattern: test-results-*
-          path: test-results/
-          merge-multiple: true
-        continue-on-error: true  # Don't fail if artifacts don't exist
-
-      - name: Upload Complete Workflow Metrics
-        env:
-          GITHUB_TOKEN: ${{ secrets.GITHUB_TOKEN }}
-          WORKFLOW_INDEX: ${{ secrets.WORKFLOW_INDEX }}
-          JOB_INDEX: ${{ secrets.JOB_INDEX }}
-          STEPS_INDEX: ${{ secrets.STEPS_INDEX }}
-          # Container and test index configuration
-          CONTAINER_INDEX: ${{ secrets.CONTAINER_INDEX }}
-          TEST_INDEX: ${{ secrets.TEST_INDEX }}
-        run: |
-          # Upload complete workflow metrics including container metrics
-          python3 .github/workflows/upload_complete_workflow_metrics.py
-
-  deploy-operator:
-    runs-on: cpu-amd-m5-2xlarge
-    # TODO: Uncomment this when we have a way to test the deploy-operator job in CI.
-    #if: needs.changed-files.outputs.has_code_changes == 'true'
-    if: github.event.inputs.run_deploy_operator
-=======
   deploy-operator:
     runs-on: cpu-amd-m5-2xlarge
     if: needs.changed-files.outputs.core == 'true'
->>>>>>> d7c27e68
     needs: [changed-files, operator, vllm, sglang, trtllm]
     env:
       DYNAMO_INGRESS_SUFFIX: dev.aire.nvidia.com
@@ -593,14 +396,8 @@
 
   deploy-test-vllm:
     runs-on: cpu-amd-m5-2xlarge
-<<<<<<< HEAD
-    # TODO: Uncomment this when we have a way to test the deploy-test-vllm job in CI.
-    #if: needs.changed-files.outputs.has_code_changes == 'true'
-    if: github.event.inputs.run_deploy_operator
-=======
     # Run if push to main, or manually triggered
     if: ( github.ref_name == 'main' || github.event.inputs.run_deploy_operator )
->>>>>>> d7c27e68
     needs: [changed-files, deploy-operator, vllm]
     permissions:
       contents: read
@@ -809,14 +606,8 @@
 
   deploy-test-sglang:
     runs-on: cpu-amd-m5-2xlarge
-<<<<<<< HEAD
-    # TODO: Uncomment this when we have a way to test the deploy-test-sglang job in CI.
-    #if: needs.changed-files.outputs.has_code_changes == 'true'
-    if: github.event.inputs.run_deploy_operator
-=======
     # Run if push to main, or manually triggered
     if: ( github.ref_name == 'main' || github.event.inputs.run_deploy_operator )
->>>>>>> d7c27e68
     needs: [changed-files, deploy-operator, sglang]
     permissions:
       contents: read
@@ -837,14 +628,8 @@
 
   deploy-test-trtllm:
     runs-on: cpu-amd-m5-2xlarge
-<<<<<<< HEAD
-    # TODO: Uncomment this when we have a way to test the deploy-test-trtllm job in CI.
-    #if: needs.changed-files.outputs.has_code_changes == 'true'
-    if: github.event.inputs.run_deploy_operator
-=======
     # Run if push to main, or manually triggered
     if: ( github.ref_name == 'main' || github.event.inputs.run_deploy_operator )
->>>>>>> d7c27e68
     needs: [changed-files, deploy-operator, trtllm]
     permissions:
       contents: read
@@ -867,15 +652,8 @@
 
   cleanup:
     runs-on: cpu-amd-m5-2xlarge
-<<<<<<< HEAD
-    # TODO: Uncomment the below if statement when we have a way to test the cleanup job in CI.
-    # if: always()
-    if: github.event.inputs.run_deploy_operator
-    needs: [changed-files, deploy-operator, deploy-test-trtllm, deploy-test-sglang, deploy-test-vllm]
-=======
     if: always()
     needs: [changed-files, deploy-operator, deploy-test-trtllm, deploy-test-sglang, deploy-test-vllm, deploy-test-vllm-disagg-router]
->>>>>>> d7c27e68
     steps:
     - name: Output Node Name
       shell: bash
