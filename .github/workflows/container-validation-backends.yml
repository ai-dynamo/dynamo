--- conflicted
+++ resolved
@@ -314,8 +314,6 @@
           test_type: "pre_merge"
           platform_arch: ${{ matrix.platform.arch }}
 
-<<<<<<< HEAD
-=======
   deploy-test-fault-tolerance:
     runs-on: cpu-amd-m5-2xlarge
     if: needs.changed-files.outputs.has_code_changes == 'true'
@@ -493,7 +491,6 @@
           kubectl delete namespace $NAMESPACE || true
           echo "Namespace $NAMESPACE completed."
 
->>>>>>> b7107d00
   deploy-operator:
     runs-on: cpu-amd-m5-2xlarge
     if: needs.changed-files.outputs.has_code_changes == 'true'
