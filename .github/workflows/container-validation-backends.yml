# SPDX-FileCopyrightText: Copyright (c) 2024-2025 NVIDIA CORPORATION & AFFILIATES. All rights reserved.
# SPDX-License-Identifier: Apache-2.0

name: Docker Build and Test

on:
  push:
    branches:
      - main
      - "pull-request/[0-9]+"
      - release/*.*.*

concurrency:
    group: ${{ github.workflow }}-build-test-${{ github.ref_name || github.run_id }}
    cancel-in-progress: ${{ github.ref != 'refs/heads/main' }}

jobs:
  changed-files:
    runs-on: ubuntu-latest
    outputs:
      has_code_changes: ${{ steps.filter.outputs.has_code_changes }}
    steps:
      - name: Checkout code
        uses: actions/checkout@08eba0b27e820071cde6df949e0beb9ba4906955  # v4.3.0
      - name: Check for changes
        uses: dorny/paths-filter@de90cc6fb38fc0963ad72b210f1f284cd68cea36  # v3.0.2
        id: filter
        with:
          filters: .github/filters.yaml

  backend-status-check:
    runs-on: ubuntu-latest
    needs: [vllm, sglang, trtllm, operator]
    if: always()
    steps:
      - name: "Check all dependent jobs"
        run: |
          echo '${{ toJson(needs) }}' | jq -e 'to_entries | map(.value.result) | all(. as $result | ["success", "skipped"] | any($result == .))'

  operator:
    needs: changed-files
    if: needs.changed-files.outputs.has_code_changes == 'true'
    strategy:
      fail-fast: false
      matrix:
        platform:
          - { arch: amd64, runner: cpu-amd-m5-2xlarge }
          - { arch: arm64, runner: cpu-arm-r8g-4xlarge }
    name: operator (${{ matrix.platform.arch }})
    runs-on: ${{ matrix.platform.runner }}
    steps:
      - name: Checkout code
        uses: actions/checkout@08eba0b27e820071cde6df949e0beb9ba4906955  # v4.3.0
      - name: Set up Docker Buildx
        uses: docker/setup-buildx-action@v3
        with:
          driver: docker
      - name: Login to ECR
        shell: bash
        env:
          ECR_HOSTNAME: ${{ secrets.AWS_ACCOUNT_ID }}.dkr.ecr.${{ secrets.AWS_DEFAULT_REGION }}.amazonaws.com
        run: |
          aws ecr get-login-password --region ${{ secrets.AWS_DEFAULT_REGION }} | docker login --username AWS --password-stdin ${ECR_HOSTNAME}
      - name: Linter
        shell: bash
        env:
          ECR_HOSTNAME: ${{ secrets.AWS_ACCOUNT_ID }}.dkr.ecr.${{ secrets.AWS_DEFAULT_REGION }}.amazonaws.com
        run: |
          cd deploy/cloud/operator
          docker build --target linter --progress=plain --build-arg DOCKER_PROXY=${ECR_HOSTNAME}/dockerhub/ .
      - name: Tester
        shell: bash
        env:
          ECR_HOSTNAME: ${{ secrets.AWS_ACCOUNT_ID }}.dkr.ecr.${{ secrets.AWS_DEFAULT_REGION }}.amazonaws.com
        run: |
          cd deploy/cloud/operator
          docker build --target tester --progress=plain --build-arg DOCKER_PROXY=${ECR_HOSTNAME}/dockerhub/ .
      - name: Build Container
        id: build-image
        shell: bash
        env:
          ECR_HOSTNAME: ${{ secrets.AWS_ACCOUNT_ID }}.dkr.ecr.${{ secrets.AWS_DEFAULT_REGION }}.amazonaws.com
        run: |
          cd deploy/cloud/operator
          docker buildx build --load \
              --platform linux/${{ matrix.platform.arch }} \
              --build-arg DOCKER_PROXY=${ECR_HOSTNAME}/dockerhub/ \
              -f Dockerfile \
              -t dynamo-operator:latest .
      - name: Docker Tag and Push
        uses: ./.github/actions/docker-tag-push
        with:
          local_image: dynamo-operator:latest
          push_tag: ai-dynamo/dynamo:${{ github.sha }}-operator-${{ matrix.platform.arch }}
          aws_push: 'false'
          azure_push: 'true'
          aws_account_id: ${{ secrets.AWS_ACCOUNT_ID }}
          aws_default_region: ${{ secrets.AWS_DEFAULT_REGION }}
          azure_acr_hostname: ${{ secrets.AZURE_ACR_HOSTNAME }}
          azure_acr_user: ${{ secrets.AZURE_ACR_USER }}
          azure_acr_password: ${{ secrets.AZURE_ACR_PASSWORD }}

  vllm:
    needs: changed-files
    if: needs.changed-files.outputs.has_code_changes == 'true'
    strategy:
      fail-fast: false
      matrix:
        platform:
          - { arch: amd64, runner: gpu-l40-amd64 }
          - { arch: arm64, runner: cpu-arm-r8g-4xlarge }
    name: vllm (${{ matrix.platform.arch }})
    runs-on: ${{ matrix.platform.runner }}
    steps:
      - name: Checkout code
        uses: actions/checkout@08eba0b27e820071cde6df949e0beb9ba4906955  # v4.3.0
      - name: Build Container
        id: build-image
        uses: ./.github/actions/docker-build
        with:
          framework: vllm
          target: runtime
          platform: 'linux/${{ matrix.platform.arch }}'
          base_image_tag: ${{ matrix.platform.arch == 'arm64' && '25.06-cuda12.9-devel-ubuntu24.04' || '' }}
          runtime_image_tag: ${{ matrix.platform.arch == 'arm64' && '12.9.0-runtime-ubuntu24.04' || '' }}
          cuda_version: ${{ matrix.platform.arch == 'arm64' && '129' || '' }}
          torch_backend: ${{ matrix.platform.arch == 'arm64' && 'cu129' || '' }}
          ngc_ci_access_token: ${{ secrets.NGC_CI_ACCESS_TOKEN }}
          ci_token: ${{ secrets.CI_TOKEN }}
          aws_default_region: ${{ secrets.AWS_DEFAULT_REGION }}
          sccache_s3_bucket: ${{ secrets.SCCACHE_S3_BUCKET }}
          aws_account_id: ${{ secrets.AWS_ACCOUNT_ID }}
          aws_access_key_id: ${{ secrets.AWS_ACCESS_KEY_ID }}
          aws_secret_access_key: ${{ secrets.AWS_SECRET_ACCESS_KEY }}
      - name: Docker Tag and Push
        uses: ./.github/actions/docker-tag-push
        with:
          local_image: ${{ steps.build-image.outputs.image_tag }}
          push_tag: ai-dynamo/dynamo:${{ github.sha }}-vllm-${{ matrix.platform.arch }}
          # OPS-1145: Switch aws_push to true
          aws_push: 'false'
          azure_push: 'true'
          aws_account_id: ${{ secrets.AWS_ACCOUNT_ID }}
          aws_default_region: ${{ secrets.AWS_DEFAULT_REGION }}
          azure_acr_hostname: ${{ secrets.AZURE_ACR_HOSTNAME }}
          azure_acr_user: ${{ secrets.AZURE_ACR_USER }}
          azure_acr_password: ${{ secrets.AZURE_ACR_PASSWORD }}

      - name: Run unit tests
        if: ${{ matrix.platform.arch != 'arm64' }}
        uses: ./.github/actions/pytest
        with:
          image_tag: ${{ steps.build-image.outputs.image_tag }}
          pytest_marks: "unit and vllm and gpu_1"
          framework: "vllm"
          test_type: "unit"
          platform_arch: ${{ matrix.platform.arch }}
      - name: Run e2e tests
        if: ${{ matrix.platform.arch != 'arm64' }}
        uses: ./.github/actions/pytest
        with:
          image_tag: ${{ steps.build-image.outputs.image_tag }}
          pytest_marks: "e2e and vllm and gpu_1 and not slow"
          framework: "vllm"
          test_type: "e2e, gpu_1"
          platform_arch: ${{ matrix.platform.arch }}

  sglang:
    needs: changed-files
    if: needs.changed-files.outputs.has_code_changes == 'true'
    strategy:
      fail-fast: false
      matrix:
        platform:
          - { arch: amd64, runner: gpu-l40-amd64 }
          - { arch: arm64, runner: cpu-arm-r8g-4xlarge }
    name: sglang (${{ matrix.platform.arch }})
    runs-on: ${{ matrix.platform.runner }}
    steps:
      - name: Checkout repository
        uses: actions/checkout@08eba0b27e820071cde6df949e0beb9ba4906955  # v4.3.0

      - name: Build Container
        id: build-image
        uses: ./.github/actions/docker-build
        with:
          framework: sglang
          target: runtime
          platform: 'linux/${{ matrix.platform.arch }}'
          ngc_ci_access_token: ${{ secrets.NGC_CI_ACCESS_TOKEN }}
          ci_token: ${{ secrets.CI_TOKEN }}
          aws_default_region: ${{ secrets.AWS_DEFAULT_REGION }}
          sccache_s3_bucket: ${{ secrets.SCCACHE_S3_BUCKET }}
          aws_account_id: ${{ secrets.AWS_ACCOUNT_ID }}
          aws_access_key_id: ${{ secrets.AWS_ACCESS_KEY_ID }}
          aws_secret_access_key: ${{ secrets.AWS_SECRET_ACCESS_KEY }}

      - name: Docker Tag and Push
        uses: ./.github/actions/docker-tag-push
        with:
          local_image: ${{ steps.build-image.outputs.image_tag }}
          push_tag: ai-dynamo/dynamo:${{ github.sha }}-sglang-${{ matrix.platform.arch }}
          # OPS-1145: Switch aws_push to true
          aws_push: 'false'
          azure_push: 'true'
          aws_account_id: ${{ secrets.AWS_ACCOUNT_ID }}
          aws_default_region: ${{ secrets.AWS_DEFAULT_REGION }}
          azure_acr_hostname: ${{ secrets.AZURE_ACR_HOSTNAME }}
          azure_acr_user: ${{ secrets.AZURE_ACR_USER }}
          azure_acr_password: ${{ secrets.AZURE_ACR_PASSWORD }}

      - name: Run unit tests
        if: ${{ matrix.platform.arch != 'arm64' }}
        uses: ./.github/actions/pytest
        with:
          image_tag: ${{ steps.build-image.outputs.image_tag }}
          pytest_marks: "unit and sglang and gpu_1"
          framework: "sglang"
          test_type: "unit"
          platform_arch: ${{ matrix.platform.arch }}
      - name: Run e2e tests
        if: ${{ matrix.platform.arch != 'arm64' }}
        uses: ./.github/actions/pytest
        with:
          image_tag: ${{ steps.build-image.outputs.image_tag }}
          pytest_marks: "e2e and sglang and gpu_1"
          framework: "sglang"
          test_type: "e2e, gpu_1"
          platform_arch: ${{ matrix.platform.arch }}

  trtllm:
    needs: changed-files
    if: needs.changed-files.outputs.has_code_changes == 'true'
    strategy:
      fail-fast: false
      matrix:
        platform:
          - { arch: amd64, runner: gpu-l40-amd64 }
          - { arch: arm64, runner: cpu-arm-r8g-4xlarge }
    name: trtllm (${{ matrix.platform.arch }})
    runs-on: ${{ matrix.platform.runner }}
    steps:
      - name: Checkout code
        uses: actions/checkout@08eba0b27e820071cde6df949e0beb9ba4906955  # v4.3.0

      - name: Build Container
        id: build-image
        uses: ./.github/actions/docker-build
        with:
          framework: trtllm
          target: runtime
          platform: 'linux/${{ matrix.platform.arch }}'
          ngc_ci_access_token: ${{ secrets.NGC_CI_ACCESS_TOKEN }}
          ci_token: ${{ secrets.CI_TOKEN }}
          aws_default_region: ${{ secrets.AWS_DEFAULT_REGION }}
          sccache_s3_bucket: ${{ secrets.SCCACHE_S3_BUCKET }}
          aws_account_id: ${{ secrets.AWS_ACCOUNT_ID }}
          aws_access_key_id: ${{ secrets.AWS_ACCESS_KEY_ID }}
          aws_secret_access_key: ${{ secrets.AWS_SECRET_ACCESS_KEY }}

      - name: Docker Tag and Push
        uses: ./.github/actions/docker-tag-push
        with:
          local_image: ${{ steps.build-image.outputs.image_tag }}
          push_tag: ai-dynamo/dynamo:${{ github.sha }}-trtllm-${{ matrix.platform.arch }}
          # OPS-1145: Switch aws_push to true
          aws_push: 'false'
          azure_push: 'true'
          aws_account_id: ${{ secrets.AWS_ACCOUNT_ID }}
          aws_default_region: ${{ secrets.AWS_DEFAULT_REGION }}
          azure_acr_hostname: ${{ secrets.AZURE_ACR_HOSTNAME }}
          azure_acr_user: ${{ secrets.AZURE_ACR_USER }}
          azure_acr_password: ${{ secrets.AZURE_ACR_PASSWORD }}

      - name: Run unit tests
        if: ${{ matrix.platform.arch != 'arm64' }}
        uses: ./.github/actions/pytest
        with:
          image_tag: ${{ steps.build-image.outputs.image_tag }}
          pytest_marks: "unit and trtllm_marker and gpu_1"
          framework: "trtllm"
          test_type: "unit"
          platform_arch: ${{ matrix.platform.arch }}
      - name: Run e2e tests
        if: ${{ matrix.platform.arch != 'arm64' }}
        uses: ./.github/actions/pytest
        with:
          image_tag: ${{ steps.build-image.outputs.image_tag }}
          pytest_marks: "e2e and trtllm_marker and gpu_1 and not slow"
          framework: "trtllm"
          test_type: "e2e, gpu_1"
          platform_arch: ${{ matrix.platform.arch }}

  # Upload metrics for this workflow and all its jobs
  upload-workflow-metrics:
    name: Upload Workflow Metrics
    runs-on: gitlab
    if: always()  # Always run, even if other jobs fail
    needs: [backend-status-check]  # Wait for the status check which waits for all build jobs

    steps:
      - name: Check out repository
        uses: actions/checkout@v4

      - name: Set up Python
        uses: actions/setup-python@v4
        with:
          python-version: '3.x'

      - name: Install dependencies
        run: |
          python -m pip install --upgrade pip
          pip install requests

      - name: Download build metrics
        uses: actions/download-artifact@v4
        with:
          pattern: build-metrics-*
          path: build-metrics/
          merge-multiple: true
        continue-on-error: true  # Don't fail if artifacts don't exist

      - name: Download test results
        uses: actions/download-artifact@v4
        with:
          pattern: test-results-*
          path: test-results/
          merge-multiple: true
        continue-on-error: true  # Don't fail if artifacts don't exist

      - name: Upload Complete Workflow Metrics
        env:
          GITHUB_TOKEN: ${{ secrets.GITHUB_TOKEN }}
          WORKFLOW_INDEX: ${{ secrets.WORKFLOW_INDEX }}
          JOB_INDEX: ${{ secrets.JOB_INDEX }}
          STEPS_INDEX: ${{ secrets.STEPS_INDEX }}
          # Container and test index configuration
          CONTAINER_INDEX: ${{ secrets.CONTAINER_INDEX }}
          TEST_INDEX: ${{ secrets.TEST_INDEX }}
        run: |
          # Upload complete workflow metrics including container metrics
          python3 .github/workflows/upload_complete_workflow_metrics.py

  deploy-operator:
    runs-on: cpu-amd-m5-2xlarge
    if: needs.changed-files.outputs.has_code_changes == 'true'
    needs: [changed-files, operator, vllm, sglang, trtllm]
    env:
      DYNAMO_INGRESS_SUFFIX: dev.aire.nvidia.com
    outputs:
      NAMESPACE: ${{ steps.deploy-operator-step.outputs.namespace }}
    steps:
    - uses: actions/checkout@v4
    - name: Deploy Operator
      id: deploy-operator-step
      env:
        BRANCH: ${{ github.ref_name }}
      run: |
        set -x

        # Set namespace using branch
        BRANCH_SANITIZED="${BRANCH/\//-}"
        NAMESPACE="gh-job-id-${{ github.run_id }}-${BRANCH_SANITIZED}-deploy-tests"
        echo "namespace=${NAMESPACE}" >> "$GITHUB_OUTPUT"

        # Setup kubeconfig
        echo "${{ secrets.AZURE_AKS_CI_KUBECONFIG_B64 }}" | base64 -d > .kubeconfig
        chmod 600 .kubeconfig
        export KUBECONFIG=$(pwd)/.kubeconfig
        kubectl config set-context --current --namespace=$NAMESPACE --kubeconfig "${KUBECONFIG}"
        kubectl config current-context

        # Create a namespace for this job
        echo "Creating an ephemeral namespace..."
        kubectl create namespace $NAMESPACE
        echo "Attaching the labels for secrets and cleanup"
        kubectl label namespaces ${NAMESPACE} nscleanup/enabled=true nscleanup/ttl=7200 gitlab-imagepull=enabled ngc-api=enabled nvcr-imagepull=enabled --overwrite=true

        # Set the namespace as default
        kubectl config set-context --current --namespace=$NAMESPACE

        # Check if Istio is installed
        kubectl get pods -n istio-system
        # Check if default storage class exists
        kubectl get storageclass

        # Install Helm chart
        export VIRTUAL_ENV=/opt/dynamo/venv
        export KUBE_NS=$NAMESPACE
        export ISTIO_ENABLED=true
        export ISTIO_GATEWAY=istio-system/ingress-alb
        export VIRTUAL_SERVICE_SUPPORTS_HTTPS=true
        export DYNAMO_CLOUD=https://${NAMESPACE}.${DYNAMO_INGRESS_SUFFIX}

        # Install dynamo env secrets
        kubectl create secret generic hf-token-secret --from-literal=HF_TOKEN=${{ secrets.HF_TOKEN }} -n $KUBE_NS || true
        # Create docker pull secret for operator image
        kubectl create secret docker-registry docker-imagepullsecret --docker-server=${{ secrets.AZURE_ACR_HOSTNAME }} --docker-username=${{ secrets.AZURE_ACR_USER }} --docker-password=${{ secrets.AZURE_ACR_PASSWORD }} --namespace=${NAMESPACE}
        # Install helm dependencies
        helm repo add bitnami https://charts.bitnami.com/bitnami
        cd deploy/cloud/helm/platform/
        helm dep build .
        # Install platform with namespace restriction for single profile testing
        helm upgrade --install dynamo-platform . --namespace ${NAMESPACE} \
          --set dynamo-operator.namespaceRestriction.enabled=true \
          --set dynamo-operator.namespaceRestriction.allowedNamespaces[0]=${NAMESPACE} \
          --set dynamo-operator.controllerManager.manager.image.repository=${{ secrets.AZURE_ACR_HOSTNAME }}/ai-dynamo/dynamo \
          --set dynamo-operator.controllerManager.manager.image.tag=${{ github.sha }}-operator-amd64 \
          --set dynamo-operator.imagePullSecrets[0].name=docker-imagepullsecret
        # Wait for all deployments to be ready
        timeout 300s kubectl rollout status deployment -n $NAMESPACE --watch

  deploy-test-vllm:
    runs-on: cpu-amd-m5-2xlarge
    if: needs.changed-files.outputs.has_code_changes == 'true'
    needs: [changed-files, deploy-operator, vllm]
    permissions:
      contents: read
    strategy:
      fail-fast: false
<<<<<<< HEAD
      max-parallel: 2
=======
      max-parallel: 1
>>>>>>> abd81f86
      matrix:
        profile:
          - agg
          - agg_router
          - disagg
          - disagg_router
    name: deploy-test-vllm (${{ matrix.profile }})
    env:
      FRAMEWORK: vllm
      DYNAMO_INGRESS_SUFFIX: dev.aire.nvidia.com
      DEPLOYMENT_FILE: "deploy/${{ matrix.profile }}.yaml"
      MODEL_NAME: "Qwen/Qwen3-0.6B"
    steps: &deploy-test-steps
    - uses: actions/checkout@v4
    - name: Setup Kubeconfig
      env:
        NAMESPACE: ${{ needs.deploy-operator.outputs.NAMESPACE }}
      run: |
        set -x
        # Setup kubeconfig
        echo "${{ secrets.AZURE_AKS_CI_KUBECONFIG_B64 }}" | base64 -d > .kubeconfig
        chmod 600 .kubeconfig
        export KUBECONFIG=$(pwd)/.kubeconfig
        kubectl config set-context --current --namespace=$NAMESPACE --kubeconfig "${KUBECONFIG}"
        kubectl config get-contexts
    - name: Run Tests
      env:
        NAMESPACE: ${{ needs.deploy-operator.outputs.NAMESPACE }}
      run: |
        set -x
        export KUBECONFIG=$(pwd)/.kubeconfig
        kubectl config set-context --current --namespace=$NAMESPACE

        cd examples/backends/$FRAMEWORK
        export FRAMEWORK_RUNTIME_IMAGE="${{ secrets.AZURE_ACR_HOSTNAME }}/ai-dynamo/dynamo:${{ github.sha }}-${FRAMEWORK}-amd64"
        export KUBE_NS=$NAMESPACE
        export GRAPH_NAME=$(yq e '.metadata.name' $DEPLOYMENT_FILE)
        echo "GRAPH_NAME=${GRAPH_NAME}" >> $GITHUB_ENV
        # Update the deployment file in-place
        yq -i '.spec.services.[].extraPodSpec.mainContainer.image = env(FRAMEWORK_RUNTIME_IMAGE)' $DEPLOYMENT_FILE

        # Debug: Show updated deployment file
        echo "=== UPDATED DEPLOYMENT FILE ==="
        cat $DEPLOYMENT_FILE

        # Apply the updated file
        kubectl apply -n $KUBE_NS -f $DEPLOYMENT_FILE

        # --- Wait for all pods in the dynamo graph deployment to be ready ---
        sleep 20
        # Get the deployment name from the file
        export GRAPH_NAME=$(yq e '.metadata.name' $DEPLOYMENT_FILE)
        echo "Waiting for all pods with label nvidia.com/dynamo-graph-deployment-name: $GRAPH_NAME"
        # Wait for all pods with the deployment label to be ready
        kubectl wait --for=condition=ready pod -l "nvidia.com/dynamo-graph-deployment-name=$GRAPH_NAME" -n ${KUBE_NS} --timeout=1300s

        # Debug: Show final pod statuses for the deployment
        echo "=== FINAL POD STATUSES ==="
        kubectl get pods -l "nvidia.com/dynamo-graph-deployment-name=$GRAPH_NAME" -n $KUBE_NS -o wide
        echo ""

        kubectl get all -n $KUBE_NS
        export FRONTEND_POD=$(kubectl get pods -n ${KUBE_NS} -l nvidia.com/dynamo-component-type=frontend,nvidia.com/dynamo-graph-deployment-name=${GRAPH_NAME} | tail -n1 | awk '{print $1}')
        export CONTAINER_PORT=$(kubectl get pod $FRONTEND_POD -n ${KUBE_NS} -o jsonpath='{.spec.containers[0].ports[?(@.name=="http")].containerPort}')
        echo "Container port is ${CONTAINER_PORT}"
        kubectl port-forward pod/$FRONTEND_POD 8000:${CONTAINER_PORT} -n ${KUBE_NS} &
        export LLM_URL="http://localhost:8000"
        sleep 10  # Give port-forward time to establish the connection
        echo "LLM URL: ${LLM_URL}"
        echo "MODEL NAME: ${MODEL_NAME}"
        # Wait until the model is available in the /v1/models response
        MAX_ATTEMPTS=30
        ATTEMPT=1
        while [ $ATTEMPT -le $MAX_ATTEMPTS ]; do
          MODELS_RESPONSE=$(curl -s --retry 5 --retry-delay 2 --retry-connrefused "${LLM_URL}/v1/models")
          if echo "$MODELS_RESPONSE" | jq -e --arg MODEL_NAME "$MODEL_NAME" '.data[]?.id == $MODEL_NAME' >/dev/null 2>&1; then
            echo "Model $MODEL_NAME is available in /v1/models"
            break
          fi
          echo "Waiting for model $MODEL_NAME to be available in /v1/models... (attempt $ATTEMPT/$MAX_ATTEMPTS)"
          sleep 5
          ATTEMPT=$((ATTEMPT + 1))
        done
        if [ $ATTEMPT -gt $MAX_ATTEMPTS ]; then
          echo "Model $MODEL_NAME not found in /v1/models after $MAX_ATTEMPTS attempts"
          echo "Last response: $MODELS_RESPONSE"
          exit 1
        fi
        RESPONSE=$(curl -s -N --no-buffer --retry 10 --retry-delay 5 --retry-connrefused -X POST "${LLM_URL}/v1/chat/completions" \
          -H 'accept: text/event-stream' \
          -H 'Content-Type: application/json' \
          -d '{
            "model": "'"${MODEL_NAME:-Qwen/Qwen3-0.6B}"'",
            "messages": [
            {
                "role": "user",
                "content": "In the heart of Eldoria, an ancient land of boundless magic and mysterious creatures, lies the long-forgotten city of Aeloria. Once a beacon of knowledge and power, Aeloria was buried beneath the shifting sands of time, lost to the world for centuries. You are an intrepid explorer, known for your unparalleled curiosity and courage, who has stumbled upon an ancient map hinting at ests that Aeloria holds a secret so profound that it has the potential to reshape the very fabric of reality. Your journey will take you through treacherous deserts, enchanted forests, and across perilous mountain ranges. Your Task: Character Background: Develop a detailed background for your character. Describe their motivations for seeking out Aeloria, their skills and weaknesses, and any personal connections to the ancient city or its legends. Are they driven by a quest for knowledge, a search for lost familt clue is hidden."
            }
            ],
            "stream":false,
            "max_tokens": 30,
            "temperature": 0.0
          }' 2>&1)
        echo "Response: $RESPONSE"
        TEST_RESULT=0
        if ! echo "$RESPONSE" | jq -e . >/dev/null 2>&1; then
          echo "Test failed: Response is not valid JSON"
          echo "Got: $RESPONSE"
          TEST_RESULT=1
        elif ! echo "$RESPONSE" | jq -e '.choices[0].message.role == "assistant"' >/dev/null 2>&1; then
          echo "Test failed: Message role is not 'assistant'"
          echo "Got: $(echo "$RESPONSE" | jq '.choices[0].message.role')"
          TEST_RESULT=1
        elif ! echo "$RESPONSE" | jq -e '.model == "'"${MODEL_NAME}"'"' >/dev/null 2>&1; then
          echo "Test failed: Model name is incorrect"
          echo "Got: $(echo "$RESPONSE" | jq '.model')"
          TEST_RESULT=1
        elif ! echo "$RESPONSE" | jq -e '.choices[0].message.content | length > 100' >/dev/null 2>&1; then
          echo "Test failed: Response content length is not greater than 100 characters"
          echo "Got length: $(echo "$RESPONSE" | jq '.choices[0].message.content | length')"
          TEST_RESULT=1
        else
          echo "Test passed: Response matches expected format and content"
        fi
        exit $TEST_RESULT
    - name: Cleanup
      if: always()
      timeout-minutes: 5
      env:
        NAMESPACE: ${{ needs.deploy-operator.outputs.NAMESPACE }}
      run: |
        set -x
        export KUBECONFIG=$(pwd)/.kubeconfig
        kubectl config set-context --current --namespace=$NAMESPACE

        # For debugging purposes, list all the resources before we delete
        kubectl get all

        echo "Deleting DynamoGraphDeployments for this job in namespace $NAMESPACE..."
        kubectl delete dynamographdeployments ${GRAPH_NAME} -n $NAMESPACE || true

  deploy-test-sglang:
    runs-on: cpu-amd-m5-2xlarge
    if: needs.changed-files.outputs.has_code_changes == 'true'
    needs: [changed-files, deploy-operator, sglang]
    permissions:
      contents: read
    strategy:
      fail-fast: false
<<<<<<< HEAD
      max-parallel: 2
=======
      max-parallel: 1
>>>>>>> abd81f86
      matrix:
        profile:
          - agg
          - agg_router
    name: deploy-test-sglang (${{ matrix.profile }})
    env:
      FRAMEWORK: sglang
      DYNAMO_INGRESS_SUFFIX: dev.aire.nvidia.com
      DEPLOYMENT_FILE: "deploy/${{ matrix.profile }}.yaml"
      MODEL_NAME: "Qwen/Qwen3-0.6B"
    steps: *deploy-test-steps

  deploy-test-trtllm:
    runs-on: cpu-amd-m5-2xlarge
    if: needs.changed-files.outputs.has_code_changes == 'true'
    needs: [changed-files, deploy-operator, trtllm]
    permissions:
      contents: read
    strategy:
      fail-fast: false
<<<<<<< HEAD
      max-parallel: 2
=======
      max-parallel: 1
>>>>>>> abd81f86
      matrix:
        profile:
          - agg
          - agg_router
          - disagg
          - disagg_router
    name: deploy-test-trtllm (${{ matrix.profile }})
    env:
      FRAMEWORK: trtllm
      DYNAMO_INGRESS_SUFFIX: dev.aire.nvidia.com
      DEPLOYMENT_FILE: "deploy/${{ matrix.profile }}.yaml"
      MODEL_NAME: "Qwen/Qwen3-0.6B"
    steps: *deploy-test-steps

  cleanup:
    runs-on: cpu-amd-m5-2xlarge
    if: always()
    needs: [changed-files, deploy-operator, deploy-test-trtllm, deploy-test-sglang, deploy-test-vllm]
    steps:
    - uses: actions/checkout@v4
    - name: Setup Kubeconfig
      env:
        NAMESPACE: ${{ needs.deploy-operator.outputs.NAMESPACE }}
      run: |
        set -x
        # Setup kubeconfig
        echo "${{ secrets.AZURE_AKS_CI_KUBECONFIG_B64 }}" | base64 -d > .kubeconfig
        chmod 600 .kubeconfig
        export KUBECONFIG=$(pwd)/.kubeconfig
        kubectl config set-context --current --namespace=$NAMESPACE --kubeconfig "${KUBECONFIG}"
        kubectl config current-context
    - name: Cleanup
      timeout-minutes: 5
      env:
        NAMESPACE: ${{ needs.deploy-operator.outputs.NAMESPACE }}
      run: |
        set -x
        export KUBECONFIG=$(pwd)/.kubeconfig
        kubectl config set-context --current --namespace=$NAMESPACE

        echo "${{ secrets.AZURE_AKS_CI_KUBECONFIG_B64 }}" | base64 -d > .kubeconfig
        chmod 600 .kubeconfig
        export KUBECONFIG=$(pwd)/.kubeconfig
        kubectl config set-context --current --namespace=$NAMESPACE --kubeconfig "${KUBECONFIG}"

        # For debugging purposes, list all the resources before we uninstall
        kubectl get all

        echo "Deleting all DynamoGraphDeployments in namespace $NAMESPACE..."
        kubectl delete dynamographdeployments --all -n $NAMESPACE || true

        # Uninstall the helm chart
        helm ls
        helm uninstall dynamo-platform --namespace $NAMESPACE || true

        echo "Namespace $NAMESPACE deletion initiated, proceeding with cleanup..."
        kubectl delete namespace $NAMESPACE || true
        echo "Namespace $NAMESPACE completed."<|MERGE_RESOLUTION|>--- conflicted
+++ resolved
@@ -418,11 +418,7 @@
       contents: read
     strategy:
       fail-fast: false
-<<<<<<< HEAD
-      max-parallel: 2
-=======
       max-parallel: 1
->>>>>>> abd81f86
       matrix:
         profile:
           - agg
@@ -572,11 +568,7 @@
       contents: read
     strategy:
       fail-fast: false
-<<<<<<< HEAD
-      max-parallel: 2
-=======
       max-parallel: 1
->>>>>>> abd81f86
       matrix:
         profile:
           - agg
@@ -597,11 +589,7 @@
       contents: read
     strategy:
       fail-fast: false
-<<<<<<< HEAD
-      max-parallel: 2
-=======
       max-parallel: 1
->>>>>>> abd81f86
       matrix:
         profile:
           - agg
