--- conflicted
+++ resolved
@@ -184,14 +184,10 @@
           aws_account_id: ${{ secrets.AWS_ACCOUNT_ID }}
           aws_default_region: ${{ secrets.AWS_DEFAULT_REGION }}
           azure_acr_hostname: ${{ secrets.AZURE_ACR_HOSTNAME }}
-<<<<<<< HEAD
-      - name: Run unit tests
-=======
           azure_acr_user: ${{ secrets.AZURE_ACR_USER }}
           azure_acr_password: ${{ secrets.AZURE_ACR_PASSWORD }}
 
       - name: Run tests
->>>>>>> d5a75dd8
         if: ${{ matrix.platform.arch != 'arm64' }}
         uses: ./.github/actions/pytest
         with:
@@ -252,23 +248,10 @@
           aws_account_id: ${{ secrets.AWS_ACCOUNT_ID }}
           aws_default_region: ${{ secrets.AWS_DEFAULT_REGION }}
           azure_acr_hostname: ${{ secrets.AZURE_ACR_HOSTNAME }}
-<<<<<<< HEAD
-      - name: Run unit tests
-        if: ${{ matrix.platform.arch != 'arm64' }}
-        uses: ./.github/actions/pytest
-        with:
-          image_tag: ${{ steps.build-image.outputs.image_tag }}
-          pytest_marks: "unit and sglang and gpu_1"
-          framework: "sglang"
-          test_type: "unit"
-          platform_arch: ${{ matrix.platform.arch }}
-      - name: Run e2e tests
-=======
           azure_acr_user: ${{ secrets.AZURE_ACR_USER }}
           azure_acr_password: ${{ secrets.AZURE_ACR_PASSWORD }}
 
       - name: Run tests
->>>>>>> d5a75dd8
         if: ${{ matrix.platform.arch != 'arm64' }}
         uses: ./.github/actions/pytest
         with:
@@ -329,23 +312,10 @@
           aws_account_id: ${{ secrets.AWS_ACCOUNT_ID }}
           aws_default_region: ${{ secrets.AWS_DEFAULT_REGION }}
           azure_acr_hostname: ${{ secrets.AZURE_ACR_HOSTNAME }}
-<<<<<<< HEAD
-      - name: Run unit tests
-        if: ${{ matrix.platform.arch != 'arm64' }}
-        uses: ./.github/actions/pytest
-        with:
-          image_tag: ${{ steps.build-image.outputs.image_tag }}
-          pytest_marks: "unit and trtllm_marker and gpu_1"
-          framework: "trtllm"
-          test_type: "unit"
-          platform_arch: ${{ matrix.platform.arch }}
-      - name: Run e2e tests
-=======
           azure_acr_user: ${{ secrets.AZURE_ACR_USER }}
           azure_acr_password: ${{ secrets.AZURE_ACR_PASSWORD }}
 
       - name: Run tests
->>>>>>> d5a75dd8
         if: ${{ matrix.platform.arch != 'arm64' }}
         uses: ./.github/actions/pytest
         with:
