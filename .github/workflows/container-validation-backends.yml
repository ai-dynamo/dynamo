# SPDX-FileCopyrightText: Copyright (c) 2024-2025 NVIDIA CORPORATION & AFFILIATES. All rights reserved.
# SPDX-License-Identifier: Apache-2.0

name: NVIDIA Dynamo Backends Github Validation

on:
  push:
    branches:
      - main
      - "pull-request/[0-9]+"

jobs:
  build-test:
<<<<<<< HEAD
    runs-on: gpu-l40-runners
    outputs:
      build-duration-sec: ${{ steps.build-image.outputs.build-duration-sec }}
      image-size-bytes: ${{ steps.build-image.outputs.image-size-bytes }}
      image-size-mb: ${{ steps.build-image.outputs.image-size-mb }}
      build-start-time: ${{ steps.build-image.outputs.build-start-time }}
      build-end-time: ${{ steps.build-image.outputs.build-end-time }}
      cache-hit-rate: ${{ steps.build-image.outputs.cache-hit-rate }}
      framework: ${{ matrix.framework }}
      target: ${{ matrix.target }}
=======
    runs-on: gpu-l40-amd64
>>>>>>> 70f99382
    strategy:
      fail-fast: false
      matrix:
        framework: [vllm, sglang, trtllm]
        include:
          - framework: vllm
            target: runtime
            pytest_marks: "e2e and vllm and gpu_1 and not slow"
          - framework: sglang
            target: runtime
            pytest_marks: "e2e and sglang and gpu_1 and not slow"
          - framework: trtllm
            target: runtime
            pytest_marks: "e2e and trtllm_marker and gpu_1 and not slow"

    # Do not cancel main branch runs
    concurrency:
      group: ${{ github.workflow }}-${{ matrix.framework }}-build-test-${{ github.ref_name || github.run_id }}
      cancel-in-progress: ${{ github.ref != 'refs/heads/main' }}

    name: Build and Test - ${{ matrix.framework }}
    env:
      CONTAINER_ID: test_${{ github.run_id }}_${{ github.run_attempt }}_${{ github.job }}_${{ matrix.framework }}
      PYTEST_XML_FILE: pytest_test_report.xml
      FRAMEWORK: ${{ matrix.framework }}
      TARGET: ${{ matrix.target }}
      PYTEST_MARKS: ${{ matrix.pytest_marks }}

    steps:
      - name: Checkout repository
        uses: actions/checkout@v4
      - name: Set up Docker Buildx
        uses: docker/setup-buildx-action@v3
      - name: Login to NGC
        if: github.event.pull_request.head.repo.full_name == github.repository || github.event_name == 'push'
        run: |
          echo "${{ secrets.NGC_CI_ACCESS_TOKEN }}" | docker login nvcr.io -u '$oauthtoken' --password-stdin
      - name: Cleanup
        if: always()
        run: |
          docker system prune -af
      - name: Build image
        id: build-image
        env:
          GITHUB_TOKEN: ${{ secrets.CI_TOKEN }}
          AWS_DEFAULT_REGION: ${{ secrets.AWS_DEFAULT_REGION }}
          SCCACHE_S3_BUCKET:  ${{ secrets.SCCACHE_S3_BUCKET }}
          AWS_ACCESS_KEY_ID: ${{ secrets.AWS_ACCESS_KEY_ID }}
          AWS_SECRET_ACCESS_KEY: ${{ secrets.AWS_SECRET_ACCESS_KEY }}
        run: |
          # Capture build start time
          BUILD_START_TIME=$(date +%s)
          echo "Build started at: $(date -u -d @$BUILD_START_TIME)"
          
          # === COMPREHENSIVE SCCACHE LOGGING (STATUS QUO) ===
          echo "🔍 SCCACHE STATUS QUO ANALYSIS"
          echo "=================================="
          
          # 1. Check sccache availability
          echo "📋 Step 1: Checking sccache availability..."
          if command -v sccache >/dev/null 2>&1; then
            echo "✅ sccache found at: $(which sccache)"
            echo "   Version: $(sccache --version 2>/dev/null || echo 'version check failed')"
          else
            echo "❌ sccache NOT found in PATH"
            echo "   PATH contents:"
            echo "$PATH" | tr ':' '\n' | head -10 | sed 's/^/     /'
          fi
          
          # 2. Check environment variables
          echo ""
          echo "📋 Step 2: Environment variables..."
          echo "   SCCACHE_S3_BUCKET: '${SCCACHE_S3_BUCKET:-NOT SET}'"
          echo "   AWS_DEFAULT_REGION: '${AWS_DEFAULT_REGION:-NOT SET}'"
          echo "   USE_SCCACHE: '${USE_SCCACHE:-NOT SET}'"
          echo "   HOME: '${HOME:-NOT SET}'"
          echo "   USER: '${USER:-NOT SET}'"
          
          # 3. Reset sccache stats before build (with detailed logging)
          echo ""
          echo "📋 Step 3: Starting sccache server..."
          
          echo "   Stopping existing server..."
          STOP_OUTPUT=$(sccache --stop-server 2>&1 || echo "stop failed")
          echo "   Stop output: $STOP_OUTPUT"
          
          echo "   Starting new server..."
          START_OUTPUT=$(sccache --start-server 2>&1 || echo "start failed")
          echo "   Start output: $START_OUTPUT"
          
          echo "   Zeroing stats..."
          ZERO_OUTPUT=$(sccache --zero-stats 2>&1 || echo "zero failed")
          echo "   Zero output: $ZERO_OUTPUT"
          
          # 4. Check server status after start
          echo ""
          echo "📋 Step 4: Server status check..."
          if command -v sccache >/dev/null 2>&1; then
            echo "   Getting initial stats..."
            INITIAL_STATS=$(sccache --show-stats 2>&1 || echo "stats failed")
            echo "   Initial stats:"
            echo "$INITIAL_STATS" | sed 's/^/     /'
          else
            echo "   ❌ Cannot check stats - sccache not available"
          fi
          
          # 5. Run the build with timing
          echo ""
          echo "📋 Step 5: Running build..."
          echo "   Build command: ./container/build.sh --tag ${{ matrix.framework }}:latest --target ${{ matrix.target }} --framework ${{ matrix.framework }} --use-sccache --sccache-bucket \"$SCCACHE_S3_BUCKET\" --sccache-region \"$AWS_DEFAULT_REGION\""
          echo "   Build started at: $(date)"
          
          ./container/build.sh --tag ${{ matrix.framework }}:latest \
            --target ${{ matrix.target }} \
            --framework ${{ matrix.framework }} \
            --use-sccache \
            --sccache-bucket "$SCCACHE_S3_BUCKET" \
            --sccache-region "$AWS_DEFAULT_REGION"
          
          BUILD_RESULT=$?
          echo "   Build completed at: $(date)"
          echo "   Build exit code: $BUILD_RESULT"
          
          # Capture build end time and calculate duration
          BUILD_END_TIME=$(date +%s)
          BUILD_DURATION=$((BUILD_END_TIME - BUILD_START_TIME))
          echo "Build completed at: $(date -u -d @$BUILD_END_TIME)"
          echo "Build duration: ${BUILD_DURATION} seconds"
          
          # === COMPREHENSIVE CACHE ANALYSIS (STATUS QUO) ===
          echo ""
          echo "📋 Step 6: Post-build sccache analysis..."
          
          CACHE_HIT_RATE=0
          if command -v sccache >/dev/null 2>&1; then
            echo "✅ sccache command available for analysis"
            
            # Get raw stats
            echo "   Getting raw sccache stats..."
            SCCACHE_STATS=$(sccache --show-stats 2>&1)
            STATS_EXIT_CODE=$?
            echo "   Stats command exit code: $STATS_EXIT_CODE"
            
            if [ $STATS_EXIT_CODE -eq 0 ] && [ -n "$SCCACHE_STATS" ]; then
              echo ""
              echo "📊 FULL sccache Statistics:"
              echo "----------------------------"
              echo "$SCCACHE_STATS"
              echo "----------------------------"
              echo ""
              
              # Detailed parsing with debug info
              echo "🔍 Parsing sccache statistics..."
              
              echo "   Looking for 'Cache hits' pattern..."
              CACHE_HITS_LINE=$(echo "$SCCACHE_STATS" | grep -E "Cache hits" || echo "not found")
              echo "   Cache hits line: '$CACHE_HITS_LINE'"
              CACHE_HITS=$(echo "$CACHE_HITS_LINE" | grep -oE '[0-9]+' | head -1 || echo "0")
              echo "   Extracted cache hits: '$CACHE_HITS'"
              
              echo "   Looking for 'Cache misses' pattern..."
              CACHE_MISSES_LINE=$(echo "$SCCACHE_STATS" | grep -E "Cache misses" || echo "not found")
              echo "   Cache misses line: '$CACHE_MISSES_LINE'"
              CACHE_MISSES=$(echo "$CACHE_MISSES_LINE" | grep -oE '[0-9]+' | head -1 || echo "0")
              echo "   Extracted cache misses: '$CACHE_MISSES'"
              
              echo "   Looking for 'Compile requests' pattern..."
              COMPILE_REQUESTS_LINE=$(echo "$SCCACHE_STATS" | grep -E "Compile requests[^a-z]" || echo "not found")
              echo "   Compile requests line: '$COMPILE_REQUESTS_LINE'"
              COMPILE_REQUESTS=$(echo "$COMPILE_REQUESTS_LINE" | grep -oE '[0-9]+' | head -1 || echo "0")
              echo "   Extracted compile requests: '$COMPILE_REQUESTS'"
              
              echo "   Looking for 'Non-cacheable' pattern..."
              NON_CACHEABLE_LINE=$(echo "$SCCACHE_STATS" | grep -E "Non-cacheable" || echo "not found")
              echo "   Non-cacheable line: '$NON_CACHEABLE_LINE'"
              NON_CACHEABLE=$(echo "$NON_CACHEABLE_LINE" | grep -oE '[0-9]+' | head -1 || echo "0")
              echo "   Extracted non-cacheable: '$NON_CACHEABLE'"
              
              echo "   Looking for 'Non-compilation calls' pattern..."
              NON_COMPILATION_LINE=$(echo "$SCCACHE_STATS" | grep -E "Non-compilation calls" || echo "not found")
              echo "   Non-compilation calls line: '$NON_COMPILATION_LINE'"
              NON_COMPILATION=$(echo "$NON_COMPILATION_LINE" | grep -oE '[0-9]+' | head -1 || echo "0")
              echo "   Extracted non-compilation calls: '$NON_COMPILATION'"
              
              # Calculate totals
              TOTAL_REQUESTS=$((CACHE_HITS + CACHE_MISSES))
              echo ""
              echo "📈 CALCULATION BREAKDOWN:"
              echo "   Cache hits: $CACHE_HITS"
              echo "   Cache misses: $CACHE_MISSES"
              echo "   Total cacheable requests: $TOTAL_REQUESTS"
              echo "   Compile requests: $COMPILE_REQUESTS"
              echo "   Non-cacheable: $NON_CACHEABLE"
              echo "   Non-compilation calls: $NON_COMPILATION"
              
              if [ "$TOTAL_REQUESTS" -gt 0 ]; then
                CACHE_HIT_RATE=$((CACHE_HITS * 100 / TOTAL_REQUESTS))
                echo "   ✅ Hit rate calculation: ($CACHE_HITS * 100) / $TOTAL_REQUESTS = ${CACHE_HIT_RATE}%"
              else
                echo "   ⚠️  No cacheable requests found - hit rate remains 0%"
                
                if [ "$COMPILE_REQUESTS" -gt 0 ]; then
                  echo "   🔍 Analysis: $COMPILE_REQUESTS compile requests but no cache hits/misses"
                  echo "      This suggests sccache received requests but they weren't cacheable"
                elif [ "$NON_COMPILATION" -gt 0 ]; then
                  echo "   🔍 Analysis: $NON_COMPILATION non-compilation calls"
                  echo "      This suggests sccache was called but not for actual compilation"
                else
                  echo "   🔍 Analysis: No activity detected"
                  echo "      This suggests sccache server is running but not being used"
                fi
              fi
              
              echo ""
              echo "🎯 FINAL RESULT: Cache hit rate = ${CACHE_HIT_RATE}%"
              
            else
              echo "❌ Failed to get sccache stats"
              echo "   Stats output: '$SCCACHE_STATS'"
              echo "   This indicates sccache server may not be running or accessible"
            fi
          else
            echo "❌ sccache command not available for analysis"
            echo "   This means sccache is not installed or not in PATH"
          fi
          
          # Get Docker image size
          IMAGE_SIZE_BYTES=$(docker image inspect ${{ matrix.framework }}:latest --format='{{.Size}}')
          IMAGE_SIZE_MB=$((IMAGE_SIZE_BYTES / 1024 / 1024))
          echo "Docker image size: ${IMAGE_SIZE_MB} MB (${IMAGE_SIZE_BYTES} bytes)"
          
          # Set outputs for other jobs to use
          echo "build-duration-sec=${BUILD_DURATION}" >> $GITHUB_OUTPUT
          echo "image-size-bytes=${IMAGE_SIZE_BYTES}" >> $GITHUB_OUTPUT
          echo "image-size-mb=${IMAGE_SIZE_MB}" >> $GITHUB_OUTPUT
          echo "build-start-time=${BUILD_START_TIME}" >> $GITHUB_OUTPUT
          echo "build-end-time=${BUILD_END_TIME}" >> $GITHUB_OUTPUT
          echo "cache-hit-rate=${CACHE_HIT_RATE}" >> $GITHUB_OUTPUT
          
          # Also save to file for artifacts (backup method)
          mkdir -p build-metrics
          cat > build-metrics/metrics.json << EOF
          {
            "build_duration_sec": ${BUILD_DURATION},
            "image_size_bytes": ${IMAGE_SIZE_BYTES},
            "image_size_mb": ${IMAGE_SIZE_MB},
            "build_start_time": ${BUILD_START_TIME},
            "build_end_time": ${BUILD_END_TIME},
            "cache_hit_rate": ${CACHE_HIT_RATE},
            "framework": "${{ matrix.framework }}",
            "target": "${{ matrix.target }}"
          }
          EOF
          
          # === STATUS QUO SUMMARY ===
          echo ""
          echo "🏁 STATUS QUO ANALYSIS COMPLETE"
          echo "==============================="
          echo "📊 Build Metrics Summary:"
          echo "  Framework: ${{ matrix.framework }}"
          echo "  Target: ${{ matrix.target }}"
          echo "  Duration: ${BUILD_DURATION}s"
          echo "  Image Size: ${IMAGE_SIZE_MB} MB"
          echo "  Cache Hit Rate: ${CACHE_HIT_RATE}%"
          echo ""
          echo "🔍 Key Findings:"
          if [ "$CACHE_HIT_RATE" -eq 0 ]; then
            echo "  ❌ ISSUE: 0% cache hit rate detected"
            echo "     This confirms the problem we're trying to solve"
          else
            echo "  ✅ Cache hit rate: ${CACHE_HIT_RATE}%"
          fi
          echo ""
          echo "📋 This detailed log will help us understand:"
          echo "  1. Whether sccache is installed and accessible"
          echo "  2. If sccache server starts successfully"
          echo "  3. What type of requests sccache receives"
          echo "  4. Why cache hit rate calculation results in 0%"
          echo ""
          echo "🎯 Next step: Apply enhanced sccache workflow to fix issues"
          echo "==============================="
      - name: Run pytest
        env:
          HF_HOME: /runner/_work/_temp
        run: |
          docker run --runtime=nvidia --rm --gpus all -w /workspace \
            --network host \
            --name ${{ env.CONTAINER_ID }}_pytest \
            ${{ matrix.framework }}:latest \
            bash -c "pytest -xsv --basetemp=/tmp --junitxml=${{ env.PYTEST_XML_FILE }} -m \"${{ env.PYTEST_MARKS }}\""
      
      - name: Upload build metrics
        uses: actions/upload-artifact@v4
        if: always()  # Upload even if tests fail
        with:
          name: build-metrics-${{ matrix.framework }}
          path: build-metrics/metrics.json
          retention-days: 7

  
  # Upload metrics for this workflow and all its jobs
  upload-workflow-metrics:
    name: Upload Workflow Metrics
    runs-on: gitlab
    if: always()  # Always run, even if other jobs fail
    needs: [build-test]  # Wait for the main job to complete
    
    steps:
      - name: Check out repository
        uses: actions/checkout@v4

      - name: Set up Python
        uses: actions/setup-python@v4
        with:
          python-version: '3.x'

      - name: Install dependencies
        run: |
          python -m pip install --upgrade pip
          pip install requests

      - name: Download build metrics
        uses: actions/download-artifact@v4
        with:
          name: build-metrics-vllm
          path: build-metrics/
        continue-on-error: true  # Don't fail if artifact doesn't exist

      - name: Upload Complete Workflow Metrics
        env:
          GITHUB_TOKEN: ${{ secrets.GITHUB_TOKEN }}
          WORKFLOW_INDEX: ${{ secrets.WORKFLOW_INDEX }}
          JOB_INDEX: ${{ secrets.JOB_INDEX }}
          STEPS_INDEX: ${{ secrets.STEPS_INDEX }}
          # Pass build metrics as environment variables
          BUILD_DURATION_SEC: ${{ needs.build-test.outputs.build-duration-sec }}
          IMAGE_SIZE_BYTES: ${{ needs.build-test.outputs.image-size-bytes }}
          IMAGE_SIZE_MB: ${{ needs.build-test.outputs.image-size-mb }}
          BUILD_START_TIME: ${{ needs.build-test.outputs.build-start-time }}
          BUILD_END_TIME: ${{ needs.build-test.outputs.build-end-time }}
          CACHE_HIT_RATE: ${{ needs.build-test.outputs.cache-hit-rate }}
          BUILD_FRAMEWORK: ${{ needs.build-test.outputs.framework }}
          BUILD_TARGET: ${{ needs.build-test.outputs.target }}
          # Build and container index configuration
          BUILD_INDEX: ${{ secrets.BUILD_INDEX }}
          CONTAINER_INDEX: ${{ secrets.CONTAINER_INDEX }}
        run: |
          # Show build metrics for debugging
          echo "📊 Build Metrics Available:"
          echo "  Duration: ${BUILD_DURATION_SEC} seconds"
          echo "  Image Size: ${IMAGE_SIZE_MB} MB (${IMAGE_SIZE_BYTES} bytes)"
          echo "  Cache Hit Rate: ${CACHE_HIT_RATE}%"
          echo "  Framework: ${BUILD_FRAMEWORK}"
          echo "  Target: ${BUILD_TARGET}"
          
          # Check if build metrics file exists
          if [ -f "build-metrics/metrics.json" ]; then
            echo "📁 Build metrics file found:"
            cat build-metrics/metrics.json
          else
            echo "⚠️  Build metrics file not found, using job outputs only"
          fi
          
          # Run the enhanced metrics upload script
          python3 .github/workflows/upload_complete_workflow_metrics.py<|MERGE_RESOLUTION|>--- conflicted
+++ resolved
@@ -11,8 +11,7 @@
 
 jobs:
   build-test:
-<<<<<<< HEAD
-    runs-on: gpu-l40-runners
+    runs-on: gpu-l40-amd64
     outputs:
       build-duration-sec: ${{ steps.build-image.outputs.build-duration-sec }}
       image-size-bytes: ${{ steps.build-image.outputs.image-size-bytes }}
@@ -22,9 +21,6 @@
       cache-hit-rate: ${{ steps.build-image.outputs.cache-hit-rate }}
       framework: ${{ matrix.framework }}
       target: ${{ matrix.target }}
-=======
-    runs-on: gpu-l40-amd64
->>>>>>> 70f99382
     strategy:
       fail-fast: false
       matrix:
