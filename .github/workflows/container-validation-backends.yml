--- conflicted
+++ resolved
@@ -258,41 +258,6 @@
           aws_account_id: ${{ secrets.AWS_ACCOUNT_ID }}
           aws_access_key_id: ${{ secrets.AWS_ACCESS_KEY_ID }}
           aws_secret_access_key: ${{ secrets.AWS_SECRET_ACCESS_KEY }}
-<<<<<<< HEAD
-      # - name: Login to Container Registries
-      #   uses: ./.github/actions/docker-login
-      #   with:
-      #     azure_acr_hostname: ${{ secrets.AZURE_ACR_HOSTNAME }}
-      #     azure_acr_user: ${{ secrets.AZURE_ACR_USER }}
-      #     azure_acr_password: ${{ secrets.AZURE_ACR_PASSWORD }}
-      #     ngc_ci_access_token: ${{ secrets.NGC_CI_ACCESS_TOKEN }}
-      # - name: Docker Tag and Push
-      #   uses: ./.github/actions/docker-tag-push
-      #   with:
-      #     local_image: ${{ steps.build-image.outputs.image_tag }}
-      #     push_tags: ai-dynamo/dynamo:${{ github.sha }}-vllm-${{ matrix.platform.arch }}
-      #     conditional_tag: ${{ github.ref_name == 'main' && format('ai-dynamo/dynamo:main-vllm-{0}', matrix.platform.arch) || '' }}
-      #     aws_push: 'true'
-      #     azure_push: 'true'
-      #     aws_account_id: ${{ secrets.AWS_ACCOUNT_ID }}
-      #     aws_default_region: ${{ secrets.AWS_DEFAULT_REGION }}
-      #     azure_acr_hostname: ${{ secrets.AZURE_ACR_HOSTNAME }}
-      # - name: Run tests
-      #   if: ${{ matrix.platform.arch != 'arm64' }}
-      #   uses: ./.github/actions/pytest
-      #   with:
-      #     image_tag: ${{ steps.build-image.outputs.image_tag }}
-      #     pytest_marks: "pre_merge and vllm"
-      #     framework: "vllm"
-      #     test_type: "pre_merge"
-      #     platform_arch: ${{ matrix.platform.arch }}
-      # - name: Cleanup Buildkit Builder
-      #   shell: bash
-      #   if: always()
-      #   run: |
-      #     docker buildx rm ${{ env.BUILDER_NAME }}-vllm || true
-
-=======
           use_ci_registry: 'true'
       - name: Docker Tag and Push
         uses: ./.github/actions/docker-tag-push
@@ -314,7 +279,6 @@
           framework: "vllm"
           test_type: "pre_merge"
           platform_arch: ${{ matrix.platform.arch }}
->>>>>>> e5c52465
 
   sglang:
     name: sglang builder multi-arch
@@ -360,34 +324,6 @@
           aws_account_id: ${{ secrets.AWS_ACCOUNT_ID }}
           aws_access_key_id: ${{ secrets.AWS_ACCESS_KEY_ID }}
           aws_secret_access_key: ${{ secrets.AWS_SECRET_ACCESS_KEY }}
-<<<<<<< HEAD
-  #     # - name: Docker Tag and Push
-  #     #   uses: ./.github/actions/docker-tag-push
-  #     #   with:
-  #     #     local_image: ${{ steps.build-image.outputs.image_tag }}
-  #     #     push_tags: ai-dynamo/dynamo:${{ github.sha }}-sglang-${{ matrix.platform.arch }}
-  #     #     conditional_tag: ${{ github.ref_name == 'main' && format('ai-dynamo/dynamo:main-sglang-{0}', matrix.platform.arch) || '' }}
-  #     #     aws_push: 'true'
-  #     #     azure_push: 'true'
-  #     #     aws_account_id: ${{ secrets.AWS_ACCOUNT_ID }}
-  #     #     aws_default_region: ${{ secrets.AWS_DEFAULT_REGION }}
-  #     #     azure_acr_hostname: ${{ secrets.AZURE_ACR_HOSTNAME }}
-  #     # - name: Run tests
-  #     #   if: ${{ matrix.platform.arch != 'arm64' }}
-  #     #   uses: ./.github/actions/pytest
-  #     #   with:
-  #     #     image_tag: ${{ steps.build-image.outputs.image_tag }}
-  #     #     pytest_marks: "pre_merge and sglang"
-  #     #     framework: "sglang"
-  #     #     test_type: "pre_merge"
-  #         # platform_arch: ${{ matrix.platform.arch }}
-  #     - name: Cleanup Buildkit Builder
-  #       shell: bash
-  #       if: always()
-  #       run: |
-  #         docker buildx rm ${{ env.BUILDER_NAME }}-sglang || true
-
-=======
           use_ci_registry: 'true'
       - name: Docker Tag and Push
         uses: ./.github/actions/docker-tag-push
@@ -409,7 +345,6 @@
           framework: "sglang"
           test_type: "pre_merge"
           platform_arch: ${{ matrix.platform.arch }}
->>>>>>> e5c52465
 
   trtllm:
     name: trtllm builder multi-arch
@@ -454,576 +389,6 @@
           aws_account_id: ${{ secrets.AWS_ACCOUNT_ID }}
           aws_access_key_id: ${{ secrets.AWS_ACCESS_KEY_ID }}
           aws_secret_access_key: ${{ secrets.AWS_SECRET_ACCESS_KEY }}
-<<<<<<< HEAD
-  #     # - name: Docker Tag and Push
-  #     #   uses: ./.github/actions/docker-tag-push
-  #     #   with:
-  #     #     local_image: ${{ steps.build-image.outputs.image_tag }}
-  #     #     push_tags: ai-dynamo/dynamo:${{ github.sha }}-trtllm-${{ matrix.platform.arch }}
-  #     #     conditional_tag: ${{ github.ref_name == 'main' && format('ai-dynamo/dynamo:main-trtllm-{0}', matrix.platform.arch) || '' }}
-  #     #     aws_push: 'true'
-  #     #     azure_push: 'true'
-  #     #     aws_account_id: ${{ secrets.AWS_ACCOUNT_ID }}
-  #     #     aws_default_region: ${{ secrets.AWS_DEFAULT_REGION }}
-  #     #     azure_acr_hostname: ${{ secrets.AZURE_ACR_HOSTNAME }}
-  #     # - name: Run tests
-  #     #   if: ${{ matrix.platform.arch != 'arm64' }}
-  #     #   uses: ./.github/actions/pytest
-  #     #   with:
-  #     #     image_tag: ${{ steps.build-image.outputs.image_tag }}
-  #     #     pytest_marks: "pre_merge and trtllm"
-  #     #     framework: "trtllm"
-  #     #     test_type: "pre_merge"
-  #     #     platform_arch: ${{ matrix.platform.arch }}
-  #     - name: Cleanup Buildkit Builder
-  #       shell: bash
-  #       if: always()
-  #       run: |
-  #         docker buildx rm ${{ env.BUILDER_NAME }}-trtllm || true
-
-
-  # deploy-test-fault-tolerance:
-  #   runs-on: cpu-amd-m5-2xlarge
-  #   if: needs.changed-files.outputs.has_code_changes == 'true'
-  #   needs: [changed-files, operator, vllm, trtllm, sglang]
-  #   permissions:
-  #     contents: read
-  #   strategy:
-  #     fail-fast: false
-  #     # Run matrix jobs sequentially to prevent a Helm race condition
-  #     # Parallel jobs conflict on ClusterRole ownership when installing the chart.
-  #     # Error: ClusterRole "...-operator" exists... cannot be imported... current value is "...-ft-vllm"
-  #     max-parallel: 1
-  #     matrix:
-  #       framework:
-  #         - { name: vllm, test_scenario: vllm-disagg-prefill-tp-1-decode-tp-1-dp-2-decode_worker_pod }
-  #         - { name: trtllm, test_scenario: trtllm-disagg-prefill-tp-1-decode-tp-1-dp-2-decode_worker_pod }
-  #         - { name: sglang, test_scenario: sglang-disagg-prefill-tp-1-decode-tp-1-dp-2-decode_worker_pod }
-  #   name: deploy-test-fault-tolerance (${{ matrix.framework.name }})
-  #   env:
-  #     DYNAMO_INGRESS_SUFFIX: dev.aire.nvidia.com
-  #   steps:
-  #     - name: Output Node Name
-  #       shell: bash
-  #       run: |
-  #         echo ${K8S_NODE_NAME}
-  #     - name: Checkout code
-  #       uses: actions/checkout@08eba0b27e820071cde6df949e0beb9ba4906955  # v4.3.0
-  #     - name: Set namespace
-  #       run: |
-  #         # Set namespace using test scenario
-  #         export FRAMEWORK=${{ matrix.framework.name }}
-  #         echo "NAMESPACE=gh-id-${{ github.run_id }}-ft-${FRAMEWORK}" >> $GITHUB_ENV
-  #         set -x
-
-  #         # Setup kubeconfig
-  #         echo "${{ secrets.AZURE_AKS_CI_KUBECONFIG_B64 }}" | base64 -d > .kubeconfig
-  #         chmod 600 .kubeconfig
-  #         export KUBECONFIG=$(pwd)/.kubeconfig
-  #         kubectl config set-context --current --namespace=$NAMESPACE --kubeconfig "${KUBECONFIG}"
-  #         kubectl config current-context
-  #     - name: Deploy Operator
-  #       run: |
-  #         set -x
-  #         export KUBECONFIG=$(pwd)/.kubeconfig
-
-  #         # Create a namespace for this job
-  #         echo "Creating an ephemeral namespace..."
-  #         kubectl delete namespace $NAMESPACE || true
-  #         kubectl create namespace $NAMESPACE || true
-  #         echo "Attaching the labels for secrets and cleanup"
-  #         kubectl label namespaces ${NAMESPACE} nscleanup/enabled=true nscleanup/ttl=7200 gitlab-imagepull=enabled ngc-api=enabled nvcr-imagepull=enabled --overwrite=true
-
-  #         # Set the namespace as default
-  #         kubectl config set-context --current --namespace=$NAMESPACE
-
-  #         # Check if Istio is installed
-  #         kubectl get pods -n istio-system
-  #         # Check if default storage class exists
-  #         kubectl get storageclass
-
-  #         # Install Helm chart
-  #         export VIRTUAL_ENV=/opt/dynamo/venv
-  #         export KUBE_NS=$NAMESPACE
-  #         export ISTIO_ENABLED=true
-  #         export ISTIO_GATEWAY=istio-system/ingress-alb
-  #         export VIRTUAL_SERVICE_SUPPORTS_HTTPS=true
-  #         export DYNAMO_CLOUD=https://${NAMESPACE}.${DYNAMO_INGRESS_SUFFIX}
-
-  #         # Install dynamo env secrets
-  #         kubectl create secret generic hf-token-secret --from-literal=HF_TOKEN=${{ secrets.HF_TOKEN }} -n $KUBE_NS || true
-  #         # Create docker pull secret for operator image
-  #         kubectl create secret docker-registry docker-imagepullsecret --docker-server=${{ secrets.AZURE_ACR_HOSTNAME }} --docker-username=${{ secrets.AZURE_ACR_USER }} --docker-password=${{ secrets.AZURE_ACR_PASSWORD }} --namespace=${NAMESPACE}
-  #         # Install helm dependencies
-  #         helm repo add bitnami https://charts.bitnami.com/bitnami
-  #         cd deploy/cloud/helm/platform/
-  #         helm dep build .
-  #         # Install platform with namespace restriction for single profile testing
-  #         helm upgrade --install dynamo-platform . --namespace ${NAMESPACE} \
-  #           --set dynamo-operator.namespaceRestriction.enabled=true \
-  #           --set dynamo-operator.namespaceRestriction.allowedNamespaces[0]=${NAMESPACE} \
-  #           --set dynamo-operator.controllerManager.manager.image.repository=${{ secrets.AZURE_ACR_HOSTNAME }}/ai-dynamo/dynamo \
-  #           --set dynamo-operator.controllerManager.manager.image.tag=${{ github.sha }}-operator-amd64 \
-  #           --set dynamo-operator.imagePullSecrets[0].name=docker-imagepullsecret \
-  #           --timeout 10m --wait
-  #         # Wait for all deployments to be ready
-  #         timeout 300s kubectl rollout status deployment -n $NAMESPACE --watch
-  #         cd -
-
-  #         export KUBECONFIG=$(pwd)/.kubeconfig
-  #         kubectl config set-context --current --namespace=$NAMESPACE
-  #     - name: Run Fault Tolerance Tests
-  #       id: run-ft-tests
-  #       run: |
-  #         set -x
-  #         export KUBECONFIG=$(pwd)/.kubeconfig
-  #         export NAMESPACE=$NAMESPACE
-  #         export FRAMEWORK=${{ matrix.framework.name }}
-  #         export IMAGE="${{ secrets.AZURE_ACR_HOSTNAME }}/ai-dynamo/dynamo:${{ github.sha }}-${FRAMEWORK}-amd64"
-
-  #         echo "Running fault tolerance test: ${{ matrix.framework.test_scenario }}"
-  #         echo "Using namespace: $NAMESPACE"
-  #         echo "Using image: $IMAGE"
-
-  #         # Install python3-venv package if not already installed
-  #         sudo apt-get update && sudo apt-get install -y python3-venv
-
-  #         # Set up Python virtual environment and install test dependencies
-  #         python3 -m venv venv
-  #         source venv/bin/activate
-  #         pip install --upgrade pip
-  #         pip install -r container/deps/requirements.test.txt
-  #         pip install kubernetes==32.0.1 kubernetes_asyncio kr8s pyyaml requests tabulate pydantic
-
-  #         # Create test-results directory
-  #         mkdir -p test-results
-
-  #         # Run the pytest command with JUnit XML output
-  #         set +e  # Don't exit on test failures
-  #         pytest tests/fault_tolerance/deploy/test_deployment.py \
-  #           -m 'k8s and fault_tolerance' \
-  #           -k '${{ matrix.framework.test_scenario }}' \
-  #           -s -v \
-  #           --namespace ${NAMESPACE} \
-  #           --image ${IMAGE} \
-  #           --client-type legacy \
-  #           --junitxml=test-results/pytest_ft_report.xml \
-  #           --tb=short
-
-  #         TEST_EXIT_CODE=$?
-  #         echo "TEST_EXIT_CODE=${TEST_EXIT_CODE}" >> $GITHUB_ENV
-  #         echo "🧪 Fault tolerance tests completed with exit code: ${TEST_EXIT_CODE}"
-
-  #         exit ${TEST_EXIT_CODE}
-  #       continue-on-error: true
-
-  #     - name: Process Fault Tolerance Test Results
-  #       if: always()
-  #       run: |
-  #         set -x
-
-  #         # Rename JUnit XML with unique naming if it exists
-  #         if [ -f "test-results/pytest_ft_report.xml" ]; then
-  #           mv "test-results/pytest_ft_report.xml" "test-results/pytest_ft_report_${{ matrix.framework.name }}_amd64_${{ github.run_id }}_${{ job.check_run_id }}.xml"
-  #           echo "✅ JUnit XML report renamed with unique identifier"
-  #         else
-  #           echo "⚠️  JUnit XML report not found"
-  #         fi
-
-  #     - name: Upload Fault Tolerance Test Results
-  #       uses: actions/upload-artifact@v4
-  #       if: always()
-  #       with:
-  #         name: test-results-${{ matrix.framework.name }}-fault_tolerance-amd64-${{ github.run_id }}-${{ job.check_run_id }}
-  #         path: test-results/pytest_ft_report_${{ matrix.framework.name }}_amd64_${{ github.run_id }}_${{ job.check_run_id }}.xml
-  #         retention-days: 7
-
-  #     - name: Cleanup
-  #       if: always()
-  #       timeout-minutes: 5
-  #       run: |
-  #         echo "${{ secrets.AZURE_AKS_CI_KUBECONFIG_B64 }}" | base64 -d > .kubeconfig
-  #         chmod 600 .kubeconfig
-  #         export KUBECONFIG=$(pwd)/.kubeconfig
-  #         kubectl config set-context --current --namespace=$NAMESPACE --kubeconfig "${KUBECONFIG}"
-
-  #         # For debugging purposes, list all the resources before we uninstall
-  #         kubectl get all
-
-  #         echo "Deleting all DynamoGraphDeployments in namespace $NAMESPACE..."
-  #         kubectl delete dynamographdeployments --all -n $NAMESPACE || true
-
-  #         # Uninstall the helm chart
-  #         helm ls
-  #         helm uninstall dynamo-platform || true
-
-  #         echo "Namespace $NAMESPACE deletion initiated, proceeding with cleanup..."
-  #         kubectl delete namespace $NAMESPACE || true
-  #         echo "Namespace $NAMESPACE completed."
-
-  # deploy-operator:
-  #   runs-on: cpu-amd-m5-2xlarge
-  #   # TODO: Uncomment this when we have a way to test the deploy-operator job in CI.
-  #   #if: needs.changed-files.outputs.has_code_changes == 'true'
-  #   if: github.event.inputs.run_deploy_operator
-  #   needs: [changed-files, operator, vllm, sglang, trtllm]
-  #   env:
-  #     DYNAMO_INGRESS_SUFFIX: dev.aire.nvidia.com
-  #   outputs:
-  #     NAMESPACE: ${{ steps.deploy-operator-step.outputs.namespace }}
-  #   steps:
-  #   - name: Output Node Name
-  #     shell: bash
-  #     run: |
-  #       echo ${K8S_NODE_NAME}
-  #   - uses: actions/checkout@v4
-  #   - name: Deploy Operator
-  #     id: deploy-operator-step
-  #     env:
-  #       BRANCH: ${{ github.ref_name }}
-  #     run: |
-  #       set -x
-
-  #       # Set namespace
-  #       # Invalid patterns: https://kubernetes.io/docs/concepts/overview/working-with-objects/names/
-  #       BRANCH_SANITIZED="${BRANCH//\//-}"
-  #       BRANCH_SANITIZED="${BRANCH_SANITIZED/pull-request/pr}"
-  #       BRANCH_SANITIZED="${BRANCH_SANITIZED//./-}"
-  #       NAMESPACE="gh-id-${{ github.run_id }}-${BRANCH_SANITIZED}-dt"
-  #       echo "namespace=${NAMESPACE}" >> "$GITHUB_OUTPUT"
-
-  #       # Setup kubeconfig
-  #       echo "${{ secrets.AZURE_AKS_CI_KUBECONFIG_B64 }}" | base64 -d > .kubeconfig
-  #       chmod 600 .kubeconfig
-  #       export KUBECONFIG=$(pwd)/.kubeconfig
-  #       kubectl config set-context --current --namespace=$NAMESPACE --kubeconfig "${KUBECONFIG}"
-  #       kubectl config current-context
-
-  #       # Create a namespace for this job
-  #       echo "Creating an ephemeral namespace..."
-  #       kubectl create namespace $NAMESPACE
-  #       echo "Attaching the labels for secrets and cleanup"
-  #       kubectl label namespaces ${NAMESPACE} nscleanup/enabled=true nscleanup/ttl=7200 gitlab-imagepull=enabled ngc-api=enabled nvcr-imagepull=enabled --overwrite=true
-
-  #       # Set the namespace as default
-  #       kubectl config set-context --current --namespace=$NAMESPACE
-
-  #       # Check if Istio is installed
-  #       kubectl get pods -n istio-system
-  #       # Check if default storage class exists
-  #       kubectl get storageclass
-
-  #       # Install Helm chart
-  #       export VIRTUAL_ENV=/opt/dynamo/venv
-  #       export KUBE_NS=$NAMESPACE
-  #       export ISTIO_ENABLED=true
-  #       export ISTIO_GATEWAY=istio-system/ingress-alb
-  #       export VIRTUAL_SERVICE_SUPPORTS_HTTPS=true
-  #       export DYNAMO_CLOUD=https://${NAMESPACE}.${DYNAMO_INGRESS_SUFFIX}
-
-  #       # Install dynamo env secrets
-  #       kubectl create secret generic hf-token-secret --from-literal=HF_TOKEN=${{ secrets.HF_TOKEN }} -n $KUBE_NS || true
-  #       # Create docker pull secret for operator image
-  #       kubectl create secret docker-registry docker-imagepullsecret --docker-server=${{ secrets.AZURE_ACR_HOSTNAME }} --docker-username=${{ secrets.AZURE_ACR_USER }} --docker-password=${{ secrets.AZURE_ACR_PASSWORD }} --namespace=${NAMESPACE}
-  #       # Install helm dependencies
-  #       helm repo add bitnami https://charts.bitnami.com/bitnami
-  #       cd deploy/cloud/helm/platform/
-  #       helm dep build .
-  #       # Install platform with namespace restriction for single profile testing
-  #       helm upgrade --install dynamo-platform . --namespace ${NAMESPACE} \
-  #         --set dynamo-operator.namespaceRestriction.enabled=true \
-  #         --set dynamo-operator.namespaceRestriction.allowedNamespaces[0]=${NAMESPACE} \
-  #         --set dynamo-operator.controllerManager.manager.image.repository=${{ secrets.AZURE_ACR_HOSTNAME }}/ai-dynamo/dynamo \
-  #         --set dynamo-operator.controllerManager.manager.image.tag=${{ github.sha }}-operator-amd64 \
-  #         --set dynamo-operator.imagePullSecrets[0].name=docker-imagepullsecret
-  #       # Wait for all deployments to be ready
-  #       timeout 300s kubectl rollout status deployment -n $NAMESPACE --watch
-
-  # deploy-test-vllm:
-  #   runs-on: cpu-amd-m5-2xlarge
-  #   # TODO: Uncomment this when we have a way to test the deploy-test-vllm job in CI.
-  #   #if: needs.changed-files.outputs.has_code_changes == 'true'
-  #   if: github.event.inputs.run_deploy_operator
-  #   needs: [changed-files, deploy-operator, vllm]
-  #   permissions:
-  #     contents: read
-  #   strategy:
-  #     fail-fast: false
-  #     max-parallel: 1
-  #     matrix:
-  #       profile:
-  #         - agg
-  #         - agg_router
-  #         - disagg
-  #         - disagg_router
-  #   name: deploy-test-vllm (${{ matrix.profile }})
-  #   env:
-  #     FRAMEWORK: vllm
-  #     DYNAMO_INGRESS_SUFFIX: dev.aire.nvidia.com
-  #     DEPLOYMENT_FILE: "deploy/${{ matrix.profile }}.yaml"
-  #     MODEL_NAME: "Qwen/Qwen3-0.6B"
-  #   steps: &deploy-test-steps
-  #   - name: Output Node Name
-  #     shell: bash
-  #     run: |
-  #       echo ${K8S_NODE_NAME}
-  #   - uses: actions/checkout@v4
-  #   - name: Setup Kubeconfig
-  #     env:
-  #       NAMESPACE: ${{ needs.deploy-operator.outputs.NAMESPACE }}
-  #     run: |
-  #       set -x
-  #       # Setup kubeconfig
-  #       echo "${{ secrets.AZURE_AKS_CI_KUBECONFIG_B64 }}" | base64 -d > .kubeconfig
-  #       chmod 600 .kubeconfig
-  #       export KUBECONFIG=$(pwd)/.kubeconfig
-  #       kubectl config set-context --current --namespace=$NAMESPACE --kubeconfig "${KUBECONFIG}"
-  #       kubectl config get-contexts
-  #   - name: Run Tests
-  #     id: run-tests
-  #     env:
-  #       NAMESPACE: ${{ needs.deploy-operator.outputs.NAMESPACE }}
-  #     run: |
-  #       set -x
-  #       export KUBECONFIG=$(pwd)/.kubeconfig
-  #       kubectl config set-context --current --namespace=$NAMESPACE
-
-  #       # Redirect all output to a log file while still showing it
-  #       exec > >(tee -a test-output.log) 2>&1
-
-  #       cd examples/backends/$FRAMEWORK
-  #       export FRAMEWORK_RUNTIME_IMAGE="${{ secrets.AZURE_ACR_HOSTNAME }}/ai-dynamo/dynamo:${{ github.sha }}-${FRAMEWORK}-amd64"
-  #       export KUBE_NS=$NAMESPACE
-  #       export GRAPH_NAME=$(yq e '.metadata.name' $DEPLOYMENT_FILE)
-  #       echo "GRAPH_NAME=${GRAPH_NAME}" >> $GITHUB_ENV
-  #       # Update the deployment file in-place
-  #       yq -i '.spec.services.[].extraPodSpec.mainContainer.image = env(FRAMEWORK_RUNTIME_IMAGE)' $DEPLOYMENT_FILE
-
-  #       # Debug: Show updated deployment file
-  #       echo "=== UPDATED DEPLOYMENT FILE ==="
-  #       cat $DEPLOYMENT_FILE
-
-  #       # Apply the updated file
-  #       kubectl apply -n $KUBE_NS -f $DEPLOYMENT_FILE
-
-  #       # --- Wait for all pods in the dynamo graph deployment to be ready ---
-  #       sleep 20
-  #       # Get the deployment name from the file
-  #       export GRAPH_NAME=$(yq e '.metadata.name' $DEPLOYMENT_FILE)
-  #       echo "Waiting for all pods with label nvidia.com/dynamo-graph-deployment-name: $GRAPH_NAME"
-  #       # Wait for all pods with the deployment label to be ready
-  #       kubectl wait --for=condition=ready pod -l "nvidia.com/dynamo-graph-deployment-name=$GRAPH_NAME" -n ${KUBE_NS} --timeout=1800s
-
-  #       # Debug: Show final pod statuses for the deployment
-  #       echo "=== FINAL POD STATUSES ==="
-  #       kubectl get pods -l "nvidia.com/dynamo-graph-deployment-name=$GRAPH_NAME" -n $KUBE_NS -o wide
-  #       echo ""
-
-  #       kubectl get all -n $KUBE_NS
-  #       export FRONTEND_POD=$(kubectl get pods -n ${KUBE_NS} -l nvidia.com/dynamo-component-type=frontend,nvidia.com/dynamo-graph-deployment-name=${GRAPH_NAME} | tail -n1 | awk '{print $1}')
-  #       export CONTAINER_PORT=$(kubectl get pod $FRONTEND_POD -n ${KUBE_NS} -o jsonpath='{.spec.containers[0].ports[?(@.name=="http")].containerPort}')
-  #       echo "Container port is ${CONTAINER_PORT}"
-  #       kubectl port-forward pod/$FRONTEND_POD 8000:${CONTAINER_PORT} -n ${KUBE_NS} &
-  #       export LLM_URL="http://localhost:8000"
-  #       sleep 10  # Give port-forward time to establish the connection
-  #       echo "LLM URL: ${LLM_URL}"
-  #       echo "MODEL NAME: ${MODEL_NAME}"
-  #       # Wait until the model is available in the /v1/models response
-  #       MAX_ATTEMPTS=30
-  #       ATTEMPT=1
-  #       while [ $ATTEMPT -le $MAX_ATTEMPTS ]; do
-  #         MODELS_RESPONSE=$(curl -s --retry 5 --retry-delay 2 --retry-connrefused "${LLM_URL}/v1/models")
-  #         if echo "$MODELS_RESPONSE" | jq -e --arg MODEL_NAME "$MODEL_NAME" '.data[]?.id == $MODEL_NAME' >/dev/null 2>&1; then
-  #           echo "Model $MODEL_NAME is available in /v1/models"
-  #           break
-  #         fi
-  #         echo "Waiting for model $MODEL_NAME to be available in /v1/models... (attempt $ATTEMPT/$MAX_ATTEMPTS)"
-  #         sleep 5
-  #         ATTEMPT=$((ATTEMPT + 1))
-  #       done
-  #       if [ $ATTEMPT -gt $MAX_ATTEMPTS ]; then
-  #         echo "Model $MODEL_NAME not found in /v1/models after $MAX_ATTEMPTS attempts"
-  #         echo "Last response: $MODELS_RESPONSE"
-  #         exit 1
-  #       fi
-  #       RESPONSE=$(curl -s -N --no-buffer --retry 10 --retry-delay 5 --retry-connrefused -X POST "${LLM_URL}/v1/chat/completions" \
-  #         -H 'accept: text/event-stream' \
-  #         -H 'Content-Type: application/json' \
-  #         -d '{
-  #           "model": "'"${MODEL_NAME:-Qwen/Qwen3-0.6B}"'",
-  #           "messages": [
-  #           {
-  #               "role": "user",
-  #               "content": "In the heart of Eldoria, an ancient land of boundless magic and mysterious creatures, lies the long-forgotten city of Aeloria. Once a beacon of knowledge and power, Aeloria was buried beneath the shifting sands of time, lost to the world for centuries. You are an intrepid explorer, known for your unparalleled curiosity and courage, who has stumbled upon an ancient map hinting at ests that Aeloria holds a secret so profound that it has the potential to reshape the very fabric of reality. Your journey will take you through treacherous deserts, enchanted forests, and across perilous mountain ranges. Your Task: Character Background: Develop a detailed background for your character. Describe their motivations for seeking out Aeloria, their skills and weaknesses, and any personal connections to the ancient city or its legends. Are they driven by a quest for knowledge, a search for lost familt clue is hidden."
-  #           }
-  #           ],
-  #           "stream":false,
-  #           "max_tokens": 30,
-  #           "temperature": 0.0
-  #         }' 2>&1)
-  #       echo "Response: $RESPONSE"
-  #       TEST_RESULT=0
-  #       if ! echo "$RESPONSE" | jq -e . >/dev/null 2>&1; then
-  #         echo "Test failed: Response is not valid JSON"
-  #         echo "Got: $RESPONSE"
-  #         TEST_RESULT=1
-  #       elif ! echo "$RESPONSE" | jq -e '.choices[0].message.role == "assistant"' >/dev/null 2>&1; then
-  #         echo "Test failed: Message role is not 'assistant'"
-  #         echo "Got: $(echo "$RESPONSE" | jq '.choices[0].message.role')"
-  #         TEST_RESULT=1
-  #       elif ! echo "$RESPONSE" | jq -e '.model == "'"${MODEL_NAME}"'"' >/dev/null 2>&1; then
-  #         echo "Test failed: Model name is incorrect"
-  #         echo "Got: $(echo "$RESPONSE" | jq '.model')"
-  #         TEST_RESULT=1
-  #       elif ! echo "$RESPONSE" | jq -e '.choices[0].message.content | length > 100' >/dev/null 2>&1; then
-  #         echo "Test failed: Response content length is not greater than 100 characters"
-  #         echo "Got length: $(echo "$RESPONSE" | jq '.choices[0].message.content | length')"
-  #         TEST_RESULT=1
-  #       else
-  #         echo "Test passed: Response matches expected format and content"
-  #       fi
-  #       exit $TEST_RESULT
-  #     continue-on-error: true
-
-  #   - name: Process Deployment Test Results
-  #     if: always()
-  #     run: |
-  #       set -x
-
-  #       # Create test-results directory
-  #       mkdir -p test-results
-
-  #       # Copy and rename the test output log with unique naming
-  #       if [ -f "test-output.log" ]; then
-  #         cp test-output.log "test-results/deploy_test_output_${{ env.FRAMEWORK }}_${{ matrix.profile }}_amd64_${{ github.run_id }}_${{ job.check_run_id }}.log"
-  #         echo "✅ Test output log copied to test-results/"
-  #       else
-  #         echo "⚠️  test-output.log not found"
-  #       fi
-
-  #   - name: Upload Deployment Test Results
-  #     uses: actions/upload-artifact@v4
-  #     if: always()
-  #     with:
-  #       name: test-results-${{ env.FRAMEWORK }}-deploy-${{ matrix.profile }}-amd64-${{ github.run_id }}-${{ job.check_run_id }}
-  #       path: test-results/deploy_test_output_${{ env.FRAMEWORK }}_${{ matrix.profile }}_amd64_${{ github.run_id }}_${{ job.check_run_id }}.log
-  #       retention-days: 7
-
-  #   - name: Cleanup
-  #     if: always()
-  #     timeout-minutes: 5
-  #     env:
-  #       NAMESPACE: ${{ needs.deploy-operator.outputs.NAMESPACE }}
-  #     run: |
-  #       set -x
-  #       export KUBECONFIG=$(pwd)/.kubeconfig
-  #       kubectl config set-context --current --namespace=$NAMESPACE
-
-  #       # For debugging purposes, list all the resources before we delete
-  #       kubectl get all
-
-  #       echo "Deleting DynamoGraphDeployments for this job in namespace $NAMESPACE..."
-  #       kubectl delete dynamographdeployments ${GRAPH_NAME} -n $NAMESPACE || true
-
-  # deploy-test-sglang:
-  #   runs-on: cpu-amd-m5-2xlarge
-  #   # TODO: Uncomment this when we have a way to test the deploy-test-sglang job in CI.
-  #   #if: needs.changed-files.outputs.has_code_changes == 'true'
-  #   if: github.event.inputs.run_deploy_operator
-  #   needs: [changed-files, deploy-operator, sglang]
-  #   permissions:
-  #     contents: read
-  #   strategy:
-  #     fail-fast: false
-  #     max-parallel: 1
-  #     matrix:
-  #       profile:
-  #         - agg
-  #         - agg_router
-  #   name: deploy-test-sglang (${{ matrix.profile }})
-  #   env:
-  #     FRAMEWORK: sglang
-  #     DYNAMO_INGRESS_SUFFIX: dev.aire.nvidia.com
-  #     DEPLOYMENT_FILE: "deploy/${{ matrix.profile }}.yaml"
-  #     MODEL_NAME: "Qwen/Qwen3-0.6B"
-  #   steps: *deploy-test-steps
-
-  # deploy-test-trtllm:
-  #   runs-on: cpu-amd-m5-2xlarge
-  #   # TODO: Uncomment this when we have a way to test the deploy-test-trtllm job in CI.
-  #   #if: needs.changed-files.outputs.has_code_changes == 'true'
-  #   if: github.event.inputs.run_deploy_operator
-  #   needs: [changed-files, deploy-operator, trtllm]
-  #   permissions:
-  #     contents: read
-  #   strategy:
-  #     fail-fast: false
-  #     max-parallel: 1
-  #     matrix:
-  #       profile:
-  #         - agg
-  #         - agg_router
-  #         - disagg
-  #         - disagg_router
-  #   name: deploy-test-trtllm (${{ matrix.profile }})
-  #   env:
-  #     FRAMEWORK: trtllm
-  #     DYNAMO_INGRESS_SUFFIX: dev.aire.nvidia.com
-  #     DEPLOYMENT_FILE: "deploy/${{ matrix.profile }}.yaml"
-  #     MODEL_NAME: "Qwen/Qwen3-0.6B"
-  #   steps: *deploy-test-steps
-
-  # cleanup:
-  #   runs-on: cpu-amd-m5-2xlarge
-  #   # TODO: Uncomment the below if statement when we have a way to test the cleanup job in CI.
-  #   # if: always()
-  #   if: github.event.inputs.run_deploy_operator
-  #   needs: [changed-files, deploy-operator, deploy-test-trtllm, deploy-test-sglang, deploy-test-vllm]
-  #   steps:
-  #   - name: Output Node Name
-  #     shell: bash
-  #     run: |
-  #       echo ${K8S_NODE_NAME}
-  #   - uses: actions/checkout@v4
-  #   - name: Setup Kubeconfig
-  #     env:
-  #       NAMESPACE: ${{ needs.deploy-operator.outputs.NAMESPACE }}
-  #     run: |
-  #       set -x
-  #       # Setup kubeconfig
-  #       echo "${{ secrets.AZURE_AKS_CI_KUBECONFIG_B64 }}" | base64 -d > .kubeconfig
-  #       chmod 600 .kubeconfig
-  #       export KUBECONFIG=$(pwd)/.kubeconfig
-  #       kubectl config set-context --current --namespace=$NAMESPACE --kubeconfig "${KUBECONFIG}"
-  #       kubectl config current-context
-  #   - name: Cleanup
-  #     timeout-minutes: 5
-  #     env:
-  #       NAMESPACE: ${{ needs.deploy-operator.outputs.NAMESPACE }}
-  #     run: |
-  #       set -x
-  #       export KUBECONFIG=$(pwd)/.kubeconfig
-  #       kubectl config set-context --current --namespace=$NAMESPACE
-
-  #       echo "${{ secrets.AZURE_AKS_CI_KUBECONFIG_B64 }}" | base64 -d > .kubeconfig
-  #       chmod 600 .kubeconfig
-  #       export KUBECONFIG=$(pwd)/.kubeconfig
-  #       kubectl config set-context --current --namespace=$NAMESPACE --kubeconfig "${KUBECONFIG}"
-
-  #       # For debugging purposes, list all the resources before we uninstall
-  #       kubectl get all
-
-  #       echo "Deleting all DynamoGraphDeployments in namespace $NAMESPACE..."
-  #       kubectl delete dynamographdeployments --all -n $NAMESPACE || true
-
-  #       # Uninstall the helm chart
-  #       helm ls
-  #       helm uninstall dynamo-platform --namespace $NAMESPACE || true
-
-  #       echo "Namespace $NAMESPACE deletion initiated, proceeding with cleanup..."
-  #       kubectl delete namespace $NAMESPACE || true
-  #       echo "Namespace $NAMESPACE completed."
-=======
           use_ci_registry: 'true'
       - name: Docker Tag and Push
         uses: ./.github/actions/docker-tag-push
@@ -1080,103 +445,103 @@
           echo "NAMESPACE=gh-id-${{ github.run_id }}-ft-${FRAMEWORK}" >> $GITHUB_ENV
           set -x
 
-          # Setup kubeconfig
-          echo "${{ secrets.AZURE_AKS_CI_KUBECONFIG_B64 }}" | base64 -d > .kubeconfig
-          chmod 600 .kubeconfig
-          export KUBECONFIG=$(pwd)/.kubeconfig
-          kubectl config set-context --current --namespace=$NAMESPACE --kubeconfig "${KUBECONFIG}"
-          kubectl config current-context
-      - name: Deploy Operator
-        run: |
-          set -x
-          export KUBECONFIG=$(pwd)/.kubeconfig
-
-          # Create a namespace for this job
-          echo "Creating an ephemeral namespace..."
-          kubectl delete namespace $NAMESPACE || true
-          kubectl create namespace $NAMESPACE || true
-          echo "Attaching the labels for secrets and cleanup"
-          kubectl label namespaces ${NAMESPACE} nscleanup/enabled=true nscleanup/ttl=7200 gitlab-imagepull=enabled ngc-api=enabled nvcr-imagepull=enabled --overwrite=true
-
-          # Set the namespace as default
-          kubectl config set-context --current --namespace=$NAMESPACE
-
-          # Check if Istio is installed
-          kubectl get pods -n istio-system
-          # Check if default storage class exists
-          kubectl get storageclass
-
-          # Install Helm chart
-          export VIRTUAL_ENV=/opt/dynamo/venv
-          export KUBE_NS=$NAMESPACE
-          export ISTIO_ENABLED=true
-          export ISTIO_GATEWAY=istio-system/ingress-alb
-          export VIRTUAL_SERVICE_SUPPORTS_HTTPS=true
-          export DYNAMO_CLOUD=https://${NAMESPACE}.${DYNAMO_INGRESS_SUFFIX}
-
-          # Install dynamo env secrets
-          kubectl create secret generic hf-token-secret --from-literal=HF_TOKEN=${{ secrets.HF_TOKEN }} -n $KUBE_NS || true
-          # Create docker pull secret for operator image
-          kubectl create secret docker-registry docker-imagepullsecret --docker-server=${{ secrets.AZURE_ACR_HOSTNAME }} --docker-username=${{ secrets.AZURE_ACR_USER }} --docker-password=${{ secrets.AZURE_ACR_PASSWORD }} --namespace=${NAMESPACE}
-          # Install helm dependencies
-          helm repo add bitnami https://charts.bitnami.com/bitnami
-          cd deploy/cloud/helm/platform/
-          helm dep build .
-          # Install platform with namespace restriction for single profile testing
-          helm upgrade --install dynamo-platform . --namespace ${NAMESPACE} \
-            --set dynamo-operator.namespaceRestriction.enabled=true \
-            --set dynamo-operator.namespaceRestriction.allowedNamespaces[0]=${NAMESPACE} \
-            --set dynamo-operator.controllerManager.manager.image.repository=${{ secrets.AZURE_ACR_HOSTNAME }}/ai-dynamo/dynamo \
-            --set dynamo-operator.controllerManager.manager.image.tag=${{ github.sha }}-operator-amd64 \
-            --set dynamo-operator.imagePullSecrets[0].name=docker-imagepullsecret \
-            --timeout 10m --wait
-          # Wait for all deployments to be ready
-          timeout 300s kubectl rollout status deployment -n $NAMESPACE --watch
-          cd -
-
-          export KUBECONFIG=$(pwd)/.kubeconfig
-          kubectl config set-context --current --namespace=$NAMESPACE
-      - name: Run Fault Tolerance Tests
-        id: run-ft-tests
-        run: |
-          set -x
-          export KUBECONFIG=$(pwd)/.kubeconfig
-          export NAMESPACE=$NAMESPACE
-          export FRAMEWORK=${{ matrix.framework.name }}
-          export IMAGE="${{ secrets.AZURE_ACR_HOSTNAME }}/ai-dynamo/dynamo:${{ github.sha }}-${FRAMEWORK}-amd64"
-
-          echo "Running fault tolerance test: ${{ matrix.framework.test_scenario }}"
-          echo "Using namespace: $NAMESPACE"
-          echo "Using image: $IMAGE"
-
-          # Install python3-venv package if not already installed
-          sudo apt-get update && sudo apt-get install -y python3-venv
-
-          # Set up Python virtual environment and install test dependencies
-          python3 -m venv venv
-          source venv/bin/activate
-          pip install --upgrade pip
-          pip install -r container/deps/requirements.test.txt
-          pip install kubernetes==32.0.1 kubernetes_asyncio kr8s pyyaml requests tabulate pydantic
-
-          # Create test-results directory
-          mkdir -p test-results
-
-          # Run the pytest command with JUnit XML output
-          set +e  # Don't exit on test failures
-          pytest tests/fault_tolerance/deploy/test_deployment.py \
-            -m 'k8s and fault_tolerance' \
-            -k '${{ matrix.framework.test_scenario }}' \
-            -s -v \
-            --namespace ${NAMESPACE} \
-            --image ${IMAGE} \
-            --client-type legacy \
-            --junitxml=test-results/pytest_ft_report.xml \
-            --tb=short
-
-          TEST_EXIT_CODE=$?
-          echo "TEST_EXIT_CODE=${TEST_EXIT_CODE}" >> $GITHUB_ENV
-          echo "🧪 Fault tolerance tests completed with exit code: ${TEST_EXIT_CODE}"
+  #         # Setup kubeconfig
+  #         echo "${{ secrets.AZURE_AKS_CI_KUBECONFIG_B64 }}" | base64 -d > .kubeconfig
+  #         chmod 600 .kubeconfig
+  #         export KUBECONFIG=$(pwd)/.kubeconfig
+  #         kubectl config set-context --current --namespace=$NAMESPACE --kubeconfig "${KUBECONFIG}"
+  #         kubectl config current-context
+  #     - name: Deploy Operator
+  #       run: |
+  #         set -x
+  #         export KUBECONFIG=$(pwd)/.kubeconfig
+
+  #         # Create a namespace for this job
+  #         echo "Creating an ephemeral namespace..."
+  #         kubectl delete namespace $NAMESPACE || true
+  #         kubectl create namespace $NAMESPACE || true
+  #         echo "Attaching the labels for secrets and cleanup"
+  #         kubectl label namespaces ${NAMESPACE} nscleanup/enabled=true nscleanup/ttl=7200 gitlab-imagepull=enabled ngc-api=enabled nvcr-imagepull=enabled --overwrite=true
+
+  #         # Set the namespace as default
+  #         kubectl config set-context --current --namespace=$NAMESPACE
+
+  #         # Check if Istio is installed
+  #         kubectl get pods -n istio-system
+  #         # Check if default storage class exists
+  #         kubectl get storageclass
+
+  #         # Install Helm chart
+  #         export VIRTUAL_ENV=/opt/dynamo/venv
+  #         export KUBE_NS=$NAMESPACE
+  #         export ISTIO_ENABLED=true
+  #         export ISTIO_GATEWAY=istio-system/ingress-alb
+  #         export VIRTUAL_SERVICE_SUPPORTS_HTTPS=true
+  #         export DYNAMO_CLOUD=https://${NAMESPACE}.${DYNAMO_INGRESS_SUFFIX}
+
+  #         # Install dynamo env secrets
+  #         kubectl create secret generic hf-token-secret --from-literal=HF_TOKEN=${{ secrets.HF_TOKEN }} -n $KUBE_NS || true
+  #         # Create docker pull secret for operator image
+  #         kubectl create secret docker-registry docker-imagepullsecret --docker-server=${{ secrets.AZURE_ACR_HOSTNAME }} --docker-username=${{ secrets.AZURE_ACR_USER }} --docker-password=${{ secrets.AZURE_ACR_PASSWORD }} --namespace=${NAMESPACE}
+  #         # Install helm dependencies
+  #         helm repo add bitnami https://charts.bitnami.com/bitnami
+  #         cd deploy/cloud/helm/platform/
+  #         helm dep build .
+  #         # Install platform with namespace restriction for single profile testing
+  #         helm upgrade --install dynamo-platform . --namespace ${NAMESPACE} \
+  #           --set dynamo-operator.namespaceRestriction.enabled=true \
+  #           --set dynamo-operator.namespaceRestriction.allowedNamespaces[0]=${NAMESPACE} \
+  #           --set dynamo-operator.controllerManager.manager.image.repository=${{ secrets.AZURE_ACR_HOSTNAME }}/ai-dynamo/dynamo \
+  #           --set dynamo-operator.controllerManager.manager.image.tag=${{ github.sha }}-operator-amd64 \
+  #           --set dynamo-operator.imagePullSecrets[0].name=docker-imagepullsecret \
+  #           --timeout 10m --wait
+  #         # Wait for all deployments to be ready
+  #         timeout 300s kubectl rollout status deployment -n $NAMESPACE --watch
+  #         cd -
+
+  #         export KUBECONFIG=$(pwd)/.kubeconfig
+  #         kubectl config set-context --current --namespace=$NAMESPACE
+  #     - name: Run Fault Tolerance Tests
+  #       id: run-ft-tests
+  #       run: |
+  #         set -x
+  #         export KUBECONFIG=$(pwd)/.kubeconfig
+  #         export NAMESPACE=$NAMESPACE
+  #         export FRAMEWORK=${{ matrix.framework.name }}
+  #         export IMAGE="${{ secrets.AZURE_ACR_HOSTNAME }}/ai-dynamo/dynamo:${{ github.sha }}-${FRAMEWORK}-amd64"
+
+  #         echo "Running fault tolerance test: ${{ matrix.framework.test_scenario }}"
+  #         echo "Using namespace: $NAMESPACE"
+  #         echo "Using image: $IMAGE"
+
+  #         # Install python3-venv package if not already installed
+  #         sudo apt-get update && sudo apt-get install -y python3-venv
+
+  #         # Set up Python virtual environment and install test dependencies
+  #         python3 -m venv venv
+  #         source venv/bin/activate
+  #         pip install --upgrade pip
+  #         pip install -r container/deps/requirements.test.txt
+  #         pip install kubernetes==32.0.1 kubernetes_asyncio kr8s pyyaml requests tabulate pydantic
+
+  #         # Create test-results directory
+  #         mkdir -p test-results
+
+  #         # Run the pytest command with JUnit XML output
+  #         set +e  # Don't exit on test failures
+  #         pytest tests/fault_tolerance/deploy/test_deployment.py \
+  #           -m 'k8s and fault_tolerance' \
+  #           -k '${{ matrix.framework.test_scenario }}' \
+  #           -s -v \
+  #           --namespace ${NAMESPACE} \
+  #           --image ${IMAGE} \
+  #           --client-type legacy \
+  #           --junitxml=test-results/pytest_ft_report.xml \
+  #           --tb=short
+
+  #         TEST_EXIT_CODE=$?
+  #         echo "TEST_EXIT_CODE=${TEST_EXIT_CODE}" >> $GITHUB_ENV
+  #         echo "🧪 Fault tolerance tests completed with exit code: ${TEST_EXIT_CODE}"
 
           exit ${TEST_EXIT_CODE}
       - name: Process Fault Tolerance Test Results
@@ -1184,44 +549,44 @@
         run: |
           set -x
 
-          # Rename JUnit XML with unique naming if it exists
-          if [ -f "test-results/pytest_ft_report.xml" ]; then
-            mv "test-results/pytest_ft_report.xml" "test-results/pytest_ft_report_${{ matrix.framework.name }}_amd64_${{ github.run_id }}_${{ job.check_run_id }}.xml"
-            echo "✅ JUnit XML report renamed with unique identifier"
-          else
-            echo "⚠️  JUnit XML report not found"
-          fi
-
-      - name: Upload Fault Tolerance Test Results
-        uses: actions/upload-artifact@v4
-        if: always()
-        with:
-          name: test-results-${{ matrix.framework.name }}-fault_tolerance-amd64-${{ github.run_id }}-${{ job.check_run_id }}
-          path: test-results/pytest_ft_report_${{ matrix.framework.name }}_amd64_${{ github.run_id }}_${{ job.check_run_id }}.xml
-          retention-days: 7
-
-      - name: Cleanup
-        if: always()
-        timeout-minutes: 5
-        run: |
-          echo "${{ secrets.AZURE_AKS_CI_KUBECONFIG_B64 }}" | base64 -d > .kubeconfig
-          chmod 600 .kubeconfig
-          export KUBECONFIG=$(pwd)/.kubeconfig
-          kubectl config set-context --current --namespace=$NAMESPACE --kubeconfig "${KUBECONFIG}"
-
-          # For debugging purposes, list all the resources before we uninstall
-          kubectl get all
-
-          echo "Deleting all DynamoGraphDeployments in namespace $NAMESPACE..."
-          kubectl delete dynamographdeployments --all -n $NAMESPACE || true
-
-          # Uninstall the helm chart
-          helm ls
-          helm uninstall dynamo-platform || true
-
-          echo "Namespace $NAMESPACE deletion initiated, proceeding with cleanup..."
-          kubectl delete namespace $NAMESPACE || true
-          echo "Namespace $NAMESPACE completed."
+  #         # Rename JUnit XML with unique naming if it exists
+  #         if [ -f "test-results/pytest_ft_report.xml" ]; then
+  #           mv "test-results/pytest_ft_report.xml" "test-results/pytest_ft_report_${{ matrix.framework.name }}_amd64_${{ github.run_id }}_${{ job.check_run_id }}.xml"
+  #           echo "✅ JUnit XML report renamed with unique identifier"
+  #         else
+  #           echo "⚠️  JUnit XML report not found"
+  #         fi
+
+  #     - name: Upload Fault Tolerance Test Results
+  #       uses: actions/upload-artifact@v4
+  #       if: always()
+  #       with:
+  #         name: test-results-${{ matrix.framework.name }}-fault_tolerance-amd64-${{ github.run_id }}-${{ job.check_run_id }}
+  #         path: test-results/pytest_ft_report_${{ matrix.framework.name }}_amd64_${{ github.run_id }}_${{ job.check_run_id }}.xml
+  #         retention-days: 7
+
+  #     - name: Cleanup
+  #       if: always()
+  #       timeout-minutes: 5
+  #       run: |
+  #         echo "${{ secrets.AZURE_AKS_CI_KUBECONFIG_B64 }}" | base64 -d > .kubeconfig
+  #         chmod 600 .kubeconfig
+  #         export KUBECONFIG=$(pwd)/.kubeconfig
+  #         kubectl config set-context --current --namespace=$NAMESPACE --kubeconfig "${KUBECONFIG}"
+
+  #         # For debugging purposes, list all the resources before we uninstall
+  #         kubectl get all
+
+  #         echo "Deleting all DynamoGraphDeployments in namespace $NAMESPACE..."
+  #         kubectl delete dynamographdeployments --all -n $NAMESPACE || true
+
+  #         # Uninstall the helm chart
+  #         helm ls
+  #         helm uninstall dynamo-platform || true
+
+  #         echo "Namespace $NAMESPACE deletion initiated, proceeding with cleanup..."
+  #         kubectl delete namespace $NAMESPACE || true
+  #         echo "Namespace $NAMESPACE completed."
 
   deploy-operator:
     runs-on: cpu-amd-m5-2xlarge
@@ -1244,60 +609,60 @@
       run: |
         set -x
 
-        # Set namespace
-        # Invalid patterns: https://kubernetes.io/docs/concepts/overview/working-with-objects/names/
-        BRANCH_SANITIZED="${BRANCH//\//-}"
-        BRANCH_SANITIZED="${BRANCH_SANITIZED/pull-request/pr}"
-        BRANCH_SANITIZED="${BRANCH_SANITIZED//./-}"
-        NAMESPACE="gh-id-${{ github.run_id }}-${BRANCH_SANITIZED}-dt"
-        echo "namespace=${NAMESPACE}" >> "$GITHUB_OUTPUT"
-
-        # Setup kubeconfig
-        echo "${{ secrets.AZURE_AKS_CI_KUBECONFIG_B64 }}" | base64 -d > .kubeconfig
-        chmod 600 .kubeconfig
-        export KUBECONFIG=$(pwd)/.kubeconfig
-        kubectl config set-context --current --namespace=$NAMESPACE --kubeconfig "${KUBECONFIG}"
-        kubectl config current-context
-
-        # Create a namespace for this job
-        echo "Creating an ephemeral namespace..."
-        kubectl create namespace $NAMESPACE
-        echo "Attaching the labels for secrets and cleanup"
-        kubectl label namespaces ${NAMESPACE} nscleanup/enabled=true nscleanup/ttl=7200 gitlab-imagepull=enabled ngc-api=enabled nvcr-imagepull=enabled --overwrite=true
-
-        # Set the namespace as default
-        kubectl config set-context --current --namespace=$NAMESPACE
-
-        # Check if Istio is installed
-        kubectl get pods -n istio-system
-        # Check if default storage class exists
-        kubectl get storageclass
-
-        # Install Helm chart
-        export VIRTUAL_ENV=/opt/dynamo/venv
-        export KUBE_NS=$NAMESPACE
-        export ISTIO_ENABLED=true
-        export ISTIO_GATEWAY=istio-system/ingress-alb
-        export VIRTUAL_SERVICE_SUPPORTS_HTTPS=true
-        export DYNAMO_CLOUD=https://${NAMESPACE}.${DYNAMO_INGRESS_SUFFIX}
-
-        # Install dynamo env secrets
-        kubectl create secret generic hf-token-secret --from-literal=HF_TOKEN=${{ secrets.HF_TOKEN }} -n $KUBE_NS || true
-        # Create docker pull secret for operator image
-        kubectl create secret docker-registry docker-imagepullsecret --docker-server=${{ secrets.AZURE_ACR_HOSTNAME }} --docker-username=${{ secrets.AZURE_ACR_USER }} --docker-password=${{ secrets.AZURE_ACR_PASSWORD }} --namespace=${NAMESPACE}
-        # Install helm dependencies
-        helm repo add bitnami https://charts.bitnami.com/bitnami
-        cd deploy/cloud/helm/platform/
-        helm dep build .
-        # Install platform with namespace restriction for single profile testing
-        helm upgrade --install dynamo-platform . --namespace ${NAMESPACE} \
-          --set dynamo-operator.namespaceRestriction.enabled=true \
-          --set dynamo-operator.namespaceRestriction.allowedNamespaces[0]=${NAMESPACE} \
-          --set dynamo-operator.controllerManager.manager.image.repository=${{ secrets.AZURE_ACR_HOSTNAME }}/ai-dynamo/dynamo \
-          --set dynamo-operator.controllerManager.manager.image.tag=${{ github.sha }}-operator-amd64 \
-          --set dynamo-operator.imagePullSecrets[0].name=docker-imagepullsecret
-        # Wait for all deployments to be ready
-        timeout 300s kubectl rollout status deployment -n $NAMESPACE --watch
+  #       # Set namespace
+  #       # Invalid patterns: https://kubernetes.io/docs/concepts/overview/working-with-objects/names/
+  #       BRANCH_SANITIZED="${BRANCH//\//-}"
+  #       BRANCH_SANITIZED="${BRANCH_SANITIZED/pull-request/pr}"
+  #       BRANCH_SANITIZED="${BRANCH_SANITIZED//./-}"
+  #       NAMESPACE="gh-id-${{ github.run_id }}-${BRANCH_SANITIZED}-dt"
+  #       echo "namespace=${NAMESPACE}" >> "$GITHUB_OUTPUT"
+
+  #       # Setup kubeconfig
+  #       echo "${{ secrets.AZURE_AKS_CI_KUBECONFIG_B64 }}" | base64 -d > .kubeconfig
+  #       chmod 600 .kubeconfig
+  #       export KUBECONFIG=$(pwd)/.kubeconfig
+  #       kubectl config set-context --current --namespace=$NAMESPACE --kubeconfig "${KUBECONFIG}"
+  #       kubectl config current-context
+
+  #       # Create a namespace for this job
+  #       echo "Creating an ephemeral namespace..."
+  #       kubectl create namespace $NAMESPACE
+  #       echo "Attaching the labels for secrets and cleanup"
+  #       kubectl label namespaces ${NAMESPACE} nscleanup/enabled=true nscleanup/ttl=7200 gitlab-imagepull=enabled ngc-api=enabled nvcr-imagepull=enabled --overwrite=true
+
+  #       # Set the namespace as default
+  #       kubectl config set-context --current --namespace=$NAMESPACE
+
+  #       # Check if Istio is installed
+  #       kubectl get pods -n istio-system
+  #       # Check if default storage class exists
+  #       kubectl get storageclass
+
+  #       # Install Helm chart
+  #       export VIRTUAL_ENV=/opt/dynamo/venv
+  #       export KUBE_NS=$NAMESPACE
+  #       export ISTIO_ENABLED=true
+  #       export ISTIO_GATEWAY=istio-system/ingress-alb
+  #       export VIRTUAL_SERVICE_SUPPORTS_HTTPS=true
+  #       export DYNAMO_CLOUD=https://${NAMESPACE}.${DYNAMO_INGRESS_SUFFIX}
+
+  #       # Install dynamo env secrets
+  #       kubectl create secret generic hf-token-secret --from-literal=HF_TOKEN=${{ secrets.HF_TOKEN }} -n $KUBE_NS || true
+  #       # Create docker pull secret for operator image
+  #       kubectl create secret docker-registry docker-imagepullsecret --docker-server=${{ secrets.AZURE_ACR_HOSTNAME }} --docker-username=${{ secrets.AZURE_ACR_USER }} --docker-password=${{ secrets.AZURE_ACR_PASSWORD }} --namespace=${NAMESPACE}
+  #       # Install helm dependencies
+  #       helm repo add bitnami https://charts.bitnami.com/bitnami
+  #       cd deploy/cloud/helm/platform/
+  #       helm dep build .
+  #       # Install platform with namespace restriction for single profile testing
+  #       helm upgrade --install dynamo-platform . --namespace ${NAMESPACE} \
+  #         --set dynamo-operator.namespaceRestriction.enabled=true \
+  #         --set dynamo-operator.namespaceRestriction.allowedNamespaces[0]=${NAMESPACE} \
+  #         --set dynamo-operator.controllerManager.manager.image.repository=${{ secrets.AZURE_ACR_HOSTNAME }}/ai-dynamo/dynamo \
+  #         --set dynamo-operator.controllerManager.manager.image.tag=${{ github.sha }}-operator-amd64 \
+  #         --set dynamo-operator.imagePullSecrets[0].name=docker-imagepullsecret
+  #       # Wait for all deployments to be ready
+  #       timeout 300s kubectl rollout status deployment -n $NAMESPACE --watch
 
   deploy-test-vllm:
     runs-on: cpu-amd-m5-2xlarge
@@ -1347,36 +712,36 @@
         export KUBECONFIG=$(pwd)/.kubeconfig
         kubectl config set-context --current --namespace=$NAMESPACE
 
-        # Redirect all output to a log file while still showing it
-        exec > >(tee -a test-output.log) 2>&1
-
-        cd examples/backends/$FRAMEWORK
-        export FRAMEWORK_RUNTIME_IMAGE="${{ secrets.AZURE_ACR_HOSTNAME }}/ai-dynamo/dynamo:${{ github.sha }}-${FRAMEWORK}-amd64"
-        export KUBE_NS=$NAMESPACE
-        export GRAPH_NAME=$(yq e '.metadata.name' $DEPLOYMENT_FILE)
-        echo "GRAPH_NAME=${GRAPH_NAME}" >> $GITHUB_ENV
-        # Update the deployment file in-place
-        yq -i '.spec.services.[].extraPodSpec.mainContainer.image = env(FRAMEWORK_RUNTIME_IMAGE)' $DEPLOYMENT_FILE
-
-        # Debug: Show updated deployment file
-        echo "=== UPDATED DEPLOYMENT FILE ==="
-        cat $DEPLOYMENT_FILE
-
-        # Apply the updated file
-        kubectl apply -n $KUBE_NS -f $DEPLOYMENT_FILE
-
-        # --- Wait for all pods in the dynamo graph deployment to be ready ---
-        sleep 20
-        # Get the deployment name from the file
-        export GRAPH_NAME=$(yq e '.metadata.name' $DEPLOYMENT_FILE)
-        echo "Waiting for all pods with label nvidia.com/dynamo-graph-deployment-name: $GRAPH_NAME"
-        # Wait for all pods with the deployment label to be ready
-        kubectl wait --for=condition=ready pod -l "nvidia.com/dynamo-graph-deployment-name=$GRAPH_NAME" -n ${KUBE_NS} --timeout=1800s
-
-        # Debug: Show final pod statuses for the deployment
-        echo "=== FINAL POD STATUSES ==="
-        kubectl get pods -l "nvidia.com/dynamo-graph-deployment-name=$GRAPH_NAME" -n $KUBE_NS -o wide
-        echo ""
+  #       # Redirect all output to a log file while still showing it
+  #       exec > >(tee -a test-output.log) 2>&1
+
+  #       cd examples/backends/$FRAMEWORK
+  #       export FRAMEWORK_RUNTIME_IMAGE="${{ secrets.AZURE_ACR_HOSTNAME }}/ai-dynamo/dynamo:${{ github.sha }}-${FRAMEWORK}-amd64"
+  #       export KUBE_NS=$NAMESPACE
+  #       export GRAPH_NAME=$(yq e '.metadata.name' $DEPLOYMENT_FILE)
+  #       echo "GRAPH_NAME=${GRAPH_NAME}" >> $GITHUB_ENV
+  #       # Update the deployment file in-place
+  #       yq -i '.spec.services.[].extraPodSpec.mainContainer.image = env(FRAMEWORK_RUNTIME_IMAGE)' $DEPLOYMENT_FILE
+
+  #       # Debug: Show updated deployment file
+  #       echo "=== UPDATED DEPLOYMENT FILE ==="
+  #       cat $DEPLOYMENT_FILE
+
+  #       # Apply the updated file
+  #       kubectl apply -n $KUBE_NS -f $DEPLOYMENT_FILE
+
+  #       # --- Wait for all pods in the dynamo graph deployment to be ready ---
+  #       sleep 20
+  #       # Get the deployment name from the file
+  #       export GRAPH_NAME=$(yq e '.metadata.name' $DEPLOYMENT_FILE)
+  #       echo "Waiting for all pods with label nvidia.com/dynamo-graph-deployment-name: $GRAPH_NAME"
+  #       # Wait for all pods with the deployment label to be ready
+  #       kubectl wait --for=condition=ready pod -l "nvidia.com/dynamo-graph-deployment-name=$GRAPH_NAME" -n ${KUBE_NS} --timeout=1800s
+
+  #       # Debug: Show final pod statuses for the deployment
+  #       echo "=== FINAL POD STATUSES ==="
+  #       kubectl get pods -l "nvidia.com/dynamo-graph-deployment-name=$GRAPH_NAME" -n $KUBE_NS -o wide
+  #       echo ""
 
         kubectl get all -n $KUBE_NS
         export FRONTEND_POD=$(kubectl get pods -n ${KUBE_NS} -l nvidia.com/dynamo-component-type=frontend,nvidia.com/dynamo-graph-deployment-name=${GRAPH_NAME} | tail -n1 | awk '{print $1}')
@@ -1447,41 +812,41 @@
       run: |
         set -x
 
-        # Create test-results directory
-        mkdir -p test-results
-
-        # Copy and rename the test output log with unique naming
-        if [ -f "test-output.log" ]; then
-          cp test-output.log "test-results/deploy_test_output_${{ env.FRAMEWORK }}_${{ matrix.profile }}_amd64_${{ github.run_id }}_${{ job.check_run_id }}.log"
-          echo "✅ Test output log copied to test-results/"
-        else
-          echo "⚠️  test-output.log not found"
-        fi
-
-    - name: Upload Deployment Test Results
-      uses: actions/upload-artifact@v4
-      if: always()
-      with:
-        name: test-results-${{ env.FRAMEWORK }}-deploy-${{ matrix.profile }}-amd64-${{ github.run_id }}-${{ job.check_run_id }}
-        path: test-results/deploy_test_output_${{ env.FRAMEWORK }}_${{ matrix.profile }}_amd64_${{ github.run_id }}_${{ job.check_run_id }}.log
-        retention-days: 7
-
-    - name: Cleanup
-      if: always()
-      timeout-minutes: 5
-      env:
-        NAMESPACE: ${{ needs.deploy-operator.outputs.NAMESPACE }}
-      run: |
-        set -x
-        export KUBECONFIG=$(pwd)/.kubeconfig
-        kubectl config set-context --current --namespace=$NAMESPACE
+  #       # Create test-results directory
+  #       mkdir -p test-results
+
+  #       # Copy and rename the test output log with unique naming
+  #       if [ -f "test-output.log" ]; then
+  #         cp test-output.log "test-results/deploy_test_output_${{ env.FRAMEWORK }}_${{ matrix.profile }}_amd64_${{ github.run_id }}_${{ job.check_run_id }}.log"
+  #         echo "✅ Test output log copied to test-results/"
+  #       else
+  #         echo "⚠️  test-output.log not found"
+  #       fi
+
+  #   - name: Upload Deployment Test Results
+  #     uses: actions/upload-artifact@v4
+  #     if: always()
+  #     with:
+  #       name: test-results-${{ env.FRAMEWORK }}-deploy-${{ matrix.profile }}-amd64-${{ github.run_id }}-${{ job.check_run_id }}
+  #       path: test-results/deploy_test_output_${{ env.FRAMEWORK }}_${{ matrix.profile }}_amd64_${{ github.run_id }}_${{ job.check_run_id }}.log
+  #       retention-days: 7
+
+  #   - name: Cleanup
+  #     if: always()
+  #     timeout-minutes: 5
+  #     env:
+  #       NAMESPACE: ${{ needs.deploy-operator.outputs.NAMESPACE }}
+  #     run: |
+  #       set -x
+  #       export KUBECONFIG=$(pwd)/.kubeconfig
+  #       kubectl config set-context --current --namespace=$NAMESPACE
 
         # For debugging purposes, list all the resources before we delete
         kubectl get dynamographdeployments
         kubectl get all
 
-        echo "Deleting DynamoGraphDeployments for this job in namespace $NAMESPACE..."
-        kubectl delete dynamographdeployments ${GRAPH_NAME} -n $NAMESPACE || true
+  #       echo "Deleting DynamoGraphDeployments for this job in namespace $NAMESPACE..."
+  #       kubectl delete dynamographdeployments ${GRAPH_NAME} -n $NAMESPACE || true
 
   # For now, this job is separated from the job matrix above for easier flow control handling
   # Uncomment the disagg_router matrix entry from the above job and delete the below job
@@ -1585,23 +950,22 @@
         export KUBECONFIG=$(pwd)/.kubeconfig
         kubectl config set-context --current --namespace=$NAMESPACE
 
-        echo "${{ secrets.AZURE_AKS_CI_KUBECONFIG_B64 }}" | base64 -d > .kubeconfig
-        chmod 600 .kubeconfig
-        export KUBECONFIG=$(pwd)/.kubeconfig
-        kubectl config set-context --current --namespace=$NAMESPACE --kubeconfig "${KUBECONFIG}"
+  #       echo "${{ secrets.AZURE_AKS_CI_KUBECONFIG_B64 }}" | base64 -d > .kubeconfig
+  #       chmod 600 .kubeconfig
+  #       export KUBECONFIG=$(pwd)/.kubeconfig
+  #       kubectl config set-context --current --namespace=$NAMESPACE --kubeconfig "${KUBECONFIG}"
 
         # For debugging purposes, list all the resources before we uninstall
         kubectl get dynamographdeployments
         kubectl get all
 
-        echo "Deleting all DynamoGraphDeployments in namespace $NAMESPACE..."
-        kubectl delete dynamographdeployments --all -n $NAMESPACE || true
-
-        # Uninstall the helm chart
-        helm ls
-        helm uninstall dynamo-platform --namespace $NAMESPACE || true
-
-        echo "Namespace $NAMESPACE deletion initiated, proceeding with cleanup..."
-        kubectl delete namespace $NAMESPACE || true
-        echo "Namespace $NAMESPACE completed."
->>>>>>> e5c52465
+  #       echo "Deleting all DynamoGraphDeployments in namespace $NAMESPACE..."
+  #       kubectl delete dynamographdeployments --all -n $NAMESPACE || true
+
+  #       # Uninstall the helm chart
+  #       helm ls
+  #       helm uninstall dynamo-platform --namespace $NAMESPACE || true
+
+  #       echo "Namespace $NAMESPACE deletion initiated, proceeding with cleanup..."
+  #       kubectl delete namespace $NAMESPACE || true
+  #       echo "Namespace $NAMESPACE completed."