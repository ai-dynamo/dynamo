--- conflicted
+++ resolved
@@ -66,7 +66,6 @@
     steps:
       - name: Checkout repository
         uses: actions/checkout@v4
-<<<<<<< HEAD
       - name: Build Container
         id: build-image
         uses: ./.github/actions/docker-build-composite-action
@@ -83,7 +82,7 @@
         uses: ./.github/actions/pytest-composite-action
         with:
           image_tag: ${{ steps.build-image.outputs.image_tag }}
-          pytest_marks: "e2e and sglang and gpu_1 and not slow"
+          pytest_marks: "e2e and sglang and gpu_1"
 
   build-test-trtllm:
     runs-on: gpu-l40-amd64
@@ -108,39 +107,4 @@
         uses: ./.github/actions/pytest-composite-action
         with:
           image_tag: ${{ steps.build-image.outputs.image_tag }}
-          pytest_marks: "e2e and sglang and gpu_1 and not slow"
-=======
-      - name: Set up Docker Buildx
-        uses: docker/setup-buildx-action@v3
-      - name: Login to NGC
-        if: github.event.pull_request.head.repo.full_name == github.repository || github.event_name == 'push'
-        run: |
-          echo "${{ secrets.NGC_CI_ACCESS_TOKEN }}" | docker login nvcr.io -u '$oauthtoken' --password-stdin
-      - name: Cleanup
-        if: always()
-        run: |
-          docker system prune -af
-      - name: Build image
-        env:
-          GITHUB_TOKEN: ${{ secrets.CI_TOKEN }}
-          AWS_DEFAULT_REGION: ${{ secrets.AWS_DEFAULT_REGION }}
-          SCCACHE_S3_BUCKET:  ${{ secrets.SCCACHE_S3_BUCKET }}
-          AWS_ACCESS_KEY_ID: ${{ secrets.AWS_ACCESS_KEY_ID }}
-          AWS_SECRET_ACCESS_KEY: ${{ secrets.AWS_SECRET_ACCESS_KEY }}
-        run: |
-          ./container/build.sh --tag ${{ matrix.framework }}:latest \
-            --target ${{ matrix.target }} \
-            --framework ${{ matrix.framework }} \
-            --use-sccache \
-            --sccache-bucket "$SCCACHE_S3_BUCKET" \
-            --sccache-region "$AWS_DEFAULT_REGION"
-      - name: Run pytest
-        env:
-          HF_HOME: /runner/_work/_temp
-        run: |
-          docker run --runtime=nvidia --rm --gpus all -w /workspace \
-            --network host \
-            --name ${{ env.CONTAINER_ID }}_pytest \
-            ${{ matrix.framework }}:latest \
-            bash -c "pytest -xsv --basetemp=/tmp --junitxml=${{ env.PYTEST_XML_FILE }} -m \"${{ env.PYTEST_MARKS }}\""
->>>>>>> a8fd1271
+          pytest_marks: "e2e and sglang and gpu_1 and not slow"