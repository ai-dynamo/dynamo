--- conflicted
+++ resolved
@@ -347,269 +347,6 @@
           # Upload complete workflow metrics including container metrics
           python3 .github/workflows/upload_complete_workflow_metrics.py
 
-<<<<<<< HEAD
-  # deploy-test-vllm:
-  #   runs-on: cpu-amd-m5-2xlarge
-  #   if: needs.changed-files.outputs.has_code_changes == 'true'
-  #   needs: [changed-files, operator, vllm]
-  #   permissions:
-  #     contents: read
-  #   strategy:
-  #     fail-fast: false
-  #     matrix:
-  #       profile:
-  #         - agg
-  #         - agg_router
-  #         - disagg
-  #         - disagg_router
-  #   name: deploy-test-vllm (${{ matrix.profile }})
-  #   env:
-  #     FRAMEWORK: vllm
-  #     DYNAMO_INGRESS_SUFFIX: dev.aire.nvidia.com
-  #     DEPLOYMENT_FILE: "deploy/${{ matrix.profile }}.yaml"
-  #     MODEL_NAME: "Qwen/Qwen3-0.6B"
-  #   steps: &deploy-test-steps
-  #   - uses: actions/checkout@v4
-  #   - name: Set namespace and install dependencies
-  #     run: |
-  #       # Set namespace using FRAMEWORK env var
-  #       PROFILE_SANITIZED="${{ matrix.profile }}"
-  #       PROFILE_SANITIZED="${PROFILE_SANITIZED//_/-}"
-  #       echo "NAMESPACE=gh-job-id-${{ github.run_id }}-${FRAMEWORK}-${PROFILE_SANITIZED}" >> $GITHUB_ENV
-
-  #       set -x
-  #       # Install dependencies
-  #       sudo apt-get update && sudo apt-get install -y curl bash openssl gettext git jq
-
-  #       # Install yq
-  #       echo "Installing yq..."
-  #       curl -L https://github.com/mikefarah/yq/releases/latest/download/yq_linux_amd64 -o yq
-  #       sudo chmod 755 yq
-  #       sudo mv yq /usr/local/bin/
-  #       # Install Helm
-  #       echo "Installing Helm..."
-  #       curl -fsSL -o get_helm.sh https://raw.githubusercontent.com/helm/helm/main/scripts/get-helm-3
-  #       sudo chmod 700 get_helm.sh
-  #       sudo ./get_helm.sh
-  #       # Install kubectl
-  #       curl -LO "https://dl.k8s.io/release/$(curl -L -s https://dl.k8s.io/release/stable.txt)/bin/linux/amd64/kubectl"
-  #       sudo chmod 755 kubectl
-  #       sudo mv kubectl /usr/local/bin/
-
-  #       # Setup kubeconfig
-  #       echo "${{ secrets.AZURE_AKS_CI_KUBECONFIG_B64 }}" | base64 -d > .kubeconfig
-  #       chmod 600 .kubeconfig
-  #       export KUBECONFIG=$(pwd)/.kubeconfig
-  #       kubectl config set-context --current --namespace=$NAMESPACE --kubeconfig "${KUBECONFIG}"
-  #       kubectl config current-context
-  #   - name: Deploy Operator
-  #     run: |
-  #       set -x
-  #       export KUBECONFIG=$(pwd)/.kubeconfig
-
-  #       # Create a namespace for this job
-  #       echo "Creating an ephemeral namespace..."
-  #       kubectl delete namespace $NAMESPACE || true
-  #       kubectl create namespace $NAMESPACE || true
-  #       echo "Attaching the labels for secrets and cleanup"
-  #       kubectl label namespaces ${NAMESPACE} nscleanup/enabled=true nscleanup/ttl=7200 gitlab-imagepull=enabled ngc-api=enabled nvcr-imagepull=enabled --overwrite=true
-
-  #       # Set the namespace as default
-  #       kubectl config set-context --current --namespace=$NAMESPACE
-
-  #       # Check if Istio is installed
-  #       kubectl get pods -n istio-system
-  #       # Check if default storage class exists
-  #       kubectl get storageclass
-
-  #       # Install Helm chart
-  #       export IMAGE_TAG=$(cat build.env)
-  #       echo $IMAGE_TAG
-  #       export VIRTUAL_ENV=/opt/dynamo/venv
-  #       export KUBE_NS=$NAMESPACE
-  #       export ISTIO_ENABLED=true
-  #       export ISTIO_GATEWAY=istio-system/ingress-alb
-  #       export VIRTUAL_SERVICE_SUPPORTS_HTTPS=true
-  #       export DYNAMO_CLOUD=https://${NAMESPACE}.${DYNAMO_INGRESS_SUFFIX}
-
-  #       # Install dynamo env secrets
-  #       kubectl create secret generic hf-token-secret --from-literal=HF_TOKEN=${{ secrets.HF_TOKEN }} -n $KUBE_NS || true
-  #       # Create docker pull secret for operator image
-  #       kubectl create secret docker-registry docker-imagepullsecret --docker-server=${{ secrets.AZURE_ACR_HOSTNAME }} --docker-username=${{ secrets.AZURE_ACR_USER }} --docker-password=${{ secrets.AZURE_ACR_PASSWORD }} --namespace=${NAMESPACE}
-  #       # Install helm dependencies
-  #       helm repo add bitnami https://charts.bitnami.com/bitnami
-  #       cd deploy/cloud/helm/platform/
-  #       helm dep build .
-  #       # Install platform with namespace restriction for single profile testing
-  #       helm upgrade --install dynamo-platform . --namespace ${NAMESPACE} \
-  #         --set dynamo-operator.namespaceRestriction.enabled=true \
-  #         --set dynamo-operator.namespaceRestriction.allowedNamespaces[0]=${NAMESPACE} \
-  #         --set dynamo-operator.controllerManager.manager.image.repository=${{ secrets.AZURE_ACR_HOSTNAME }}/ai-dynamo/dynamo \
-  #         --set dynamo-operator.controllerManager.manager.image.tag=${{ github.sha }}-operator-amd64 \
-  #         --set dynamo-operator.imagePullSecrets[0].name=docker-imagepullsecret
-  #       # Wait for all deployments to be ready
-  #       timeout 300s kubectl rollout status deployment -n $NAMESPACE --watch
-  #       cd -
-
-  #       export KUBECONFIG=$(pwd)/.kubeconfig
-  #       kubectl config set-context --current --namespace=$NAMESPACE
-
-  #       cd examples/backends/$FRAMEWORK
-  #       export FRAMEWORK_RUNTIME_IMAGE="${{ secrets.AZURE_ACR_HOSTNAME }}/ai-dynamo/dynamo:${{ github.sha }}-${FRAMEWORK}-amd64"
-  #       export KUBE_NS=$NAMESPACE
-  #       export GRAPH_NAME=$(yq e '.metadata.name' $DEPLOYMENT_FILE)
-  #       # Update the deployment file in-place
-  #       yq -i '.spec.services.[].extraPodSpec.mainContainer.image = env(FRAMEWORK_RUNTIME_IMAGE)' $DEPLOYMENT_FILE
-
-  #       # Debug: Show updated deployment file
-  #       echo "=== UPDATED DEPLOYMENT FILE ==="
-  #       cat $DEPLOYMENT_FILE
-
-  #       # Apply the updated file
-  #       kubectl apply -n $KUBE_NS -f $DEPLOYMENT_FILE
-
-  #       # --- Wait for all pods in the dynamo graph deployment to be ready ---
-  #       sleep 20
-  #       # Get the deployment name from the file
-  #       export GRAPH_NAME=$(yq e '.metadata.name' $DEPLOYMENT_FILE)
-  #       echo "Waiting for all pods with label nvidia.com/dynamo-graph-deployment-name: $GRAPH_NAME"
-  #       # Wait for all pods with the deployment label to be ready
-  #       kubectl wait --for=condition=ready pod -l "nvidia.com/dynamo-graph-deployment-name=$GRAPH_NAME" -n ${KUBE_NS} --timeout=1000s
-
-  #       # Debug: Show final pod statuses for the deployment
-  #       echo "=== FINAL POD STATUSES ==="
-  #       kubectl get pods -l "nvidia.com/dynamo-graph-deployment-name=$GRAPH_NAME" -n $KUBE_NS -o wide
-  #       echo ""
-
-  #       kubectl get all -n $KUBE_NS
-  #       export FRONTEND_POD=$(kubectl get pods -n ${KUBE_NS} | grep "frontend" | sort -k1 | tail -n1 | awk '{print $1}')
-  #       export CONTAINER_PORT=$(kubectl get pod $FRONTEND_POD -n ${KUBE_NS} -o jsonpath='{.spec.containers[0].ports[?(@.name=="http")].containerPort}')
-  #       echo "Container port is ${CONTAINER_PORT}"
-  #       kubectl port-forward pod/$FRONTEND_POD 8000:${CONTAINER_PORT} -n ${KUBE_NS} &
-  #       export LLM_URL="http://localhost:8000"
-  #       sleep 10  # Give port-forward time to establish the connection
-  #       echo "LLM URL: ${LLM_URL}"
-  #       echo "MODEL NAME: ${MODEL_NAME}"
-  #       # Wait until the model is available in the /v1/models response
-  #       MAX_ATTEMPTS=30
-  #       ATTEMPT=1
-  #       while [ $ATTEMPT -le $MAX_ATTEMPTS ]; do
-  #         MODELS_RESPONSE=$(curl -s --retry 5 --retry-delay 2 --retry-connrefused "${LLM_URL}/v1/models")
-  #         if echo "$MODELS_RESPONSE" | jq -e --arg MODEL_NAME "$MODEL_NAME" '.data[]?.id == $MODEL_NAME' >/dev/null 2>&1; then
-  #           echo "Model $MODEL_NAME is available in /v1/models"
-  #           break
-  #         fi
-  #         echo "Waiting for model $MODEL_NAME to be available in /v1/models... (attempt $ATTEMPT/$MAX_ATTEMPTS)"
-  #         sleep 5
-  #         ATTEMPT=$((ATTEMPT + 1))
-  #       done
-  #       if [ $ATTEMPT -gt $MAX_ATTEMPTS ]; then
-  #         echo "Model $MODEL_NAME not found in /v1/models after $MAX_ATTEMPTS attempts"
-  #         echo "Last response: $MODELS_RESPONSE"
-  #         exit 1
-  #       fi
-  #       RESPONSE=$(curl -s -N --no-buffer --retry 10 --retry-delay 5 --retry-connrefused -X POST "${LLM_URL}/v1/chat/completions" \
-  #         -H 'accept: text/event-stream' \
-  #         -H 'Content-Type: application/json' \
-  #         -d '{
-  #           "model": "'"${MODEL_NAME:-Qwen/Qwen3-0.6B}"'",
-  #           "messages": [
-  #           {
-  #               "role": "user",
-  #               "content": "In the heart of Eldoria, an ancient land of boundless magic and mysterious creatures, lies the long-forgotten city of Aeloria. Once a beacon of knowledge and power, Aeloria was buried beneath the shifting sands of time, lost to the world for centuries. You are an intrepid explorer, known for your unparalleled curiosity and courage, who has stumbled upon an ancient map hinting at ests that Aeloria holds a secret so profound that it has the potential to reshape the very fabric of reality. Your journey will take you through treacherous deserts, enchanted forests, and across perilous mountain ranges. Your Task: Character Background: Develop a detailed background for your character. Describe their motivations for seeking out Aeloria, their skills and weaknesses, and any personal connections to the ancient city or its legends. Are they driven by a quest for knowledge, a search for lost familt clue is hidden."
-  #           }
-  #           ],
-  #           "stream":false,
-  #           "max_tokens": 30,
-  #           "temperature": 0.0
-  #         }' 2>&1)
-  #       echo "Response: $RESPONSE"
-  #       TEST_RESULT=0
-  #       if ! echo "$RESPONSE" | jq -e . >/dev/null 2>&1; then
-  #         echo "Test failed: Response is not valid JSON"
-  #         echo "Got: $RESPONSE"
-  #         TEST_RESULT=1
-  #       elif ! echo "$RESPONSE" | jq -e '.choices[0].message.role == "assistant"' >/dev/null 2>&1; then
-  #         echo "Test failed: Message role is not 'assistant'"
-  #         echo "Got: $(echo "$RESPONSE" | jq '.choices[0].message.role')"
-  #         TEST_RESULT=1
-  #       elif ! echo "$RESPONSE" | jq -e '.model == "'"${MODEL_NAME}"'"' >/dev/null 2>&1; then
-  #         echo "Test failed: Model name is incorrect"
-  #         echo "Got: $(echo "$RESPONSE" | jq '.model')"
-  #         TEST_RESULT=1
-  #       elif ! echo "$RESPONSE" | jq -e '.choices[0].message.content | length > 100' >/dev/null 2>&1; then
-  #         echo "Test failed: Response content length is not greater than 100 characters"
-  #         echo "Got length: $(echo "$RESPONSE" | jq '.choices[0].message.content | length')"
-  #         TEST_RESULT=1
-  #       else
-  #         echo "Test passed: Response matches expected format and content"
-  #       fi
-  #       exit $TEST_RESULT
-  #   - name: Cleanup
-  #     if: always()
-  #     timeout-minutes: 5
-  #     run: |
-  #       echo "${{ secrets.AZURE_AKS_CI_KUBECONFIG_B64 }}" | base64 -d > .kubeconfig
-  #       chmod 600 .kubeconfig
-  #       export KUBECONFIG=$(pwd)/.kubeconfig
-  #       kubectl config set-context --current --namespace=$NAMESPACE --kubeconfig "${KUBECONFIG}"
-
-  #       # For debugging purposes, list all the resources before we uninstall
-  #       kubectl get all
-
-  #       echo "Deleting all DynamoGraphDeployments in namespace $NAMESPACE..."
-  #       kubectl delete dynamographdeployments --all -n $NAMESPACE || true
-
-  #       # Uninstall the helm chart
-  #       helm ls
-  #       helm uninstall dynamo-platform || true
-
-  #       echo "Namespace $NAMESPACE deletion initiated, proceeding with cleanup..."
-  #       kubectl delete namespace $NAMESPACE || true
-  #       echo "Namespace $NAMESPACE completed."
-
-  # deploy-test-sglang:
-  #   runs-on: cpu-amd-m5-2xlarge
-  #   if: needs.changed-files.outputs.has_code_changes == 'true'
-  #   needs: [changed-files, operator, sglang]
-  #   permissions:
-  #     contents: read
-  #   strategy:
-  #     fail-fast: false
-  #     matrix:
-  #       profile:
-  #         - agg
-  #         - agg_router
-  #   name: deploy-test-sglang (${{ matrix.profile }})
-  #   env:
-  #     FRAMEWORK: sglang
-  #     DYNAMO_INGRESS_SUFFIX: dev.aire.nvidia.com
-  #     DEPLOYMENT_FILE: "deploy/${{ matrix.profile }}.yaml"
-  #     MODEL_NAME: "Qwen/Qwen3-0.6B"
-  #   steps: *deploy-test-steps
-
-  # deploy-test-trtllm:
-  #   runs-on: cpu-amd-m5-2xlarge
-  #   if: needs.changed-files.outputs.has_code_changes == 'true'
-  #   needs: [changed-files, operator, trtllm]
-  #   permissions:
-  #     contents: read
-  #   strategy:
-  #     fail-fast: false
-  #     matrix:
-  #       profile:
-  #         - agg
-  #         - agg_router
-  #         - disagg
-  #         - disagg_router
-  #   name: deploy-test-trtllm (${{ matrix.profile }})
-  #   env:
-  #     FRAMEWORK: trtllm
-  #     DYNAMO_INGRESS_SUFFIX: dev.aire.nvidia.com
-  #     DEPLOYMENT_FILE: "deploy/${{ matrix.profile }}.yaml"
-  #     MODEL_NAME: "Qwen/Qwen3-0.6B"
-  #   steps: *deploy-test-steps
-=======
   deploy-test-vllm:
     runs-on: cpu-amd-m5-2xlarge
     if: needs.changed-files.outputs.has_code_changes == 'true'
@@ -716,7 +453,7 @@
         export KUBECONFIG=$(pwd)/.kubeconfig
         kubectl config set-context --current --namespace=$NAMESPACE
 
-        cd components/backends/$FRAMEWORK
+        cd examples/backends/$FRAMEWORK
         export FRAMEWORK_RUNTIME_IMAGE="${{ secrets.AZURE_ACR_HOSTNAME }}/ai-dynamo/dynamo:${{ github.sha }}-${FRAMEWORK}-amd64"
         export KUBE_NS=$NAMESPACE
         export GRAPH_NAME=$(yq e '.metadata.name' $DEPLOYMENT_FILE)
@@ -870,5 +607,4 @@
       DYNAMO_INGRESS_SUFFIX: dev.aire.nvidia.com
       DEPLOYMENT_FILE: "deploy/${{ matrix.profile }}.yaml"
       MODEL_NAME: "Qwen/Qwen3-0.6B"
-    steps: *deploy-test-steps
->>>>>>> a430bbb6
+    steps: *deploy-test-steps