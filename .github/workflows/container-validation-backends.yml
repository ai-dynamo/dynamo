# SPDX-FileCopyrightText: Copyright (c) 2024-2025 NVIDIA CORPORATION & AFFILIATES. All rights reserved.
# SPDX-License-Identifier: Apache-2.0

name: Docker Build and Test

on:
  push:
    branches:
      - main
      - "pull-request/[0-9]+"
      - release/*.*.*

concurrency:
    # The group name is a ternary operation. If the ref_name is 'main',
    # then the group name uses the run_id to ensure a unique group for
    # 'main' pushes. Otherwise, the group name is the ref_name, so that
    # workflows on the same PR/branch have the same group name for cancelling.
    group: docker-build-test-${{ github.ref_name == 'main' && github.run_id || github.ref_name }}
    cancel-in-progress: ${{ github.ref != 'refs/heads/main' }}

jobs:
  changed-files:
    runs-on: ubuntu-latest
    outputs:
      has_code_changes: ${{ steps.filter.outputs.has_code_changes }}
    steps:
      - name: Checkout code
        uses: actions/checkout@08eba0b27e820071cde6df949e0beb9ba4906955  # v4.3.0
      - name: Check for changes
        uses: dorny/paths-filter@de90cc6fb38fc0963ad72b210f1f284cd68cea36  # v3.0.2
        id: filter
        with:
          filters: .github/filters.yaml

  backend-status-check:
    runs-on: ubuntu-latest
    needs: [vllm, sglang, trtllm, operator]
    if: always()
    steps:
      - name: "Check all dependent jobs"
        run: |
          echo '${{ toJson(needs) }}' | jq -e 'to_entries | map(.value.result) | all(. as $result | ["success", "skipped"] | any($result == .))'

  operator:
    needs: changed-files
    if: needs.changed-files.outputs.has_code_changes == 'true'
    strategy:
      fail-fast: false
      matrix:
        platform:
          - { arch: amd64, runner: cpu-amd-m5-2xlarge }
          - { arch: arm64, runner: cpu-arm-r8g-4xlarge }
    name: operator (${{ matrix.platform.arch }})
    runs-on: ${{ matrix.platform.runner }}
    steps:
      - name: Output Node Name
        shell: bash
        run: |
          echo ${K8S_NODE_NAME}
      - name: Checkout code
        uses: actions/checkout@08eba0b27e820071cde6df949e0beb9ba4906955  # v4.3.0
      - name: Set up Docker Buildx
        uses: docker/setup-buildx-action@v3
      - name: Docker Login
        uses: ./.github/actions/docker-login
        with:
          ngc_ci_access_token: ${{ secrets.NGC_CI_ACCESS_TOKEN }}
          aws_default_region: ${{ secrets.AWS_DEFAULT_REGION }}
          aws_account_id: ${{ secrets.AWS_ACCOUNT_ID }}
          azure_acr_hostname: ${{ secrets.AZURE_ACR_HOSTNAME }}
          azure_acr_user: ${{ secrets.AZURE_ACR_USER }}
          azure_acr_password: ${{ secrets.AZURE_ACR_PASSWORD }}
      - name: Linter
        shell: bash
        env:
          ECR_HOSTNAME: ${{ secrets.AWS_ACCOUNT_ID }}.dkr.ecr.${{ secrets.AWS_DEFAULT_REGION }}.amazonaws.com
        run: |
          cd deploy/cloud/operator
          docker build --target linter --progress=plain --build-arg DOCKER_PROXY=${ECR_HOSTNAME}/dockerhub/ .
      - name: Tester
        shell: bash
        env:
          ECR_HOSTNAME: ${{ secrets.AWS_ACCOUNT_ID }}.dkr.ecr.${{ secrets.AWS_DEFAULT_REGION }}.amazonaws.com
        run: |
          cd deploy/cloud/operator
          docker build --target tester --progress=plain --build-arg DOCKER_PROXY=${ECR_HOSTNAME}/dockerhub/ .
      - name: Set up Go
        uses: actions/setup-go@44694675825211faa026b3c33043df3e48a5fa00 # v6.0.0
        with:
          go-version: '1.24'
      - name: Check for uncommitted changes
        shell: bash
        env:
          ECR_HOSTNAME: ${{ secrets.AWS_ACCOUNT_ID }}.dkr.ecr.${{ secrets.AWS_DEFAULT_REGION }}.amazonaws.com
        run: |
          sudo apt-get update && sudo apt-get install -y make
          cd deploy/cloud/operator
          make check
      - name: Build Container
        id: build-image
        shell: bash
        env:
          ECR_HOSTNAME: ${{ secrets.AWS_ACCOUNT_ID }}.dkr.ecr.${{ secrets.AWS_DEFAULT_REGION }}.amazonaws.com
        run: |
          cd deploy/cloud/operator
          docker buildx build --load \
              --platform linux/${{ matrix.platform.arch }} \
              --build-arg DOCKER_PROXY=${ECR_HOSTNAME}/dockerhub/ \
              -f Dockerfile \
              -t dynamo-operator:latest .
      - name: Docker Tag and Push
        uses: ./.github/actions/docker-tag-push
        with:
          local_image: dynamo-operator:latest
          push_tags: ai-dynamo/dynamo:${{ github.sha }}-operator-${{ matrix.platform.arch }}
          aws_push: 'false'
          azure_push: 'true'
          azure_acr_hostname: ${{ secrets.AZURE_ACR_HOSTNAME }}

  vllm:
    needs: changed-files
    if: needs.changed-files.outputs.has_code_changes == 'true'
    strategy:
      fail-fast: false
      matrix:
        platform:
          - { arch: amd64, runner: gpu-l40-amd64 }
          - { arch: arm64, runner: cpu-arm-r8g-4xlarge }
    name: vllm (${{ matrix.platform.arch }})
    runs-on: ${{ matrix.platform.runner }}
    steps:
      - name: Output Node Name
        shell: bash
        run: |
          echo ${K8S_NODE_NAME}
      - name: Checkout code
        uses: actions/checkout@08eba0b27e820071cde6df949e0beb9ba4906955  # v4.3.0
      - name: Docker Login
        uses: ./.github/actions/docker-login
        with:
          ngc_ci_access_token: ${{ secrets.NGC_CI_ACCESS_TOKEN }}
          aws_default_region: ${{ secrets.AWS_DEFAULT_REGION }}
          aws_account_id: ${{ secrets.AWS_ACCOUNT_ID }}
          azure_acr_hostname: ${{ secrets.AZURE_ACR_HOSTNAME }}
          azure_acr_user: ${{ secrets.AZURE_ACR_USER }}
          azure_acr_password: ${{ secrets.AZURE_ACR_PASSWORD }}
      - name: Build Container
        id: build-image
        uses: ./.github/actions/docker-build
        with:
          framework: vllm
          target: runtime
          platform: 'linux/${{ matrix.platform.arch }}'
          base_image_tag: ${{ matrix.platform.arch == 'arm64' && '25.06-cuda12.9-devel-ubuntu24.04' || '' }}
          runtime_image_tag: ${{ matrix.platform.arch == 'arm64' && '12.9.0-runtime-ubuntu24.04' || '' }}
          cuda_version: ${{ matrix.platform.arch == 'arm64' && '129' || '' }}
          torch_backend: ${{ matrix.platform.arch == 'arm64' && 'cu129' || '' }}
          ci_token: ${{ secrets.CI_TOKEN }}
          aws_default_region: ${{ secrets.AWS_DEFAULT_REGION }}
          sccache_s3_bucket: ${{ secrets.SCCACHE_S3_BUCKET }}
          aws_account_id: ${{ secrets.AWS_ACCOUNT_ID }}
          aws_access_key_id: ${{ secrets.AWS_ACCESS_KEY_ID }}
          aws_secret_access_key: ${{ secrets.AWS_SECRET_ACCESS_KEY }}
      - name: Docker Tag and Push
        uses: ./.github/actions/docker-tag-push
        with:
          local_image: ${{ steps.build-image.outputs.image_tag }}
          push_tags: ai-dynamo/dynamo:${{ github.sha }}-vllm-${{ matrix.platform.arch }}
          conditional_tag: ${{ github.ref_name == 'main' && format('ai-dynamo/dynamo:main-vllm-{0}', matrix.platform.arch) || '' }}
          aws_push: 'true'
          azure_push: 'true'
          aws_account_id: ${{ secrets.AWS_ACCOUNT_ID }}
          aws_default_region: ${{ secrets.AWS_DEFAULT_REGION }}
          azure_acr_hostname: ${{ secrets.AZURE_ACR_HOSTNAME }}
<<<<<<< HEAD
      - name: Run tests
        if: ${{ matrix.platform.arch != 'arm64' }}
        uses: ./.github/actions/pytest
        with:
          image_tag: ${{ steps.build-image.outputs.image_tag }}
          pytest_marks: "pre_merge and vllm and (gpu_0 or gpu_1)"
          framework: "vllm"
          test_type: "pre_merge"
          platform_arch: ${{ matrix.platform.arch }}
=======
      # - name: Run tests
      #   if: ${{ matrix.platform.arch != 'arm64' }}
      #   uses: ./.github/actions/pytest
      #   with:
      #     image_tag: ${{ steps.build-image.outputs.image_tag }}
      #     pytest_marks: "pre_merge and vllm"
      #     framework: "vllm"
      #     test_type: "pre_merge"
      #     platform_arch: ${{ matrix.platform.arch }}
>>>>>>> 7a86ec09

  sglang:
    needs: changed-files
    if: needs.changed-files.outputs.has_code_changes == 'true'
    strategy:
      fail-fast: false
      matrix:
        platform:
          - { arch: amd64, runner: gpu-l40-amd64 }
          - { arch: arm64, runner: cpu-arm-r8g-4xlarge }
    name: sglang (${{ matrix.platform.arch }})
    runs-on: ${{ matrix.platform.runner }}
    steps:
      - name: Output Node Name
        shell: bash
        run: |
          echo ${K8S_NODE_NAME}
      - name: Checkout repository
        uses: actions/checkout@08eba0b27e820071cde6df949e0beb9ba4906955  # v4.3.0
      - name: Docker Login
        uses: ./.github/actions/docker-login
        with:
          ngc_ci_access_token: ${{ secrets.NGC_CI_ACCESS_TOKEN }}
          aws_default_region: ${{ secrets.AWS_DEFAULT_REGION }}
          aws_account_id: ${{ secrets.AWS_ACCOUNT_ID }}
          azure_acr_hostname: ${{ secrets.AZURE_ACR_HOSTNAME }}
          azure_acr_user: ${{ secrets.AZURE_ACR_USER }}
          azure_acr_password: ${{ secrets.AZURE_ACR_PASSWORD }}
      - name: Build Container
        id: build-image
        uses: ./.github/actions/docker-build
        with:
          framework: sglang
          target: runtime
          platform: 'linux/${{ matrix.platform.arch }}'
          ci_token: ${{ secrets.CI_TOKEN }}
          aws_default_region: ${{ secrets.AWS_DEFAULT_REGION }}
          sccache_s3_bucket: ${{ secrets.SCCACHE_S3_BUCKET }}
          aws_account_id: ${{ secrets.AWS_ACCOUNT_ID }}
          aws_access_key_id: ${{ secrets.AWS_ACCESS_KEY_ID }}
          aws_secret_access_key: ${{ secrets.AWS_SECRET_ACCESS_KEY }}
      - name: Docker Tag and Push
        uses: ./.github/actions/docker-tag-push
        with:
          local_image: ${{ steps.build-image.outputs.image_tag }}
          push_tags: ai-dynamo/dynamo:${{ github.sha }}-sglang-${{ matrix.platform.arch }}
          conditional_tag: ${{ github.ref_name == 'main' && format('ai-dynamo/dynamo:main-sglang-{0}', matrix.platform.arch) || '' }}
          aws_push: 'true'
          azure_push: 'true'
          aws_account_id: ${{ secrets.AWS_ACCOUNT_ID }}
          aws_default_region: ${{ secrets.AWS_DEFAULT_REGION }}
          azure_acr_hostname: ${{ secrets.AZURE_ACR_HOSTNAME }}
<<<<<<< HEAD
      - name: Run tests
        if: ${{ matrix.platform.arch != 'arm64' }}
        uses: ./.github/actions/pytest
        with:
          image_tag: ${{ steps.build-image.outputs.image_tag }}
          pytest_marks: "pre_merge and sglang and (gpu_0 or gpu_1)"
          framework: "sglang"
          test_type: "pre_merge"
          platform_arch: ${{ matrix.platform.arch }}
=======
      # - name: Run tests
      #   if: ${{ matrix.platform.arch != 'arm64' }}
      #   uses: ./.github/actions/pytest
      #   with:
      #     image_tag: ${{ steps.build-image.outputs.image_tag }}
      #     pytest_marks: "pre_merge and sglang"
      #     framework: "sglang"
      #     test_type: "pre_merge"
      #     platform_arch: ${{ matrix.platform.arch }}
>>>>>>> 7a86ec09

  trtllm:
    needs: changed-files
    if: needs.changed-files.outputs.has_code_changes == 'true'
    strategy:
      fail-fast: false
      matrix:
        platform:
          - { arch: amd64, runner: gpu-l40-amd64 }
          - { arch: arm64, runner: cpu-arm-r8g-4xlarge }
    name: trtllm (${{ matrix.platform.arch }})
    runs-on: ${{ matrix.platform.runner }}
    steps:
      - name: Output Node Name
        shell: bash
        run: |
          echo ${K8S_NODE_NAME}
      - name: Checkout code
        uses: actions/checkout@08eba0b27e820071cde6df949e0beb9ba4906955  # v4.3.0
      - name: Docker Login
        uses: ./.github/actions/docker-login
        with:
          ngc_ci_access_token: ${{ secrets.NGC_CI_ACCESS_TOKEN }}
          aws_default_region: ${{ secrets.AWS_DEFAULT_REGION }}
          aws_account_id: ${{ secrets.AWS_ACCOUNT_ID }}
          azure_acr_hostname: ${{ secrets.AZURE_ACR_HOSTNAME }}
          azure_acr_user: ${{ secrets.AZURE_ACR_USER }}
          azure_acr_password: ${{ secrets.AZURE_ACR_PASSWORD }}
      - name: Build Container
        id: build-image
        uses: ./.github/actions/docker-build
        with:
          framework: trtllm
          target: runtime
          platform: 'linux/${{ matrix.platform.arch }}'
          ci_token: ${{ secrets.CI_TOKEN }}
          aws_default_region: ${{ secrets.AWS_DEFAULT_REGION }}
          sccache_s3_bucket: ${{ secrets.SCCACHE_S3_BUCKET }}
          aws_account_id: ${{ secrets.AWS_ACCOUNT_ID }}
          aws_access_key_id: ${{ secrets.AWS_ACCESS_KEY_ID }}
          aws_secret_access_key: ${{ secrets.AWS_SECRET_ACCESS_KEY }}
      - name: Docker Tag and Push
        uses: ./.github/actions/docker-tag-push
        with:
          local_image: ${{ steps.build-image.outputs.image_tag }}
          push_tags: ai-dynamo/dynamo:${{ github.sha }}-trtllm-${{ matrix.platform.arch }}
          conditional_tag: ${{ github.ref_name == 'main' && format('ai-dynamo/dynamo:main-trtllm-{0}', matrix.platform.arch) || '' }}
          aws_push: 'true'
          azure_push: 'true'
          aws_account_id: ${{ secrets.AWS_ACCOUNT_ID }}
          aws_default_region: ${{ secrets.AWS_DEFAULT_REGION }}
          azure_acr_hostname: ${{ secrets.AZURE_ACR_HOSTNAME }}
<<<<<<< HEAD
      - name: Run tests
        if: ${{ matrix.platform.arch != 'arm64' }}
        uses: ./.github/actions/pytest
        with:
          image_tag: ${{ steps.build-image.outputs.image_tag }}
          pytest_marks: "pre_merge and trtllm and (gpu_0 or gpu_1)"
          framework: "trtllm"
          test_type: "pre_merge"
          platform_arch: ${{ matrix.platform.arch }}
=======
      # - name: Run tests
      #   if: ${{ matrix.platform.arch != 'arm64' }}
      #   uses: ./.github/actions/pytest
      #   with:
      #     image_tag: ${{ steps.build-image.outputs.image_tag }}
      #     pytest_marks: "pre_merge and trtllm"
      #     framework: "trtllm"
      #     test_type: "pre_merge"
      #     platform_arch: ${{ matrix.platform.arch }}
>>>>>>> 7a86ec09

  deploy-test-fault-tolerance:
    runs-on: cpu-amd-m5-2xlarge
    if: needs.changed-files.outputs.has_code_changes == 'true'
    needs: [changed-files, operator, vllm, trtllm, sglang]
    permissions:
      contents: read
    strategy:
      fail-fast: false
      # Run matrix jobs sequentially to prevent a Helm race condition
      # Parallel jobs conflict on ClusterRole ownership when installing the chart.
      # Error: ClusterRole "...-operator" exists... cannot be imported... current value is "...-ft-vllm"
      max-parallel: 1
      matrix:
        framework:
          - { name: vllm, test_scenario: vllm-disagg-prefill-tp-1-decode-tp-1-dp-2-decode_worker_pod }
          - { name: trtllm, test_scenario: trtllm-disagg-prefill-tp-1-decode-tp-1-dp-2-decode_worker_pod }
          - { name: sglang, test_scenario: sglang-disagg-prefill-tp-1-decode-tp-1-dp-2-decode_worker_pod }
    name: deploy-test-fault-tolerance (${{ matrix.framework.name }})
    env:
      DYNAMO_INGRESS_SUFFIX: dev.aire.nvidia.com
    steps:
      - name: Output Node Name
        shell: bash
        run: |
          echo ${K8S_NODE_NAME}
      - name: Checkout code
        uses: actions/checkout@08eba0b27e820071cde6df949e0beb9ba4906955  # v4.3.0
      - name: Set namespace
        run: |
          # Set namespace using test scenario
          export FRAMEWORK=${{ matrix.framework.name }}
          echo "NAMESPACE=gh-id-${{ github.run_id }}-ft-${FRAMEWORK}" >> $GITHUB_ENV
          set -x

          # Setup kubeconfig
          echo "${{ secrets.AZURE_AKS_CI_KUBECONFIG_B64 }}" | base64 -d > .kubeconfig
          chmod 600 .kubeconfig
          export KUBECONFIG=$(pwd)/.kubeconfig
          kubectl config set-context --current --namespace=$NAMESPACE --kubeconfig "${KUBECONFIG}"
          kubectl config current-context
      - name: Deploy Operator
        run: |
          set -x
          export KUBECONFIG=$(pwd)/.kubeconfig

          # Create a namespace for this job
          echo "Creating an ephemeral namespace..."
          kubectl delete namespace $NAMESPACE || true
          kubectl create namespace $NAMESPACE || true
          echo "Attaching the labels for secrets and cleanup"
          kubectl label namespaces ${NAMESPACE} nscleanup/enabled=true nscleanup/ttl=7200 gitlab-imagepull=enabled ngc-api=enabled nvcr-imagepull=enabled --overwrite=true

          # Set the namespace as default
          kubectl config set-context --current --namespace=$NAMESPACE

          # Check if Istio is installed
          kubectl get pods -n istio-system
          # Check if default storage class exists
          kubectl get storageclass

          # Install Helm chart
          export VIRTUAL_ENV=/opt/dynamo/venv
          export KUBE_NS=$NAMESPACE
          export ISTIO_ENABLED=true
          export ISTIO_GATEWAY=istio-system/ingress-alb
          export VIRTUAL_SERVICE_SUPPORTS_HTTPS=true
          export DYNAMO_CLOUD=https://${NAMESPACE}.${DYNAMO_INGRESS_SUFFIX}

          # Install dynamo env secrets
          kubectl create secret generic hf-token-secret --from-literal=HF_TOKEN=${{ secrets.HF_TOKEN }} -n $KUBE_NS || true
          # Create docker pull secret for operator image
          kubectl create secret docker-registry docker-imagepullsecret --docker-server=${{ secrets.AZURE_ACR_HOSTNAME }} --docker-username=${{ secrets.AZURE_ACR_USER }} --docker-password=${{ secrets.AZURE_ACR_PASSWORD }} --namespace=${NAMESPACE}
          # Install helm dependencies
          helm repo add bitnami https://charts.bitnami.com/bitnami
          cd deploy/cloud/helm/platform/
          helm dep build .
          # Install platform with namespace restriction for single profile testing
          helm upgrade --install dynamo-platform . --namespace ${NAMESPACE} \
            --set dynamo-operator.namespaceRestriction.enabled=true \
            --set dynamo-operator.namespaceRestriction.allowedNamespaces[0]=${NAMESPACE} \
            --set dynamo-operator.controllerManager.manager.image.repository=${{ secrets.AZURE_ACR_HOSTNAME }}/ai-dynamo/dynamo \
            --set dynamo-operator.controllerManager.manager.image.tag=${{ github.sha }}-operator-amd64 \
            --set dynamo-operator.imagePullSecrets[0].name=docker-imagepullsecret \
            --timeout 10m --wait
          # Wait for all deployments to be ready
          timeout 300s kubectl rollout status deployment -n $NAMESPACE --watch
          cd -

          export KUBECONFIG=$(pwd)/.kubeconfig
          kubectl config set-context --current --namespace=$NAMESPACE
      - name: Run Fault Tolerance Tests
        id: run-ft-tests
        run: |
          set -x
          export KUBECONFIG=$(pwd)/.kubeconfig
          export NAMESPACE=$NAMESPACE
          export FRAMEWORK=${{ matrix.framework.name }}
          export IMAGE="${{ secrets.AZURE_ACR_HOSTNAME }}/ai-dynamo/dynamo:${{ github.sha }}-${FRAMEWORK}-amd64"

          echo "Running fault tolerance test: ${{ matrix.framework.test_scenario }}"
          echo "Using namespace: $NAMESPACE"
          echo "Using image: $IMAGE"

          # Install python3-venv package if not already installed
          sudo apt-get update && sudo apt-get install -y python3-venv

          # Set up Python virtual environment and install test dependencies
          python3 -m venv venv
          source venv/bin/activate
          pip install --upgrade pip
          pip install -r container/deps/requirements.test.txt
          pip install kubernetes==32.0.1 kubernetes_asyncio kr8s pyyaml requests tabulate pydantic

          # Create test-results directory
          mkdir -p test-results

          # Run the pytest command with JUnit XML output
          set +e  # Don't exit on test failures
          pytest tests/fault_tolerance/deploy/test_deployment.py \
            -m 'k8s and fault_tolerance' \
            -k '${{ matrix.framework.test_scenario }}' \
            -s -v \
            --namespace ${NAMESPACE} \
            --image ${IMAGE} \
            --client-type legacy \
            --junitxml=test-results/pytest_ft_report.xml \
            --tb=short

          TEST_EXIT_CODE=$?
          echo "TEST_EXIT_CODE=${TEST_EXIT_CODE}" >> $GITHUB_ENV
          echo "🧪 Fault tolerance tests completed with exit code: ${TEST_EXIT_CODE}"

          exit ${TEST_EXIT_CODE}
      - name: Process Fault Tolerance Test Results
        if: always()
        run: |
          set -x

          # Rename JUnit XML with unique naming if it exists
          if [ -f "test-results/pytest_ft_report.xml" ]; then
            mv "test-results/pytest_ft_report.xml" "test-results/pytest_ft_report_${{ matrix.framework.name }}_amd64_${{ github.run_id }}_${{ job.check_run_id }}.xml"
            echo "✅ JUnit XML report renamed with unique identifier"
          else
            echo "⚠️  JUnit XML report not found"
          fi

      - name: Upload Fault Tolerance Test Results
        uses: actions/upload-artifact@v4
        if: always()
        with:
          name: test-results-${{ matrix.framework.name }}-fault_tolerance-amd64-${{ github.run_id }}-${{ job.check_run_id }}
          path: test-results/pytest_ft_report_${{ matrix.framework.name }}_amd64_${{ github.run_id }}_${{ job.check_run_id }}.xml
          retention-days: 7

      - name: Cleanup
        if: always()
        timeout-minutes: 5
        run: |
          echo "${{ secrets.AZURE_AKS_CI_KUBECONFIG_B64 }}" | base64 -d > .kubeconfig
          chmod 600 .kubeconfig
          export KUBECONFIG=$(pwd)/.kubeconfig
          kubectl config set-context --current --namespace=$NAMESPACE --kubeconfig "${KUBECONFIG}"

          # For debugging purposes, list all the resources before we uninstall
          kubectl get all

          echo "Deleting all DynamoGraphDeployments in namespace $NAMESPACE..."
          kubectl delete dynamographdeployments --all -n $NAMESPACE || true

          # Uninstall the helm chart
          helm ls
          helm uninstall dynamo-platform || true

          echo "Namespace $NAMESPACE deletion initiated, proceeding with cleanup..."
          kubectl delete namespace $NAMESPACE || true
          echo "Namespace $NAMESPACE completed."

  deploy-operator:
    runs-on: cpu-amd-m5-2xlarge
    if: needs.changed-files.outputs.has_code_changes == 'true'
    needs: [changed-files, operator, vllm, sglang, trtllm]
    env:
      DYNAMO_INGRESS_SUFFIX: dev.aire.nvidia.com
    outputs:
      NAMESPACE: ${{ steps.deploy-operator-step.outputs.namespace }}
    steps:
    - name: Output Node Name
      shell: bash
      run: |
        echo ${K8S_NODE_NAME}
    - uses: actions/checkout@v4
    - name: Deploy Operator
      id: deploy-operator-step
      env:
        BRANCH: ${{ github.ref_name }}
      run: |
        set -x

        # Set namespace
        # Invalid patterns: https://kubernetes.io/docs/concepts/overview/working-with-objects/names/
        BRANCH_SANITIZED="${BRANCH//\//-}"
        BRANCH_SANITIZED="${BRANCH_SANITIZED/pull-request/pr}"
        BRANCH_SANITIZED="${BRANCH_SANITIZED//./-}"
        NAMESPACE="gh-id-${{ github.run_id }}-${BRANCH_SANITIZED}-dt"
        echo "namespace=${NAMESPACE}" >> "$GITHUB_OUTPUT"

        # Setup kubeconfig
        echo "${{ secrets.AZURE_AKS_CI_KUBECONFIG_B64 }}" | base64 -d > .kubeconfig
        chmod 600 .kubeconfig
        export KUBECONFIG=$(pwd)/.kubeconfig
        kubectl config set-context --current --namespace=$NAMESPACE --kubeconfig "${KUBECONFIG}"
        kubectl config current-context

        # Create a namespace for this job
        echo "Creating an ephemeral namespace..."
        kubectl create namespace $NAMESPACE
        echo "Attaching the labels for secrets and cleanup"
        kubectl label namespaces ${NAMESPACE} nscleanup/enabled=true nscleanup/ttl=7200 gitlab-imagepull=enabled ngc-api=enabled nvcr-imagepull=enabled --overwrite=true

        # Set the namespace as default
        kubectl config set-context --current --namespace=$NAMESPACE

        # Check if Istio is installed
        kubectl get pods -n istio-system
        # Check if default storage class exists
        kubectl get storageclass

        # Install Helm chart
        export VIRTUAL_ENV=/opt/dynamo/venv
        export KUBE_NS=$NAMESPACE
        export ISTIO_ENABLED=true
        export ISTIO_GATEWAY=istio-system/ingress-alb
        export VIRTUAL_SERVICE_SUPPORTS_HTTPS=true
        export DYNAMO_CLOUD=https://${NAMESPACE}.${DYNAMO_INGRESS_SUFFIX}

        # Install dynamo env secrets
        kubectl create secret generic hf-token-secret --from-literal=HF_TOKEN=${{ secrets.HF_TOKEN }} -n $KUBE_NS || true
        # Create docker pull secret for operator image
        kubectl create secret docker-registry docker-imagepullsecret --docker-server=${{ secrets.AZURE_ACR_HOSTNAME }} --docker-username=${{ secrets.AZURE_ACR_USER }} --docker-password=${{ secrets.AZURE_ACR_PASSWORD }} --namespace=${NAMESPACE}
        # Install helm dependencies
        helm repo add bitnami https://charts.bitnami.com/bitnami
        cd deploy/cloud/helm/platform/
        helm dep build .
        # Install platform with namespace restriction for single profile testing
        helm upgrade --install dynamo-platform . --namespace ${NAMESPACE} \
          --set dynamo-operator.namespaceRestriction.enabled=true \
          --set dynamo-operator.namespaceRestriction.allowedNamespaces[0]=${NAMESPACE} \
          --set dynamo-operator.controllerManager.manager.image.repository=${{ secrets.AZURE_ACR_HOSTNAME }}/ai-dynamo/dynamo \
          --set dynamo-operator.controllerManager.manager.image.tag=${{ github.sha }}-operator-amd64 \
          --set dynamo-operator.imagePullSecrets[0].name=docker-imagepullsecret
        # Wait for all deployments to be ready
        timeout 300s kubectl rollout status deployment -n $NAMESPACE --watch

  deploy-test-vllm:
    runs-on: cpu-amd-m5-2xlarge
    if: needs.changed-files.outputs.has_code_changes == 'true'
    needs: [changed-files, deploy-operator, vllm]
    permissions:
      contents: read
    strategy:
      fail-fast: false
      max-parallel: 1
      matrix:
        profile:
          - agg
          - agg_router
          - disagg
          - disagg_router
    name: deploy-test-vllm (${{ matrix.profile }})
    env:
      FRAMEWORK: vllm
      DYNAMO_INGRESS_SUFFIX: dev.aire.nvidia.com
      DEPLOYMENT_FILE: "deploy/${{ matrix.profile }}.yaml"
      MODEL_NAME: "Qwen/Qwen3-0.6B"
    steps: &deploy-test-steps
    - name: Output Node Name
      shell: bash
      run: |
        echo ${K8S_NODE_NAME}
    - uses: actions/checkout@v4
    - name: Setup Kubeconfig
      env:
        NAMESPACE: ${{ needs.deploy-operator.outputs.NAMESPACE }}
      run: |
        set -x
        # Setup kubeconfig
        echo "${{ secrets.AZURE_AKS_CI_KUBECONFIG_B64 }}" | base64 -d > .kubeconfig
        chmod 600 .kubeconfig
        export KUBECONFIG=$(pwd)/.kubeconfig
        kubectl config set-context --current --namespace=$NAMESPACE --kubeconfig "${KUBECONFIG}"
        kubectl config get-contexts
    - name: Run Tests
      id: run-tests
      env:
        NAMESPACE: ${{ needs.deploy-operator.outputs.NAMESPACE }}
      run: |
        set -x
        export KUBECONFIG=$(pwd)/.kubeconfig
        kubectl config set-context --current --namespace=$NAMESPACE

        # Redirect all output to a log file while still showing it
        exec > >(tee -a test-output.log) 2>&1

        cd examples/backends/$FRAMEWORK
        export FRAMEWORK_RUNTIME_IMAGE="${{ secrets.AZURE_ACR_HOSTNAME }}/ai-dynamo/dynamo:${{ github.sha }}-${FRAMEWORK}-amd64"
        export KUBE_NS=$NAMESPACE
        export GRAPH_NAME=$(yq e '.metadata.name' $DEPLOYMENT_FILE)
        echo "GRAPH_NAME=${GRAPH_NAME}" >> $GITHUB_ENV
        # Update the deployment file in-place
        yq -i '.spec.services.[].extraPodSpec.mainContainer.image = env(FRAMEWORK_RUNTIME_IMAGE)' $DEPLOYMENT_FILE

        # Debug: Show updated deployment file
        echo "=== UPDATED DEPLOYMENT FILE ==="
        cat $DEPLOYMENT_FILE

        # Apply the updated file
        kubectl apply -n $KUBE_NS -f $DEPLOYMENT_FILE

        # --- Wait for all pods in the dynamo graph deployment to be ready ---
        sleep 20
        # Get the deployment name from the file
        export GRAPH_NAME=$(yq e '.metadata.name' $DEPLOYMENT_FILE)
        echo "Waiting for all pods with label nvidia.com/dynamo-graph-deployment-name: $GRAPH_NAME"
        # Wait for all pods with the deployment label to be ready
        kubectl wait --for=condition=ready pod -l "nvidia.com/dynamo-graph-deployment-name=$GRAPH_NAME" -n ${KUBE_NS} --timeout=1800s

        # Debug: Show final pod statuses for the deployment
        echo "=== FINAL POD STATUSES ==="
        kubectl get pods -l "nvidia.com/dynamo-graph-deployment-name=$GRAPH_NAME" -n $KUBE_NS -o wide
        echo ""

        kubectl get all -n $KUBE_NS
        export FRONTEND_POD=$(kubectl get pods -n ${KUBE_NS} -l nvidia.com/dynamo-component-type=frontend,nvidia.com/dynamo-graph-deployment-name=${GRAPH_NAME} | tail -n1 | awk '{print $1}')
        export CONTAINER_PORT=$(kubectl get pod $FRONTEND_POD -n ${KUBE_NS} -o jsonpath='{.spec.containers[0].ports[?(@.name=="http")].containerPort}')
        echo "Container port is ${CONTAINER_PORT}"
        kubectl port-forward pod/$FRONTEND_POD 8000:${CONTAINER_PORT} -n ${KUBE_NS} &
        export LLM_URL="http://localhost:8000"
        sleep 10  # Give port-forward time to establish the connection
        echo "LLM URL: ${LLM_URL}"
        echo "MODEL NAME: ${MODEL_NAME}"
        # Wait until the model is available in the /v1/models response
        MAX_ATTEMPTS=30
        ATTEMPT=1
        while [ $ATTEMPT -le $MAX_ATTEMPTS ]; do
          MODELS_RESPONSE=$(curl -s --retry 5 --retry-delay 2 --retry-connrefused "${LLM_URL}/v1/models")
          if echo "$MODELS_RESPONSE" | jq -e --arg MODEL_NAME "$MODEL_NAME" '.data[]?.id == $MODEL_NAME' >/dev/null 2>&1; then
            echo "Model $MODEL_NAME is available in /v1/models"
            break
          fi
          echo "Waiting for model $MODEL_NAME to be available in /v1/models... (attempt $ATTEMPT/$MAX_ATTEMPTS)"
          sleep 5
          ATTEMPT=$((ATTEMPT + 1))
        done
        if [ $ATTEMPT -gt $MAX_ATTEMPTS ]; then
          echo "Model $MODEL_NAME not found in /v1/models after $MAX_ATTEMPTS attempts"
          echo "Last response: $MODELS_RESPONSE"
          exit 1
        fi
        RESPONSE=$(curl -s -N --no-buffer --retry 10 --retry-delay 5 --retry-connrefused -X POST "${LLM_URL}/v1/chat/completions" \
          -H 'accept: text/event-stream' \
          -H 'Content-Type: application/json' \
          -d '{
            "model": "'"${MODEL_NAME:-Qwen/Qwen3-0.6B}"'",
            "messages": [
            {
                "role": "user",
                "content": "In the heart of Eldoria, an ancient land of boundless magic and mysterious creatures, lies the long-forgotten city of Aeloria. Once a beacon of knowledge and power, Aeloria was buried beneath the shifting sands of time, lost to the world for centuries. You are an intrepid explorer, known for your unparalleled curiosity and courage, who has stumbled upon an ancient map hinting at ests that Aeloria holds a secret so profound that it has the potential to reshape the very fabric of reality. Your journey will take you through treacherous deserts, enchanted forests, and across perilous mountain ranges. Your Task: Character Background: Develop a detailed background for your character. Describe their motivations for seeking out Aeloria, their skills and weaknesses, and any personal connections to the ancient city or its legends. Are they driven by a quest for knowledge, a search for lost familt clue is hidden."
            }
            ],
            "stream":false,
            "max_tokens": 30,
            "temperature": 0.0
          }' 2>&1)
        echo "Response: $RESPONSE"
        TEST_RESULT=0
        if ! echo "$RESPONSE" | jq -e . >/dev/null 2>&1; then
          echo "Test failed: Response is not valid JSON"
          echo "Got: $RESPONSE"
          TEST_RESULT=1
        elif ! echo "$RESPONSE" | jq -e '.choices[0].message.role == "assistant"' >/dev/null 2>&1; then
          echo "Test failed: Message role is not 'assistant'"
          echo "Got: $(echo "$RESPONSE" | jq '.choices[0].message.role')"
          TEST_RESULT=1
        elif ! echo "$RESPONSE" | jq -e '.model == "'"${MODEL_NAME}"'"' >/dev/null 2>&1; then
          echo "Test failed: Model name is incorrect"
          echo "Got: $(echo "$RESPONSE" | jq '.model')"
          TEST_RESULT=1
        elif ! echo "$RESPONSE" | jq -e '.choices[0].message.content | length > 100' >/dev/null 2>&1; then
          echo "Test failed: Response content length is not greater than 100 characters"
          echo "Got length: $(echo "$RESPONSE" | jq '.choices[0].message.content | length')"
          TEST_RESULT=1
        else
          echo "Test passed: Response matches expected format and content"
        fi
        exit $TEST_RESULT
    - name: Process Deployment Test Results
      if: always()
      run: |
        set -x

        # Create test-results directory
        mkdir -p test-results

        # Copy and rename the test output log with unique naming
        if [ -f "test-output.log" ]; then
          cp test-output.log "test-results/deploy_test_output_${{ env.FRAMEWORK }}_${{ matrix.profile }}_amd64_${{ github.run_id }}_${{ job.check_run_id }}.log"
          echo "✅ Test output log copied to test-results/"
        else
          echo "⚠️  test-output.log not found"
        fi

    - name: Upload Deployment Test Results
      uses: actions/upload-artifact@v4
      if: always()
      with:
        name: test-results-${{ env.FRAMEWORK }}-deploy-${{ matrix.profile }}-amd64-${{ github.run_id }}-${{ job.check_run_id }}
        path: test-results/deploy_test_output_${{ env.FRAMEWORK }}_${{ matrix.profile }}_amd64_${{ github.run_id }}_${{ job.check_run_id }}.log
        retention-days: 7

    - name: Cleanup
      if: always()
      timeout-minutes: 5
      env:
        NAMESPACE: ${{ needs.deploy-operator.outputs.NAMESPACE }}
      run: |
        set -x
        export KUBECONFIG=$(pwd)/.kubeconfig
        kubectl config set-context --current --namespace=$NAMESPACE

        # For debugging purposes, list all the resources before we delete
        kubectl get dynamographdeployments
        kubectl get all

        echo "Deleting DynamoGraphDeployments for this job in namespace $NAMESPACE..."
        kubectl delete dynamographdeployments ${GRAPH_NAME} -n $NAMESPACE || true

  deploy-test-sglang:
    runs-on: cpu-amd-m5-2xlarge
    if: needs.changed-files.outputs.has_code_changes == 'true'
    needs: [changed-files, deploy-operator, sglang]
    permissions:
      contents: read
    strategy:
      fail-fast: false
      max-parallel: 1
      matrix:
        profile:
          - agg
          - agg_router
    name: deploy-test-sglang (${{ matrix.profile }})
    env:
      FRAMEWORK: sglang
      DYNAMO_INGRESS_SUFFIX: dev.aire.nvidia.com
      DEPLOYMENT_FILE: "deploy/${{ matrix.profile }}.yaml"
      MODEL_NAME: "Qwen/Qwen3-0.6B"
    steps: *deploy-test-steps

  deploy-test-trtllm:
    runs-on: cpu-amd-m5-2xlarge
    if: needs.changed-files.outputs.has_code_changes == 'true'
    needs: [changed-files, deploy-operator, trtllm]
    permissions:
      contents: read
    strategy:
      fail-fast: false
      max-parallel: 1
      matrix:
        profile:
          - agg
          - agg_router
          - disagg
          - disagg_router
    name: deploy-test-trtllm (${{ matrix.profile }})
    env:
      FRAMEWORK: trtllm
      DYNAMO_INGRESS_SUFFIX: dev.aire.nvidia.com
      DEPLOYMENT_FILE: "deploy/${{ matrix.profile }}.yaml"
      MODEL_NAME: "Qwen/Qwen3-0.6B"
    steps: *deploy-test-steps

  cleanup:
    runs-on: cpu-amd-m5-2xlarge
    if: always()
    needs: [changed-files, deploy-operator, deploy-test-trtllm, deploy-test-sglang, deploy-test-vllm]
    steps:
    - name: Output Node Name
      shell: bash
      run: |
        echo ${K8S_NODE_NAME}
    - uses: actions/checkout@v4
    - name: Setup Kubeconfig
      env:
        NAMESPACE: ${{ needs.deploy-operator.outputs.NAMESPACE }}
      run: |
        set -x
        # Setup kubeconfig
        echo "${{ secrets.AZURE_AKS_CI_KUBECONFIG_B64 }}" | base64 -d > .kubeconfig
        chmod 600 .kubeconfig
        export KUBECONFIG=$(pwd)/.kubeconfig
        kubectl config set-context --current --namespace=$NAMESPACE --kubeconfig "${KUBECONFIG}"
        kubectl config current-context
    - name: Cleanup
      timeout-minutes: 5
      env:
        NAMESPACE: ${{ needs.deploy-operator.outputs.NAMESPACE }}
      run: |
        set -x
        export KUBECONFIG=$(pwd)/.kubeconfig
        kubectl config set-context --current --namespace=$NAMESPACE

        echo "${{ secrets.AZURE_AKS_CI_KUBECONFIG_B64 }}" | base64 -d > .kubeconfig
        chmod 600 .kubeconfig
        export KUBECONFIG=$(pwd)/.kubeconfig
        kubectl config set-context --current --namespace=$NAMESPACE --kubeconfig "${KUBECONFIG}"

        # For debugging purposes, list all the resources before we uninstall
        kubectl get dynamographdeployments
        kubectl get all

        echo "Deleting all DynamoGraphDeployments in namespace $NAMESPACE..."
        kubectl delete dynamographdeployments --all -n $NAMESPACE || true

        # Uninstall the helm chart
        helm ls
        helm uninstall dynamo-platform --namespace $NAMESPACE || true

        echo "Namespace $NAMESPACE deletion initiated, proceeding with cleanup..."
        kubectl delete namespace $NAMESPACE || true
        echo "Namespace $NAMESPACE completed."<|MERGE_RESOLUTION|>--- conflicted
+++ resolved
@@ -172,17 +172,6 @@
           aws_account_id: ${{ secrets.AWS_ACCOUNT_ID }}
           aws_default_region: ${{ secrets.AWS_DEFAULT_REGION }}
           azure_acr_hostname: ${{ secrets.AZURE_ACR_HOSTNAME }}
-<<<<<<< HEAD
-      - name: Run tests
-        if: ${{ matrix.platform.arch != 'arm64' }}
-        uses: ./.github/actions/pytest
-        with:
-          image_tag: ${{ steps.build-image.outputs.image_tag }}
-          pytest_marks: "pre_merge and vllm and (gpu_0 or gpu_1)"
-          framework: "vllm"
-          test_type: "pre_merge"
-          platform_arch: ${{ matrix.platform.arch }}
-=======
       # - name: Run tests
       #   if: ${{ matrix.platform.arch != 'arm64' }}
       #   uses: ./.github/actions/pytest
@@ -192,7 +181,6 @@
       #     framework: "vllm"
       #     test_type: "pre_merge"
       #     platform_arch: ${{ matrix.platform.arch }}
->>>>>>> 7a86ec09
 
   sglang:
     needs: changed-files
@@ -245,17 +233,6 @@
           aws_account_id: ${{ secrets.AWS_ACCOUNT_ID }}
           aws_default_region: ${{ secrets.AWS_DEFAULT_REGION }}
           azure_acr_hostname: ${{ secrets.AZURE_ACR_HOSTNAME }}
-<<<<<<< HEAD
-      - name: Run tests
-        if: ${{ matrix.platform.arch != 'arm64' }}
-        uses: ./.github/actions/pytest
-        with:
-          image_tag: ${{ steps.build-image.outputs.image_tag }}
-          pytest_marks: "pre_merge and sglang and (gpu_0 or gpu_1)"
-          framework: "sglang"
-          test_type: "pre_merge"
-          platform_arch: ${{ matrix.platform.arch }}
-=======
       # - name: Run tests
       #   if: ${{ matrix.platform.arch != 'arm64' }}
       #   uses: ./.github/actions/pytest
@@ -265,7 +242,6 @@
       #     framework: "sglang"
       #     test_type: "pre_merge"
       #     platform_arch: ${{ matrix.platform.arch }}
->>>>>>> 7a86ec09
 
   trtllm:
     needs: changed-files
@@ -318,17 +294,6 @@
           aws_account_id: ${{ secrets.AWS_ACCOUNT_ID }}
           aws_default_region: ${{ secrets.AWS_DEFAULT_REGION }}
           azure_acr_hostname: ${{ secrets.AZURE_ACR_HOSTNAME }}
-<<<<<<< HEAD
-      - name: Run tests
-        if: ${{ matrix.platform.arch != 'arm64' }}
-        uses: ./.github/actions/pytest
-        with:
-          image_tag: ${{ steps.build-image.outputs.image_tag }}
-          pytest_marks: "pre_merge and trtllm and (gpu_0 or gpu_1)"
-          framework: "trtllm"
-          test_type: "pre_merge"
-          platform_arch: ${{ matrix.platform.arch }}
-=======
       # - name: Run tests
       #   if: ${{ matrix.platform.arch != 'arm64' }}
       #   uses: ./.github/actions/pytest
@@ -338,7 +303,6 @@
       #     framework: "trtllm"
       #     test_type: "pre_merge"
       #     platform_arch: ${{ matrix.platform.arch }}
->>>>>>> 7a86ec09
 
   deploy-test-fault-tolerance:
     runs-on: cpu-amd-m5-2xlarge
