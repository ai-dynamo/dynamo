# SPDX-FileCopyrightText: Copyright (c) 2024-2025 NVIDIA CORPORATION & AFFILIATES. All rights reserved.
# SPDX-License-Identifier: Apache-2.0
#
# Licensed under the Apache License, Version 2.0 (the "License");
# you may not use this file except in compliance with the License.
# You may obtain a copy of the License at
#
# http://www.apache.org/licenses/LICENSE-2.0
#
# Unless required by applicable law or agreed to in writing, software
# distributed under the License is distributed on an "AS IS" BASIS,
# WITHOUT WARRANTIES OR CONDITIONS OF ANY KIND, either express or implied.
# See the License for the specific language governing permissions and
# limitations under the License.

name: NVIDIA Test Github Validation

on:
  push:
    branches:
    - main
  pull_request:
    paths-ignore:
      - 'deploy/Kubernetes/**'
      - '**/*.md'

jobs:
  build-test:
    runs-on: ${{ fromJSON(vars.PR_FASTCHECK_RUNNERS) }}
    strategy:
      matrix:
        framework:
          - standard
          - vllm
    name: Build and Test - ${{ matrix.framework }}
    env:
      CONTAINER_ID: test_${{ github.run_id }}_${{ github.run_attempt }}_${{ github.job }}_${{ matrix.framework }}
<<<<<<< HEAD
      IMAGE_TAG: ghcr.io/ai-dynamo/dynamo:latest-${{ matrix.framework }}
=======
      IMAGE_TAG: ghcr.io/${{ github.repository }}:latest-${{ matrix.framework }}
>>>>>>> 9f823fe6
      PYTEST_XML_FILE: pytest_test_report.xml
    steps:
      - name: Checkout repository
        uses: actions/checkout@v4
      - name: Set up Docker Buildx
        uses: docker/setup-buildx-action@v3
      - name: Login to GitHub Container Registry
        uses: docker/login-action@v3
        with:
          registry: ghcr.io
          username: ${{ github.actor }}
          password: ${{ secrets.GITHUB_TOKEN }}
<<<<<<< HEAD
=======
      - name: Set IMAGE_TAG based on Event
        id: set_image_tag
        run: |
          if [ "${{ github.event_name }}" == "pull_request" ]; then
            echo "IMAGE_TAG=ghcr.io/${{ github.repository }}:pr_${{ github.event.pull_request.number }}_${{ matrix.framework }}" >> $GITHUB_ENV
          fi
>>>>>>> 9f823fe6
      - name: Decide on cache
        id: which_caches
        env:
<<<<<<< HEAD
          CACHE_LOCATION: ghcr.io/ai-dynamo/dynamo:latest-${{ matrix.framework }}
=======
          CACHE_LOCATION: ghcr.io/${{ github.repository }}:latest-${{ matrix.framework }}
>>>>>>> 9f823fe6
        run: |
          set +e
          if [ "${{ github.event_name }}" == "pull_request" ]; then

            echo "Not pushing to container image cache"
            echo "cache_to_location=" >> $GITHUB_OUTPUT
          else
            echo "Pushing ${{ env.IMAGE_TAG }} to container image cache"
            echo "cache_to_location=--cache-to \"type=registry,ref=${{ env.IMAGE_TAG }},image-manifest=true,mode=max\"" >> $GITHUB_OUTPUT
          fi
          echo "cache_from_location=--cache-from \"type=registry,ref=${{ env.IMAGE_TAG }}\"" >> $GITHUB_OUTPUT
      - name: Build image
        run: |
          ./container/build.sh --tag ${{ env.IMAGE_TAG }} --framework ${{ matrix.framework }} ${{ steps.which_caches.outputs.cache_from_location }} ${{ steps.which_caches.outputs.cache_to_location }}
      - name: Run pytest
        env:
          PYTEST_MARKS: "pre_merge or mypy"
        run: |
          docker run -w /workspace --name ${{ env.CONTAINER_ID }} ${{ env.IMAGE_TAG }} pytest --basetemp=/tmp --junitxml=${{ env.PYTEST_XML_FILE }} -m "${{ env.PYTEST_MARKS }}"
      - name: Copy test report from test Container
        if: always()
        run: |
          docker cp ${{ env.CONTAINER_ID }}:/workspace/${{ env.PYTEST_XML_FILE }} .
      - name: Archive test report
        uses: actions/upload-artifact@v4
        if: always()
        with:
          name: ${{ matrix.framework }}-python-test-results
          if-no-files-found: error
          path: |
            ${{ env.PYTEST_XML_FILE }}

  event_file:
    name: "Event File"
    runs-on: ubuntu-latest
    if: ${{ github.event_name == 'pull_request' }}
    steps:
      - name: Upload
        uses: actions/upload-artifact@65c4c4a1ddee5b72f698fdd19549f0f0fb45cf08 # v4.6.0
        with:
          name: Event File
          path: ${{ github.event_path }}<|MERGE_RESOLUTION|>--- conflicted
+++ resolved
@@ -35,11 +35,7 @@
     name: Build and Test - ${{ matrix.framework }}
     env:
       CONTAINER_ID: test_${{ github.run_id }}_${{ github.run_attempt }}_${{ github.job }}_${{ matrix.framework }}
-<<<<<<< HEAD
-      IMAGE_TAG: ghcr.io/ai-dynamo/dynamo:latest-${{ matrix.framework }}
-=======
       IMAGE_TAG: ghcr.io/${{ github.repository }}:latest-${{ matrix.framework }}
->>>>>>> 9f823fe6
       PYTEST_XML_FILE: pytest_test_report.xml
     steps:
       - name: Checkout repository
@@ -52,23 +48,10 @@
           registry: ghcr.io
           username: ${{ github.actor }}
           password: ${{ secrets.GITHUB_TOKEN }}
-<<<<<<< HEAD
-=======
-      - name: Set IMAGE_TAG based on Event
-        id: set_image_tag
-        run: |
-          if [ "${{ github.event_name }}" == "pull_request" ]; then
-            echo "IMAGE_TAG=ghcr.io/${{ github.repository }}:pr_${{ github.event.pull_request.number }}_${{ matrix.framework }}" >> $GITHUB_ENV
-          fi
->>>>>>> 9f823fe6
       - name: Decide on cache
         id: which_caches
         env:
-<<<<<<< HEAD
           CACHE_LOCATION: ghcr.io/ai-dynamo/dynamo:latest-${{ matrix.framework }}
-=======
-          CACHE_LOCATION: ghcr.io/${{ github.repository }}:latest-${{ matrix.framework }}
->>>>>>> 9f823fe6
         run: |
           set +e
           if [ "${{ github.event_name }}" == "pull_request" ]; then
