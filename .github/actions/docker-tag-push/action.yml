name: 'Docker Tag and Push'
description: 'Tag and Push Docker Images'

inputs:
  local_image:
    description: 'Local Image Name:Tag'
    required: true
  push_tags:
    description: 'Target Name:Tag (newline-separated list for multiple tags)'
    required: true
  # There isn't a clean way to have an additional tag that is conditional
  # Adding this to handle this use-case (we want multiple tags for main builds)
  conditional_tag:
    description: 'Optional tag for conditionals'
    required: false
  aws_push:
    description: 'Push to AWS Boolean'
    required: false
    default: 'false'
  azure_push:
    description: 'Push to Azure Container Registry (ACR) Boolean'
    required: false
    default: 'false'
  aws_account_id:
    description: 'AWS Account ID'
    required: false
  aws_default_region:
    description: 'AWS Default Region'
    required: false
  azure_acr_hostname:
    description: 'Azure ACR hostname'
    required: false

outputs:
  image_tags:
    description: 'Image Tags'
    value: ${{ inputs.push_tags }}

runs:
  using: "composite"
  steps:
    - name: Set up Docker Buildx
      uses: docker/setup-buildx-action@v3
<<<<<<< HEAD
=======

>>>>>>> 046229f2
    - name: ECR Tag and Push
      shell: bash
      if: ${{ inputs.aws_push == 'true' }}
      env:
        LOCAL_IMAGE: ${{ inputs.local_image }}
<<<<<<< HEAD
        PUSH_TAG: ${{ inputs.push_tag }}
        CONDITIONAL_TAG: ${{ inputs.conditional_tag }}
        ECR_HOSTNAME: ${{ inputs.aws_account_id }}.dkr.ecr.${{ inputs.aws_default_region }}.amazonaws.com
      run: |
        if [[ ${CONDITIONAL_TAG} != '' ]]; then
            docker tag ${LOCAL_IMAGE} ${ECR_HOSTNAME}/${CONDITIONAL_TAG}
            docker push ${ECR_HOSTNAME}/${CONDITIONAL_TAG}
        fi
        docker tag ${LOCAL_IMAGE} ${ECR_HOSTNAME}/${PUSH_TAG}
        docker push ${ECR_HOSTNAME}/${PUSH_TAG}
=======
        PUSH_TAGS: ${{ inputs.push_tags }}
        ECR_HOSTNAME: ${{ inputs.aws_account_id }}.dkr.ecr.${{ inputs.aws_default_region }}.amazonaws.com
      run: |
        set -euo pipefail
        while IFS= read -r TAG; do
          if [ -z "$TAG" ]; then
            continue
          fi
          echo "Tagging and pushing: ${ECR_HOSTNAME}/${TAG}"
          docker tag "${LOCAL_IMAGE}" "${ECR_HOSTNAME}/${TAG}"
          docker push "${ECR_HOSTNAME}/${TAG}"
        done <<< "$PUSH_TAGS"

>>>>>>> 046229f2
    - name: ACR Tag and Push
      shell: bash
      if: ${{ inputs.azure_push == 'true' }}
      env:
        LOCAL_IMAGE: ${{ inputs.local_image }}
        PUSH_TAGS: ${{ inputs.push_tags }}
        AZURE_ACR_HOSTNAME: ${{ inputs.azure_acr_hostname }}
      run: |
        set -euo pipefail
        while IFS= read -r TAG; do
          if [ -z "$TAG" ]; then
            continue
          fi
          echo "Tagging and pushing: ${AZURE_ACR_HOSTNAME}/${TAG}"
          docker tag "${LOCAL_IMAGE}" "${AZURE_ACR_HOSTNAME}/${TAG}"
          docker push "${AZURE_ACR_HOSTNAME}/${TAG}"
        done <<< "$PUSH_TAGS"<|MERGE_RESOLUTION|>--- conflicted
+++ resolved
@@ -41,31 +41,20 @@
   steps:
     - name: Set up Docker Buildx
       uses: docker/setup-buildx-action@v3
-<<<<<<< HEAD
-=======
-
->>>>>>> 046229f2
     - name: ECR Tag and Push
       shell: bash
       if: ${{ inputs.aws_push == 'true' }}
       env:
         LOCAL_IMAGE: ${{ inputs.local_image }}
-<<<<<<< HEAD
-        PUSH_TAG: ${{ inputs.push_tag }}
+        PUSH_TAG: ${{ inputs.push_tags }}
         CONDITIONAL_TAG: ${{ inputs.conditional_tag }}
         ECR_HOSTNAME: ${{ inputs.aws_account_id }}.dkr.ecr.${{ inputs.aws_default_region }}.amazonaws.com
       run: |
+        set -euo pipefail
         if [[ ${CONDITIONAL_TAG} != '' ]]; then
             docker tag ${LOCAL_IMAGE} ${ECR_HOSTNAME}/${CONDITIONAL_TAG}
             docker push ${ECR_HOSTNAME}/${CONDITIONAL_TAG}
         fi
-        docker tag ${LOCAL_IMAGE} ${ECR_HOSTNAME}/${PUSH_TAG}
-        docker push ${ECR_HOSTNAME}/${PUSH_TAG}
-=======
-        PUSH_TAGS: ${{ inputs.push_tags }}
-        ECR_HOSTNAME: ${{ inputs.aws_account_id }}.dkr.ecr.${{ inputs.aws_default_region }}.amazonaws.com
-      run: |
-        set -euo pipefail
         while IFS= read -r TAG; do
           if [ -z "$TAG" ]; then
             continue
@@ -74,8 +63,6 @@
           docker tag "${LOCAL_IMAGE}" "${ECR_HOSTNAME}/${TAG}"
           docker push "${ECR_HOSTNAME}/${TAG}"
         done <<< "$PUSH_TAGS"
-
->>>>>>> 046229f2
     - name: ACR Tag and Push
       shell: bash
       if: ${{ inputs.azure_push == 'true' }}
