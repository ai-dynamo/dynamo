name: 'Pytest'
description: 'Run pytest on pre-built container images'
inputs:
  pytest_marks:
    description: 'Pytest marks'
    required: true
    default: 'e2e and vllm and gpu_1 and not slow'
  image_tag:
    description: 'Image Tag to run tests on'
    required: true
  cpu_limit:
    description: 'Maximum number of cores available to docker'
    required: false
    default: '10'
  framework:
    description: 'Framework name for test metrics'
    required: false
    default: 'unknown'
  test_type:
    description: 'Test type (unit, e2e, integration)'
    required: false
    default: 'e2e'
  platform_arch:
    description: 'Platform architecture (amd64, arm64)'
    required: false
    default: 'amd64'


runs:
  using: "composite"
  steps:
    - name: Setup Test Environment
      shell: bash
      run: |
        # Setup test directories
        mkdir -p test-results

        # Set platform architecture from input
        PLATFORM_ARCH="${{ inputs.platform_arch }}"
        if [[ -z "${PLATFORM_ARCH}" ]]; then
          PLATFORM_ARCH="amd64"
        fi
        echo "PLATFORM_ARCH=${PLATFORM_ARCH}" >> $GITHUB_ENV
        echo "🏗️  Platform architecture: ${PLATFORM_ARCH}"

    - name: Run tests
      shell: bash
      env:
        NUM_CPUS: ${{ inputs.cpu_limit }}
        CONTAINER_ID: test_${{ github.run_id }}_${{ github.run_attempt }}_${{ github.job }}
        PYTEST_XML_FILE: pytest_test_report.xml
        HF_HOME: /runner/_work/_temp
      run: |
        # Run pytest with detailed output and JUnit XML
        set +e  # Don't exit on test failures

<<<<<<< HEAD
        # Detect GPU availability and conditionally add GPU flags
        GPU_FLAGS=""
        if command -v nvidia-smi &> /dev/null && nvidia-smi &> /dev/null; then
          echo "GPU detected, enabling GPU runtime"
          GPU_FLAGS="--runtime=nvidia --gpus all"
        else
          echo "No GPU detected, running in CPU-only mode"
        fi

        docker run ${GPU_FLAGS} --rm -w /workspace \
=======
        docker run --runtime=nvidia --gpus all -w /workspace \
>>>>>>> f8219b12
          --cpus=${NUM_CPUS} \
          --network host \
          --name ${{ env.CONTAINER_ID }}_pytest \
          ${{ inputs.image_tag }} \
          bash -c "mkdir -p /workspace/test-results && pytest -v --tb=short --basetemp=/tmp -o cache_dir=/tmp/.pytest_cache --junitxml=/workspace/test-results/${{ env.PYTEST_XML_FILE }} --durations=10 -m \"${{ inputs.pytest_marks }}\""

        TEST_EXIT_CODE=$?
        echo "TEST_EXIT_CODE=${TEST_EXIT_CODE}" >> $GITHUB_ENV
        echo "🧪 Tests completed with exit code: ${TEST_EXIT_CODE}"

        # Copy test results from container to host
        docker cp ${{ env.CONTAINER_ID }}_pytest:/workspace/test-results . || echo "Failed to copy test results"

        # Clean up container
        docker rm -f ${{ env.CONTAINER_ID }}_pytest || echo "Failed to clean up container"

        # Always continue to results processing
        exit 0

    - name: Process Test Results
      shell: bash
      run: |

        # Sanitize test_type for filenames (always set this for artifact upload)
        # Remove commas and spaces from test_type for use in filenames
        STR_TEST_TYPE=$(echo "${{ inputs.test_type }}" | tr ', ' '_')
        echo "STR_TEST_TYPE=${STR_TEST_TYPE}" >> $GITHUB_ENV

        # Check for JUnit XML file and determine test status
        JUNIT_FILE="test-results/pytest_test_report.xml"

        if [[ -f "$JUNIT_FILE" ]]; then
          echo "✅ JUnit XML generated successfully"
          # Extract basic test counts for status determination
          TOTAL_TESTS=$(grep -o 'tests="[0-9]*"' "$JUNIT_FILE" | grep -o '[0-9]*' | head -1 || echo "0")
          FAILED_TESTS=$(grep -o 'failures="[0-9]*"' "$JUNIT_FILE" | grep -o '[0-9]*' | head -1 || echo "0")
          ERROR_TESTS=$(grep -o 'errors="[0-9]*"' "$JUNIT_FILE" | grep -o '[0-9]*' | head -1 || echo "0")
          echo "📊 ${TOTAL_TESTS} tests completed (${FAILED_TESTS} failed, ${ERROR_TESTS} errors)"

          # Create uniquely named metadata file with step context information
          # Use framework-testtype-arch to make it unique per test run
          METADATA_FILE="test-results/test_metadata_${{ inputs.framework }}_${STR_TEST_TYPE}_${{ inputs.platform_arch }}.json"
          JUNIT_NAME="pytest_test_report_${{ inputs.framework }}_${STR_TEST_TYPE}_${{ inputs.platform_arch }}.xml"

          # Rename XML file to unique name
          mv "$JUNIT_FILE" "test-results/$JUNIT_NAME"

          echo '{' > "$METADATA_FILE"
          echo '  "job_name": "${{ github.job }}",' >> "$METADATA_FILE"
          echo '  "framework": "${{ inputs.framework }}",' >> "$METADATA_FILE"
          echo '  "test_type": "${{ inputs.test_type }}",' >> "$METADATA_FILE"
          echo '  "platform_arch": "${{ inputs.platform_arch }}",' >> "$METADATA_FILE"
          echo '  "junit_xml_file": "'"$JUNIT_NAME"'",' >> "$METADATA_FILE"
          echo '  "step_name": "Run ${{ inputs.test_type }} tests"' >> "$METADATA_FILE"
          echo '}' >> "$METADATA_FILE"
          echo "📝 Created test metadata file: $METADATA_FILE"
          echo "📝 Renamed XML file to: $JUNIT_NAME"
        else
          echo "⚠️  JUnit XML file not found - test results may not be available for upload"
          TOTAL_TESTS=0
          FAILED_TESTS=1  # Treat missing XML as failure
          ERROR_TESTS=0
        fi

        # Exit with original test result to maintain workflow behavior
        exit ${TEST_EXIT_CODE}

    - name: Upload Test Results
      uses: actions/upload-artifact@v4
      if: always()  # Always upload test results, even if tests failed
      with:
        name: test-results-${{ inputs.framework }}-${{ env.STR_TEST_TYPE }}-${{ env.PLATFORM_ARCH }}
        path: |
          test-results/pytest_test_report_${{ inputs.framework }}_${{ env.STR_TEST_TYPE }}_${{ inputs.platform_arch }}.xml
          test-results/test_metadata_${{ inputs.framework }}_${{ env.STR_TEST_TYPE }}_${{ inputs.platform_arch }}.json
        retention-days: 7<|MERGE_RESOLUTION|>--- conflicted
+++ resolved
@@ -54,7 +54,6 @@
         # Run pytest with detailed output and JUnit XML
         set +e  # Don't exit on test failures
 
-<<<<<<< HEAD
         # Detect GPU availability and conditionally add GPU flags
         GPU_FLAGS=""
         if command -v nvidia-smi &> /dev/null && nvidia-smi &> /dev/null; then
@@ -65,9 +64,6 @@
         fi
 
         docker run ${GPU_FLAGS} --rm -w /workspace \
-=======
-        docker run --runtime=nvidia --gpus all -w /workspace \
->>>>>>> f8219b12
           --cpus=${NUM_CPUS} \
           --network host \
           --name ${{ env.CONTAINER_ID }}_pytest \
