name: "Docker Build"
description: "Build Dynamo container images"
inputs:
  framework:
    description: "Framework to build"
    required: true
    default: "vllm"
  target:
    description: "Target to build"
    required: false
    default: "runtime"
  platform:
    description: "Docker platform to build on, ie. linux/amd64"
    required: false
    default: "linux/amd64"
  image_tag:
    description: "Custom image tag (optional, defaults to framework:latest)"
    required: false
  ngc_ci_access_token:
    description: "NGC CI Access Token"
    required: false
  ci_token:
    description: "CI Token"
    required: false
  aws_default_region:
    description: "AWS Default Region"
    required: false
  sccache_s3_bucket:
    description: "SCCache S3 Bucket"
    required: false
  aws_account_id:
    description: "AWS Account ID"
    required: false
  aws_access_key_id:
    description: "AWS Access Key ID"
    required: false
  aws_secret_access_key:
    description: "AWS Secret Access Key"
    required: false
  base_image_tag:
    description: "Optional override for base image tag passed to build.sh"
    required: false
  runtime_image_tag:
    description: "Optional override for RUNTIME_IMAGE_TAG build-arg"
    required: false
  cuda_version:
    description: "Optional override for CUDA_VERSION build-arg"
    required: false
  torch_backend:
    description: "Optional override for TORCH_BACKEND build-arg (e.g., cu129)"
    required: false

outputs:
  image_tag:
    description: "Image Tag"
    value: ${{ steps.build.outputs.image_tag }}

runs:
  using: "composite"
  steps:
    - name: Set up Docker Buildx
      uses: docker/setup-buildx-action@e468171a9de216ec08956ac3ada2f0791b6bd435 #v3.11.1
      with:
        driver: docker
<<<<<<< HEAD
    - name: Install awscli
      shell: bash
      run: |
        curl -fsSL "https://awscli.amazonaws.com/awscli-exe-linux-$(uname -m).zip" -o "awscliv2.zip"
        unzip -q -o awscliv2.zip
        sudo ./aws/install --update
=======
>>>>>>> c9ca5c40
    - name: Login to ECR
      shell: bash
      env:
        ECR_HOSTNAME: ${{ inputs.aws_account_id }}.dkr.ecr.${{ inputs.aws_default_region }}.amazonaws.com
      run: |
        aws ecr get-login-password --region ${{ inputs.aws_default_region }} | docker login --username AWS --password-stdin ${ECR_HOSTNAME}
    - name: Login to NGC
      if: github.event.pull_request.head.repo.full_name == github.repository || github.event_name == 'push'
      shell: bash
      run: |
        echo "${{ inputs.ngc_ci_access_token }}" | docker login nvcr.io -u '$oauthtoken' --password-stdin
    - name: Cleanup
      if: always()
      shell: bash
      run: |
        docker system prune -af
    - name: Build image
      id: build
      shell: bash
      env:
        GITHUB_TOKEN: ${{ inputs.ci_token }}
        AWS_DEFAULT_REGION: ${{ inputs.aws_default_region }}
        AWS_ACCESS_KEY_ID: ${{ inputs.aws_access_key_id }}
        AWS_SECRET_ACCESS_KEY: ${{ inputs.aws_secret_access_key }}
        PLATFORM: ${{ inputs.platform }}
      run: |
        # Determine image tag
        if [ -n "${{ inputs.image_tag }}" ]; then
          IMAGE_TAG="${{ inputs.image_tag }}"
        else
          IMAGE_TAG="${{ inputs.framework }}:latest"
        fi

        BUILD_START_TIME=$(date -u +%Y-%m-%dT%H:%M:%SZ)
        echo "🕐 Build started at: ${BUILD_START_TIME}"
        echo "BUILD_START_TIME=${BUILD_START_TIME}" >> $GITHUB_ENV

        echo "image_tag=$IMAGE_TAG" >> $GITHUB_OUTPUT
        # Collect optional overrides provided by the workflow
        EXTRA_ARGS=""
        if [ -n "${{ inputs.base_image_tag }}" ]; then
          EXTRA_ARGS+=" --base-image-tag ${{ inputs.base_image_tag }}"
        fi
        if [ -n "${{ inputs.runtime_image_tag }}" ]; then
          EXTRA_ARGS+=" --build-arg RUNTIME_IMAGE_TAG=${{ inputs.runtime_image_tag }}"
        fi
        if [ -n "${{ inputs.cuda_version }}" ]; then
          EXTRA_ARGS+=" --build-arg CUDA_VERSION=${{ inputs.cuda_version }}"
        fi
        if [ -n "${{ inputs.torch_backend }}" ]; then
          EXTRA_ARGS+=" --build-arg TORCH_BACKEND=${{ inputs.torch_backend }}"
        fi

        BUILDKIT_PROGRESS=plain ./container/build.sh --tag "$IMAGE_TAG" \
          --target ${{ inputs.target }} \
          --vllm-max-jobs 10 \
          --framework ${{ inputs.framework }} \
          --platform ${{ inputs.platform }} \
          --use-sccache \
          --sccache-bucket "$SCCACHE_S3_BUCKET" \
          --sccache-region "$AWS_DEFAULT_REGION" $EXTRA_ARGS

        BUILD_END_TIME=$(date -u +%Y-%m-%dT%H:%M:%SZ)
        echo "🕐 Build ended at: ${BUILD_END_TIME}"
        echo "BUILD_END_TIME=${BUILD_END_TIME}" >> $GITHUB_ENV

    - name: Capture Build Metrics
      id: metrics
      shell: bash
      run: |
        echo "📊 Capturing build metrics for ${{ inputs.framework }}..."

        # Create metrics directory
        mkdir -p build-metrics

        # Get accurate build timing
        BUILD_START_TIME="${{ env.BUILD_START_TIME }}"
        BUILD_END_TIME="${{ env.BUILD_END_TIME }}"

        # Calculate duration
        START_EPOCH=$(date -d "$BUILD_START_TIME" +%s)
        END_EPOCH=$(date -d "$BUILD_END_TIME" +%s)
        BUILD_DURATION_SEC=$((END_EPOCH - START_EPOCH))

        echo "🕐 Build timing:"
        echo "  Start: ${BUILD_START_TIME}"
        echo "  End: ${BUILD_END_TIME}"
        echo "  Duration: ${BUILD_DURATION_SEC} seconds"

        # Get image size using docker inspect
        IMAGE_TAG="${{ steps.build.outputs.image_tag }}"
        if [ -n "$IMAGE_TAG" ]; then
          IMAGE_SIZE_BYTES=$(docker image inspect "$IMAGE_TAG" --format='{{.Size}}' 2>/dev/null || echo "0")
          echo "📦 Image size: ${IMAGE_SIZE_BYTES} bytes"
        else
          IMAGE_SIZE_BYTES=0
          echo "⚠️  No image tag available"
        fi

        echo "📊 Final metrics captured"

        # Create consolidated metrics JSON file
        echo "🔍 Debug: inputs.platform = '${{ inputs.platform }}'"
        PLATFORM_ARCH=$(echo "${{ inputs.platform }}" | sed 's/linux\///')
        echo "🔍 Debug: PLATFORM_ARCH = '${PLATFORM_ARCH}'"
        echo "PLATFORM_ARCH=${PLATFORM_ARCH}" >> $GITHUB_ENV
        JOB_KEY="${{ inputs.framework }}-${PLATFORM_ARCH}"
        echo "🔍 Debug: JOB_KEY = '${JOB_KEY}'"

        # Create job-specific metrics file
        mkdir -p build-metrics
        METRICS_FILE="build-metrics/metrics-${{ inputs.framework }}-${PLATFORM_ARCH}.json"

        # Create the job metrics file directly
        cat > "$METRICS_FILE" << EOF
        {
          "framework": "${{ inputs.framework }}",
          "target": "${{ inputs.target }}",
          "platform": "${{ inputs.platform }}",
          "platform_arch": "${PLATFORM_ARCH}",
          "image_size_bytes": ${IMAGE_SIZE_BYTES},
          "build_start_time": "${BUILD_START_TIME}",
          "build_end_time": "${BUILD_END_TIME}",
          "build_duration_sec": ${BUILD_DURATION_SEC}
        }
        EOF

        echo "📁 Created build metrics file for ${JOB_KEY}:"
        cat "$METRICS_FILE"

        # Metrics captured and saved to JSON file

    # Upload job-specific build metrics as artifact
    - name: Upload Build Metrics
      uses: actions/upload-artifact@v4
      with:
        name: build-metrics-${{ inputs.framework }}-${{ env.PLATFORM_ARCH }}
        path: build-metrics/metrics-${{ inputs.framework }}-${{ env.PLATFORM_ARCH }}.json
        retention-days: 7<|MERGE_RESOLUTION|>--- conflicted
+++ resolved
@@ -62,15 +62,6 @@
       uses: docker/setup-buildx-action@e468171a9de216ec08956ac3ada2f0791b6bd435 #v3.11.1
       with:
         driver: docker
-<<<<<<< HEAD
-    - name: Install awscli
-      shell: bash
-      run: |
-        curl -fsSL "https://awscli.amazonaws.com/awscli-exe-linux-$(uname -m).zip" -o "awscliv2.zip"
-        unzip -q -o awscliv2.zip
-        sudo ./aws/install --update
-=======
->>>>>>> c9ca5c40
     - name: Login to ECR
       shell: bash
       env:
