name: 'Docker Build'
description: 'Build Dynamo container images'
inputs:
  framework:
    description: 'Framework to build'
    required: true
    default: 'vllm'
  target:
    description: 'Target to build'
    required: false
    default: 'runtime'
  platform:
    description: 'Docker platform to build on, ie. linux/amd64'
    required: false
    default: 'linux/amd64'
  image_tag:
    description: 'Custom image tag (optional, defaults to framework:latest)'
    required: false
  ci_token:
    description: 'CI Token'
    required: false
  aws_default_region:
    description: 'AWS Default Region'
    required: false
  sccache_s3_bucket:
    description: 'SCCache S3 Bucket'
    required: false
  aws_account_id:
    description: 'AWS Account ID'
    required: false
  aws_access_key_id:
    description: 'AWS Access Key ID'
    required: false
  aws_secret_access_key:
    description: 'AWS Secret Access Key'
    required: false
  base_image_tag:
    description: 'Optional override for base image tag passed to build.sh'
    required: false
  runtime_image_tag:
    description: 'Optional override for RUNTIME_IMAGE_TAG build-arg'
    required: false
  cuda_version:
    description: 'Optional override for CUDA_VERSION build-arg'
    required: false
  torch_backend:
    description: 'Optional override for TORCH_BACKEND build-arg (e.g., cu129)'
    required: false

outputs:
  image_tag:
    description: 'Image Tag'
    value: ${{ steps.build.outputs.image_tag }}

runs:
  using: "composite"
  steps:
    - name: Set up Docker Buildx
      uses: docker/setup-buildx-action@e468171a9de216ec08956ac3ada2f0791b6bd435 #v3.11.1
      with:
        driver: docker
<<<<<<< HEAD
=======
        # Enable BuildKit for enhanced metadata
        buildkitd-flags: --debug
    - name: Login to ECR
      shell: bash
      env:
        ECR_HOSTNAME: ${{ inputs.aws_account_id }}.dkr.ecr.${{ inputs.aws_default_region }}.amazonaws.com
      run: |
        aws ecr get-login-password --region ${{ inputs.aws_default_region }} | docker login --username AWS --password-stdin ${ECR_HOSTNAME}
    - name: Login to NGC
      if: github.event.pull_request.head.repo.full_name == github.repository || github.event_name == 'push'
      shell: bash
      run: |
        echo "${{ inputs.ngc_ci_access_token }}" | docker login nvcr.io -u '$oauthtoken' --password-stdin
>>>>>>> d5a75dd8
    - name: Cleanup
      if: always()
      shell: bash
      run: |
        docker system prune -af
    - name: Build image
      id: build
      shell: bash
      env:
        GITHUB_TOKEN: ${{ inputs.ci_token }}
        AWS_DEFAULT_REGION: ${{ inputs.aws_default_region }}
        SCCACHE_S3_BUCKET:  ${{ inputs.sccache_s3_bucket }}
        AWS_ACCESS_KEY_ID: ${{ inputs.aws_access_key_id }}
        AWS_SECRET_ACCESS_KEY: ${{ inputs.aws_secret_access_key }}
        PLATFORM: ${{ inputs.platform }}
<<<<<<< HEAD
        ECR_HOSTNAME: ${{ inputs.aws_account_id }}.dkr.ecr.${{ inputs.aws_default_region }}.amazonaws.com
=======
        GITHUB_RUN_ID: ${{ github.run_id }}
        GITHUB_JOB: ${{ github.job }}
>>>>>>> d5a75dd8
      run: |
        # Determine image tag
        if [ -n "${{ inputs.image_tag }}" ]; then
          IMAGE_TAG="${{ inputs.image_tag }}"
        else
          IMAGE_TAG="${{ inputs.framework }}:latest"
        fi
        ARCH="${PLATFORM##*/}"           # turns linux/amd64 to amd64

        BUILD_START_TIME=$(date -u +%Y-%m-%dT%H:%M:%SZ)
        echo "BUILD_START_TIME=${BUILD_START_TIME}" >> $GITHUB_ENV

        echo "image_tag=$IMAGE_TAG" >> $GITHUB_OUTPUT

        # Create build logs directory
        mkdir -p build-logs
        BUILD_LOG_FILE="build-logs/build-${{ inputs.framework }}-$(echo '${{ inputs.platform }}' | sed 's/linux\///').log"
        echo "BUILD_LOG_FILE=${BUILD_LOG_FILE}" >> $GITHUB_ENV
        echo "📝 Build log will be saved to: ${BUILD_LOG_FILE}"

        # Collect optional overrides provided by the workflow
        EXTRA_ARGS=""
        if [ -n "${{ inputs.base_image_tag }}" ]; then
          EXTRA_ARGS+=" --base-image-tag ${{ inputs.base_image_tag }}"
        fi
        if [ -n "${{ inputs.runtime_image_tag }}" ]; then
          EXTRA_ARGS+=" --build-arg RUNTIME_IMAGE_TAG=${{ inputs.runtime_image_tag }}"
        fi
        if [ -n "${{ inputs.cuda_version }}" ]; then
          EXTRA_ARGS+=" --build-arg CUDA_VERSION=${{ inputs.cuda_version }}"
        fi
        if [ -n "${{ inputs.torch_backend }}" ]; then
          EXTRA_ARGS+=" --build-arg TORCH_BACKEND=${{ inputs.torch_backend }}"
        fi

        # Execute build and capture output (show on console AND save to file)
        ./container/build.sh --tag "$IMAGE_TAG" \
          --target ${{ inputs.target }} \
          --vllm-max-jobs 10 \
          --framework ${{ inputs.framework }} \
          --platform ${{ inputs.platform }} \
          --cache-from type=registry,ref=${ECR_HOSTNAME}/ai-dynamo/dynamo:main-dynamo-base-${ARCH} \
          --cache-from type=registry,ref=${ECR_HOSTNAME}/ai-dynamo/dynamo:main-${{ inputs.framework }}-framework-${ARCH} \
          --use-sccache \
          --sccache-bucket "$SCCACHE_S3_BUCKET" \
          --sccache-region "$AWS_DEFAULT_REGION" $EXTRA_ARGS 2>&1 | tee "${BUILD_LOG_FILE}"

        BUILD_EXIT_CODE=${PIPESTATUS[0]}

        BUILD_END_TIME=$(date -u +%Y-%m-%dT%H:%M:%SZ)
        echo "BUILD_END_TIME=${BUILD_END_TIME}" >> $GITHUB_ENV

        # Exit with the build's exit code
        exit ${BUILD_EXIT_CODE}

    - name: Capture Build Metrics
      id: metrics
      shell: bash
      run: |

        # Create metrics directory
        mkdir -p build-metrics

        # Get accurate build timing
        BUILD_START_TIME="${{ env.BUILD_START_TIME }}"
        BUILD_END_TIME="${{ env.BUILD_END_TIME }}"

        # Calculate duration
        START_EPOCH=$(date -d "$BUILD_START_TIME" +%s)
        END_EPOCH=$(date -d "$BUILD_END_TIME" +%s)
        BUILD_DURATION_SEC=$((END_EPOCH - START_EPOCH))

        echo "🕐 Build timing:"
        echo "  Start: ${BUILD_START_TIME}"
        echo "  End: ${BUILD_END_TIME}"
        echo "  Duration: ${BUILD_DURATION_SEC} seconds"

        # Get image size using docker inspect
        IMAGE_TAG="${{ steps.build.outputs.image_tag }}"
        if [ -n "$IMAGE_TAG" ]; then
          IMAGE_SIZE_BYTES=$(docker image inspect "$IMAGE_TAG" --format='{{.Size}}' 2>/dev/null || echo "0")
          echo "📦 Image size: ${IMAGE_SIZE_BYTES} bytes"
        else
          IMAGE_SIZE_BYTES=0
          echo "⚠️  No image tag available"
        fi

        PLATFORM_ARCH=$(echo "${{ inputs.platform }}" | sed 's/linux\///')
        echo "  Architecture: ${PLATFORM_ARCH}"
        echo "PLATFORM_ARCH=${PLATFORM_ARCH}" >> $GITHUB_ENV
        JOB_KEY="${{ inputs.framework }}-${PLATFORM_ARCH}"
        echo "  Job Key: ${JOB_KEY}"

        # Create job-specific metrics file
        mkdir -p build-metrics
        METRICS_FILE="build-metrics/metrics-${{ inputs.framework }}-${PLATFORM_ARCH}-${{ github.run_id }}-${{ job.check_run_id }}.json"

        # Create the job metrics file
        cat > "$METRICS_FILE" << EOF
        {
          "framework": "${{ inputs.framework }}",
          "target": "${{ inputs.target }}",
          "platform": "${{ inputs.platform }}",
          "platform_arch": "${PLATFORM_ARCH}",
          "image_size_bytes": ${IMAGE_SIZE_BYTES},
          "build_start_time": "${BUILD_START_TIME}",
          "build_end_time": "${BUILD_END_TIME}",
          "build_duration_sec": ${BUILD_DURATION_SEC}
        }
        EOF

        cat "$METRICS_FILE"

    - name: Generate Comprehensive Build Metrics
      id: comprehensive-metrics
      if: always()
      shell: bash
      run: |
        echo "=========================================="
        echo "📊 GENERATING COMPREHENSIVE BUILD METRICS"
        echo "=========================================="

        # Create metrics directory
        mkdir -p build-metrics

        PLATFORM_ARCH="${{ env.PLATFORM_ARCH }}"
        WORKFLOW_ID="${{ github.run_id }}"
        JOB_ID="${{ job.check_run_id }}"
        FRAMEWORK_LOWER=$(echo "${{ inputs.framework }}" | tr '[:upper:]' '[:lower:]')

        # Make parser executable
        chmod +x .github/scripts/parse_buildkit_output.py

        # Check for build logs and build stage arguments dynamically
        BASE_BUILD_LOG="build-logs/base-image-build.log"
        FRAMEWORK_BUILD_LOG="build-logs/framework-${FRAMEWORK_LOWER}-build.log"

        # Path to container metadata created in previous step
        CONTAINER_METADATA="build-metrics/metrics-${{ inputs.framework }}-${PLATFORM_ARCH}-${WORKFLOW_ID}-${JOB_ID}.json"

        # Output single comprehensive JSON with all build stages
        COMPREHENSIVE_JSON="build-metrics/build-${{ inputs.framework }}-${PLATFORM_ARCH}-${WORKFLOW_ID}-${JOB_ID}.json"

        echo "🚀 Parsing BuildKit outputs and merging with container metrics..."

        # Build stage arguments dynamically based on which logs exist
        STAGE_ARGS=()

        if [ -f "$BASE_BUILD_LOG" ]; then
          echo "  ✓ Found base image log: ${BASE_BUILD_LOG}"
          STAGE_ARGS+=("base:${BASE_BUILD_LOG}")
        else
          echo "  ℹ️  No base image log found"
        fi

        if [ -f "$FRAMEWORK_BUILD_LOG" ]; then
          echo "  ✓ Found framework log: ${FRAMEWORK_BUILD_LOG}"
          STAGE_ARGS+=("runtime:${FRAMEWORK_BUILD_LOG}")
        else
          echo "  ℹ️  No framework log found"
        fi

        # Check for any additional stage logs (e.g., build-logs/stage3-*.log)
        for extra_log in build-logs/stage*.log; do
          if [ -f "$extra_log" ]; then
            stage_name=$(basename "$extra_log" .log)
            echo "  ✓ Found additional stage log: ${extra_log} (${stage_name})"
            STAGE_ARGS+=("${stage_name}:${extra_log}")
          fi
        done

        echo "Container Metadata: ${CONTAINER_METADATA}"
        echo "Output: ${COMPREHENSIVE_JSON}"
        echo ""

        # Run parser with all discovered stages
        # Usage: parse_buildkit_output.py <output_json> <stage1_name:log_file> [stage2_name:log_file] ... [--metadata=<file>]
        set +e
        python3 .github/scripts/parse_buildkit_output.py \
          "$COMPREHENSIVE_JSON" \
          "${STAGE_ARGS[@]}" \
          "--metadata=${CONTAINER_METADATA}"
        PARSER_EXIT_CODE=$?
        set -e

        echo ""
        echo "📊 Parser exit code: ${PARSER_EXIT_CODE}"

        if [ ${PARSER_EXIT_CODE} -eq 0 ] && [ -f "$COMPREHENSIVE_JSON" ]; then
          echo "✅ Comprehensive build metrics generated successfully"
          echo "📄 Output file: ${COMPREHENSIVE_JSON}"
          echo ""
          echo "=========================================="
          echo "📋 FULL JSON OUTPUT (for debugging)"
          echo "=========================================="
          cat "$COMPREHENSIVE_JSON"
          echo ""
          echo "=========================================="
        else
          echo "⚠️  Metrics generation had issues but continuing..."
        fi

    # Upload comprehensive build metrics as artifact
    - name: Upload Comprehensive Build Metrics
      uses: actions/upload-artifact@v4
      if: always()
      with:
        name: build-metrics-${{ inputs.framework }}-${{ env.PLATFORM_ARCH }}-${{ github.run_id }}-${{ job.check_run_id }}
        path: build-metrics/build-${{ inputs.framework }}-${{ env.PLATFORM_ARCH }}-${{ github.run_id }}-${{ job.check_run_id }}.json
        retention-days: 7
<|MERGE_RESOLUTION|>--- conflicted
+++ resolved
@@ -59,22 +59,6 @@
       uses: docker/setup-buildx-action@e468171a9de216ec08956ac3ada2f0791b6bd435 #v3.11.1
       with:
         driver: docker
-<<<<<<< HEAD
-=======
-        # Enable BuildKit for enhanced metadata
-        buildkitd-flags: --debug
-    - name: Login to ECR
-      shell: bash
-      env:
-        ECR_HOSTNAME: ${{ inputs.aws_account_id }}.dkr.ecr.${{ inputs.aws_default_region }}.amazonaws.com
-      run: |
-        aws ecr get-login-password --region ${{ inputs.aws_default_region }} | docker login --username AWS --password-stdin ${ECR_HOSTNAME}
-    - name: Login to NGC
-      if: github.event.pull_request.head.repo.full_name == github.repository || github.event_name == 'push'
-      shell: bash
-      run: |
-        echo "${{ inputs.ngc_ci_access_token }}" | docker login nvcr.io -u '$oauthtoken' --password-stdin
->>>>>>> d5a75dd8
     - name: Cleanup
       if: always()
       shell: bash
@@ -90,12 +74,9 @@
         AWS_ACCESS_KEY_ID: ${{ inputs.aws_access_key_id }}
         AWS_SECRET_ACCESS_KEY: ${{ inputs.aws_secret_access_key }}
         PLATFORM: ${{ inputs.platform }}
-<<<<<<< HEAD
         ECR_HOSTNAME: ${{ inputs.aws_account_id }}.dkr.ecr.${{ inputs.aws_default_region }}.amazonaws.com
-=======
         GITHUB_RUN_ID: ${{ github.run_id }}
         GITHUB_JOB: ${{ github.job }}
->>>>>>> d5a75dd8
       run: |
         # Determine image tag
         if [ -n "${{ inputs.image_tag }}" ]; then
