#!/usr/bin/env bash
# SPDX-FileCopyrightText: Copyright (c) 2024-2025 NVIDIA CORPORATION & AFFILIATES. All rights reserved.
# SPDX-License-Identifier: Apache-2.0
#
# Licensed under the Apache License, Version 2.0 (the "License");
# you may not use this file except in compliance with the License.
# You may obtain a copy of the License at
#
# http://www.apache.org/licenses/LICENSE-2.0
#
# Unless required by applicable law or agreed to in writing, software
# distributed under the License is distributed on an "AS IS" BASIS,
# WITHOUT WARRANTIES OR CONDITIONS OF ANY KIND, either express or implied.
# See the License for the specific language governing permissions and
# limitations under the License.

if [ "${BASH_VERSINFO[0]}" -lt 4 ]; then
    echo "Error: Bash version 4.0 or higher is required. Current version: ${BASH_VERSINFO[0]}.${BASH_VERSINFO[1]}"
    exit 1
fi

set -e

TAG=
RUN_PREFIX=
PLATFORM=linux/amd64

# Get short commit hash
commit_id=${commit_id:-$(git rev-parse --short HEAD)}

# if COMMIT_ID matches a TAG use that
current_tag=${current_tag:-$($(git describe --tags --exact-match 2>/dev/null | sed 's/^v//') || true)}

# Get latest TAG and add COMMIT_ID for dev
latest_tag=${latest_tag:-$(git describe --tags --abbrev=0 "$(git rev-list --tags --max-count=1)" | sed 's/^v//' || true)}
if [[ -z ${latest_tag} ]]; then
    latest_tag="0.0.1"
    echo "No git release tag found, setting to unknown version: ${latest_tag}"
fi

# Use tag if available, otherwise use latest_tag.dev.commit_id
VERSION=v${current_tag:-$latest_tag.dev.$commit_id}

PYTHON_PACKAGE_VERSION=${current_tag:-$latest_tag.dev+$commit_id}

# Frameworks
#
# Each framework has a corresponding base image.  Additional
# dependencies are specified in the /container/deps folder and
# installed within framework specific sections of the Dockerfile.

declare -A FRAMEWORKS=(["VLLM"]=1 ["TRTLLM"]=2 ["NONE"]=3 ["SGLANG"]=4)

DEFAULT_FRAMEWORK=VLLM

SOURCE_DIR=$(dirname "$(readlink -f "$0")")
DOCKERFILE=${SOURCE_DIR}/Dockerfile
BUILD_CONTEXT=$(dirname "$(readlink -f "$SOURCE_DIR")")

# Base Images
TRTLLM_BASE_IMAGE=nvcr.io/nvidia/pytorch
TRTLLM_BASE_IMAGE_TAG=25.10-py3

# Important Note: Because of ABI compatibility issues between TensorRT-LLM and NGC PyTorch,
# we need to build the TensorRT-LLM wheel from source.
#
# There are two ways to build the dynamo image with TensorRT-LLM.
# 1. Use the local TensorRT-LLM wheel directory.
# 2. Use the TensorRT-LLM wheel on artifactory.
#
# If using option 1, the TENSORRTLLM_PIP_WHEEL_DIR must be a path to a directory
# containing TensorRT-LLM wheel file along with commit.txt file with the
# <arch>_<commit ID> as contents. If no valid trtllm wheel is found, the script
# will attempt to build the wheel from source and store the built wheel in the
# specified directory. TRTLLM_COMMIT from the TensorRT-LLM main branch will be
# used to build the wheel.
#
# If using option 2, the TENSORRTLLM_PIP_WHEEL must be the TensorRT-LLM wheel
# package that will be installed from the specified TensorRT-LLM PyPI Index URL.
# This option will ignore the TRTLLM_COMMIT option. As the TensorRT-LLM wheel from PyPI
# is not ABI compatible with NGC PyTorch, you can use TENSORRTLLM_INDEX_URL to specify
# a private PyPI index URL which has your pre-built TensorRT-LLM wheel.
#
# By default, we will use option 1. If you want to use option 2, you can set
# TENSORRTLLM_PIP_WHEEL to the TensorRT-LLM wheel on artifactory.
#
DEFAULT_TENSORRTLLM_PIP_WHEEL_DIR="/tmp/trtllm_wheel/"

# TensorRT-LLM commit to use for building the trtllm wheel if not provided.
# Important Note: This commit is not used in our CI pipeline. See the CI
# variables to learn how to run a pipeline with a specific commit.
DEFAULT_EXPERIMENTAL_TRTLLM_COMMIT="31116825b39f4e6a6a1e127001f5204b73d1dc32" # 1.2.0rc2
TRTLLM_COMMIT=""
TRTLLM_USE_NIXL_KVCACHE_EXPERIMENTAL="0"
TRTLLM_GIT_URL=""

# TensorRT-LLM PyPI index URL
DEFAULT_TENSORRTLLM_INDEX_URL="https://pypi.nvidia.com/"
# TODO: Remove the version specification from here and use the ai-dynamo[trtllm] package.
# Need to update the Dockerfile.trtllm to use the ai-dynamo[trtllm] package.
DEFAULT_TENSORRTLLM_PIP_WHEEL="tensorrt-llm==1.2.0rc3"
TENSORRTLLM_PIP_WHEEL=""

VLLM_BASE_IMAGE="nvcr.io/nvidia/cuda-dl-base"
# FIXME: OPS-612 NCCL will hang with 25.03, so use 25.01 for now
# Please check https://github.com/ai-dynamo/dynamo/pull/1065
# for details and reproducer to manually test if the image
# can be updated to later versions.
VLLM_BASE_IMAGE_TAG="25.01-cuda12.8-devel-ubuntu24.04"

NONE_BASE_IMAGE="nvcr.io/nvidia/cuda-dl-base"
NONE_BASE_IMAGE_TAG="25.01-cuda12.8-devel-ubuntu24.04"

SGLANG_CUDA_VERSION="12.9.1"
# This is for Dockerfile
SGLANG_BASE_IMAGE="nvcr.io/nvidia/cuda-dl-base"
SGLANG_BASE_IMAGE_TAG="25.01-cuda12.8-devel-ubuntu24.04"
# This is for Dockerfile.sglang. Unlike the other frameworks, it is using a different base image
SGLANG_FRAMEWORK_IMAGE="nvcr.io/nvidia/cuda"
SGLANG_FRAMEWORK_IMAGE_TAG="${SGLANG_CUDA_VERSION}-cudnn-devel-ubuntu24.04"

NIXL_REF=0.7.1
NIXL_UCX_REF=v1.19.0
NIXL_UCX_EFA_REF=9d2b88a1f67faf9876f267658bd077b379b8bb76

NO_CACHE=""

# Dynamo base image (pre-built to avoid rebuilding common components)
DYNAMO_BASE_IMAGE_INPUT=""

# sccache configuration for S3
USE_SCCACHE=""
SCCACHE_BUCKET=""
SCCACHE_REGION=""

get_options() {
    while :; do
        case $1 in
        -h | -\? | --help)
            show_help
            exit
            ;;
        --platform)
            if [ "$2" ]; then
                PLATFORM=$2
                shift
            else
                missing_requirement "$1"
            fi
            ;;
        --framework)
            if [ "$2" ]; then
                FRAMEWORK=$2
                shift
            else
                missing_requirement "$1"
            fi
            ;;
        --tensorrtllm-pip-wheel-dir)
            if [ "$2" ]; then
                TENSORRTLLM_PIP_WHEEL_DIR=$2
                shift
            else
                missing_requirement "$1"
            fi
            ;;
        --tensorrtllm-commit)
            if [ "$2" ]; then
                TRTLLM_COMMIT=$2
                shift
            else
                missing_requirement "$1"
            fi
            ;;
        --tensorrtllm-pip-wheel)
            if [ "$2" ]; then
                TENSORRTLLM_PIP_WHEEL=$2
                shift
            else
                missing_requirement "$1"
            fi
            ;;
        --tensorrtllm-index-url)
            if [ "$2" ]; then
                TENSORRTLLM_INDEX_URL=$2
                shift
            else
                missing_requirement "$1"
            fi
            ;;
        --tensorrtllm-git-url)
            if [ "$2" ]; then
                TRTLLM_GIT_URL=$2
                shift
            else
                missing_requirement "$1"
            fi
            ;;
        --base-image)
            # Note: --base-image cannot be used with --dev-image
            if [ "$2" ]; then
                BASE_IMAGE=$2
                shift
            else
                missing_requirement "$1"
            fi
            ;;
        --base-image-tag)
            if [ "$2" ]; then
                BASE_IMAGE_TAG=$2
                shift
            else
                missing_requirement "$1"
            fi
            ;;
        --dynamo-base-image)
            if [ "$2" ]; then
                DYNAMO_BASE_IMAGE_INPUT=$2
                shift
            else
                missing_requirement "$1"
            fi
            ;;
        --target)
            if [ "$2" ]; then
                TARGET=$2
                shift
            else
                missing_requirement "$1"
            fi
            ;;
        --dev-image)
            if [ "$2" ]; then
                DEV_IMAGE_INPUT=$2
                shift
            else
                missing_requirement "$1"
            fi
            ;;
        --uid)
            if [ "$2" ]; then
                CUSTOM_UID=$2
                shift
            else
                missing_requirement "$1"
            fi
            ;;
        --gid)
            if [ "$2" ]; then
                CUSTOM_GID=$2
                shift
            else
                missing_requirement "$1"
            fi
            ;;
        --build-arg)
            if [ "$2" ]; then
                BUILD_ARGS+="--build-arg $2 "
                shift
            else
                missing_requirement "$1"
            fi
            ;;
        --tag)
            if [ "$2" ]; then
                TAG="--tag $2"
                shift
            else
                missing_requirement "$1"
            fi
            ;;
        --dry-run)
            RUN_PREFIX="echo"
            DRY_RUN="true"
            echo ""
            echo "=============================="
            echo "DRY RUN: COMMANDS PRINTED ONLY"
            echo "=============================="
            echo ""
            ;;
        --no-cache)
            NO_CACHE=" --no-cache"
            ;;
        --cache-from)
            if [ "$2" ]; then
                CACHE_FROM="--cache-from $2"
                shift
            else
                missing_requirement "$1"
            fi
            ;;
        --cache-to)
            if [ "$2" ]; then
                CACHE_TO="--cache-to $2"
                shift
            else
                missing_requirement "$1"
            fi
            ;;
        --build-context)
            if [ "$2" ]; then
                BUILD_CONTEXT_ARG="--build-context $2"
                shift
            else
                missing_requirement "$1"
            fi
            ;;
        --enable-kvbm)
            ENABLE_KVBM=true
            ;;
        --make-efa)
            NIXL_UCX_REF=$NIXL_UCX_EFA_REF
            ;;
        --use-sccache)
            USE_SCCACHE=true
            ;;
        --sccache-bucket)
            if [ "$2" ]; then
                SCCACHE_BUCKET=$2
                shift
            else
                missing_requirement "$1"
            fi
            ;;

        --sccache-region)
            if [ "$2" ]; then
                SCCACHE_REGION=$2
                shift
            else
                missing_requirement "$1"
            fi
            ;;
        --vllm-max-jobs)
            # Set MAX_JOBS for vLLM compilation (only used by Dockerfile.vllm)
            if [ "$2" ]; then
                MAX_JOBS=$2
                shift
            else
                missing_requirement "$1"
            fi
            ;;
        --no-tag-latest)
            NO_TAG_LATEST=true
            ;;
         -?*)
            error 'ERROR: Unknown option: ' "$1"
            ;;
         ?*)
            error 'ERROR: Unknown option: ' "$1"
            ;;
        *)
            break
            ;;
        esac
        shift
    done

    # Validate argument combinations
    if [[ -n "${DEV_IMAGE_INPUT:-}" && -n "${BASE_IMAGE:-}" ]]; then
        error "ERROR: --dev-image cannot be used with --base-image. Use --dev-image to build from existing images or --base-image to build new images."
    fi

    # Validate that --target and --dev-image cannot be used together
    if [[ -n "${DEV_IMAGE_INPUT:-}" && -n "${TARGET:-}" ]]; then
        error "ERROR: --target cannot be used with --dev-image. Use --target to build from scratch or --dev-image to build from existing images."
    fi

    # Validate that --uid and --gid are only used with local-dev related options
    if [[ -n "${CUSTOM_UID:-}" || -n "${CUSTOM_GID:-}" ]]; then
        if [[ -z "${DEV_IMAGE_INPUT:-}" && "${TARGET:-}" != "local-dev" ]]; then
            error "ERROR: --uid and --gid can only be used with --dev-image or --target local-dev"
        fi
    fi

    if [ -z "$FRAMEWORK" ]; then
        FRAMEWORK=$DEFAULT_FRAMEWORK
    fi

    if [ -n "$FRAMEWORK" ]; then
        FRAMEWORK=${FRAMEWORK^^}

        if [[ -z "${FRAMEWORKS[$FRAMEWORK]}" ]]; then
            error 'ERROR: Unknown framework: ' "$FRAMEWORK"
        fi

        if [ -z "$BASE_IMAGE_TAG" ]; then
            BASE_IMAGE_TAG=${FRAMEWORK}_BASE_IMAGE_TAG
            BASE_IMAGE_TAG=${!BASE_IMAGE_TAG}
        fi

        if [ -z "$BASE_IMAGE" ]; then
            BASE_IMAGE=${FRAMEWORK}_BASE_IMAGE
            BASE_IMAGE=${!BASE_IMAGE}
        fi

        if [ -z "$BASE_IMAGE" ]; then
            error "ERROR: Framework $FRAMEWORK without BASE_IMAGE"
        fi

        BASE_VERSION=${FRAMEWORK}_BASE_VERSION
        BASE_VERSION=${!BASE_VERSION}

    fi

    if [ -z "$TAG" ]; then
        TAG="--tag dynamo:${VERSION}-${FRAMEWORK,,}"
        if [ -n "${TARGET}" ] && [ "${TARGET}" != "local-dev" ]; then
            TAG="${TAG}-${TARGET}"
        fi
    fi

    if [ -n "$PLATFORM" ]; then
        PLATFORM="--platform ${PLATFORM}"
    fi

    if [ -n "$TARGET" ]; then
        TARGET_STR="--target ${TARGET}"
    else
        TARGET_STR="--target dev"
    fi

    # Validate sccache configuration
    if [ "$USE_SCCACHE" = true ]; then
        if [ -z "$SCCACHE_BUCKET" ]; then
            error "ERROR: --sccache-bucket is required when --use-sccache is specified"
        fi
        if [ -z "$SCCACHE_REGION" ]; then
            error "ERROR: --sccache-region is required when --use-sccache is specified"
        fi
    fi
}


show_image_options() {
    echo ""
    echo "Building Dynamo Image: '${TAG}'"
    echo ""
    echo "   Base: '${BASE_IMAGE}'"
    echo "   Base_Image_Tag: '${BASE_IMAGE_TAG}'"
    if [[ $FRAMEWORK == "TRTLLM" ]]; then
        echo "   Tensorrtllm_Pip_Wheel: '${PRINT_TRTLLM_WHEEL_FILE}'"
    fi
    echo "   Build Context: '${BUILD_CONTEXT}'"
    echo "   Build Arguments: '${BUILD_ARGS}'"
    echo "   Framework: '${FRAMEWORK}'"
    if [ "$USE_SCCACHE" = true ]; then
        echo "   sccache: Enabled"
        echo "   sccache Bucket: '${SCCACHE_BUCKET}'"
        echo "   sccache Region: '${SCCACHE_REGION}'"

        if [ -n "$SCCACHE_S3_KEY_PREFIX" ]; then
            echo "   sccache S3 Key Prefix: '${SCCACHE_S3_KEY_PREFIX}'"
        fi
    fi
    echo ""
}

show_help() {
    echo "usage: build.sh"
    echo "  [--base-image base image]"
    echo "  [--base-image-tag base image tag]"
    echo "  [--platform platform for docker build]"
    echo "  [--framework framework one of ${!FRAMEWORKS[*]}]"
    echo "  [--tensorrtllm-pip-wheel-dir path to tensorrtllm pip wheel directory]"
    echo "  [--tensorrtllm-commit tensorrtllm commit/tag/branch to use for building the trtllm wheel if the wheel is not provided]"
    echo "  [--tensorrtllm-pip-wheel tensorrtllm pip wheel on artifactory]"
    echo "  [--tensorrtllm-index-url tensorrtllm PyPI index URL if providing the wheel from artifactory]"
    echo "  [--tensorrtllm-git-url tensorrtllm git repository URL for cloning]"
    echo "  [--build-arg additional build args to pass to docker build]"
    echo "  [--cache-from cache location to start from]"
    echo "  [--cache-to location where to cache the build output]"
    echo "  [--tag tag for image]"
    echo "  [--dev-image dev image to build local-dev from]"
    echo "  [--uid user ID for local-dev images (only with --dev-image or --target local-dev)]"
    echo "  [--gid group ID for local-dev images (only with --dev-image or --target local-dev)]"
    echo "  [--no-cache disable docker build cache]"
    echo "  [--dry-run print docker commands without running]"
    echo "  [--build-context name=path to add build context]"
    echo "  [--release-build perform a release build]"
    echo "  [--make-efa Enables EFA support for NIXL]"
    echo "  [--enable-kvbm Enables KVBM support in Python 3.12]"
    echo "  [--use-sccache enable sccache for Rust/C/C++ compilation caching]"
    echo "  [--sccache-bucket S3 bucket name for sccache (required with --use-sccache)]"
    echo "  [--sccache-region S3 region for sccache (required with --use-sccache)]"
    echo "  [--vllm-max-jobs number of parallel jobs for compilation (only used by vLLM framework)]"
    echo "  [--no-tag-latest do not add latest-{framework} tag to built image]"
    echo ""
    echo "  Note: When using --use-sccache, AWS credentials must be set:"
    echo "        export AWS_ACCESS_KEY_ID=your_access_key"
    echo "        export AWS_SECRET_ACCESS_KEY=your_secret_key"
    exit 0
}

missing_requirement() {
    error "ERROR: $1 requires an argument."
}

error() {
    printf '%s %s\n' "$1" "$2" >&2
    exit 1
}

get_options "$@"

# Automatically set ARCH and ARCH_ALT if PLATFORM is linux/arm64
ARCH="amd64"
if [[ "$PLATFORM" == *"linux/arm64"* ]]; then
    ARCH="arm64"
    BUILD_ARGS+=" --build-arg ARCH=arm64 --build-arg ARCH_ALT=aarch64 "
fi

# Set the commit sha in the container so we can inspect what build this relates to
DYNAMO_COMMIT_SHA=${DYNAMO_COMMIT_SHA:-$(git rev-parse HEAD)}
BUILD_ARGS+=" --build-arg DYNAMO_COMMIT_SHA=$DYNAMO_COMMIT_SHA "

# Special handling for vLLM on ARM64 - set required defaults if not already specified by user
if [[ $FRAMEWORK == "VLLM" ]] && [[ "$PLATFORM" == *"linux/arm64"* ]]; then
    # Set base image tag to CUDA 12.9 if using the default value (user didn't override)
    if [ "$BASE_IMAGE_TAG" == "$VLLM_BASE_IMAGE_TAG" ]; then
        BASE_IMAGE_TAG="25.06-cuda12.9-devel-ubuntu24.04"
        echo "INFO: Automatically setting base-image-tag to $BASE_IMAGE_TAG for vLLM ARM64"
    fi

    # Add required build args if not already present
    if [[ "$BUILD_ARGS" != *"RUNTIME_IMAGE_TAG"* ]]; then
        BUILD_ARGS+=" --build-arg RUNTIME_IMAGE_TAG=12.9.0-runtime-ubuntu24.04 "
        echo "INFO: Automatically setting RUNTIME_IMAGE_TAG=12.9.0-runtime-ubuntu24.04 for vLLM ARM64"
    fi

    if [[ "$BUILD_ARGS" != *"CUDA_VERSION"* ]]; then
        BUILD_ARGS+=" --build-arg CUDA_VERSION=129 "
        echo "INFO: Automatically setting CUDA_VERSION=129 for vLLM ARM64"
    fi

    if [[ "$BUILD_ARGS" != *"TORCH_BACKEND"* ]]; then
        BUILD_ARGS+=" --build-arg TORCH_BACKEND=cu129 "
        echo "INFO: Automatically setting TORCH_BACKEND=cu129 for vLLM ARM64"
    fi

fi

# Update DOCKERFILE if framework is VLLM
if [[ $FRAMEWORK == "VLLM" ]]; then
    DOCKERFILE=${SOURCE_DIR}/Dockerfile.vllm
elif [[ $FRAMEWORK == "TRTLLM" ]]; then
    DOCKERFILE=${SOURCE_DIR}/Dockerfile.trtllm
elif [[ $FRAMEWORK == "NONE" ]]; then
    DOCKERFILE=${SOURCE_DIR}/Dockerfile
elif [[ $FRAMEWORK == "SGLANG" ]]; then
    DOCKERFILE=${SOURCE_DIR}/Dockerfile.sglang
fi

# Add NIXL_REF as a build argument
BUILD_ARGS+=" --build-arg NIXL_REF=${NIXL_REF} "

# Function to build local-dev image with header
build_local_dev_with_header() {
    local dev_base_image="$1"
    local tags="$2"
    local success_msg="$3"
    local header_title="$4"

    echo "======================================"
    echo "$header_title"
    echo "======================================"

    # Get user info right before using it
    USER_UID=${CUSTOM_UID:-$(id -u)}
    USER_GID=${CUSTOM_GID:-$(id -g)}

    # Set up dockerfile path
    DOCKERFILE_LOCAL_DEV="${SOURCE_DIR}/Dockerfile.local_dev"

    if [[ ! -f "$DOCKERFILE_LOCAL_DEV" ]]; then
        echo "ERROR: Dockerfile.local_dev not found at: $DOCKERFILE_LOCAL_DEV"
        exit 1
    fi

    echo "Building new local-dev image from: $dev_base_image"
    echo "User 'dynamo' will have UID: $USER_UID, GID: $USER_GID"

    # Show the docker command being executed if not in dry-run mode
    if [ -z "$RUN_PREFIX" ]; then
        set -x
    fi

    $RUN_PREFIX docker build \
        --build-arg DEV_BASE="$dev_base_image" \
        --build-arg USER_UID="$USER_UID" \
        --build-arg USER_GID="$USER_GID" \
        --build-arg ARCH="$ARCH" \
        --file "$DOCKERFILE_LOCAL_DEV" \
        $tags \
        "$SOURCE_DIR" || {
        { set +x; } 2>/dev/null
        echo "ERROR: Failed to build local_dev image"
        exit 1
    }

    { set +x; } 2>/dev/null
    echo "$success_msg"

    # Show usage instructions
    echo ""
    echo "To run the local-dev image as the local user ($USER_UID/$USER_GID):"
    # Extract the last tag from the tags string
    last_tag=$(echo "$tags" | grep -o -- '--tag [^ ]*' | tail -1 | cut -d' ' -f2)
    # Calculate relative path to run.sh from current working directory
    # Get the directory where build.sh is located
    build_dir="$(dirname "${BASH_SOURCE[0]}")"
    # Get the absolute path to run.sh (in the same directory as build.sh)
    run_abs_path="$(realpath "$build_dir/run.sh")"
    # Calculate relative path from current PWD to run.sh
    run_path="$(python3 -c "import os; print(os.path.relpath('$run_abs_path', '$PWD'))")"
    echo "  $run_path --image $last_tag --mount-workspace ..."
}


# Handle local-dev target
if [[ $TARGET == "local-dev" ]]; then
    LOCAL_DEV_BUILD=true
    TARGET_STR="--target dev"
fi

# BUILD DEV IMAGE

BUILD_ARGS+=" --build-arg BASE_IMAGE=$BASE_IMAGE --build-arg BASE_IMAGE_TAG=$BASE_IMAGE_TAG"

if [ -n "${GITHUB_TOKEN}" ]; then
    BUILD_ARGS+=" --build-arg GITHUB_TOKEN=${GITHUB_TOKEN} "
fi

if [ -n "${GITLAB_TOKEN}" ]; then
    BUILD_ARGS+=" --build-arg GITLAB_TOKEN=${GITLAB_TOKEN} "
fi


check_wheel_file() {
    local wheel_dir="$1"
    # Check if directory exists
    if [ ! -d "$wheel_dir" ]; then
        echo "Error: Directory '$wheel_dir' does not exist"
        return 1
    fi

    # Look for .whl files
    wheel_count=$(find "$wheel_dir" -name "*.whl" | wc -l)

    if [ "$wheel_count" -eq 0 ]; then
        echo "WARN: No .whl files found in '$wheel_dir'"
        return 1
    elif [ "$wheel_count" -gt 1 ]; then
        echo "Warning: Multiple wheel files found in '$wheel_dir'. Will use first one found."
        find "$wheel_dir" -name "*.whl" | head -n 1
        return 0
    fi
    echo "Found $wheel_count wheel in $wheel_dir"
    return 0
}

function determine_user_intention_trtllm() {
    # The tensorrt llm installation flags are not quite mutually exclusive
    # since the user should be able to point at a directory of their choosing
    # for storing a trtllm wheel built from source.
    #
    # This function attempts to discern the intention of the user by
    # applying checks, or rules, for each of the scenarios.
    #
    # /return: Calculated intention. One of "download", "install", "build".
    #
    # The three different methods of installing TRTLLM with build.sh are:
    # 1. Download
    # required: --tensorrtllm-pip-wheel
    # optional: --tensorrtllm-index-url
    # optional: --tensorrtllm-commit
    #
    # 2. Install from pre-built
    # required: --tensorrtllm-pip-wheel-dir
    # optional: --tensorrtllm-commit
    #
    # 3. Build from source
    # required: --tensorrtllm-git-url
    # optional: --tensorrtllm-commit
    # optional: --tensorrtllm-pip-wheel-dir
    local intention_download="false"
    local intention_install="false"
    local intention_build="false"
    local intention_count=0
    TRTLLM_INTENTION=${TRTLLM_INTENTION}

    # Install from pre-built
    if [[ -n "$TENSORRTLLM_PIP_WHEEL_DIR"  && ! -n "$TRTLLM_GIT_URL" ]]; then
        intention_install="true";
        intention_count=$((intention_count+1))
        TRTLLM_INTENTION="install"
    fi
    echo "  Intent to Install TRTLLM: $intention_install"

    # Build from source
    if [[ -n "$TRTLLM_GIT_URL" ]]; then
        intention_build="true";
        intention_count=$((intention_count+1))
        TRTLLM_INTENTION="build"
    fi
    echo "  Intent to Build TRTLLM: $intention_build"

    # Download from repository
    if [[ -n "$TENSORRTLLM_INDEX_URL" ]] && [[ -n "$TENSORRTLLM_PIP_WHEEL" ]]; then
        intention_download="true";
        intention_count=$((intention_count+1));
        TRTLLM_INTENTION="download"
        echo "INFO: Installing $TENSORRTLLM_PIP_WHEEL trtllm version from index: $TENSORRTLLM_INDEX_URL"
    elif [[ -n "$TENSORRTLLM_PIP_WHEEL" ]]; then
        intention_download="true";
        intention_count=$((intention_count+1));
        TRTLLM_INTENTION="download"
        echo "INFO: Installing $TENSORRTLLM_PIP_WHEEL trtllm version from default pip index."
    fi

    # If nothing is set then we default to downloading the wheel
    # with the defaults sepcified at the top this file.
    if [[ -z "${TENSORRTLLM_INDEX_URL}" ]] && [[ -z "${TENSORRTLLM_PIP_WHEEL}" ]] && [[ "${intention_count}" -eq 0 ]]; then
        intention_download="true";
        intention_count=$((intention_count+1))
        TRTLLM_INTENTION="download"
        echo "INFO: Inferring download because both TENSORRTLLM_PIP_WHEEL and TENSORRTLLM_INDEX_URL are not set."
    fi
    echo "  Intent to Download TRTLLM: $intention_download"

    if [[ ! "$intention_count" -eq 1 ]]; then
        echo -e "[ERROR] Could not figure out the trtllm installation intent from the current flags. Please check your build.sh command against the following"
        echo -e "  The grouped flags are mutually exclusive:"
        echo -e "  To download and install use both: --tensorrtllm-index-url, --tensorrtllm-pip-wheel"
        echo -e "  To install from a pre-built wheel use: --tensorrtllm-pip-wheel-dir"
        echo -e "  To build from source and install use both: --tensorrtllm-commit, --tensorrtllm-git-url"
        exit 1
    fi
}


if [[ $FRAMEWORK == "TRTLLM" ]]; then
    echo -e "Determining the user's TRTLLM installation intent..."
    determine_user_intention_trtllm   # From this point forward, can assume correct TRTLLM flags

    if [[ "$TRTLLM_INTENTION" == "download" ]]; then
        TENSORRTLLM_INDEX_URL=${TENSORRTLLM_INDEX_URL:-$DEFAULT_TENSORRTLLM_INDEX_URL}
        TENSORRTLLM_PIP_WHEEL=${TENSORRTLLM_PIP_WHEEL:-$DEFAULT_TENSORRTLLM_PIP_WHEEL}
        BUILD_ARGS+=" --build-arg HAS_TRTLLM_CONTEXT=0"
        BUILD_ARGS+=" --build-arg TENSORRTLLM_PIP_WHEEL=${TENSORRTLLM_PIP_WHEEL}"
        BUILD_ARGS+=" --build-arg TENSORRTLLM_INDEX_URL=${TENSORRTLLM_INDEX_URL}"

        # Create a dummy directory to satisfy the build context requirement
        # There is no way to conditionally copy the build context in dockerfile.
        mkdir -p /tmp/dummy_dir
        BUILD_CONTEXT_ARG+=" --build-context trtllm_wheel=/tmp/dummy_dir"
        PRINT_TRTLLM_WHEEL_FILE=${TENSORRTLLM_PIP_WHEEL}
    elif [[ "$TRTLLM_INTENTION" == "install" ]]; then
        echo "Checking for TensorRT-LLM wheel in ${TENSORRTLLM_PIP_WHEEL_DIR}"
        if ! check_wheel_file "${TENSORRTLLM_PIP_WHEEL_DIR}"; then
            echo "ERROR: Valid trtllm wheel file not found in ${TENSORRTLLM_PIP_WHEEL_DIR}"
            echo "      If this is not intended you can try building from source with the following variables set instead:"
            echo ""
            echo "      --tensorrtllm-git-url https://github.com/NVIDIA/TensorRT-LLM --tensorrtllm-commit $TRTLLM_COMMIT"
            exit 1
        fi
        echo "Installing TensorRT-LLM from local wheel directory"
        BUILD_ARGS+=" --build-arg HAS_TRTLLM_CONTEXT=1"
        BUILD_CONTEXT_ARG+=" --build-context trtllm_wheel=${TENSORRTLLM_PIP_WHEEL_DIR}"
        PRINT_TRTLLM_WHEEL_FILE=$(find $TENSORRTLLM_PIP_WHEEL_DIR -name "*.whl" | head -n 1)
    elif [[ "$TRTLLM_INTENTION" == "build" ]]; then
        TENSORRTLLM_PIP_WHEEL_DIR=${TENSORRTLLM_PIP_WHEEL_DIR:=$DEFAULT_TENSORRTLLM_PIP_WHEEL_DIR}
        echo "TRTLLM pip wheel output directory is: ${TENSORRTLLM_PIP_WHEEL_DIR}"
        if [ "$DRY_RUN" != "true" ]; then
            GIT_URL_ARG=""
            if [ -n "${TRTLLM_GIT_URL}" ]; then
                GIT_URL_ARG="-u ${TRTLLM_GIT_URL}"
            fi
            if ! env -i ${SOURCE_DIR}/build_trtllm_wheel.sh -o ${TENSORRTLLM_PIP_WHEEL_DIR} -c ${TRTLLM_COMMIT} -a ${ARCH} -n ${NIXL_REF} ${GIT_URL_ARG}; then
                error "ERROR: Failed to build TensorRT-LLM wheel"
            fi
            BUILD_ARGS+=" --build-arg HAS_TRTLLM_CONTEXT=1"
            BUILD_CONTEXT_ARG+=" --build-context trtllm_wheel=${TENSORRTLLM_PIP_WHEEL_DIR}"
            PRINT_TRTLLM_WHEEL_FILE=$(find $TENSORRTLLM_PIP_WHEEL_DIR -name "*.whl" | head -n 1)
        fi
    else
        echo 'No intention was set. This error should have been detected in "determine_user_intention_trtllm()". Exiting...'
        exit 1
    fi

    # Need to know the commit of TRTLLM so we can determine the
    # TensorRT installation associated with TRTLLM.
    if [[ -z "$TRTLLM_COMMIT" ]]; then
        # Attempt to default since the commit will work with a hash or a tag/branch
        if [[ ! -z "$TENSORRTLLM_PIP_WHEEL" ]]; then
            TRTLLM_COMMIT=$(echo "${TENSORRTLLM_PIP_WHEEL}" | sed -n 's/.*==\([0-9a-zA-Z\.\-]*\).*/\1/p')
            echo "Attempting to default TRTLLM_COMMIT to \"$TRTLLM_COMMIT\" for installation of TensorRT."
        else
            echo -e "[ERROR] TRTLLM framework was set as a target but the TRTLLM_COMMIT variable was not set."
            echo -e "  Could not find a suitible default by infering from TENSORRTLLM_PIP_WHEEL."
            echo -e "  TRTLLM_COMMIT is needed to install the correct version of TensorRT associated with TensorRT-LLM."
            exit 1
        fi
    fi
    BUILD_ARGS+=" --build-arg GITHUB_TRTLLM_COMMIT=${TRTLLM_COMMIT}"


fi

# ENABLE_KVBM: Used in base Dockerfile for block-manager feature.
#              Declared but not currently used in Dockerfile.{vllm,trtllm}.
if [[ $FRAMEWORK == "VLLM" ]] || [[ $FRAMEWORK == "TRTLLM" ]]; then
    echo "Forcing enable_kvbm to true in ${FRAMEWORK} image build"
    ENABLE_KVBM=true
else
    ENABLE_KVBM=false
fi

if [  ! -z ${ENABLE_KVBM} ]; then
    echo "Enabling the KVBM in the dynamo image"
    BUILD_ARGS+=" --build-arg ENABLE_KVBM=${ENABLE_KVBM} "
fi

# NIXL_UCX_REF: Used in base Dockerfile only.
#               Passed to framework Dockerfile.{vllm,sglang,...} where it's NOT used.
if [ -n "${NIXL_UCX_REF}" ]; then
    BUILD_ARGS+=" --build-arg NIXL_UCX_REF=${NIXL_UCX_REF} "
fi

# MAX_JOBS is only used by Dockerfile.vllm
if [ -n "${MAX_JOBS}" ]; then
    BUILD_ARGS+=" --build-arg MAX_JOBS=${MAX_JOBS} "
fi
<<<<<<< HEAD
=======

if [[ $FRAMEWORK == "SGLANG" ]]; then
    echo "Customizing Python, CUDA, and framework images for sglang images"
    BUILD_ARGS+=" --build-arg PYTHON_VERSION=3.10"
    BUILD_ARGS+=" --build-arg CUDA_VERSION=${SGLANG_CUDA_VERSION}"
    # Unlike the other two frameworks, SGLang's framework image is different from the base image, so we need to set it explicitly.
    BUILD_ARGS+=" --build-arg FRAMEWORK_IMAGE=${SGLANG_FRAMEWORK_IMAGE}"
    BUILD_ARGS+=" --build-arg FRAMEWORK_IMAGE_TAG=${SGLANG_FRAMEWORK_IMAGE_TAG}"
else
    BUILD_ARGS+=" --build-arg PYTHON_VERSION=3.12"
fi
>>>>>>> 5d11f75e
# Add sccache build arguments
if [ "$USE_SCCACHE" = true ]; then
    BUILD_ARGS+=" --build-arg USE_SCCACHE=true"
    BUILD_ARGS+=" --build-arg SCCACHE_BUCKET=${SCCACHE_BUCKET}"
    BUILD_ARGS+=" --build-arg SCCACHE_REGION=${SCCACHE_REGION}"
    BUILD_ARGS+=" --secret id=aws-key-id,env=AWS_ACCESS_KEY_ID"
    BUILD_ARGS+=" --secret id=aws-secret-id,env=AWS_SECRET_ACCESS_KEY"
fi
if [[ "$PLATFORM" == *"linux/arm64"* && "${FRAMEWORK}" == "SGLANG" ]]; then
    # Add arguments required for sglang blackwell build
    BUILD_ARGS+=" --build-arg GRACE_BLACKWELL=true --build-arg BUILD_TYPE=blackwell_aarch64"
fi
LATEST_TAG=""
if [ -z "${NO_TAG_LATEST}" ]; then
    LATEST_TAG="--tag dynamo:latest-${FRAMEWORK,,}"
    if [ -n "${TARGET}" ] && [ "${TARGET}" != "local-dev" ]; then
        LATEST_TAG="${LATEST_TAG}-${TARGET}"
    fi
fi

show_image_options

if [ -z "$RUN_PREFIX" ]; then
    set -x
fi


# Skip Build 1 and Build 2 if DEV_IMAGE_INPUT is set (we'll handle it at the bottom)
if [[ -z "${DEV_IMAGE_INPUT:-}" ]]; then
    # Follow 2-step build process for all frameworks
    if [[ $FRAMEWORK != "NONE" ]]; then
<<<<<<< HEAD
        # Check if a pre-built base image was provided
        if [[ -n "${DYNAMO_BASE_IMAGE_INPUT:-}" ]]; then
            # Use the pre-built base image
            DYNAMO_BASE_IMAGE="${DYNAMO_BASE_IMAGE_INPUT}"
            echo "======================================"
            echo "Using Pre-built Base Image: ${DYNAMO_BASE_IMAGE}"
            echo "======================================"
        else
            # Define base image tag before using it
            DYNAMO_BASE_IMAGE="dynamo-base:${VERSION}"
            # Start base image build
            echo "======================================"
            echo "Starting Build 1: Base Image"
            echo "======================================"
            $RUN_PREFIX docker build -f "${SOURCE_DIR}/Dockerfile" --target dev $PLATFORM $BUILD_ARGS $CACHE_FROM $CACHE_TO --tag $DYNAMO_BASE_IMAGE $BUILD_CONTEXT_ARG $BUILD_CONTEXT $NO_CACHE
        fi
=======
        # Define base image tag with framework suffix to prevent clobbering
        # Different frameworks require different base configurations:
        # - VLLM: Python 3.12, ENABLE_KVBM=true, BASE_IMAGE=cuda-dl-base
        # - SGLANG: Python 3.10, BASE_IMAGE=cuda-dl-base
        # - TRTLLM: Python 3.12, ENABLE_KVBM=true, BASE_IMAGE=pytorch
        # Without unique tags, building different frameworks would overwrite each other's names
        DYNAMO_BASE_IMAGE="dynamo-base:${VERSION}-${FRAMEWORK,,}"
        # Start base image build
        echo "======================================"
        echo "Starting Build 1: Base Image"
        echo "======================================"

        # Create build log directory for BuildKit reports
        BUILD_LOG_DIR="${BUILD_CONTEXT}/build-logs"
        mkdir -p "${BUILD_LOG_DIR}"
        BASE_BUILD_LOG="${BUILD_LOG_DIR}/base-image-build.log"

        # Use BuildKit for enhanced metadata
        if [ -z "$RUN_PREFIX" ]; then
            if docker buildx version &>/dev/null; then
                docker buildx build --progress=plain --load -f "${SOURCE_DIR}/Dockerfile" --target dev $PLATFORM $BUILD_ARGS $CACHE_FROM $CACHE_TO --tag $DYNAMO_BASE_IMAGE $BUILD_CONTEXT_ARG $BUILD_CONTEXT $NO_CACHE 2>&1 | tee "${BASE_BUILD_LOG}"
                BUILD_EXIT_CODE=${PIPESTATUS[0]}
            else
                DOCKER_BUILDKIT=1 docker build --progress=plain -f "${SOURCE_DIR}/Dockerfile" --target dev $PLATFORM $BUILD_ARGS $CACHE_FROM $CACHE_TO --tag $DYNAMO_BASE_IMAGE $BUILD_CONTEXT_ARG $BUILD_CONTEXT $NO_CACHE 2>&1 | tee "${BASE_BUILD_LOG}"
                BUILD_EXIT_CODE=${PIPESTATUS[0]}
            fi

            if [ ${BUILD_EXIT_CODE} -ne 0 ]; then
                exit ${BUILD_EXIT_CODE}
            fi
        else
            $RUN_PREFIX docker build -f "${SOURCE_DIR}/Dockerfile" --target dev $PLATFORM $BUILD_ARGS $CACHE_FROM $CACHE_TO --tag $DYNAMO_BASE_IMAGE $BUILD_CONTEXT_ARG $BUILD_CONTEXT $NO_CACHE
        fi

>>>>>>> 5d11f75e
        # Start framework build
        echo "======================================"
        echo "Starting Build 2: Framework Image"
        echo "======================================"

        FRAMEWORK_BUILD_LOG="${BUILD_LOG_DIR}/framework-${FRAMEWORK,,}-build.log"

        BUILD_ARGS+=" --build-arg DYNAMO_BASE_IMAGE=${DYNAMO_BASE_IMAGE}"

        # Use BuildKit for enhanced metadata
        if [ -z "$RUN_PREFIX" ]; then
            if docker buildx version &>/dev/null; then
                docker buildx build --progress=plain --load -f $DOCKERFILE $TARGET_STR $PLATFORM $BUILD_ARGS $CACHE_FROM $CACHE_TO $TAG $LATEST_TAG $BUILD_CONTEXT_ARG $BUILD_CONTEXT $NO_CACHE 2>&1 | tee "${FRAMEWORK_BUILD_LOG}"
                BUILD_EXIT_CODE=${PIPESTATUS[0]}
            else
                DOCKER_BUILDKIT=1 docker build --progress=plain -f $DOCKERFILE $TARGET_STR $PLATFORM $BUILD_ARGS $CACHE_FROM $CACHE_TO $TAG $LATEST_TAG $BUILD_CONTEXT_ARG $BUILD_CONTEXT $NO_CACHE 2>&1 | tee "${FRAMEWORK_BUILD_LOG}"
                BUILD_EXIT_CODE=${PIPESTATUS[0]}
            fi

            if [ ${BUILD_EXIT_CODE} -ne 0 ]; then
                exit ${BUILD_EXIT_CODE}
            fi
        else
            $RUN_PREFIX docker build -f $DOCKERFILE $TARGET_STR $PLATFORM $BUILD_ARGS $CACHE_FROM $CACHE_TO $TAG $LATEST_TAG $BUILD_CONTEXT_ARG $BUILD_CONTEXT $NO_CACHE
        fi
    else
        # Create build log directory for BuildKit reports
        BUILD_LOG_DIR="${BUILD_CONTEXT}/build-logs"
        mkdir -p "${BUILD_LOG_DIR}"
        SINGLE_BUILD_LOG="${BUILD_LOG_DIR}/single-stage-build.log"

        # Use BuildKit for enhanced metadata
        if [ -z "$RUN_PREFIX" ]; then
            if docker buildx version &>/dev/null; then
                docker buildx build --progress=plain --load -f $DOCKERFILE $TARGET_STR $PLATFORM $BUILD_ARGS $CACHE_FROM $CACHE_TO $TAG $LATEST_TAG $BUILD_CONTEXT_ARG $BUILD_CONTEXT $NO_CACHE 2>&1 | tee "${SINGLE_BUILD_LOG}"
                BUILD_EXIT_CODE=${PIPESTATUS[0]}
            else
                DOCKER_BUILDKIT=1 docker build --progress=plain -f $DOCKERFILE $TARGET_STR $PLATFORM $BUILD_ARGS $CACHE_FROM $CACHE_TO $TAG $LATEST_TAG $BUILD_CONTEXT_ARG $BUILD_CONTEXT $NO_CACHE 2>&1 | tee "${SINGLE_BUILD_LOG}"
                BUILD_EXIT_CODE=${PIPESTATUS[0]}
            fi

            if [ ${BUILD_EXIT_CODE} -ne 0 ]; then
                exit ${BUILD_EXIT_CODE}
            fi
        else
            $RUN_PREFIX docker build -f $DOCKERFILE $TARGET_STR $PLATFORM $BUILD_ARGS $CACHE_FROM $CACHE_TO $TAG $LATEST_TAG $BUILD_CONTEXT_ARG $BUILD_CONTEXT $NO_CACHE
        fi
    fi
fi

# Handle --dev-image option (build local-dev from existing dev image)
if [[ -n "${DEV_IMAGE_INPUT:-}" ]]; then
    # Validate that the dev image is not already a local-dev image
    if [[ "$DEV_IMAGE_INPUT" == *"-local-dev" ]]; then
        echo "ERROR: Cannot use local-dev image as dev image input: '$DEV_IMAGE_INPUT'"
        exit 1
    fi

    # Build tag arguments - always add -local-dev suffix for --dev-image
    # Generate local-dev tag from input image
    if [[ "$DEV_IMAGE_INPUT" == *:* ]]; then
        LOCAL_DEV_TAG="--tag ${DEV_IMAGE_INPUT}-local-dev"
    else
        LOCAL_DEV_TAG="--tag ${DEV_IMAGE_INPUT}:latest-local-dev"
    fi

    build_local_dev_with_header "$DEV_IMAGE_INPUT" "$LOCAL_DEV_TAG" "Successfully built local-dev image: ${LOCAL_DEV_TAG#--tag }" "Building Local-Dev Image"
elif [[ "${LOCAL_DEV_BUILD:-}" == "true" ]]; then
    # Use the first tag name (TAG) if available, otherwise use latest
    if [[ -n "$TAG" ]]; then
        DEV_IMAGE=$(echo "$TAG" | sed 's/--tag //' | sed 's/-local-dev$//')
    else
        DEV_IMAGE="dynamo:latest-${FRAMEWORK,,}"
    fi

    # Build local-dev tags from existing tags
    LOCAL_DEV_TAGS=""
    if [[ -n "$TAG" ]]; then
        # Extract tag name, remove any existing -local-dev suffix, then add -local-dev
        TAG_NAME=$(echo "$TAG" | sed 's/--tag //' | sed 's/-local-dev$//')
        LOCAL_DEV_TAGS+=" --tag ${TAG_NAME}-local-dev"
    fi

    if [[ -n "$LATEST_TAG" ]]; then
        # Extract tag name, remove any existing -local-dev suffix, then add -local-dev
        LATEST_TAG_NAME=$(echo "$LATEST_TAG" | sed 's/--tag //' | sed 's/-local-dev$//')
        LOCAL_DEV_TAGS+=" --tag ${LATEST_TAG_NAME}-local-dev"
    fi

    build_local_dev_with_header "$DEV_IMAGE" "$LOCAL_DEV_TAGS" "Successfully built local-dev images" "Starting Build 3: Local-Dev Image"
fi


{ set +x; } 2>/dev/null<|MERGE_RESOLUTION|>--- conflicted
+++ resolved
@@ -831,8 +831,6 @@
 if [ -n "${MAX_JOBS}" ]; then
     BUILD_ARGS+=" --build-arg MAX_JOBS=${MAX_JOBS} "
 fi
-<<<<<<< HEAD
-=======
 
 if [[ $FRAMEWORK == "SGLANG" ]]; then
     echo "Customizing Python, CUDA, and framework images for sglang images"
@@ -844,7 +842,6 @@
 else
     BUILD_ARGS+=" --build-arg PYTHON_VERSION=3.12"
 fi
->>>>>>> 5d11f75e
 # Add sccache build arguments
 if [ "$USE_SCCACHE" = true ]; then
     BUILD_ARGS+=" --build-arg USE_SCCACHE=true"
@@ -876,7 +873,6 @@
 if [[ -z "${DEV_IMAGE_INPUT:-}" ]]; then
     # Follow 2-step build process for all frameworks
     if [[ $FRAMEWORK != "NONE" ]]; then
-<<<<<<< HEAD
         # Check if a pre-built base image was provided
         if [[ -n "${DYNAMO_BASE_IMAGE_INPUT:-}" ]]; then
             # Use the pre-built base image
@@ -885,97 +881,48 @@
             echo "Using Pre-built Base Image: ${DYNAMO_BASE_IMAGE}"
             echo "======================================"
         else
-            # Define base image tag before using it
-            DYNAMO_BASE_IMAGE="dynamo-base:${VERSION}"
+            # Define base image tag with framework suffix to prevent clobbering
+            # Different frameworks require different base configurations:
+            # - VLLM: Python 3.12, ENABLE_KVBM=true, BASE_IMAGE=cuda-dl-base
+            # - SGLANG: Python 3.10, BASE_IMAGE=cuda-dl-base
+            # - TRTLLM: Python 3.12, ENABLE_KVBM=true, BASE_IMAGE=pytorch
+            # Without unique tags, building different frameworks would overwrite each other's names
+            DYNAMO_BASE_IMAGE="dynamo-base:${VERSION}-${FRAMEWORK,,}"
             # Start base image build
             echo "======================================"
             echo "Starting Build 1: Base Image"
             echo "======================================"
-            $RUN_PREFIX docker build -f "${SOURCE_DIR}/Dockerfile" --target dev $PLATFORM $BUILD_ARGS $CACHE_FROM $CACHE_TO --tag $DYNAMO_BASE_IMAGE $BUILD_CONTEXT_ARG $BUILD_CONTEXT $NO_CACHE
-        fi
-=======
-        # Define base image tag with framework suffix to prevent clobbering
-        # Different frameworks require different base configurations:
-        # - VLLM: Python 3.12, ENABLE_KVBM=true, BASE_IMAGE=cuda-dl-base
-        # - SGLANG: Python 3.10, BASE_IMAGE=cuda-dl-base
-        # - TRTLLM: Python 3.12, ENABLE_KVBM=true, BASE_IMAGE=pytorch
-        # Without unique tags, building different frameworks would overwrite each other's names
-        DYNAMO_BASE_IMAGE="dynamo-base:${VERSION}-${FRAMEWORK,,}"
-        # Start base image build
-        echo "======================================"
-        echo "Starting Build 1: Base Image"
-        echo "======================================"
-
-        # Create build log directory for BuildKit reports
-        BUILD_LOG_DIR="${BUILD_CONTEXT}/build-logs"
-        mkdir -p "${BUILD_LOG_DIR}"
-        BASE_BUILD_LOG="${BUILD_LOG_DIR}/base-image-build.log"
-
-        # Use BuildKit for enhanced metadata
-        if [ -z "$RUN_PREFIX" ]; then
-            if docker buildx version &>/dev/null; then
-                docker buildx build --progress=plain --load -f "${SOURCE_DIR}/Dockerfile" --target dev $PLATFORM $BUILD_ARGS $CACHE_FROM $CACHE_TO --tag $DYNAMO_BASE_IMAGE $BUILD_CONTEXT_ARG $BUILD_CONTEXT $NO_CACHE 2>&1 | tee "${BASE_BUILD_LOG}"
-                BUILD_EXIT_CODE=${PIPESTATUS[0]}
-            else
-                DOCKER_BUILDKIT=1 docker build --progress=plain -f "${SOURCE_DIR}/Dockerfile" --target dev $PLATFORM $BUILD_ARGS $CACHE_FROM $CACHE_TO --tag $DYNAMO_BASE_IMAGE $BUILD_CONTEXT_ARG $BUILD_CONTEXT $NO_CACHE 2>&1 | tee "${BASE_BUILD_LOG}"
-                BUILD_EXIT_CODE=${PIPESTATUS[0]}
-            fi
-
-            if [ ${BUILD_EXIT_CODE} -ne 0 ]; then
-                exit ${BUILD_EXIT_CODE}
-            fi
-        else
-            $RUN_PREFIX docker build -f "${SOURCE_DIR}/Dockerfile" --target dev $PLATFORM $BUILD_ARGS $CACHE_FROM $CACHE_TO --tag $DYNAMO_BASE_IMAGE $BUILD_CONTEXT_ARG $BUILD_CONTEXT $NO_CACHE
-        fi
-
->>>>>>> 5d11f75e
+
+            # Create build log directory for BuildKit reports
+            BUILD_LOG_DIR="${BUILD_CONTEXT}/build-logs"
+            mkdir -p "${BUILD_LOG_DIR}"
+            BASE_BUILD_LOG="${BUILD_LOG_DIR}/base-image-build.log"
+
+            # Use BuildKit for enhanced metadata
+            if [ -z "$RUN_PREFIX" ]; then
+                if docker buildx version &>/dev/null; then
+                    docker buildx build --progress=plain --load -f "${SOURCE_DIR}/Dockerfile" --target dev $PLATFORM $BUILD_ARGS $CACHE_FROM $CACHE_TO --tag $DYNAMO_BASE_IMAGE $BUILD_CONTEXT_ARG $BUILD_CONTEXT $NO_CACHE 2>&1 | tee "${BASE_BUILD_LOG}"
+                    BUILD_EXIT_CODE=${PIPESTATUS[0]}
+                else
+                    DOCKER_BUILDKIT=1 docker build --progress=plain -f "${SOURCE_DIR}/Dockerfile" --target dev $PLATFORM $BUILD_ARGS $CACHE_FROM $CACHE_TO --tag $DYNAMO_BASE_IMAGE $BUILD_CONTEXT_ARG $BUILD_CONTEXT $NO_CACHE 2>&1 | tee "${BASE_BUILD_LOG}"
+                    BUILD_EXIT_CODE=${PIPESTATUS[0]}
+                fi
+
+                if [ ${BUILD_EXIT_CODE} -ne 0 ]; then
+                    exit ${BUILD_EXIT_CODE}
+                fi
+            else
+                $RUN_PREFIX docker build -f "${SOURCE_DIR}/Dockerfile" --target dev $PLATFORM $BUILD_ARGS $CACHE_FROM $CACHE_TO --tag $DYNAMO_BASE_IMAGE $BUILD_CONTEXT_ARG $BUILD_CONTEXT $NO_CACHE
+            fi
+        fi
         # Start framework build
         echo "======================================"
         echo "Starting Build 2: Framework Image"
         echo "======================================"
-
-        FRAMEWORK_BUILD_LOG="${BUILD_LOG_DIR}/framework-${FRAMEWORK,,}-build.log"
-
         BUILD_ARGS+=" --build-arg DYNAMO_BASE_IMAGE=${DYNAMO_BASE_IMAGE}"
-
-        # Use BuildKit for enhanced metadata
-        if [ -z "$RUN_PREFIX" ]; then
-            if docker buildx version &>/dev/null; then
-                docker buildx build --progress=plain --load -f $DOCKERFILE $TARGET_STR $PLATFORM $BUILD_ARGS $CACHE_FROM $CACHE_TO $TAG $LATEST_TAG $BUILD_CONTEXT_ARG $BUILD_CONTEXT $NO_CACHE 2>&1 | tee "${FRAMEWORK_BUILD_LOG}"
-                BUILD_EXIT_CODE=${PIPESTATUS[0]}
-            else
-                DOCKER_BUILDKIT=1 docker build --progress=plain -f $DOCKERFILE $TARGET_STR $PLATFORM $BUILD_ARGS $CACHE_FROM $CACHE_TO $TAG $LATEST_TAG $BUILD_CONTEXT_ARG $BUILD_CONTEXT $NO_CACHE 2>&1 | tee "${FRAMEWORK_BUILD_LOG}"
-                BUILD_EXIT_CODE=${PIPESTATUS[0]}
-            fi
-
-            if [ ${BUILD_EXIT_CODE} -ne 0 ]; then
-                exit ${BUILD_EXIT_CODE}
-            fi
-        else
-            $RUN_PREFIX docker build -f $DOCKERFILE $TARGET_STR $PLATFORM $BUILD_ARGS $CACHE_FROM $CACHE_TO $TAG $LATEST_TAG $BUILD_CONTEXT_ARG $BUILD_CONTEXT $NO_CACHE
-        fi
+        $RUN_PREFIX docker build -f $DOCKERFILE $TARGET_STR $PLATFORM $BUILD_ARGS $CACHE_FROM $CACHE_TO $TAG $LATEST_TAG $BUILD_CONTEXT_ARG $BUILD_CONTEXT $NO_CACHE
     else
-        # Create build log directory for BuildKit reports
-        BUILD_LOG_DIR="${BUILD_CONTEXT}/build-logs"
-        mkdir -p "${BUILD_LOG_DIR}"
-        SINGLE_BUILD_LOG="${BUILD_LOG_DIR}/single-stage-build.log"
-
-        # Use BuildKit for enhanced metadata
-        if [ -z "$RUN_PREFIX" ]; then
-            if docker buildx version &>/dev/null; then
-                docker buildx build --progress=plain --load -f $DOCKERFILE $TARGET_STR $PLATFORM $BUILD_ARGS $CACHE_FROM $CACHE_TO $TAG $LATEST_TAG $BUILD_CONTEXT_ARG $BUILD_CONTEXT $NO_CACHE 2>&1 | tee "${SINGLE_BUILD_LOG}"
-                BUILD_EXIT_CODE=${PIPESTATUS[0]}
-            else
-                DOCKER_BUILDKIT=1 docker build --progress=plain -f $DOCKERFILE $TARGET_STR $PLATFORM $BUILD_ARGS $CACHE_FROM $CACHE_TO $TAG $LATEST_TAG $BUILD_CONTEXT_ARG $BUILD_CONTEXT $NO_CACHE 2>&1 | tee "${SINGLE_BUILD_LOG}"
-                BUILD_EXIT_CODE=${PIPESTATUS[0]}
-            fi
-
-            if [ ${BUILD_EXIT_CODE} -ne 0 ]; then
-                exit ${BUILD_EXIT_CODE}
-            fi
-        else
-            $RUN_PREFIX docker build -f $DOCKERFILE $TARGET_STR $PLATFORM $BUILD_ARGS $CACHE_FROM $CACHE_TO $TAG $LATEST_TAG $BUILD_CONTEXT_ARG $BUILD_CONTEXT $NO_CACHE
-        fi
+        $RUN_PREFIX docker build -f $DOCKERFILE $TARGET_STR $PLATFORM $BUILD_ARGS $CACHE_FROM $CACHE_TO $TAG $LATEST_TAG $BUILD_CONTEXT_ARG $BUILD_CONTEXT $NO_CACHE
     fi
 fi
 
