--- conflicted
+++ resolved
@@ -694,27 +694,12 @@
     fi
 fi
 
-<<<<<<< HEAD
-if [ -n "${HF_TOKEN}" ]; then
-    BUILD_ARGS+=" --build-arg HF_TOKEN=${HF_TOKEN} "
-fi
-if [  ! -z ${RELEASE_BUILD} ]; then
-    echo "Performing a release build!"
-    BUILD_ARGS+=" --build-arg RELEASE_BUILD=${RELEASE_BUILD} "
-fi
-
-# if [[ $FRAMEWORK == "VLLM" ]] || [[ $FRAMEWORK == "TRTLLM" ]]; then
-#     echo "Forcing enable_kvbm to true in ${FRAMEWORK} image build"
-#     ENABLE_KVBM=true
-# fi
-=======
 # ENABLE_KVBM: Used in base Dockerfile for block-manager feature.
 #              Declared but not currently used in Dockerfile.{vllm,trtllm}.
 if [[ $FRAMEWORK == "VLLM" ]] || [[ $FRAMEWORK == "TRTLLM" ]]; then
     echo "Forcing enable_kvbm to true in ${FRAMEWORK} image build"
     ENABLE_KVBM=true
 fi
->>>>>>> 6deeecb1
 
 if [  ! -z ${ENABLE_KVBM} ]; then
     echo "Enabling the KVBM in the ai-dynamo-runtime"
