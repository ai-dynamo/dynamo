--- conflicted
+++ resolved
@@ -334,16 +334,18 @@
                 missing_requirement "$1"
             fi
             ;;
-<<<<<<< HEAD
         --registry)
             # Override the default registry
             if [ "$2" ]; then
                 REGISTRY=$2
-=======
+                shift
+            else
+                missing_requirement "$1"
+            fi
+            ;;
         --efa-version)
             if [ "$2" ]; then
                 EFA_VERSION=$2
->>>>>>> 845064bc
                 shift
             else
                 missing_requirement "$1"
