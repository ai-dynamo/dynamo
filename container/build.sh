#!/usr/bin/env bash
# SPDX-FileCopyrightText: Copyright (c) 2024-2025 NVIDIA CORPORATION & AFFILIATES. All rights reserved.
# SPDX-License-Identifier: Apache-2.0
#
# Licensed under the Apache License, Version 2.0 (the "License");
# you may not use this file except in compliance with the License.
# You may obtain a copy of the License at
#
# http://www.apache.org/licenses/LICENSE-2.0
#
# Unless required by applicable law or agreed to in writing, software
# distributed under the License is distributed on an "AS IS" BASIS,
# WITHOUT WARRANTIES OR CONDITIONS OF ANY KIND, either express or implied.
# See the License for the specific language governing permissions and
# limitations under the License.

if [ "${BASH_VERSINFO[0]}" -lt 4 ]; then
    echo "Error: Bash version 4.0 or higher is required. Current version: ${BASH_VERSINFO[0]}.${BASH_VERSINFO[1]}"
    exit 1
fi

set -ex

TAG=
RUN_PREFIX=
PLATFORM=linux/amd64

# Get short commit hash
commit_id=${commit_id:-$(git rev-parse --short HEAD)}

# if COMMIT_ID matches a TAG use that
current_tag=${current_tag:-$($(git describe --tags --exact-match 2>/dev/null | sed 's/^v//') || true)}

# Get latest TAG and add COMMIT_ID for dev
latest_tag=${latest_tag:-$(git describe --tags --abbrev=0 "$(git rev-list --tags --max-count=1)" | sed 's/^v//' || true)}
if [[ -z ${latest_tag} ]]; then
    latest_tag="0.0.1"
    echo "No git release tag found, setting to unknown version: ${latest_tag}"
fi

# Use tag if available, otherwise use latest_tag.dev.commit_id
VERSION=v${current_tag:-$latest_tag.dev.$commit_id}

PYTHON_PACKAGE_VERSION=${current_tag:-$latest_tag.dev+$commit_id}

# Frameworks
#
# Each framework has a corresponding base image.  Additional
# dependencies are specified in the /container/deps folder and
# installed within framework specific sections of the Dockerfile.

declare -A FRAMEWORKS=(["VLLM"]=1 ["TRTLLM"]=2 ["NONE"]=3 ["SGLANG"]=4)

DEFAULT_FRAMEWORK=VLLM

SOURCE_DIR=$(dirname "$(readlink -f "$0")")
DOCKERFILE=${SOURCE_DIR}/Dockerfile
BUILD_CONTEXT=$(dirname "$(readlink -f "$SOURCE_DIR")")

# Base Images
TRTLLM_BASE_IMAGE=nvcr.io/nvidia/pytorch
TRTLLM_BASE_IMAGE_TAG=25.10-py3

# Important Note: Because of ABI compatibility issues between TensorRT-LLM and NGC PyTorch,
# we need to build the TensorRT-LLM wheel from source.
#
# There are two ways to build the dynamo image with TensorRT-LLM.
# 1. Use the local TensorRT-LLM wheel directory.
# 2. Use the TensorRT-LLM wheel on artifactory.
#
# If using option 1, the TENSORRTLLM_PIP_WHEEL_DIR must be a path to a directory
# containing TensorRT-LLM wheel file along with commit.txt file with the
# <arch>_<commit ID> as contents. If no valid trtllm wheel is found, the script
# will attempt to build the wheel from source and store the built wheel in the
# specified directory. TRTLLM_COMMIT from the TensorRT-LLM main branch will be
# used to build the wheel.
#
# If using option 2, the TENSORRTLLM_PIP_WHEEL must be the TensorRT-LLM wheel
# package that will be installed from the specified TensorRT-LLM PyPI Index URL.
# This option will ignore the TRTLLM_COMMIT option. As the TensorRT-LLM wheel from PyPI
# is not ABI compatible with NGC PyTorch, you can use TENSORRTLLM_INDEX_URL to specify
# a private PyPI index URL which has your pre-built TensorRT-LLM wheel.
#
# By default, we will use option 1. If you want to use option 2, you can set
# TENSORRTLLM_PIP_WHEEL to the TensorRT-LLM wheel on artifactory.
#
DEFAULT_TENSORRTLLM_PIP_WHEEL_DIR="/tmp/trtllm_wheel/"

# TensorRT-LLM commit to use for building the trtllm wheel if not provided.
# Important Note: This commit is not used in our CI pipeline. See the CI
# variables to learn how to run a pipeline with a specific commit.
DEFAULT_EXPERIMENTAL_TRTLLM_COMMIT="31116825b39f4e6a6a1e127001f5204b73d1dc32" # 1.2.0rc2
TRTLLM_COMMIT=""
TRTLLM_USE_NIXL_KVCACHE_EXPERIMENTAL="0"
TRTLLM_GIT_URL=""

# TensorRT-LLM PyPI index URL
DEFAULT_TENSORRTLLM_INDEX_URL="https://pypi.nvidia.com/"
# TODO: Remove the version specification from here and use the ai-dynamo[trtllm] package.
# Need to update the Dockerfile.trtllm to use the ai-dynamo[trtllm] package.
DEFAULT_TENSORRTLLM_PIP_WHEEL="tensorrt-llm==1.2.0rc3"
TENSORRTLLM_PIP_WHEEL=""

VLLM_BASE_IMAGE="nvcr.io/nvidia/cuda-dl-base"
# FIXME: OPS-612 NCCL will hang with 25.03, so use 25.01 for now
# Please check https://github.com/ai-dynamo/dynamo/pull/1065
# for details and reproducer to manually test if the image
# can be updated to later versions.
VLLM_BASE_IMAGE_TAG="25.04-cuda12.9-devel-ubuntu24.04"

NONE_BASE_IMAGE="nvcr.io/nvidia/cuda-dl-base"
NONE_BASE_IMAGE_TAG="25.01-cuda12.8-devel-ubuntu24.04"

SGLANG_CUDA_VERSION="12.9.1"
# This is for Dockerfile
SGLANG_BASE_IMAGE="nvcr.io/nvidia/cuda-dl-base"
SGLANG_BASE_IMAGE_TAG="25.01-cuda12.8-devel-ubuntu24.04"
# This is for Dockerfile.sglang. Unlike the other frameworks, it is using a different base image
SGLANG_FRAMEWORK_IMAGE="nvcr.io/nvidia/cuda"
SGLANG_FRAMEWORK_IMAGE_TAG="${SGLANG_CUDA_VERSION}-cudnn-devel-ubuntu24.04"

NIXL_REF=0.7.1
NIXL_UCX_REF=v1.19.0
NIXL_UCX_EFA_REF=9d2b88a1f67faf9876f267658bd077b379b8bb76

NO_CACHE=""

# KVBM (KV Cache Block Manager) - default disabled, enabled automatically for VLLM/TRTLLM
# or can be explicitly enabled via --enable-kvbm flag
ENABLE_KVBM=false

# sccache configuration for S3
USE_SCCACHE=""
SCCACHE_BUCKET=""
SCCACHE_REGION=""

get_options() {
    while :; do
        case $1 in
        -h | -\? | --help)
            show_help
            exit
            ;;
        --platform)
            if [ "$2" ]; then
                PLATFORM=$2
                shift
            else
                missing_requirement "$1"
            fi
            ;;
        --framework)
            if [ "$2" ]; then
                FRAMEWORK=$2
                shift
            else
                missing_requirement "$1"
            fi
            ;;
        --tensorrtllm-pip-wheel-dir)
            if [ "$2" ]; then
                TENSORRTLLM_PIP_WHEEL_DIR=$2
                shift
            else
                missing_requirement "$1"
            fi
            ;;
        --tensorrtllm-commit)
            if [ "$2" ]; then
                TRTLLM_COMMIT=$2
                shift
            else
                missing_requirement "$1"
            fi
            ;;
        --tensorrtllm-pip-wheel)
            if [ "$2" ]; then
                TENSORRTLLM_PIP_WHEEL=$2
                shift
            else
                missing_requirement "$1"
            fi
            ;;
        --tensorrtllm-index-url)
            if [ "$2" ]; then
                TENSORRTLLM_INDEX_URL=$2
                shift
            else
                missing_requirement "$1"
            fi
            ;;
        --tensorrtllm-git-url)
            if [ "$2" ]; then
                TRTLLM_GIT_URL=$2
                shift
            else
                missing_requirement "$1"
            fi
            ;;
        --base-image)
            # Note: --base-image cannot be used with --dev-image
            if [ "$2" ]; then
                BASE_IMAGE=$2
                shift
            else
                missing_requirement "$1"
            fi
            ;;
        --base-image-tag)
            if [ "$2" ]; then
                BASE_IMAGE_TAG=$2
                shift
            else
                missing_requirement "$1"
            fi
            ;;
        --target)
            if [ "$2" ]; then
                TARGET=$2
                shift
            else
                missing_requirement "$1"
            fi
            ;;
        --dev-image)
            if [ "$2" ]; then
                DEV_IMAGE_INPUT=$2
                shift
            else
                missing_requirement "$1"
            fi
            ;;
        --uid)
            if [ "$2" ]; then
                CUSTOM_UID=$2
                shift
            else
                missing_requirement "$1"
            fi
            ;;
        --gid)
            if [ "$2" ]; then
                CUSTOM_GID=$2
                shift
            else
                missing_requirement "$1"
            fi
            ;;
        --build-arg)
            if [ "$2" ]; then
                BUILD_ARGS+="--build-arg $2 "
                shift
            else
                missing_requirement "$1"
            fi
            ;;
        --tag)
            if [ "$2" ]; then
                TAG="--tag $2"
                shift
            else
                missing_requirement "$1"
            fi
            ;;
        --dry-run)
            RUN_PREFIX="echo"
            DRY_RUN="true"
            echo ""
            echo "=============================="
            echo "DRY RUN: COMMANDS PRINTED ONLY"
            echo "=============================="
            echo ""
            ;;
        --no-cache)
            NO_CACHE=" --no-cache"
            ;;
        --cache-from)
            if [ "$2" ]; then
                CACHE_FROM+="--cache-from $2 "
                shift
            else
                missing_requirement "$1"
            fi
            ;;
        --cache-to)
            if [ "$2" ]; then
                CACHE_TO+="--cache-to $2 "
                shift
            else
                missing_requirement "$1"
            fi
            ;;
        --build-context)
            if [ "$2" ]; then
                BUILD_CONTEXT_ARG="--build-context $2"
                shift
            else
                missing_requirement "$1"
            fi
            ;;
        --enable-kvbm)
            ENABLE_KVBM=true
            ;;
        --enable-media-nixl)
            ENABLE_MEDIA_NIXL=true
            ;;
        --make-efa)
            NIXL_UCX_REF=$NIXL_UCX_EFA_REF
            ;;
        --use-sccache)
            USE_SCCACHE=true
            ;;
        --sccache-bucket)
            if [ "$2" ]; then
                SCCACHE_BUCKET=$2
                shift
            else
                missing_requirement "$1"
            fi
            ;;

        --sccache-region)
            if [ "$2" ]; then
                SCCACHE_REGION=$2
                shift
            else
                missing_requirement "$1"
            fi
            ;;
        --vllm-max-jobs)
            # Set MAX_JOBS for vLLM compilation (only used by Dockerfile.vllm)
            if [ "$2" ]; then
                MAX_JOBS=$2
                shift
            else
                missing_requirement "$1"
            fi
            ;;
        --no-tag-latest)
            NO_TAG_LATEST=true
            ;;
         -?*)
            error 'ERROR: Unknown option: ' "$1"
            ;;
         ?*)
            error 'ERROR: Unknown option: ' "$1"
            ;;
        *)
            break
            ;;
        esac
        shift
    done

    # Validate argument combinations
    if [[ -n "${DEV_IMAGE_INPUT:-}" && -n "${BASE_IMAGE:-}" ]]; then
        error "ERROR: --dev-image cannot be used with --base-image. Use --dev-image to build from existing images or --base-image to build new images."
    fi

    # Validate that --target and --dev-image cannot be used together
    if [[ -n "${DEV_IMAGE_INPUT:-}" && -n "${TARGET:-}" ]]; then
        error "ERROR: --target cannot be used with --dev-image. Use --target to build from scratch or --dev-image to build from existing images."
    fi

    # Validate that --uid and --gid are only used with local-dev related options
    if [[ -n "${CUSTOM_UID:-}" || -n "${CUSTOM_GID:-}" ]]; then
        if [[ -z "${DEV_IMAGE_INPUT:-}" && "${TARGET:-}" != "local-dev" ]]; then
            error "ERROR: --uid and --gid can only be used with --dev-image or --target local-dev"
        fi
    fi

    if [ -z "$FRAMEWORK" ]; then
        FRAMEWORK=$DEFAULT_FRAMEWORK
    fi

    if [ -n "$FRAMEWORK" ]; then
        FRAMEWORK=${FRAMEWORK^^}

        if [[ -z "${FRAMEWORKS[$FRAMEWORK]}" ]]; then
            error 'ERROR: Unknown framework: ' "$FRAMEWORK"
        fi

        if [ -z "$BASE_IMAGE_TAG" ]; then
            BASE_IMAGE_TAG=${FRAMEWORK}_BASE_IMAGE_TAG
            BASE_IMAGE_TAG=${!BASE_IMAGE_TAG}
        fi

        if [ -z "$BASE_IMAGE" ]; then
            BASE_IMAGE=${FRAMEWORK}_BASE_IMAGE
            BASE_IMAGE=${!BASE_IMAGE}
        fi

        if [ -z "$BASE_IMAGE" ]; then
            error "ERROR: Framework $FRAMEWORK without BASE_IMAGE"
        fi

        BASE_VERSION=${FRAMEWORK}_BASE_VERSION
        BASE_VERSION=${!BASE_VERSION}

    fi

    if [ -z "$TAG" ]; then
        TAG="--tag dynamo:${VERSION}-${FRAMEWORK,,}"
        if [ -n "${TARGET}" ] && [ "${TARGET}" != "local-dev" ]; then
            TAG="${TAG}-${TARGET}"
        fi
    fi

    if [ -n "$PLATFORM" ]; then
        PLATFORM="--platform ${PLATFORM}"
    fi

    if [ -n "$TARGET" ]; then
        TARGET_STR="--target ${TARGET}"
    else
        TARGET_STR="--target dev"
    fi

    # Validate sccache configuration
    if [ "$USE_SCCACHE" = true ]; then
        if [ -z "$SCCACHE_BUCKET" ]; then
            error "ERROR: --sccache-bucket is required when --use-sccache is specified"
        fi
        if [ -z "$SCCACHE_REGION" ]; then
            error "ERROR: --sccache-region is required when --use-sccache is specified"
        fi
    fi
}


show_image_options() {
    echo ""
    echo "Building Dynamo Image: '${TAG}'"
    echo ""
    echo "   Base: '${BASE_IMAGE}'"
    echo "   Base_Image_Tag: '${BASE_IMAGE_TAG}'"
    if [[ $FRAMEWORK == "TRTLLM" ]]; then
        echo "   Tensorrtllm_Pip_Wheel: '${PRINT_TRTLLM_WHEEL_FILE}'"
    fi
    echo "   Build Context: '${BUILD_CONTEXT}'"
    echo "   Build Arguments: '${BUILD_ARGS}'"
    echo "   Framework: '${FRAMEWORK}'"
    if [ "$USE_SCCACHE" = true ]; then
        echo "   sccache: Enabled"
        echo "   sccache Bucket: '${SCCACHE_BUCKET}'"
        echo "   sccache Region: '${SCCACHE_REGION}'"

        if [ -n "$SCCACHE_S3_KEY_PREFIX" ]; then
            echo "   sccache S3 Key Prefix: '${SCCACHE_S3_KEY_PREFIX}'"
        fi
    fi
    echo ""
}

show_help() {
    echo "usage: build.sh"
    echo "  [--base-image base image]"
    echo "  [--base-image-tag base image tag]"
    echo "  [--platform platform for docker build]"
    echo "  [--framework framework one of ${!FRAMEWORKS[*]}]"
    echo "  [--tensorrtllm-pip-wheel-dir path to tensorrtllm pip wheel directory]"
    echo "  [--tensorrtllm-commit tensorrtllm commit/tag/branch to use for building the trtllm wheel if the wheel is not provided]"
    echo "  [--tensorrtllm-pip-wheel tensorrtllm pip wheel on artifactory]"
    echo "  [--tensorrtllm-index-url tensorrtllm PyPI index URL if providing the wheel from artifactory]"
    echo "  [--tensorrtllm-git-url tensorrtllm git repository URL for cloning]"
    echo "  [--build-arg additional build args to pass to docker build]"
    echo "  [--cache-from cache location to start from]"
    echo "  [--cache-to location where to cache the build output]"
    echo "  [--tag tag for image]"
    echo "  [--dev-image dev image to build local-dev from]"
    echo "  [--uid user ID for local-dev images (only with --dev-image or --target local-dev)]"
    echo "  [--gid group ID for local-dev images (only with --dev-image or --target local-dev)]"
    echo "  [--no-cache disable docker build cache]"
    echo "  [--dry-run print docker commands without running]"
    echo "  [--build-context name=path to add build context]"
    echo "  [--release-build perform a release build]"
    echo "  [--make-efa Enables EFA support for NIXL]"
    echo "  [--enable-kvbm Enables KVBM support in Python 3.12]"
    echo "  [--enable-media-nixl Enable media processing with NIXL support (default: true for frameworks, false for none)]"
    echo "  [--use-sccache enable sccache for Rust/C/C++ compilation caching]"
    echo "  [--sccache-bucket S3 bucket name for sccache (required with --use-sccache)]"
    echo "  [--sccache-region S3 region for sccache (required with --use-sccache)]"
    echo "  [--vllm-max-jobs number of parallel jobs for compilation (only used by vLLM framework)]"
    echo "  [--no-tag-latest do not add latest-{framework} tag to built image]"
    echo ""
    echo "  Note: When using --use-sccache, AWS credentials must be set:"
    echo "        export AWS_ACCESS_KEY_ID=your_access_key"
    echo "        export AWS_SECRET_ACCESS_KEY=your_secret_key"
    exit 0
}

missing_requirement() {
    error "ERROR: $1 requires an argument."
}

error() {
    printf '%s %s\n' "$1" "$2" >&2
    exit 1
}

get_options "$@"

# Automatically set ARCH and ARCH_ALT if PLATFORM is linux/arm64
ARCH="amd64"
if [[ "$PLATFORM" == *"linux/arm64"* ]]; then
    ARCH="arm64"
    BUILD_ARGS+=" --build-arg ARCH=arm64 --build-arg ARCH_ALT=aarch64 "
fi

# Set the commit sha in the container so we can inspect what build this relates to
DYNAMO_COMMIT_SHA=${DYNAMO_COMMIT_SHA:-$(git rev-parse HEAD)}
BUILD_ARGS+=" --build-arg DYNAMO_COMMIT_SHA=$DYNAMO_COMMIT_SHA "

# Special handling for vLLM on ARM64 - set required defaults if not already specified by user
if [[ $FRAMEWORK == "VLLM" ]] && [[ "$PLATFORM" == *"linux/arm64"* ]]; then
    # Set base image tag to CUDA 12.9 if using the default value (user didn't override)
    if [ "$BASE_IMAGE_TAG" == "$VLLM_BASE_IMAGE_TAG" ]; then
        BASE_IMAGE_TAG="25.06-cuda12.9-devel-ubuntu24.04"
        echo "INFO: Automatically setting base-image-tag to $BASE_IMAGE_TAG for vLLM ARM64"
    fi

    # Add required build args if not already present
    if [[ "$BUILD_ARGS" != *"RUNTIME_IMAGE_TAG"* ]]; then
        BUILD_ARGS+=" --build-arg RUNTIME_IMAGE_TAG=12.9.0-runtime-ubuntu24.04 "
        echo "INFO: Automatically setting RUNTIME_IMAGE_TAG=12.9.0-runtime-ubuntu24.04 for vLLM ARM64"
    fi

    if [[ "$BUILD_ARGS" != *"CUDA_VERSION"* ]]; then
        BUILD_ARGS+=" --build-arg CUDA_VERSION=129 "
        echo "INFO: Automatically setting CUDA_VERSION=129 for vLLM ARM64"
    fi

    if [[ "$BUILD_ARGS" != *"TORCH_BACKEND"* ]]; then
        BUILD_ARGS+=" --build-arg TORCH_BACKEND=cu129 "
        echo "INFO: Automatically setting TORCH_BACKEND=cu129 for vLLM ARM64"
    fi

fi

# Update DOCKERFILE if framework is VLLM
if [[ $FRAMEWORK == "VLLM" ]]; then
    DOCKERFILE=${SOURCE_DIR}/Dockerfile.vllm
elif [[ $FRAMEWORK == "TRTLLM" ]]; then
    DOCKERFILE=${SOURCE_DIR}/Dockerfile.trtllm
elif [[ $FRAMEWORK == "NONE" ]]; then
    DOCKERFILE=${SOURCE_DIR}/Dockerfile
elif [[ $FRAMEWORK == "SGLANG" ]]; then
    DOCKERFILE=${SOURCE_DIR}/Dockerfile.sglang
fi

# Add NIXL_REF as a build argument
BUILD_ARGS+=" --build-arg NIXL_REF=${NIXL_REF} "

# Function to build local-dev image with header
build_local_dev_with_header() {
    local dev_base_image="$1"
    local tags="$2"
    local success_msg="$3"
    local header_title="$4"

    echo "======================================"
    echo "$header_title"
    echo "======================================"

    # Get user info right before using it
    USER_UID=${CUSTOM_UID:-$(id -u)}
    USER_GID=${CUSTOM_GID:-$(id -g)}

    # Set up dockerfile path
    DOCKERFILE_LOCAL_DEV="${SOURCE_DIR}/Dockerfile.local_dev"

    if [[ ! -f "$DOCKERFILE_LOCAL_DEV" ]]; then
        echo "ERROR: Dockerfile.local_dev not found at: $DOCKERFILE_LOCAL_DEV"
        exit 1
    fi

    echo "Building new local-dev image from: $dev_base_image"
    echo "User 'dynamo' will have UID: $USER_UID, GID: $USER_GID"

    # Show the docker command being executed if not in dry-run mode
    if [ -z "$RUN_PREFIX" ]; then
        set -x
    fi

    $RUN_PREFIX docker build \
        --build-arg DEV_BASE="$dev_base_image" \
        --build-arg USER_UID="$USER_UID" \
        --build-arg USER_GID="$USER_GID" \
        --build-arg ARCH="$ARCH" \
        --file "$DOCKERFILE_LOCAL_DEV" \
        $tags \
        "$SOURCE_DIR" || {
        { set +x; } 2>/dev/null
        echo "ERROR: Failed to build local_dev image"
        exit 1
    }

    { set +x; } 2>/dev/null
    echo "$success_msg"

    # Show usage instructions
    echo ""
    echo "To run the local-dev image as the local user ($USER_UID/$USER_GID):"
    # Extract the last tag from the tags string
    last_tag=$(echo "$tags" | grep -o -- '--tag [^ ]*' | tail -1 | cut -d' ' -f2)
    # Calculate relative path to run.sh from current working directory
    # Get the directory where build.sh is located
    build_dir="$(dirname "${BASH_SOURCE[0]}")"
    # Get the absolute path to run.sh (in the same directory as build.sh)
    run_abs_path="$(realpath "$build_dir/run.sh")"
    # Calculate relative path from current PWD to run.sh
    run_path="$(python3 -c "import os; print(os.path.relpath('$run_abs_path', '$PWD'))")"
    echo "  $run_path --image $last_tag --mount-workspace ..."
}


# Handle local-dev target
if [[ $TARGET == "local-dev" ]]; then
    LOCAL_DEV_BUILD=true
    TARGET_STR="--target dev"
fi

# BUILD DEV IMAGE

BUILD_ARGS+=" --build-arg BASE_IMAGE=$BASE_IMAGE --build-arg BASE_IMAGE_TAG=$BASE_IMAGE_TAG"

if [ -n "${GITHUB_TOKEN}" ]; then
    BUILD_ARGS+=" --build-arg GITHUB_TOKEN=${GITHUB_TOKEN} "
fi

if [ -n "${GITLAB_TOKEN}" ]; then
    BUILD_ARGS+=" --build-arg GITLAB_TOKEN=${GITLAB_TOKEN} "
fi


check_wheel_file() {
    local wheel_dir="$1"
    # Check if directory exists
    if [ ! -d "$wheel_dir" ]; then
        echo "Error: Directory '$wheel_dir' does not exist"
        return 1
    fi

    # Look for .whl files
    wheel_count=$(find "$wheel_dir" -name "*.whl" | wc -l)

    if [ "$wheel_count" -eq 0 ]; then
        echo "WARN: No .whl files found in '$wheel_dir'"
        return 1
    elif [ "$wheel_count" -gt 1 ]; then
        echo "Warning: Multiple wheel files found in '$wheel_dir'. Will use first one found."
        find "$wheel_dir" -name "*.whl" | head -n 1
        return 0
    fi
    echo "Found $wheel_count wheel in $wheel_dir"
    return 0
}

function determine_user_intention_trtllm() {
    # The tensorrt llm installation flags are not quite mutually exclusive
    # since the user should be able to point at a directory of their choosing
    # for storing a trtllm wheel built from source.
    #
    # This function attempts to discern the intention of the user by
    # applying checks, or rules, for each of the scenarios.
    #
    # /return: Calculated intention. One of "download", "install", "build".
    #
    # The three different methods of installing TRTLLM with build.sh are:
    # 1. Download
    # required: --tensorrtllm-pip-wheel
    # optional: --tensorrtllm-index-url
    # optional: --tensorrtllm-commit
    #
    # 2. Install from pre-built
    # required: --tensorrtllm-pip-wheel-dir
    # optional: --tensorrtllm-commit
    #
    # 3. Build from source
    # required: --tensorrtllm-git-url
    # optional: --tensorrtllm-commit
    # optional: --tensorrtllm-pip-wheel-dir
    local intention_download="false"
    local intention_install="false"
    local intention_build="false"
    local intention_count=0
    TRTLLM_INTENTION=${TRTLLM_INTENTION}

    # Install from pre-built
    if [[ -n "$TENSORRTLLM_PIP_WHEEL_DIR"  && ! -n "$TRTLLM_GIT_URL" ]]; then
        intention_install="true";
        intention_count=$((intention_count+1))
        TRTLLM_INTENTION="install"
    fi
    echo "  Intent to Install TRTLLM: $intention_install"

    # Build from source
    if [[ -n "$TRTLLM_GIT_URL" ]]; then
        intention_build="true";
        intention_count=$((intention_count+1))
        TRTLLM_INTENTION="build"
    fi
    echo "  Intent to Build TRTLLM: $intention_build"

    # Download from repository
    if [[ -n "$TENSORRTLLM_INDEX_URL" ]] && [[ -n "$TENSORRTLLM_PIP_WHEEL" ]]; then
        intention_download="true";
        intention_count=$((intention_count+1));
        TRTLLM_INTENTION="download"
        echo "INFO: Installing $TENSORRTLLM_PIP_WHEEL trtllm version from index: $TENSORRTLLM_INDEX_URL"
    elif [[ -n "$TENSORRTLLM_PIP_WHEEL" ]]; then
        intention_download="true";
        intention_count=$((intention_count+1));
        TRTLLM_INTENTION="download"
        echo "INFO: Installing $TENSORRTLLM_PIP_WHEEL trtllm version from default pip index."
    fi

    # If nothing is set then we default to downloading the wheel
    # with the defaults sepcified at the top this file.
    if [[ -z "${TENSORRTLLM_INDEX_URL}" ]] && [[ -z "${TENSORRTLLM_PIP_WHEEL}" ]] && [[ "${intention_count}" -eq 0 ]]; then
        intention_download="true";
        intention_count=$((intention_count+1))
        TRTLLM_INTENTION="download"
        echo "INFO: Inferring download because both TENSORRTLLM_PIP_WHEEL and TENSORRTLLM_INDEX_URL are not set."
    fi
    echo "  Intent to Download TRTLLM: $intention_download"

    if [[ ! "$intention_count" -eq 1 ]]; then
        echo -e "[ERROR] Could not figure out the trtllm installation intent from the current flags. Please check your build.sh command against the following"
        echo -e "  The grouped flags are mutually exclusive:"
        echo -e "  To download and install use both: --tensorrtllm-index-url, --tensorrtllm-pip-wheel"
        echo -e "  To install from a pre-built wheel use: --tensorrtllm-pip-wheel-dir"
        echo -e "  To build from source and install use both: --tensorrtllm-commit, --tensorrtllm-git-url"
        exit 1
    fi
}


if [[ $FRAMEWORK == "TRTLLM" ]]; then
    echo -e "Determining the user's TRTLLM installation intent..."
    determine_user_intention_trtllm   # From this point forward, can assume correct TRTLLM flags

    if [[ "$TRTLLM_INTENTION" == "download" ]]; then
        TENSORRTLLM_INDEX_URL=${TENSORRTLLM_INDEX_URL:-$DEFAULT_TENSORRTLLM_INDEX_URL}
        TENSORRTLLM_PIP_WHEEL=${TENSORRTLLM_PIP_WHEEL:-$DEFAULT_TENSORRTLLM_PIP_WHEEL}
        BUILD_ARGS+=" --build-arg HAS_TRTLLM_CONTEXT=0"
        BUILD_ARGS+=" --build-arg TENSORRTLLM_PIP_WHEEL=${TENSORRTLLM_PIP_WHEEL}"
        BUILD_ARGS+=" --build-arg TENSORRTLLM_INDEX_URL=${TENSORRTLLM_INDEX_URL}"

        # Create a dummy directory to satisfy the build context requirement
        # There is no way to conditionally copy the build context in dockerfile.
        mkdir -p /tmp/dummy_dir
        BUILD_CONTEXT_ARG+=" --build-context trtllm_wheel=/tmp/dummy_dir"
        PRINT_TRTLLM_WHEEL_FILE=${TENSORRTLLM_PIP_WHEEL}
    elif [[ "$TRTLLM_INTENTION" == "install" ]]; then
        echo "Checking for TensorRT-LLM wheel in ${TENSORRTLLM_PIP_WHEEL_DIR}"
        if ! check_wheel_file "${TENSORRTLLM_PIP_WHEEL_DIR}"; then
            echo "ERROR: Valid trtllm wheel file not found in ${TENSORRTLLM_PIP_WHEEL_DIR}"
            echo "      If this is not intended you can try building from source with the following variables set instead:"
            echo ""
            echo "      --tensorrtllm-git-url https://github.com/NVIDIA/TensorRT-LLM --tensorrtllm-commit $TRTLLM_COMMIT"
            exit 1
        fi
        echo "Installing TensorRT-LLM from local wheel directory"
        BUILD_ARGS+=" --build-arg HAS_TRTLLM_CONTEXT=1"
        BUILD_CONTEXT_ARG+=" --build-context trtllm_wheel=${TENSORRTLLM_PIP_WHEEL_DIR}"
        PRINT_TRTLLM_WHEEL_FILE=$(find $TENSORRTLLM_PIP_WHEEL_DIR -name "*.whl" | head -n 1)
    elif [[ "$TRTLLM_INTENTION" == "build" ]]; then
        TENSORRTLLM_PIP_WHEEL_DIR=${TENSORRTLLM_PIP_WHEEL_DIR:=$DEFAULT_TENSORRTLLM_PIP_WHEEL_DIR}
        echo "TRTLLM pip wheel output directory is: ${TENSORRTLLM_PIP_WHEEL_DIR}"
        if [ "$DRY_RUN" != "true" ]; then
            GIT_URL_ARG=""
            if [ -n "${TRTLLM_GIT_URL}" ]; then
                GIT_URL_ARG="-u ${TRTLLM_GIT_URL}"
            fi
            if ! env -i ${SOURCE_DIR}/build_trtllm_wheel.sh -o ${TENSORRTLLM_PIP_WHEEL_DIR} -c ${TRTLLM_COMMIT} -a ${ARCH} -n ${NIXL_REF} ${GIT_URL_ARG}; then
                error "ERROR: Failed to build TensorRT-LLM wheel"
            fi
            BUILD_ARGS+=" --build-arg HAS_TRTLLM_CONTEXT=1"
            BUILD_CONTEXT_ARG+=" --build-context trtllm_wheel=${TENSORRTLLM_PIP_WHEEL_DIR}"
            PRINT_TRTLLM_WHEEL_FILE=$(find $TENSORRTLLM_PIP_WHEEL_DIR -name "*.whl" | head -n 1)
        fi
    else
        echo 'No intention was set. This error should have been detected in "determine_user_intention_trtllm()". Exiting...'
        exit 1
    fi

    # Need to know the commit of TRTLLM so we can determine the
    # TensorRT installation associated with TRTLLM.
    if [[ -z "$TRTLLM_COMMIT" ]]; then
        # Attempt to default since the commit will work with a hash or a tag/branch
        if [[ ! -z "$TENSORRTLLM_PIP_WHEEL" ]]; then
            TRTLLM_COMMIT=$(echo "${TENSORRTLLM_PIP_WHEEL}" | sed -n 's/.*==\([0-9a-zA-Z\.\-]*\).*/\1/p')
            echo "Attempting to default TRTLLM_COMMIT to \"$TRTLLM_COMMIT\" for installation of TensorRT."
        else
            echo -e "[ERROR] TRTLLM framework was set as a target but the TRTLLM_COMMIT variable was not set."
            echo -e "  Could not find a suitible default by infering from TENSORRTLLM_PIP_WHEEL."
            echo -e "  TRTLLM_COMMIT is needed to install the correct version of TensorRT associated with TensorRT-LLM."
            exit 1
        fi
    fi
    BUILD_ARGS+=" --build-arg GITHUB_TRTLLM_COMMIT=${TRTLLM_COMMIT}"


fi

# ENABLE_KVBM: Used in base Dockerfile for block-manager feature.
#              Declared but not currently used in Dockerfile.{vllm,trtllm}.
# Force KVBM to be enabled for VLLM and TRTLLM frameworks
if [[ $FRAMEWORK == "VLLM" ]] || [[ $FRAMEWORK == "TRTLLM" ]]; then
    echo "Forcing enable_kvbm to true in ${FRAMEWORK} image build"
    ENABLE_KVBM=true
fi
# For other frameworks, ENABLE_KVBM defaults to false unless --enable-kvbm flag was provided

if [[ ${ENABLE_KVBM} == "true" ]]; then
    echo "Enabling KVBM in the dynamo image"
    BUILD_ARGS+=" --build-arg ENABLE_KVBM=${ENABLE_KVBM} "
fi

# ENABLE_MEDIA_NIXL: Enable media processing with NIXL support
# Used in base Dockerfile for maturin build feature flag.
# Can be explicitly overridden with --enable-media-nixl flag
if [ -z "${ENABLE_MEDIA_NIXL}" ]; then
    if [[ $FRAMEWORK == "VLLM" ]] || [[ $FRAMEWORK == "TRTLLM" ]] || [[ $FRAMEWORK == "SGLANG" ]]; then
        ENABLE_MEDIA_NIXL=true
    else
        ENABLE_MEDIA_NIXL=false
    fi
fi
BUILD_ARGS+=" --build-arg ENABLE_MEDIA_NIXL=${ENABLE_MEDIA_NIXL} "

# NIXL_UCX_REF: Used in base Dockerfile only.
#               Passed to framework Dockerfile.{vllm,sglang,...} where it's NOT used.
if [ -n "${NIXL_UCX_REF}" ]; then
    BUILD_ARGS+=" --build-arg NIXL_UCX_REF=${NIXL_UCX_REF} "
fi

# MAX_JOBS is only used by Dockerfile.vllm
if [ -n "${MAX_JOBS}" ]; then
    BUILD_ARGS+=" --build-arg MAX_JOBS=${MAX_JOBS} "
fi

if [[ $FRAMEWORK == "SGLANG" ]]; then
    echo "Customizing Python, CUDA, and framework images for sglang images"
    BUILD_ARGS+=" --build-arg PYTHON_VERSION=3.10"
    BUILD_ARGS+=" --build-arg CUDA_VERSION=${SGLANG_CUDA_VERSION}"
    # Unlike the other two frameworks, SGLang's framework image is different from the base image, so we need to set it explicitly.
    BUILD_ARGS+=" --build-arg FRAMEWORK_IMAGE=${SGLANG_FRAMEWORK_IMAGE}"
    BUILD_ARGS+=" --build-arg FRAMEWORK_IMAGE_TAG=${SGLANG_FRAMEWORK_IMAGE_TAG}"
else
    BUILD_ARGS+=" --build-arg PYTHON_VERSION=3.12"
fi
# Add sccache build arguments
if [ "$USE_SCCACHE" = true ]; then
    BUILD_ARGS+=" --build-arg USE_SCCACHE=true"
    BUILD_ARGS+=" --build-arg SCCACHE_BUCKET=${SCCACHE_BUCKET}"
    BUILD_ARGS+=" --build-arg SCCACHE_REGION=${SCCACHE_REGION}"
    BUILD_ARGS+=" --secret id=aws-key-id,env=AWS_ACCESS_KEY_ID"
    BUILD_ARGS+=" --secret id=aws-secret-id,env=AWS_SECRET_ACCESS_KEY"
fi
if [[ "$PLATFORM" == *"linux/arm64"* && "${FRAMEWORK}" == "SGLANG" ]]; then
    # Add arguments required for sglang blackwell build
    BUILD_ARGS+=" --build-arg GRACE_BLACKWELL=true --build-arg BUILD_TYPE=blackwell_aarch64"
fi
LATEST_TAG=""
if [ -z "${NO_TAG_LATEST}" ]; then
    LATEST_TAG="--tag dynamo:latest-${FRAMEWORK,,}"
    if [ -n "${TARGET}" ] && [ "${TARGET}" != "local-dev" ]; then
        LATEST_TAG="${LATEST_TAG}-${TARGET}"
    fi
fi

show_image_options

if [ -z "$RUN_PREFIX" ]; then
    set -x
fi


# Skip Build 1 and Build 2 if DEV_IMAGE_INPUT is set (we'll handle it at the bottom)
if [[ -z "${DEV_IMAGE_INPUT:-}" ]]; then
    if [[ $FRAMEWORK != "NONE" ]]; then
        # Different frameworks require different base configurations:
        # - VLLM: Python 3.12, ENABLE_KVBM=true, BASE_IMAGE=cuda-dl-base
        # - SGLANG: Python 3.10, BASE_IMAGE=cuda-dl-base
        # - TRTLLM: Python 3.12, ENABLE_KVBM=true, BASE_IMAGE=pytorch

        # Create build log directory for BuildKit reports
        BUILD_LOG_DIR="${BUILD_CONTEXT}/build-logs"
        mkdir -p "${BUILD_LOG_DIR}"
<<<<<<< HEAD
=======
        BASE_BUILD_LOG="${BUILD_LOG_DIR}/base-image-build.log"

        # Use BuildKit for enhanced metadata
        if [ -z "$RUN_PREFIX" ]; then
            if docker buildx version &>/dev/null; then
                docker buildx build --builder default --progress=plain --load -f "${SOURCE_DIR}/Dockerfile" --target runtime $PLATFORM $BUILD_ARGS $CACHE_FROM $CACHE_TO --tag $DYNAMO_BASE_IMAGE $BUILD_CONTEXT_ARG $BUILD_CONTEXT $NO_CACHE 2>&1 | tee "${BASE_BUILD_LOG}"
                BUILD_EXIT_CODE=${PIPESTATUS[0]}
            else
                DOCKER_BUILDKIT=1 docker build --progress=plain -f "${SOURCE_DIR}/Dockerfile" --target runtime $PLATFORM $BUILD_ARGS $CACHE_FROM $CACHE_TO --tag $DYNAMO_BASE_IMAGE $BUILD_CONTEXT_ARG $BUILD_CONTEXT $NO_CACHE 2>&1 | tee "${BASE_BUILD_LOG}"
                BUILD_EXIT_CODE=${PIPESTATUS[0]}
            fi

            if [ ${BUILD_EXIT_CODE} -ne 0 ]; then
                exit ${BUILD_EXIT_CODE}
            fi
        else
            $RUN_PREFIX docker build -f "${SOURCE_DIR}/Dockerfile" --target runtime $PLATFORM $BUILD_ARGS $CACHE_FROM $CACHE_TO --tag $DYNAMO_BASE_IMAGE $BUILD_CONTEXT_ARG $BUILD_CONTEXT $NO_CACHE
        fi
>>>>>>> 046229f2

        # Start framework build
        echo "======================================"
        echo "Starting Build: Framework Image"
        echo "======================================"

        FRAMEWORK_BUILD_LOG="${BUILD_LOG_DIR}/framework-${FRAMEWORK,,}-build.log"

        # Use BuildKit for enhanced metadata
        if [ -z "$RUN_PREFIX" ]; then
            if docker buildx version &>/dev/null; then
                docker buildx build --builder default --progress=plain --load -f $DOCKERFILE $TARGET_STR $PLATFORM $BUILD_ARGS $CACHE_FROM $CACHE_TO $TAG $LATEST_TAG $BUILD_CONTEXT_ARG $BUILD_CONTEXT $NO_CACHE 2>&1 | tee "${FRAMEWORK_BUILD_LOG}"
                BUILD_EXIT_CODE=${PIPESTATUS[0]}
            else
                DOCKER_BUILDKIT=1 docker build --progress=plain -f $DOCKERFILE $TARGET_STR $PLATFORM $BUILD_ARGS $CACHE_FROM $CACHE_TO $TAG $LATEST_TAG $BUILD_CONTEXT_ARG $BUILD_CONTEXT $NO_CACHE 2>&1 | tee "${FRAMEWORK_BUILD_LOG}"
                BUILD_EXIT_CODE=${PIPESTATUS[0]}
            fi

            if [ ${BUILD_EXIT_CODE} -ne 0 ]; then
                exit ${BUILD_EXIT_CODE}
            fi
        else
            $RUN_PREFIX docker build -f $DOCKERFILE $TARGET_STR $PLATFORM $BUILD_ARGS $CACHE_FROM $CACHE_TO $TAG $LATEST_TAG $BUILD_CONTEXT_ARG $BUILD_CONTEXT $NO_CACHE
        fi
    else
        # Create build log directory for BuildKit reports
        BUILD_LOG_DIR="${BUILD_CONTEXT}/build-logs"
        mkdir -p "${BUILD_LOG_DIR}"
        SINGLE_BUILD_LOG="${BUILD_LOG_DIR}/single-stage-build.log"

        # Use BuildKit for enhanced metadata
        if [ -z "$RUN_PREFIX" ]; then
            if docker buildx version &>/dev/null; then
                docker buildx build --builder default --progress=plain --load -f $DOCKERFILE $TARGET_STR $PLATFORM $BUILD_ARGS $CACHE_FROM $CACHE_TO $TAG $LATEST_TAG $BUILD_CONTEXT_ARG $BUILD_CONTEXT $NO_CACHE 2>&1 | tee "${SINGLE_BUILD_LOG}"
                BUILD_EXIT_CODE=${PIPESTATUS[0]}
            else
                DOCKER_BUILDKIT=1 docker build --progress=plain -f $DOCKERFILE $TARGET_STR $PLATFORM $BUILD_ARGS $CACHE_FROM $CACHE_TO $TAG $LATEST_TAG $BUILD_CONTEXT_ARG $BUILD_CONTEXT $NO_CACHE 2>&1 | tee "${SINGLE_BUILD_LOG}"
                BUILD_EXIT_CODE=${PIPESTATUS[0]}
            fi

            if [ ${BUILD_EXIT_CODE} -ne 0 ]; then
                exit ${BUILD_EXIT_CODE}
            fi
        else
            $RUN_PREFIX docker build -f $DOCKERFILE $TARGET_STR $PLATFORM $BUILD_ARGS $CACHE_FROM $CACHE_TO $TAG $LATEST_TAG $BUILD_CONTEXT_ARG $BUILD_CONTEXT $NO_CACHE
        fi
    fi
fi

# Handle --dev-image option (build local-dev from existing dev image)
if [[ -n "${DEV_IMAGE_INPUT:-}" ]]; then
    # Validate that the dev image is not already a local-dev image
    if [[ "$DEV_IMAGE_INPUT" == *"-local-dev" ]]; then
        echo "ERROR: Cannot use local-dev image as dev image input: '$DEV_IMAGE_INPUT'"
        exit 1
    fi

    # Build tag arguments - always add -local-dev suffix for --dev-image
    # Generate local-dev tag from input image
    if [[ "$DEV_IMAGE_INPUT" == *:* ]]; then
        LOCAL_DEV_TAG="--tag ${DEV_IMAGE_INPUT}-local-dev"
    else
        LOCAL_DEV_TAG="--tag ${DEV_IMAGE_INPUT}:latest-local-dev"
    fi

    build_local_dev_with_header "$DEV_IMAGE_INPUT" "$LOCAL_DEV_TAG" "Successfully built local-dev image: ${LOCAL_DEV_TAG#--tag }" "Building Local-Dev Image"
elif [[ "${LOCAL_DEV_BUILD:-}" == "true" ]]; then
    # Use the first tag name (TAG) if available, otherwise use latest
    if [[ -n "$TAG" ]]; then
        DEV_IMAGE=$(echo "$TAG" | sed 's/--tag //' | sed 's/-local-dev$//')
    else
        DEV_IMAGE="dynamo:latest-${FRAMEWORK,,}"
    fi

    # Build local-dev tags from existing tags
    LOCAL_DEV_TAGS=""
    if [[ -n "$TAG" ]]; then
        # Extract tag name, remove any existing -local-dev suffix, then add -local-dev
        TAG_NAME=$(echo "$TAG" | sed 's/--tag //' | sed 's/-local-dev$//')
        LOCAL_DEV_TAGS+=" --tag ${TAG_NAME}-local-dev"
    fi

    if [[ -n "$LATEST_TAG" ]]; then
        # Extract tag name, remove any existing -local-dev suffix, then add -local-dev
        LATEST_TAG_NAME=$(echo "$LATEST_TAG" | sed 's/--tag //' | sed 's/-local-dev$//')
        LOCAL_DEV_TAGS+=" --tag ${LATEST_TAG_NAME}-local-dev"
    fi

    build_local_dev_with_header "$DEV_IMAGE" "$LOCAL_DEV_TAGS" "Successfully built local-dev images" "Starting Build 3: Local-Dev Image"
fi


{ set +x; } 2>/dev/null<|MERGE_RESOLUTION|>--- conflicted
+++ resolved
@@ -889,27 +889,6 @@
         # Create build log directory for BuildKit reports
         BUILD_LOG_DIR="${BUILD_CONTEXT}/build-logs"
         mkdir -p "${BUILD_LOG_DIR}"
-<<<<<<< HEAD
-=======
-        BASE_BUILD_LOG="${BUILD_LOG_DIR}/base-image-build.log"
-
-        # Use BuildKit for enhanced metadata
-        if [ -z "$RUN_PREFIX" ]; then
-            if docker buildx version &>/dev/null; then
-                docker buildx build --builder default --progress=plain --load -f "${SOURCE_DIR}/Dockerfile" --target runtime $PLATFORM $BUILD_ARGS $CACHE_FROM $CACHE_TO --tag $DYNAMO_BASE_IMAGE $BUILD_CONTEXT_ARG $BUILD_CONTEXT $NO_CACHE 2>&1 | tee "${BASE_BUILD_LOG}"
-                BUILD_EXIT_CODE=${PIPESTATUS[0]}
-            else
-                DOCKER_BUILDKIT=1 docker build --progress=plain -f "${SOURCE_DIR}/Dockerfile" --target runtime $PLATFORM $BUILD_ARGS $CACHE_FROM $CACHE_TO --tag $DYNAMO_BASE_IMAGE $BUILD_CONTEXT_ARG $BUILD_CONTEXT $NO_CACHE 2>&1 | tee "${BASE_BUILD_LOG}"
-                BUILD_EXIT_CODE=${PIPESTATUS[0]}
-            fi
-
-            if [ ${BUILD_EXIT_CODE} -ne 0 ]; then
-                exit ${BUILD_EXIT_CODE}
-            fi
-        else
-            $RUN_PREFIX docker build -f "${SOURCE_DIR}/Dockerfile" --target runtime $PLATFORM $BUILD_ARGS $CACHE_FROM $CACHE_TO --tag $DYNAMO_BASE_IMAGE $BUILD_CONTEXT_ARG $BUILD_CONTEXT $NO_CACHE
-        fi
->>>>>>> 046229f2
 
         # Start framework build
         echo "======================================"
