#!/usr/bin/env bash
# SPDX-FileCopyrightText: Copyright (c) 2024-2025 NVIDIA CORPORATION & AFFILIATES. All rights reserved.
# SPDX-License-Identifier: Apache-2.0
#
# Licensed under the Apache License, Version 2.0 (the "License");
# you may not use this file except in compliance with the License.
# You may obtain a copy of the License at
#
# http://www.apache.org/licenses/LICENSE-2.0
#
# Unless required by applicable law or agreed to in writing, software
# distributed under the License is distributed on an "AS IS" BASIS,
# WITHOUT WARRANTIES OR CONDITIONS OF ANY KIND, either express or implied.
# See the License for the specific language governing permissions and
# limitations under the License.

if [ "${BASH_VERSINFO[0]}" -lt 4 ]; then
    echo "Error: Bash version 4.0 or higher is required. Current version: ${BASH_VERSINFO[0]}.${BASH_VERSINFO[1]}"
    exit 1
fi

set -e

TAG=
RUN_PREFIX=
PLATFORM=linux/amd64

# Get short commit hash
commit_id=${commit_id:-$(git rev-parse --short HEAD)}

# if COMMIT_ID matches a TAG use that
current_tag=${current_tag:-$($(git describe --tags --exact-match 2>/dev/null | sed 's/^v//') || true)}

# Get latest TAG and add COMMIT_ID for dev
latest_tag=${latest_tag:-$(git describe --tags --abbrev=0 "$(git rev-list --tags --max-count=1)" | sed 's/^v//' || true)}
if [[ -z ${latest_tag} ]]; then
    latest_tag="0.0.1"
    echo "No git release tag found, setting to unknown version: ${latest_tag}"
fi

# Use tag if available, otherwise use latest_tag.dev.commit_id
VERSION=v${current_tag:-$latest_tag.dev.$commit_id}

PYTHON_PACKAGE_VERSION=${current_tag:-$latest_tag.dev+$commit_id}

# Frameworks
#
# Each framework has a corresponding base image.  Additional
# dependencies are specified in the /container/deps folder and
# installed within framework specific sections of the Dockerfile.

declare -A FRAMEWORKS=(["VLLM"]=1 ["TRTLLM"]=2 ["NONE"]=3 ["SGLANG"]=4)

DEFAULT_FRAMEWORK=VLLM

SOURCE_DIR=$(dirname "$(readlink -f "$0")")
DOCKERFILE=${SOURCE_DIR}/Dockerfile
BUILD_CONTEXT=$(dirname "$(readlink -f "$SOURCE_DIR")")

# Base Images
TRTLLM_BASE_IMAGE=nvcr.io/nvidia/pytorch
TRTLLM_BASE_IMAGE_TAG=25.10-py3

# Important Note: Because of ABI compatibility issues between TensorRT-LLM and NGC PyTorch,
# we need to build the TensorRT-LLM wheel from source.
#
# There are two ways to build the dynamo image with TensorRT-LLM.
# 1. Use the local TensorRT-LLM wheel directory.
# 2. Use the TensorRT-LLM wheel on artifactory.
#
# If using option 1, the TENSORRTLLM_PIP_WHEEL_DIR must be a path to a directory
# containing TensorRT-LLM wheel file along with commit.txt file with the
# <arch>_<commit ID> as contents. If no valid trtllm wheel is found, the script
# will attempt to build the wheel from source and store the built wheel in the
# specified directory. TRTLLM_COMMIT from the TensorRT-LLM main branch will be
# used to build the wheel.
#
# If using option 2, the TENSORRTLLM_PIP_WHEEL must be the TensorRT-LLM wheel
# package that will be installed from the specified TensorRT-LLM PyPI Index URL.
# This option will ignore the TRTLLM_COMMIT option. As the TensorRT-LLM wheel from PyPI
# is not ABI compatible with NGC PyTorch, you can use TENSORRTLLM_INDEX_URL to specify
# a private PyPI index URL which has your pre-built TensorRT-LLM wheel.
#
# By default, we will use option 1. If you want to use option 2, you can set
# TENSORRTLLM_PIP_WHEEL to the TensorRT-LLM wheel on artifactory.
#
DEFAULT_TENSORRTLLM_PIP_WHEEL_DIR="/tmp/trtllm_wheel/"

# TensorRT-LLM commit to use for building the trtllm wheel if not provided.
# Important Note: This commit is not used in our CI pipeline. See the CI
# variables to learn how to run a pipeline with a specific commit.
DEFAULT_EXPERIMENTAL_TRTLLM_COMMIT="e4c707845ff58fcc0b1d87afb4dd0e64885c780a" # 1.2.0rc5
TRTLLM_COMMIT=""
TRTLLM_USE_NIXL_KVCACHE_EXPERIMENTAL="0"
TRTLLM_GIT_URL=""

# TensorRT-LLM PyPI index URL
DEFAULT_TENSORRTLLM_INDEX_URL="https://pypi.nvidia.com/"
# TODO: Remove the version specification from here and use the ai-dynamo[trtllm] package.
# Need to update the Dockerfile.trtllm to use the ai-dynamo[trtllm] package.
DEFAULT_TENSORRTLLM_PIP_WHEEL="tensorrt-llm==1.2.0rc5"
TENSORRTLLM_PIP_WHEEL=""

VLLM_BASE_IMAGE="nvcr.io/nvidia/cuda-dl-base"
# FIXME: OPS-612 NCCL will hang with 25.03, so use 25.01 for now
# Please check https://github.com/ai-dynamo/dynamo/pull/1065
# for details and reproducer to manually test if the image
# can be updated to later versions.
VLLM_BASE_IMAGE_TAG="25.04-cuda12.9-devel-ubuntu24.04"

NONE_BASE_IMAGE="nvcr.io/nvidia/cuda-dl-base"
NONE_BASE_IMAGE_TAG="25.01-cuda12.8-devel-ubuntu24.04"

SGLANG_CUDA_VERSION="12.9.1"
# This is for Dockerfile
SGLANG_BASE_IMAGE="nvcr.io/nvidia/cuda-dl-base"
SGLANG_BASE_IMAGE_TAG="25.01-cuda12.8-devel-ubuntu24.04"
# This is for Dockerfile.sglang. Unlike the other frameworks, it is using a different base image
SGLANG_FRAMEWORK_IMAGE="nvcr.io/nvidia/cuda"
SGLANG_FRAMEWORK_IMAGE_TAG="${SGLANG_CUDA_VERSION}-cudnn-devel-ubuntu24.04"

NIXL_REF=0.7.1
NIXL_UCX_REF=v1.19.0
NIXL_UCX_EFA_REF=9d2b88a1f67faf9876f267658bd077b379b8bb76
NIXL_GDRCOPY_REF=v2.5.1

NO_CACHE=""
PUSH=""
LOAD=""

# KVBM (KV Cache Block Manager) - default disabled, enabled automatically for VLLM/TRTLLM
# or can be explicitly enabled via --enable-kvbm flag
ENABLE_KVBM=false

# sccache configuration for S3
USE_SCCACHE=""
SCCACHE_BUCKET=""
SCCACHE_REGION=""

get_options() {
    while :; do
        case $1 in
        -h | -\? | --help)
            show_help
            exit
            ;;
        --platform)
            if [ "$2" ]; then
                PLATFORM=$2
                shift
            else
                missing_requirement "$1"
            fi
            ;;
        --framework)
            if [ "$2" ]; then
                FRAMEWORK=$2
                shift
            else
                missing_requirement "$1"
            fi
            ;;
        --tensorrtllm-pip-wheel-dir)
            if [ "$2" ]; then
                TENSORRTLLM_PIP_WHEEL_DIR=$2
                shift
            else
                missing_requirement "$1"
            fi
            ;;
        --tensorrtllm-commit)
            if [ "$2" ]; then
                TRTLLM_COMMIT=$2
                shift
            else
                missing_requirement "$1"
            fi
            ;;
        --tensorrtllm-pip-wheel)
            if [ "$2" ]; then
                TENSORRTLLM_PIP_WHEEL=$2
                shift
            else
                missing_requirement "$1"
            fi
            ;;
        --tensorrtllm-index-url)
            if [ "$2" ]; then
                TENSORRTLLM_INDEX_URL=$2
                shift
            else
                missing_requirement "$1"
            fi
            ;;
        --tensorrtllm-git-url)
            if [ "$2" ]; then
                TRTLLM_GIT_URL=$2
                shift
            else
                missing_requirement "$1"
            fi
            ;;
        --base-image)
            if [ "$2" ]; then
                BASE_IMAGE=$2
                shift
            else
                missing_requirement "$1"
            fi
            ;;
        --base-image-tag)
            if [ "$2" ]; then
                BASE_IMAGE_TAG=$2
                shift
            else
                missing_requirement "$1"
            fi
            ;;
        --target)
            if [ "$2" ]; then
                TARGET=$2
                shift
            else
                missing_requirement "$1"
            fi
            ;;
        --uid)
            if [ "$2" ]; then
                CUSTOM_UID=$2
                shift
            else
                missing_requirement "$1"
            fi
            ;;
        --gid)
            if [ "$2" ]; then
                CUSTOM_GID=$2
                shift
            else
                missing_requirement "$1"
            fi
            ;;
        --build-arg)
            if [ "$2" ]; then
                BUILD_ARGS+="--build-arg $2 "
                shift
            else
                missing_requirement "$1"
            fi
            ;;
        --tag)
            if [ "$2" ]; then
                TAG="--tag $2"
                shift
            else
                missing_requirement "$1"
            fi
            ;;
        --dry-run)
            RUN_PREFIX="echo"
            DRY_RUN="true"
            echo ""
            echo "=============================="
            echo "DRY RUN: COMMANDS PRINTED ONLY"
            echo "=============================="
            echo ""
            ;;
        --no-cache)
            NO_CACHE=" --no-cache"
            ;;
        --push)
            PUSH="--push"
            ;;
        --load)
            LOAD="--load"
            ;;
        --cache-from)
            if [ "$2" ]; then
                CACHE_FROM+="--cache-from $2 "
                shift
            else
                missing_requirement "$1"
            fi
            ;;
        --cache-to)
            if [ "$2" ]; then
                CACHE_TO+="--cache-to $2 "
                shift
            else
                missing_requirement "$1"
            fi
            ;;
        --build-context)
            if [ "$2" ]; then
                BUILD_CONTEXT_ARG="--build-context $2"
                shift
            else
                missing_requirement "$1"
            fi
            ;;
        --enable-kvbm)
            ENABLE_KVBM=true
            ;;
        --enable-media-nixl)
            ENABLE_MEDIA_NIXL=true
            ;;
        --make-efa)
            NIXL_UCX_REF=$NIXL_UCX_EFA_REF
            ;;
        --use-sccache)
            USE_SCCACHE=true
            ;;
        --sccache-bucket)
            if [ "$2" ]; then
                SCCACHE_BUCKET=$2
                shift
            else
                missing_requirement "$1"
            fi
            ;;

        --sccache-region)
            if [ "$2" ]; then
                SCCACHE_REGION=$2
                shift
            else
                missing_requirement "$1"
            fi
            ;;
        --vllm-max-jobs)
            # Set MAX_JOBS for vLLM compilation (only used by Dockerfile.vllm)
            if [ "$2" ]; then
                MAX_JOBS=$2
                shift
            else
                missing_requirement "$1"
            fi
            ;;
        --no-tag-latest)
            NO_TAG_LATEST=true
            ;;
         -?*)
            error 'ERROR: Unknown option: ' "$1"
            ;;
         ?*)
            error 'ERROR: Unknown option: ' "$1"
            ;;
        *)
            break
            ;;
        esac
        shift
    done

    # Validate that --uid and --gid are only used with local-dev target
    if [[ -n "${CUSTOM_UID:-}" || -n "${CUSTOM_GID:-}" ]]; then
        if [[ "${TARGET:-}" != "local-dev" ]]; then
            error "ERROR: --uid and --gid can only be used with --target local-dev"
        fi
    fi

    if [ -z "$FRAMEWORK" ]; then
        FRAMEWORK=$DEFAULT_FRAMEWORK
    fi

    if [ -n "$FRAMEWORK" ]; then
        FRAMEWORK=${FRAMEWORK^^}

        if [[ -z "${FRAMEWORKS[$FRAMEWORK]}" ]]; then
            error 'ERROR: Unknown framework: ' "$FRAMEWORK"
        fi

        if [ -z "$BASE_IMAGE_TAG" ]; then
            BASE_IMAGE_TAG=${FRAMEWORK}_BASE_IMAGE_TAG
            BASE_IMAGE_TAG=${!BASE_IMAGE_TAG}
        fi

        if [ -z "$BASE_IMAGE" ]; then
            BASE_IMAGE=${FRAMEWORK}_BASE_IMAGE
            BASE_IMAGE=${!BASE_IMAGE}
        fi

        if [ -z "$BASE_IMAGE" ]; then
            error "ERROR: Framework $FRAMEWORK without BASE_IMAGE"
        fi

        BASE_VERSION=${FRAMEWORK}_BASE_VERSION
        BASE_VERSION=${!BASE_VERSION}

    fi

    if [ -z "$TAG" ]; then
        TAG="--tag dynamo:${VERSION}-${FRAMEWORK,,}"
        if [ -n "${TARGET}" ] && [ "${TARGET}" != "local-dev" ]; then
            TAG="${TAG}-${TARGET}"
        fi
    fi

    if [ -n "$PLATFORM" ]; then
        # Check if multi-platform build (contains comma)
        if [[ "$PLATFORM" == *","* ]]; then
            MULTI_PLATFORM=true
            if [ -n "$LOAD" ]; then
                error "ERROR: --load cannot be used with multi-platform builds. Docker cannot load multi-arch images locally." "Remove --load to build without loading, or use --push to push to a registry."
            fi
        fi
        PLATFORM="--platform ${PLATFORM}"
    fi

    if [ -n "$TARGET" ]; then
        TARGET_STR="--target ${TARGET}"
    else
        TARGET_STR="--target dev"
    fi

    # Validate sccache configuration
    if [ "$USE_SCCACHE" = true ]; then
        if [ -z "$SCCACHE_BUCKET" ]; then
            error "ERROR: --sccache-bucket is required when --use-sccache is specified"
        fi
        if [ -z "$SCCACHE_REGION" ]; then
            error "ERROR: --sccache-region is required when --use-sccache is specified"
        fi
    fi
}


show_image_options() {
    echo ""
    echo "Building Dynamo Image: '${TAG}'"
    echo ""
    echo "   Base: '${BASE_IMAGE}'"
    echo "   Base_Image_Tag: '${BASE_IMAGE_TAG}'"
    if [[ $FRAMEWORK == "TRTLLM" ]]; then
        echo "   Tensorrtllm_Pip_Wheel: '${PRINT_TRTLLM_WHEEL_FILE}'"
    fi
    echo "   Platform: '${PLATFORM}'"
    echo "   Build Context: '${BUILD_CONTEXT}'"
    echo "   Build Arguments: '${BUILD_ARGS}'"
    echo "   Framework: '${FRAMEWORK}'"
    if [ -n "$PUSH" ]; then
        echo "   Output: Push to registry"
    elif [ -n "$LOAD" ]; then
        echo "   Output: Load locally"
    else
        echo "   Output: Build only (cached)"
    fi
    if [ "$USE_SCCACHE" = true ]; then
        echo "   sccache: Enabled"
        echo "   sccache Bucket: '${SCCACHE_BUCKET}'"
        echo "   sccache Region: '${SCCACHE_REGION}'"

        if [ -n "$SCCACHE_S3_KEY_PREFIX" ]; then
            echo "   sccache S3 Key Prefix: '${SCCACHE_S3_KEY_PREFIX}'"
        fi
    fi
    echo ""
}

show_help() {
    echo "usage: build.sh"
    echo "  [--base-image base image]"
    echo "  [--base-image-tag base image tag]"
    echo "  [--platform platform(s) for docker build (e.g., linux/amd64 or linux/amd64,linux/arm64)]"
    echo "  [--load load image into local docker (single-platform only)]"
    echo "  [--push push image to registry]"
    echo "  [--framework framework one of ${!FRAMEWORKS[*]}]"
    echo "  [--tensorrtllm-pip-wheel-dir path to tensorrtllm pip wheel directory]"
    echo "  [--tensorrtllm-commit tensorrtllm commit/tag/branch to use for building the trtllm wheel if the wheel is not provided]"
    echo "  [--tensorrtllm-pip-wheel tensorrtllm pip wheel on artifactory]"
    echo "  [--tensorrtllm-index-url tensorrtllm PyPI index URL if providing the wheel from artifactory]"
    echo "  [--tensorrtllm-git-url tensorrtllm git repository URL for cloning]"
    echo "  [--build-arg additional build args to pass to docker build]"
    echo "  [--cache-from cache location to start from]"
    echo "  [--cache-to location where to cache the build output]"
    echo "  [--tag tag for image]"
    echo "  [--uid user ID for local-dev images (only with --target local-dev)]"
    echo "  [--gid group ID for local-dev images (only with --target local-dev)]"
    echo "  [--no-cache disable docker build cache]"
    echo "  [--dry-run print docker commands without running]"
    echo "  [--build-context name=path to add build context]"
    echo "  [--release-build perform a release build]"
    echo "  [--make-efa Enables EFA support for NIXL]"
    echo "  [--enable-kvbm Enables KVBM support in Python 3.12]"
    echo "  [--enable-media-nixl Enable media processing with NIXL support (default: true for frameworks, false for none)]"
    echo "  [--use-sccache enable sccache for Rust/C/C++ compilation caching]"
    echo "  [--sccache-bucket S3 bucket name for sccache (required with --use-sccache)]"
    echo "  [--sccache-region S3 region for sccache (required with --use-sccache)]"
    echo "  [--vllm-max-jobs number of parallel jobs for compilation (only used by vLLM framework)]"
    echo "  [--no-tag-latest do not add latest-{framework} tag to built image]"
    echo ""
    echo "  Note: When using --use-sccache, AWS credentials must be set:"
    echo "        export AWS_ACCESS_KEY_ID=your_access_key"
    echo "        export AWS_SECRET_ACCESS_KEY=your_secret_key"
    exit 0
}

missing_requirement() {
    error "ERROR: $1 requires an argument."
}

error() {
    printf '%s %s\n' "$1" "$2" >&2
    exit 1
}

get_options "$@"

# Automatically set ARCH and ARCH_ALT if PLATFORM is linux/arm64
ARCH="amd64"
if [[ "$PLATFORM" == *"linux/arm64"* ]]; then
    ARCH="arm64"
    BUILD_ARGS+=" --build-arg ARCH=arm64 --build-arg ARCH_ALT=aarch64 "
fi

# Set the commit sha in the container so we can inspect what build this relates to
DYNAMO_COMMIT_SHA=${DYNAMO_COMMIT_SHA:-$(git rev-parse HEAD)}
BUILD_ARGS+=" --build-arg DYNAMO_COMMIT_SHA=$DYNAMO_COMMIT_SHA "

# Special handling for vLLM on ARM64 - set required defaults if not already specified by user
if [[ $FRAMEWORK == "VLLM" ]] && [[ "$PLATFORM" == *"linux/arm64"* ]]; then
    # Set base image tag to CUDA 12.9 if using the default value (user didn't override)
    if [ "$BASE_IMAGE_TAG" == "$VLLM_BASE_IMAGE_TAG" ]; then
        BASE_IMAGE_TAG="25.06-cuda12.9-devel-ubuntu24.04"
        echo "INFO: Automatically setting base-image-tag to $BASE_IMAGE_TAG for vLLM ARM64"
    fi

    # Add required build args if not already present
    if [[ "$BUILD_ARGS" != *"RUNTIME_IMAGE_TAG"* ]]; then
        BUILD_ARGS+=" --build-arg RUNTIME_IMAGE_TAG=12.9.0-runtime-ubuntu24.04 "
        echo "INFO: Automatically setting RUNTIME_IMAGE_TAG=12.9.0-runtime-ubuntu24.04 for vLLM ARM64"
    fi

    if [[ "$BUILD_ARGS" != *"CUDA_VERSION"* ]]; then
        BUILD_ARGS+=" --build-arg CUDA_VERSION=129 "
        echo "INFO: Automatically setting CUDA_VERSION=129 for vLLM ARM64"
    fi

    if [[ "$BUILD_ARGS" != *"TORCH_BACKEND"* ]]; then
        BUILD_ARGS+=" --build-arg TORCH_BACKEND=cu129 "
        echo "INFO: Automatically setting TORCH_BACKEND=cu129 for vLLM ARM64"
    fi

fi

# Update DOCKERFILE if framework is VLLM
if [[ $FRAMEWORK == "VLLM" ]]; then
    DOCKERFILE=${SOURCE_DIR}/Dockerfile.vllm
elif [[ $FRAMEWORK == "TRTLLM" ]]; then
    DOCKERFILE=${SOURCE_DIR}/Dockerfile.trtllm
elif [[ $FRAMEWORK == "NONE" ]]; then
    DOCKERFILE=${SOURCE_DIR}/Dockerfile
elif [[ $FRAMEWORK == "SGLANG" ]]; then
    DOCKERFILE=${SOURCE_DIR}/Dockerfile.sglang
fi

# Add NIXL_REF as a build argument
BUILD_ARGS+=" --build-arg NIXL_REF=${NIXL_REF} "

# Function to build local-dev image
build_local_dev_with_header() {
    local dev_base_image="$1"
    local tags="$2"
    local success_msg="$3"
    local header_title="$4"

    # Get user info right before using it
    USER_UID=${CUSTOM_UID:-$(id -u)}
    USER_GID=${CUSTOM_GID:-$(id -g)}

    # Set up dockerfile path
    DOCKERFILE_LOCAL_DEV="${SOURCE_DIR}/Dockerfile.local_dev"

    if [[ ! -f "$DOCKERFILE_LOCAL_DEV" ]]; then
        echo "ERROR: Dockerfile.local_dev not found at: $DOCKERFILE_LOCAL_DEV"
        exit 1
    fi

    echo ""
    echo "Now building new local-dev image from: $dev_base_image"
    echo "User 'dynamo' will have UID: $USER_UID, GID: $USER_GID"

    # Show the docker command being executed if not in dry-run mode
    if [ -z "$RUN_PREFIX" ]; then
        set -x
    fi

    $RUN_PREFIX docker build \
        --build-arg DEV_BASE="$dev_base_image" \
        --build-arg USER_UID="$USER_UID" \
        --build-arg USER_GID="$USER_GID" \
        --build-arg ARCH="$ARCH" \
        --file "$DOCKERFILE_LOCAL_DEV" \
        $tags \
        "$SOURCE_DIR" || {
        { set +x; } 2>/dev/null
        echo "ERROR: Failed to build local_dev image"
        exit 1
    }

    { set +x; } 2>/dev/null
    echo "$success_msg"

    # Show usage instructions
    echo ""
    echo "To run the local-dev image as the local user ($USER_UID/$USER_GID):"
    # Extract the first tag from the tags string (the full version tag, not the latest tag)
    last_tag=$(echo "$tags" | grep -o -- '--tag [^ ]*' | head -1 | cut -d' ' -f2)
    # Calculate relative path to run.sh from current working directory
    # Get the directory where build.sh is located
    build_dir="$(dirname "${BASH_SOURCE[0]}")"
    # Get the absolute path to run.sh (in the same directory as build.sh)
    run_abs_path="$(realpath "$build_dir/run.sh")"
    # Calculate relative path from current PWD to run.sh
    run_path="$(python3 -c "import os; print(os.path.relpath('$run_abs_path', '$PWD'))")"
    echo "  $run_path --image $last_tag --mount-workspace ..."
}


# Handle local-dev target
if [[ $TARGET == "local-dev" ]]; then
    LOCAL_DEV_BUILD=true
    TARGET_STR="--target dev"
fi

# BUILD DEV IMAGE

BUILD_ARGS+=" --build-arg BASE_IMAGE=$BASE_IMAGE --build-arg BASE_IMAGE_TAG=$BASE_IMAGE_TAG"

if [ -n "${GITHUB_TOKEN}" ]; then
    BUILD_ARGS+=" --build-arg GITHUB_TOKEN=${GITHUB_TOKEN} "
fi

if [ -n "${GITLAB_TOKEN}" ]; then
    BUILD_ARGS+=" --build-arg GITLAB_TOKEN=${GITLAB_TOKEN} "
fi


check_wheel_file() {
    local wheel_dir="$1"
    # Check if directory exists
    if [ ! -d "$wheel_dir" ]; then
        echo "Error: Directory '$wheel_dir' does not exist"
        return 1
    fi

    # Look for .whl files
    wheel_count=$(find "$wheel_dir" -name "*.whl" | wc -l)

    if [ "$wheel_count" -eq 0 ]; then
        echo "WARN: No .whl files found in '$wheel_dir'"
        return 1
    elif [ "$wheel_count" -gt 1 ]; then
        echo "Warning: Multiple wheel files found in '$wheel_dir'. Will use first one found."
        find "$wheel_dir" -name "*.whl" | head -n 1
        return 0
    fi
    echo "Found $wheel_count wheel in $wheel_dir"
    return 0
}

function determine_user_intention_trtllm() {
    # The tensorrt llm installation flags are not quite mutually exclusive
    # since the user should be able to point at a directory of their choosing
    # for storing a trtllm wheel built from source.
    #
    # This function attempts to discern the intention of the user by
    # applying checks, or rules, for each of the scenarios.
    #
    # /return: Calculated intention. One of "download", "install", "build".
    #
    # The three different methods of installing TRTLLM with build.sh are:
    # 1. Download
    # required: --tensorrtllm-pip-wheel
    # optional: --tensorrtllm-index-url
    # optional: --tensorrtllm-commit
    #
    # 2. Install from pre-built
    # required: --tensorrtllm-pip-wheel-dir
    # optional: --tensorrtllm-commit
    #
    # 3. Build from source
    # required: --tensorrtllm-git-url
    # optional: --tensorrtllm-commit
    # optional: --tensorrtllm-pip-wheel-dir
    local intention_download="false"
    local intention_install="false"
    local intention_build="false"
    local intention_count=0
    TRTLLM_INTENTION=${TRTLLM_INTENTION}

    # Install from pre-built
    if [[ -n "$TENSORRTLLM_PIP_WHEEL_DIR"  && ! -n "$TRTLLM_GIT_URL" ]]; then
        intention_install="true";
        intention_count=$((intention_count+1))
        TRTLLM_INTENTION="install"
    fi
    echo "  Intent to Install TRTLLM: $intention_install"

    # Build from source
    if [[ -n "$TRTLLM_GIT_URL" ]]; then
        intention_build="true";
        intention_count=$((intention_count+1))
        TRTLLM_INTENTION="build"
    fi
    echo "  Intent to Build TRTLLM: $intention_build"

    # Download from repository
    if [[ -n "$TENSORRTLLM_INDEX_URL" ]] && [[ -n "$TENSORRTLLM_PIP_WHEEL" ]]; then
        intention_download="true";
        intention_count=$((intention_count+1));
        TRTLLM_INTENTION="download"
        echo "INFO: Installing $TENSORRTLLM_PIP_WHEEL trtllm version from index: $TENSORRTLLM_INDEX_URL"
    elif [[ -n "$TENSORRTLLM_PIP_WHEEL" ]]; then
        intention_download="true";
        intention_count=$((intention_count+1));
        TRTLLM_INTENTION="download"
        echo "INFO: Installing $TENSORRTLLM_PIP_WHEEL trtllm version from default pip index."
    fi

    # If nothing is set then we default to downloading the wheel
    # with the defaults sepcified at the top this file.
    if [[ -z "${TENSORRTLLM_INDEX_URL}" ]] && [[ -z "${TENSORRTLLM_PIP_WHEEL}" ]] && [[ "${intention_count}" -eq 0 ]]; then
        intention_download="true";
        intention_count=$((intention_count+1))
        TRTLLM_INTENTION="download"
        echo "INFO: Inferring download because both TENSORRTLLM_PIP_WHEEL and TENSORRTLLM_INDEX_URL are not set."
    fi
    echo "  Intent to Download TRTLLM: $intention_download"

    if [[ ! "$intention_count" -eq 1 ]]; then
        echo -e "[ERROR] Could not figure out the trtllm installation intent from the current flags. Please check your build.sh command against the following"
        echo -e "  The grouped flags are mutually exclusive:"
        echo -e "  To download and install use both: --tensorrtllm-index-url, --tensorrtllm-pip-wheel"
        echo -e "  To install from a pre-built wheel use: --tensorrtllm-pip-wheel-dir"
        echo -e "  To build from source and install use both: --tensorrtllm-commit, --tensorrtllm-git-url"
        exit 1
    fi
}


if [[ $FRAMEWORK == "TRTLLM" ]]; then
    echo -e "Determining the user's TRTLLM installation intent..."
    determine_user_intention_trtllm   # From this point forward, can assume correct TRTLLM flags

    if [[ "$TRTLLM_INTENTION" == "download" ]]; then
        TENSORRTLLM_INDEX_URL=${TENSORRTLLM_INDEX_URL:-$DEFAULT_TENSORRTLLM_INDEX_URL}
        TENSORRTLLM_PIP_WHEEL=${TENSORRTLLM_PIP_WHEEL:-$DEFAULT_TENSORRTLLM_PIP_WHEEL}
        BUILD_ARGS+=" --build-arg HAS_TRTLLM_CONTEXT=0"
        BUILD_ARGS+=" --build-arg TENSORRTLLM_PIP_WHEEL=${TENSORRTLLM_PIP_WHEEL}"
        BUILD_ARGS+=" --build-arg TENSORRTLLM_INDEX_URL=${TENSORRTLLM_INDEX_URL}"

        # Create a dummy directory to satisfy the build context requirement
        # There is no way to conditionally copy the build context in dockerfile.
        mkdir -p /tmp/dummy_dir
        BUILD_CONTEXT_ARG+=" --build-context trtllm_wheel=/tmp/dummy_dir"
        PRINT_TRTLLM_WHEEL_FILE=${TENSORRTLLM_PIP_WHEEL}
    elif [[ "$TRTLLM_INTENTION" == "install" ]]; then
        echo "Checking for TensorRT-LLM wheel in ${TENSORRTLLM_PIP_WHEEL_DIR}"
        if ! check_wheel_file "${TENSORRTLLM_PIP_WHEEL_DIR}"; then
            echo "ERROR: Valid trtllm wheel file not found in ${TENSORRTLLM_PIP_WHEEL_DIR}"
            echo "      If this is not intended you can try building from source with the following variables set instead:"
            echo ""
            echo "      --tensorrtllm-git-url https://github.com/NVIDIA/TensorRT-LLM --tensorrtllm-commit $TRTLLM_COMMIT"
            exit 1
        fi
        echo "Installing TensorRT-LLM from local wheel directory"
        BUILD_ARGS+=" --build-arg HAS_TRTLLM_CONTEXT=1"
        BUILD_CONTEXT_ARG+=" --build-context trtllm_wheel=${TENSORRTLLM_PIP_WHEEL_DIR}"
        PRINT_TRTLLM_WHEEL_FILE=$(find $TENSORRTLLM_PIP_WHEEL_DIR -name "*.whl" | head -n 1)
    elif [[ "$TRTLLM_INTENTION" == "build" ]]; then
        TENSORRTLLM_PIP_WHEEL_DIR=${TENSORRTLLM_PIP_WHEEL_DIR:=$DEFAULT_TENSORRTLLM_PIP_WHEEL_DIR}
        echo "TRTLLM pip wheel output directory is: ${TENSORRTLLM_PIP_WHEEL_DIR}"
        if [ "$DRY_RUN" != "true" ]; then
            GIT_URL_ARG=""
            if [ -n "${TRTLLM_GIT_URL}" ]; then
                GIT_URL_ARG="-u ${TRTLLM_GIT_URL}"
            fi
            if ! env -i ${SOURCE_DIR}/build_trtllm_wheel.sh -o ${TENSORRTLLM_PIP_WHEEL_DIR} -c ${TRTLLM_COMMIT} -a ${ARCH} -n ${NIXL_REF} ${GIT_URL_ARG}; then
                error "ERROR: Failed to build TensorRT-LLM wheel"
            fi
            BUILD_ARGS+=" --build-arg HAS_TRTLLM_CONTEXT=1"
            BUILD_CONTEXT_ARG+=" --build-context trtllm_wheel=${TENSORRTLLM_PIP_WHEEL_DIR}"
            PRINT_TRTLLM_WHEEL_FILE=$(find $TENSORRTLLM_PIP_WHEEL_DIR -name "*.whl" | head -n 1)
        fi
    else
        echo 'No intention was set. This error should have been detected in "determine_user_intention_trtllm()". Exiting...'
        exit 1
    fi

    # Need to know the commit of TRTLLM so we can determine the
    # TensorRT installation associated with TRTLLM.
    if [[ -z "$TRTLLM_COMMIT" ]]; then
        # Attempt to default since the commit will work with a hash or a tag/branch
        if [[ ! -z "$TENSORRTLLM_PIP_WHEEL" ]]; then
            TRTLLM_COMMIT=$(echo "${TENSORRTLLM_PIP_WHEEL}" | sed -n 's/.*==\([0-9a-zA-Z\.\-]*\).*/\1/p')
            echo "Attempting to default TRTLLM_COMMIT to \"$TRTLLM_COMMIT\" for installation of TensorRT."
        else
            echo -e "[ERROR] TRTLLM framework was set as a target but the TRTLLM_COMMIT variable was not set."
            echo -e "  Could not find a suitible default by infering from TENSORRTLLM_PIP_WHEEL."
            echo -e "  TRTLLM_COMMIT is needed to install the correct version of TensorRT associated with TensorRT-LLM."
            exit 1
        fi
    fi
    BUILD_ARGS+=" --build-arg GITHUB_TRTLLM_COMMIT=${TRTLLM_COMMIT}"


fi

# ENABLE_KVBM: Used in base Dockerfile for block-manager feature.
#              Declared but not currently used in Dockerfile.{vllm,trtllm}.
# Force KVBM to be enabled for VLLM and TRTLLM frameworks
if [[ $FRAMEWORK == "VLLM" ]] || [[ $FRAMEWORK == "TRTLLM" ]]; then
    echo "Forcing enable_kvbm to true in ${FRAMEWORK} image build"
    ENABLE_KVBM=true
fi
# For other frameworks, ENABLE_KVBM defaults to false unless --enable-kvbm flag was provided

if [[ ${ENABLE_KVBM} == "true" ]]; then
    echo "Enabling KVBM in the dynamo image"
    BUILD_ARGS+=" --build-arg ENABLE_KVBM=${ENABLE_KVBM} "
fi

# ENABLE_MEDIA_NIXL: Enable media processing with NIXL support
# Used in base Dockerfile for maturin build feature flag.
# Can be explicitly overridden with --enable-media-nixl flag
if [ -z "${ENABLE_MEDIA_NIXL}" ]; then
    if [[ $FRAMEWORK == "VLLM" ]] || [[ $FRAMEWORK == "TRTLLM" ]] || [[ $FRAMEWORK == "SGLANG" ]]; then
        ENABLE_MEDIA_NIXL=true
    else
        ENABLE_MEDIA_NIXL=false
    fi
fi
BUILD_ARGS+=" --build-arg ENABLE_MEDIA_NIXL=${ENABLE_MEDIA_NIXL} "

# NIXL_UCX_REF: Used in dynamo base stages.
if [ -n "${NIXL_UCX_REF}" ]; then
    BUILD_ARGS+=" --build-arg NIXL_UCX_REF=${NIXL_UCX_REF} "
fi

# NIXL_GDRCOPY_REF: Used in dynamo base stages.
if [ -n "${NIXL_GDRCOPY_REF}" ]; then
    BUILD_ARGS+=" --build-arg NIXL_GDRCOPY_REF=${NIXL_GDRCOPY_REF} "

fi

# MAX_JOBS is only used by Dockerfile.vllm
if [ -n "${MAX_JOBS}" ]; then
    BUILD_ARGS+=" --build-arg MAX_JOBS=${MAX_JOBS} "
fi

if [[ $FRAMEWORK == "SGLANG" ]]; then
    echo "Customizing Python, CUDA, and framework images for sglang images"
    BUILD_ARGS+=" --build-arg PYTHON_VERSION=3.10"
    BUILD_ARGS+=" --build-arg CUDA_VERSION=${SGLANG_CUDA_VERSION}"
    # Unlike the other two frameworks, SGLang's framework image is different from the base image, so we need to set it explicitly.
    BUILD_ARGS+=" --build-arg FRAMEWORK_IMAGE=${SGLANG_FRAMEWORK_IMAGE}"
    BUILD_ARGS+=" --build-arg FRAMEWORK_IMAGE_TAG=${SGLANG_FRAMEWORK_IMAGE_TAG}"
else
    BUILD_ARGS+=" --build-arg PYTHON_VERSION=3.12"
fi
# Add sccache build arguments
if [ "$USE_SCCACHE" = true ]; then
    BUILD_ARGS+=" --build-arg USE_SCCACHE=true"
    BUILD_ARGS+=" --build-arg SCCACHE_BUCKET=${SCCACHE_BUCKET}"
    BUILD_ARGS+=" --build-arg SCCACHE_REGION=${SCCACHE_REGION}"
    BUILD_ARGS+=" --secret id=aws-key-id,env=AWS_ACCESS_KEY_ID"
    BUILD_ARGS+=" --secret id=aws-secret-id,env=AWS_SECRET_ACCESS_KEY"
fi
if [[ "$PLATFORM" == *"linux/arm64"* && "${FRAMEWORK}" == "SGLANG" ]]; then
    # Add arguments required for sglang blackwell build
    BUILD_ARGS+=" --build-arg GRACE_BLACKWELL=true --build-arg BUILD_TYPE=blackwell_aarch64"
fi
LATEST_TAG=""
if [ -z "${NO_TAG_LATEST}" ]; then
    LATEST_TAG="--tag dynamo:latest-${FRAMEWORK,,}"
    if [ -n "${TARGET}" ] && [ "${TARGET}" != "local-dev" ]; then
        LATEST_TAG="${LATEST_TAG}-${TARGET}"
    fi
fi

show_image_options

# Always build the main image first
# Create build log directory for BuildKit reports
BUILD_LOG_DIR="${BUILD_CONTEXT}/build-logs"
mkdir -p "${BUILD_LOG_DIR}"
SINGLE_BUILD_LOG="${BUILD_LOG_DIR}/single-stage-build.log"

<<<<<<< HEAD
    # Use BuildKit for enhanced metadata
    # Determine output mode: --push for registry, --load for local (single-platform only)
    OUTPUT_MODE=""
    if [ -n "$PUSH" ]; then
        OUTPUT_MODE="$PUSH"
    elif [ -n "$LOAD" ]; then
        OUTPUT_MODE="$LOAD"
    fi

    if [ -z "$RUN_PREFIX" ]; then
        if docker buildx version &>/dev/null; then
            docker buildx build --progress=plain $OUTPUT_MODE -f $DOCKERFILE $TARGET_STR $PLATFORM $BUILD_ARGS $CACHE_FROM $CACHE_TO $TAG $LATEST_TAG $BUILD_CONTEXT_ARG $BUILD_CONTEXT $NO_CACHE 2>&1 | tee "${SINGLE_BUILD_LOG}"
            BUILD_EXIT_CODE=${PIPESTATUS[0]}
        else
            DOCKER_BUILDKIT=1 docker build --progress=plain -f $DOCKERFILE $TARGET_STR $PLATFORM $BUILD_ARGS $CACHE_FROM $CACHE_TO $TAG $LATEST_TAG $BUILD_CONTEXT_ARG $BUILD_CONTEXT $NO_CACHE 2>&1 | tee "${SINGLE_BUILD_LOG}"
            BUILD_EXIT_CODE=${PIPESTATUS[0]}
        fi

        if [ ${BUILD_EXIT_CODE} -ne 0 ]; then
            exit ${BUILD_EXIT_CODE}
        fi
    else
        $RUN_PREFIX docker build -f $DOCKERFILE $TARGET_STR $PLATFORM $BUILD_ARGS $CACHE_FROM $CACHE_TO $TAG $LATEST_TAG $BUILD_CONTEXT_ARG $BUILD_CONTEXT $NO_CACHE
    fi
=======
# Use BuildKit for enhanced metadata
if docker buildx version &>/dev/null; then
    $RUN_PREFIX docker buildx build --progress=plain --load -f $DOCKERFILE $TARGET_STR $PLATFORM $BUILD_ARGS $CACHE_FROM $CACHE_TO $TAG $LATEST_TAG $BUILD_CONTEXT_ARG $BUILD_CONTEXT $NO_CACHE 2>&1 | tee "${SINGLE_BUILD_LOG}"
    BUILD_EXIT_CODE=${PIPESTATUS[0]}
else
    $RUN_PREFIX DOCKER_BUILDKIT=1 docker build --progress=plain -f $DOCKERFILE $TARGET_STR $PLATFORM $BUILD_ARGS $CACHE_FROM $CACHE_TO $TAG $LATEST_TAG $BUILD_CONTEXT_ARG $BUILD_CONTEXT $NO_CACHE 2>&1 | tee "${SINGLE_BUILD_LOG}"
    BUILD_EXIT_CODE=${PIPESTATUS[0]}
>>>>>>> c6b440e4
fi

if [ ${BUILD_EXIT_CODE} -ne 0 ]; then
    exit ${BUILD_EXIT_CODE}
fi

# Handle local-dev target
if [[ "${LOCAL_DEV_BUILD:-}" == "true" ]]; then
    # Use the first tag name (TAG) if available, otherwise use latest
    if [[ -n "$TAG" ]]; then
        DEV_IMAGE=$(echo "$TAG" | sed 's/--tag //' | sed 's/-local-dev$//')
    else
        DEV_IMAGE="dynamo:latest-${FRAMEWORK,,}"
    fi

    # Build local-dev tags from existing tags
    LOCAL_DEV_TAGS=""
    if [[ -n "$TAG" ]]; then
        # Extract tag name, remove any existing -local-dev suffix, then add -local-dev
        TAG_NAME=$(echo "$TAG" | sed 's/--tag //' | sed 's/-local-dev$//')
        LOCAL_DEV_TAGS+=" --tag ${TAG_NAME}-local-dev"
    fi

    if [[ -n "$LATEST_TAG" ]]; then
        # Extract tag name, remove any existing -local-dev suffix, then add -local-dev
        LATEST_TAG_NAME=$(echo "$LATEST_TAG" | sed 's/--tag //' | sed 's/-local-dev$//')
        LOCAL_DEV_TAGS+=" --tag ${LATEST_TAG_NAME}-local-dev"
    fi

    # Extract first tag for success message
    FIRST_TAG=$(echo "$LOCAL_DEV_TAGS" | grep -o -- '--tag [^ ]*' | head -1 | cut -d' ' -f2)
    build_local_dev_with_header "$DEV_IMAGE" "$LOCAL_DEV_TAGS" "Successfully built $FIRST_TAG" "Building Local-Dev Image"
fi


{ set +x; } 2>/dev/null<|MERGE_RESOLUTION|>--- conflicted
+++ resolved
@@ -887,40 +887,21 @@
 mkdir -p "${BUILD_LOG_DIR}"
 SINGLE_BUILD_LOG="${BUILD_LOG_DIR}/single-stage-build.log"
 
-<<<<<<< HEAD
-    # Use BuildKit for enhanced metadata
-    # Determine output mode: --push for registry, --load for local (single-platform only)
-    OUTPUT_MODE=""
-    if [ -n "$PUSH" ]; then
-        OUTPUT_MODE="$PUSH"
-    elif [ -n "$LOAD" ]; then
-        OUTPUT_MODE="$LOAD"
-    fi
-
-    if [ -z "$RUN_PREFIX" ]; then
-        if docker buildx version &>/dev/null; then
-            docker buildx build --progress=plain $OUTPUT_MODE -f $DOCKERFILE $TARGET_STR $PLATFORM $BUILD_ARGS $CACHE_FROM $CACHE_TO $TAG $LATEST_TAG $BUILD_CONTEXT_ARG $BUILD_CONTEXT $NO_CACHE 2>&1 | tee "${SINGLE_BUILD_LOG}"
-            BUILD_EXIT_CODE=${PIPESTATUS[0]}
-        else
-            DOCKER_BUILDKIT=1 docker build --progress=plain -f $DOCKERFILE $TARGET_STR $PLATFORM $BUILD_ARGS $CACHE_FROM $CACHE_TO $TAG $LATEST_TAG $BUILD_CONTEXT_ARG $BUILD_CONTEXT $NO_CACHE 2>&1 | tee "${SINGLE_BUILD_LOG}"
-            BUILD_EXIT_CODE=${PIPESTATUS[0]}
-        fi
-
-        if [ ${BUILD_EXIT_CODE} -ne 0 ]; then
-            exit ${BUILD_EXIT_CODE}
-        fi
-    else
-        $RUN_PREFIX docker build -f $DOCKERFILE $TARGET_STR $PLATFORM $BUILD_ARGS $CACHE_FROM $CACHE_TO $TAG $LATEST_TAG $BUILD_CONTEXT_ARG $BUILD_CONTEXT $NO_CACHE
-    fi
-=======
+# Determine output mode: --push for registry, --load for local (single-platform only)
+OUTPUT_MODE=""
+if [ -n "$PUSH" ]; then
+    OUTPUT_MODE="$PUSH"
+elif [ -n "$LOAD" ]; then
+    OUTPUT_MODE="$LOAD"
+fi
+
 # Use BuildKit for enhanced metadata
 if docker buildx version &>/dev/null; then
-    $RUN_PREFIX docker buildx build --progress=plain --load -f $DOCKERFILE $TARGET_STR $PLATFORM $BUILD_ARGS $CACHE_FROM $CACHE_TO $TAG $LATEST_TAG $BUILD_CONTEXT_ARG $BUILD_CONTEXT $NO_CACHE 2>&1 | tee "${SINGLE_BUILD_LOG}"
+    $RUN_PREFIX docker buildx build --progress=plain $OUTPUT_MODE -f $DOCKERFILE $TARGET_STR $PLATFORM $BUILD_ARGS $CACHE_FROM $CACHE_TO $TAG $LATEST_TAG $BUILD_CONTEXT_ARG $BUILD_CONTEXT $NO_CACHE 2>&1 | tee "${SINGLE_BUILD_LOG}"
     BUILD_EXIT_CODE=${PIPESTATUS[0]}
 else
     $RUN_PREFIX DOCKER_BUILDKIT=1 docker build --progress=plain -f $DOCKERFILE $TARGET_STR $PLATFORM $BUILD_ARGS $CACHE_FROM $CACHE_TO $TAG $LATEST_TAG $BUILD_CONTEXT_ARG $BUILD_CONTEXT $NO_CACHE 2>&1 | tee "${SINGLE_BUILD_LOG}"
     BUILD_EXIT_CODE=${PIPESTATUS[0]}
->>>>>>> c6b440e4
 fi
 
 if [ ${BUILD_EXIT_CODE} -ne 0 ]; then
