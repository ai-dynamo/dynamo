#!/usr/bin/env bash
# SPDX-FileCopyrightText: Copyright (c) 2024-2025 NVIDIA CORPORATION & AFFILIATES. All rights reserved.
# SPDX-License-Identifier: Apache-2.0
#
# Licensed under the Apache License, Version 2.0 (the "License");
# you may not use this file except in compliance with the License.
# You may obtain a copy of the License at
#
# http://www.apache.org/licenses/LICENSE-2.0
#
# Unless required by applicable law or agreed to in writing, software
# distributed under the License is distributed on an "AS IS" BASIS,
# WITHOUT WARRANTIES OR CONDITIONS OF ANY KIND, either express or implied.
# See the License for the specific language governing permissions and
# limitations under the License.

if [ "${BASH_VERSINFO[0]}" -lt 4 ]; then
    echo "Error: Bash version 4.0 or higher is required. Current version: ${BASH_VERSINFO[0]}.${BASH_VERSINFO[1]}"
    exit 1
fi

set -e

TAG=
RUN_PREFIX=
PLATFORM=linux/amd64

# Get short commit hash
commit_id=$(git rev-parse --short HEAD)

# if COMMIT_ID matches a TAG use that
current_tag=$(git describe --tags --exact-match 2>/dev/null | sed 's/^v//') || true

# Get latest TAG and add COMMIT_ID for dev
latest_tag=$(git describe --tags --abbrev=0 "$(git rev-list --tags --max-count=1 main)" | sed 's/^v//') || true
if [[ -z ${latest_tag} ]]; then
    latest_tag="0.0.1"
    echo "No git release tag found, setting to unknown version: ${latest_tag}"
fi

# Use tag if available, otherwise use latest_tag.dev.commit_id
VERSION=v${current_tag:-$latest_tag.dev.$commit_id}

PYTHON_PACKAGE_VERSION=${current_tag:-$latest_tag.dev+$commit_id}

# Frameworks
#
# Each framework has a corresponding base image.  Additional
# dependencies are specified in the /container/deps folder and
# installed within framework specific sections of the Dockerfile.

declare -A FRAMEWORKS=(["VLLM"]=1 ["TRTLLM"]=2 ["NONE"]=3 ["SGLANG"]=4)

DEFAULT_FRAMEWORK=VLLM

SOURCE_DIR=$(dirname "$(readlink -f "$0")")
DOCKERFILE=${SOURCE_DIR}/Dockerfile
BUILD_CONTEXT=$(dirname "$(readlink -f "$SOURCE_DIR")")

# Base Images
TRTLLM_BASE_IMAGE=nvcr.io/nvidia/pytorch
TRTLLM_BASE_IMAGE_TAG=25.06-py3

# Important Note: Because of ABI compatibility issues between TensorRT-LLM and NGC PyTorch,
# we need to build the TensorRT-LLM wheel from source.
#
# There are two ways to build the dynamo image with TensorRT-LLM.
# 1. Use the local TensorRT-LLM wheel directory.
# 2. Use the TensorRT-LLM wheel on artifactory.
#
# If using option 1, the TENSORRTLLM_PIP_WHEEL_DIR must be a path to a directory
# containing TensorRT-LLM wheel file along with commit.txt file with the
# <arch>_<commit ID> as contents. If no valid trtllm wheel is found, the script
# will attempt to build the wheel from source and store the built wheel in the
# specified directory. TRTLLM_COMMIT from the TensorRT-LLM main branch will be
# used to build the wheel.
#
# If using option 2, the TENSORRTLLM_PIP_WHEEL must be the TensorRT-LLM wheel
# package that will be installed from the specified TensorRT-LLM PyPI Index URL.
# This option will ignore the TRTLLM_COMMIT option. As the TensorRT-LLM wheel from PyPI
# is not ABI compatible with NGC PyTorch, you can use TENSORRTLLM_INDEX_URL to specify
# a private PyPI index URL which has your pre-built TensorRT-LLM wheel.
#
# By default, we will use option 1. If you want to use option 2, you can set
# TENSORRTLLM_PIP_WHEEL to the TensorRT-LLM wheel on artifactory.
#
# Path to the local TensorRT-LLM wheel directory or the wheel on artifactory.
TENSORRTLLM_PIP_WHEEL_DIR="/tmp/trtllm_wheel/"
# TensorRT-LLM commit to use for building the trtllm wheel if not provided.
# Important Note: This commit is not used in our CI pipeline. See the CI
# variables to learn how to run a pipeline with a specific commit.
DEFAULT_EXPERIMENTAL_TRTLLM_COMMIT="0c9430e5a530ba958fc9dca561a3ad865ad9f492"
TRTLLM_COMMIT=""
TRTLLM_USE_NIXL_KVCACHE_EXPERIMENTAL="0"
TRTLLM_GIT_URL=""

# TensorRT-LLM PyPI index URL
TENSORRTLLM_INDEX_URL="https://pypi.python.org/simple"
# TODO: Remove the version specification from here and use the ai-dynamo[trtllm] package.
# Need to update the Dockerfile.trtllm to use the ai-dynamo[trtllm] package.
DEFAULT_TENSORRTLLM_PIP_WHEEL="tensorrt-llm==1.1.0rc5"
TENSORRTLLM_PIP_WHEEL=""


VLLM_BASE_IMAGE="nvcr.io/nvidia/cuda-dl-base"
# FIXME: NCCL will hang with 25.03, so use 25.01 for now
# Please check https://github.com/ai-dynamo/dynamo/pull/1065
# for details and reproducer to manually test if the image
# can be updated to later versions.
VLLM_BASE_IMAGE_TAG="25.01-cuda12.8-devel-ubuntu24.04"

NONE_BASE_IMAGE="nvcr.io/nvidia/cuda-dl-base"
NONE_BASE_IMAGE_TAG="25.01-cuda12.8-devel-ubuntu24.04"

SGLANG_BASE_IMAGE="nvcr.io/nvidia/cuda-dl-base"
SGLANG_BASE_IMAGE_TAG="25.01-cuda12.8-devel-ubuntu24.04"

NIXL_REF=0.6.0
NIXL_UCX_REF=v1.19.0
NIXL_UCX_EFA_REF=9d2b88a1f67faf9876f267658bd077b379b8bb76

KVBM_PIP_WHEEL_DIR="/tmp/kvbm_wheel/"

NO_CACHE=""

# sccache configuration for S3
USE_SCCACHE=""
SCCACHE_BUCKET=""
SCCACHE_REGION=""

get_options() {
    while :; do
        case $1 in
        -h | -\? | --help)
            show_help
            exit
            ;;
        --platform)
            if [ "$2" ]; then
                PLATFORM=$2
                shift
            else
                missing_requirement "$1"
            fi
            ;;
        --framework)
            if [ "$2" ]; then
                FRAMEWORK=$2
                shift
            else
                missing_requirement "$1"
            fi
            ;;
        --tensorrtllm-pip-wheel-dir)
            if [ "$2" ]; then
                TENSORRTLLM_PIP_WHEEL_DIR=$2
                shift
            else
                missing_requirement "$1"
            fi
            ;;
        --tensorrtllm-commit)
            if [ "$2" ]; then
                TRTLLM_COMMIT=$2
                shift
            else
                missing_requirement "$1"
            fi
            ;;
        --use-default-experimental-tensorrtllm-commit)
            if [ -n "$2" ] && [[ "$2" != --* ]]; then
                echo "ERROR: --use-default-experimental-tensorrtllm-commit does not take any argument"
                exit 1
            fi
            USE_DEFAULT_EXPERIMENTAL_TRTLLM_COMMIT=true
            ;;
        --trtllm-use-nixl-kvcache-experimental)
            if [ -n "$2" ] && [[ "$2" != --* ]]; then
                echo "ERROR: --trtllm-use-nixl-kvcache-experimental does not take any argument"
                exit 1
            fi
            TRTLLM_USE_NIXL_KVCACHE_EXPERIMENTAL="1"
            ;;
        --tensorrtllm-pip-wheel)
            if [ "$2" ]; then
                TENSORRTLLM_PIP_WHEEL=$2
                shift
            else
                missing_requirement "$1"
            fi
            ;;
        --tensorrtllm-index-url)
            if [ "$2" ]; then
                TENSORRTLLM_INDEX_URL=$2
                shift
            else
                missing_requirement "$1"
            fi
            ;;
        --tensorrtllm-git-url)
            if [ "$2" ]; then
                TRTLLM_GIT_URL=$2
                shift
            else
                missing_requirement "$1"
            fi
            ;;
        --kvbm-pip-wheel-dir)
            if [ "$2" ]; then
                KVBM_PIP_WHEEL_DIR=$2
                shift
            else
                missing_requirement "$1"
            fi
            ;;
        --base-image)
            # Note: --base-image cannot be used with --dev-image
            if [ "$2" ]; then
                BASE_IMAGE=$2
                shift
            else
                missing_requirement "$1"
            fi
            ;;
        --base-image-tag)
            if [ "$2" ]; then
                BASE_IMAGE_TAG=$2
                shift
            else
                missing_requirement "$1"
            fi
            ;;
        --target)
            if [ "$2" ]; then
                TARGET=$2
                shift
            else
                missing_requirement "$1"
            fi
            ;;
        --dev-image)
            if [ "$2" ]; then
                DEV_IMAGE_INPUT=$2
                shift
            else
                missing_requirement "$1"
            fi
            ;;
        --uid)
            if [ "$2" ]; then
                CUSTOM_UID=$2
                shift
            else
                missing_requirement "$1"
            fi
            ;;
        --gid)
            if [ "$2" ]; then
                CUSTOM_GID=$2
                shift
            else
                missing_requirement "$1"
            fi
            ;;
        --build-arg)
            if [ "$2" ]; then
                BUILD_ARGS+="--build-arg $2 "
                shift
            else
                missing_requirement "$1"
            fi
            ;;
        --tag)
            if [ "$2" ]; then
                TAG="--tag $2"
                shift
            else
                missing_requirement "$1"
            fi
            ;;
        --dry-run)
            RUN_PREFIX="echo"
            echo ""
            echo "=============================="
            echo "DRY RUN: COMMANDS PRINTED ONLY"
            echo "=============================="
            echo ""
            ;;
        --no-cache)
            NO_CACHE=" --no-cache"
            ;;
        --cache-from)
            if [ "$2" ]; then
                CACHE_FROM="--cache-from $2"
                shift
            else
                missing_requirement "$1"
            fi
            ;;
        --cache-to)
            if [ "$2" ]; then
                CACHE_TO="--cache-to $2"
                shift
            else
                missing_requirement "$1"
            fi
            ;;
        --build-context)
            if [ "$2" ]; then
                BUILD_CONTEXT_ARG="--build-context $2"
                shift
            else
                missing_requirement "$1"
            fi
            ;;
        --enable-kvbm)
            ENABLE_KVBM=true
            ;;
        --make-efa)
            NIXL_UCX_REF=$NIXL_UCX_EFA_REF
            ;;
        --use-sccache)
            USE_SCCACHE=true
            ;;
        --sccache-bucket)
            if [ "$2" ]; then
                SCCACHE_BUCKET=$2
                shift
            else
                missing_requirement "$1"
            fi
            ;;

        --sccache-region)
            if [ "$2" ]; then
                SCCACHE_REGION=$2
                shift
            else
                missing_requirement "$1"
            fi
            ;;

        --vllm-max-jobs)
            # Set MAX_JOBS for vLLM compilation (only used by Dockerfile.vllm)
            if [ "$2" ]; then
                MAX_JOBS=$2
                shift
            else
                missing_requirement "$1"
            fi
            ;;
         -?*)
            error 'ERROR: Unknown option: ' "$1"
            ;;
         ?*)
            error 'ERROR: Unknown option: ' "$1"
            ;;
        *)
            break
            ;;
        esac
        shift
    done

    # Validate argument combinations
    if [[ -n "${DEV_IMAGE_INPUT:-}" && -n "${BASE_IMAGE:-}" ]]; then
        error "ERROR: --dev-image cannot be used with --base-image. Use --dev-image to build from existing images or --base-image to build new images."
    fi

    # Validate that --target and --dev-image cannot be used together
    if [[ -n "${DEV_IMAGE_INPUT:-}" && -n "${TARGET:-}" ]]; then
        error "ERROR: --target cannot be used with --dev-image. Use --target to build from scratch or --dev-image to build from existing images."
    fi

    # Validate that --uid and --gid are only used with local-dev related options
    if [[ -n "${CUSTOM_UID:-}" || -n "${CUSTOM_GID:-}" ]]; then
        if [[ -z "${DEV_IMAGE_INPUT:-}" && "${TARGET:-}" != "local-dev" ]]; then
            error "ERROR: --uid and --gid can only be used with --dev-image or --target local-dev"
        fi
    fi

    if [ -z "$FRAMEWORK" ]; then
        FRAMEWORK=$DEFAULT_FRAMEWORK
    fi

    if [ -n "$FRAMEWORK" ]; then
        FRAMEWORK=${FRAMEWORK^^}

        if [[ -z "${FRAMEWORKS[$FRAMEWORK]}" ]]; then
            error 'ERROR: Unknown framework: ' "$FRAMEWORK"
        fi

        if [ -z "$BASE_IMAGE_TAG" ]; then
            BASE_IMAGE_TAG=${FRAMEWORK}_BASE_IMAGE_TAG
            BASE_IMAGE_TAG=${!BASE_IMAGE_TAG}
        fi

        if [ -z "$BASE_IMAGE" ]; then
            BASE_IMAGE=${FRAMEWORK}_BASE_IMAGE
            BASE_IMAGE=${!BASE_IMAGE}
        fi

        if [ -z "$BASE_IMAGE" ]; then
            error "ERROR: Framework $FRAMEWORK without BASE_IMAGE"
        fi

        BASE_VERSION=${FRAMEWORK}_BASE_VERSION
        BASE_VERSION=${!BASE_VERSION}

    fi

    if [ -z "$TAG" ]; then
        TAG="--tag dynamo:${VERSION}-${FRAMEWORK,,}"
        if [ -n "${TARGET}" ] && [ "${TARGET}" != "local-dev" ]; then
            TAG="${TAG}-${TARGET}"
        fi
    fi

    if [ -n "$PLATFORM" ]; then
        PLATFORM="--platform ${PLATFORM}"
    fi

    if [ -n "$TARGET" ]; then
        TARGET_STR="--target ${TARGET}"
    else
        TARGET_STR="--target dev"
    fi

    # Validate sccache configuration
    if [ "$USE_SCCACHE" = true ]; then
        if [ -z "$SCCACHE_BUCKET" ]; then
            error "ERROR: --sccache-bucket is required when --use-sccache is specified"
        fi
        if [ -z "$SCCACHE_REGION" ]; then
            error "ERROR: --sccache-region is required when --use-sccache is specified"
        fi
    fi
}


show_image_options() {
    echo ""
    echo "Building Dynamo Image: '${TAG}'"
    echo ""
    echo "   Base: '${BASE_IMAGE}'"
    echo "   Base_Image_Tag: '${BASE_IMAGE_TAG}'"
    if [[ $FRAMEWORK == "TRTLLM" ]]; then
        echo "   Tensorrtllm_Pip_Wheel: '${TENSORRTLLM_PIP_WHEEL}'"
    fi
    echo "   Build Context: '${BUILD_CONTEXT}'"
    echo "   Build Arguments: '${BUILD_ARGS}'"
    echo "   Framework: '${FRAMEWORK}'"
    if [ "$USE_SCCACHE" = true ]; then
        echo "   sccache: Enabled"
        echo "   sccache Bucket: '${SCCACHE_BUCKET}'"
        echo "   sccache Region: '${SCCACHE_REGION}'"

        if [ -n "$SCCACHE_S3_KEY_PREFIX" ]; then
            echo "   sccache S3 Key Prefix: '${SCCACHE_S3_KEY_PREFIX}'"
        fi
    fi
    echo ""
}

show_help() {
    echo "usage: build.sh"
    echo "  [--base-image base image]"
    echo "  [--base-image-tag base image tag]"
    echo "  [--platform platform for docker build]"
    echo "  [--framework framework one of ${!FRAMEWORKS[*]}]"
    echo "  [--tensorrtllm-pip-wheel-dir path to tensorrtllm pip wheel directory]"
    echo "  [--tensorrtllm-commit tensorrtllm commit to use for building the trtllm wheel if the wheel is not provided]"
    echo "  [--use-default-experimental-tensorrtllm-commit] Use the default experimental commit (${DEFAULT_EXPERIMENTAL_TRTLLM_COMMIT}) to build TensorRT-LLM. This is a flag (no argument). Do not combine with --tensorrtllm-commit or --tensorrtllm-pip-wheel."
    echo "  [--tensorrtllm-pip-wheel tensorrtllm pip wheel on artifactory]"
    echo "  [--tensorrtllm-index-url tensorrtllm PyPI index URL if providing the wheel from artifactory]"
    echo "  [--tensorrtllm-git-url tensorrtllm git repository URL for cloning]"
    echo "  [--kvbm-pip-wheel-dir path to kvbm pip wheel directory]"
    echo "  [--build-arg additional build args to pass to docker build]"
    echo "  [--cache-from cache location to start from]"
    echo "  [--cache-to location where to cache the build output]"
    echo "  [--tag tag for image]"
    echo "  [--dev-image dev image to build local-dev from]"
    echo "  [--uid user ID for local-dev images (only with --dev-image or --target local-dev)]"
    echo "  [--gid group ID for local-dev images (only with --dev-image or --target local-dev)]"
    echo "  [--no-cache disable docker build cache]"
    echo "  [--dry-run print docker commands without running]"
    echo "  [--build-context name=path to add build context]"
    echo "  [--release-build perform a release build]"
    echo "  [--make-efa Enables EFA support for NIXL]"
    echo "  [--enable-kvbm Enables KVBM support in Python 3.12]"
    echo "  [--trtllm-use-nixl-kvcache-experimental Enables NIXL KVCACHE experimental support for TensorRT-LLM]"
    echo "  [--use-sccache enable sccache for Rust/C/C++ compilation caching]"
    echo "  [--sccache-bucket S3 bucket name for sccache (required with --use-sccache)]"
    echo "  [--sccache-region S3 region for sccache (required with --use-sccache)]"
    echo "  [--vllm-max-jobs number of parallel jobs for compilation (only used by vLLM framework)]"
    echo ""
    echo "  Note: When using --use-sccache, AWS credentials must be set:"
    echo "        export AWS_ACCESS_KEY_ID=your_access_key"
    echo "        export AWS_SECRET_ACCESS_KEY=your_secret_key"
    exit 0
}

missing_requirement() {
    error "ERROR: $1 requires an argument."
}

error() {
    printf '%s %s\n' "$1" "$2" >&2
    exit 1
}

get_options "$@"

# Automatically set ARCH and ARCH_ALT if PLATFORM is linux/arm64
ARCH="amd64"
if [[ "$PLATFORM" == *"linux/arm64"* ]]; then
    ARCH="arm64"
    BUILD_ARGS+=" --build-arg ARCH=arm64 --build-arg ARCH_ALT=aarch64 "
fi

# Update DOCKERFILE if framework is VLLM
if [[ $FRAMEWORK == "VLLM" ]]; then
    DOCKERFILE=${SOURCE_DIR}/Dockerfile.vllm
elif [[ $FRAMEWORK == "TRTLLM" ]]; then
    DOCKERFILE=${SOURCE_DIR}/Dockerfile.trtllm
elif [[ $FRAMEWORK == "NONE" ]]; then
    DOCKERFILE=${SOURCE_DIR}/Dockerfile
elif [[ $FRAMEWORK == "SGLANG" ]]; then
    DOCKERFILE=${SOURCE_DIR}/Dockerfile.sglang
fi

# Add NIXL_REF as a build argument
BUILD_ARGS+=" --build-arg NIXL_REF=${NIXL_REF} "

# Function to build local-dev image with header
build_local_dev_with_header() {
    local dev_base_image="$1"
    local tags="$2"
    local success_msg="$3"
    local header_title="$4"

    echo "======================================"
    echo "$header_title"
    echo "======================================"

    # Get user info right before using it
    USER_UID=${CUSTOM_UID:-$(id -u)}
    USER_GID=${CUSTOM_GID:-$(id -g)}

    # Set up dockerfile path
    DOCKERFILE_LOCAL_DEV="${SOURCE_DIR}/Dockerfile.local_dev"

    if [[ ! -f "$DOCKERFILE_LOCAL_DEV" ]]; then
        echo "ERROR: Dockerfile.local_dev not found at: $DOCKERFILE_LOCAL_DEV"
        exit 1
    fi

    echo "Building new local-dev image from: $dev_base_image"
    echo "User 'ubuntu' will have UID: $USER_UID, GID: $USER_GID"

    # Show the docker command being executed if not in dry-run mode
    if [ -z "$RUN_PREFIX" ]; then
        set -x
    fi

    $RUN_PREFIX docker build \
        --build-arg DEV_BASE="$dev_base_image" \
        --build-arg USER_UID="$USER_UID" \
        --build-arg USER_GID="$USER_GID" \
        --build-arg ARCH="$ARCH" \
        --file "$DOCKERFILE_LOCAL_DEV" \
        $tags \
        "$SOURCE_DIR" || {
        { set +x; } 2>/dev/null
        echo "ERROR: Failed to build local_dev image"
        exit 1
    }

    { set +x; } 2>/dev/null
    echo "$success_msg"

    # Show usage instructions
    echo ""
    echo "To run the local-dev image as the local user ($USER_UID/$USER_GID):"
    # Extract the last tag from the tags string
    last_tag=$(echo "$tags" | grep -o -- '--tag [^ ]*' | tail -1 | cut -d' ' -f2)
    # Calculate relative path to run.sh from current working directory
    # Get the directory where build.sh is located
    build_dir="$(dirname "${BASH_SOURCE[0]}")"
    # Get the absolute path to run.sh (in the same directory as build.sh)
    run_abs_path="$(realpath "$build_dir/run.sh")"
    # Calculate relative path from current PWD to run.sh
    run_path="$(python3 -c "import os; print(os.path.relpath('$run_abs_path', '$PWD'))")"
    echo "  $run_path --image $last_tag --mount-workspace ..."
}


# Handle local-dev target
if [[ $TARGET == "local-dev" ]]; then
    LOCAL_DEV_BUILD=true
    TARGET_STR="--target dev"
fi

# BUILD DEV IMAGE

BUILD_ARGS+=" --build-arg BASE_IMAGE=$BASE_IMAGE --build-arg BASE_IMAGE_TAG=$BASE_IMAGE_TAG"

if [ -n "${GITHUB_TOKEN}" ]; then
    BUILD_ARGS+=" --build-arg GITHUB_TOKEN=${GITHUB_TOKEN} "
fi

if [ -n "${GITLAB_TOKEN}" ]; then
    BUILD_ARGS+=" --build-arg GITLAB_TOKEN=${GITLAB_TOKEN} "
fi


check_wheel_file() {
    local wheel_dir="$1"
    # Check if directory exists
    if [ ! -d "$wheel_dir" ]; then
        echo "Error: Directory '$wheel_dir' does not exist"
        return 1
    fi

    # Look for .whl files
    wheel_count=$(find "$wheel_dir" -name "*.whl" | wc -l)

    if [ "$wheel_count" -eq 0 ]; then
        echo "WARN: No .whl files found in '$wheel_dir'"
        return 1
    elif [ "$wheel_count" -gt 1 ]; then
        echo "Warning: Multiple wheel files found in '$wheel_dir'. Will use first one found."
        find "$wheel_dir" -name "*.whl" | head -n 1
        return 0
    else
        echo "Found $wheel_count wheel files in '$wheel_dir'"
        # Check if commit file exists
        commit_file="$wheel_dir/commit.txt"
        if [ ! -f "$commit_file" ]; then
            echo "Error: Commit file '$commit_file' does not exist"
            return 1
        fi

        # Check if commit ID matches, otherwise re-build the wheel
        # Commit ID is of the form <arch>_<commit_id>
        commit_id=$(cat "$commit_file")
        if [ "$commit_id" != "$2" ]; then
            echo "Error: Commit ID mismatch. Expected '$2', got '$commit_id'"
            rm -rf $wheel_dir/*.whl
            return 1
        fi
        return 0
    fi
}

if [[ $FRAMEWORK == "TRTLLM" ]]; then
    BUILD_ARGS+=" --build-arg GITHUB_TRTLLM_COMMIT=${TRTLLM_COMMIT}"
    if [ "$USE_DEFAULT_EXPERIMENTAL_TRTLLM_COMMIT" = true ]; then
        if [ -n "$TRTLLM_COMMIT" ] || [ -n "$TENSORRTLLM_PIP_WHEEL" ]; then
            echo "ERROR: When using --use-default-experimental-trtllm-commit, do not set --tensorrtllm-commit or --tensorrtllm-pip-wheel."
            exit 1
        fi
        TRTLLM_COMMIT="$DEFAULT_EXPERIMENTAL_TRTLLM_COMMIT"
    fi

    if [ -n "${TRTLLM_USE_NIXL_KVCACHE_EXPERIMENTAL}" ]; then
        BUILD_ARGS+=" --build-arg TRTLLM_USE_NIXL_KVCACHE_EXPERIMENTAL=${TRTLLM_USE_NIXL_KVCACHE_EXPERIMENTAL} "
    fi

    # If user didn't set both wheel and commit, use default tensorrt_llm pip wheel
    if [ -z "$TENSORRTLLM_PIP_WHEEL" ] && [ -z "$TRTLLM_COMMIT" ]; then
        TENSORRTLLM_PIP_WHEEL="$DEFAULT_TENSORRTLLM_PIP_WHEEL"
    fi

    if [ -z "${TENSORRTLLM_PIP_WHEEL}" ]; then
        # Use option 1
        if [ ! -d "${TENSORRTLLM_PIP_WHEEL_DIR}" ]; then
            # Create the directory if it doesn't exist
            mkdir -p ${TENSORRTLLM_PIP_WHEEL_DIR}
        fi
        BUILD_ARGS+=" --build-arg HAS_TRTLLM_CONTEXT=1"
        echo "Checking for TensorRT-LLM wheel in ${TENSORRTLLM_PIP_WHEEL_DIR}"
        if ! check_wheel_file "${TENSORRTLLM_PIP_WHEEL_DIR}" "${ARCH}_${TRTLLM_COMMIT}"; then
            echo "WARN: Valid trtllm wheel file not found in ${TENSORRTLLM_PIP_WHEEL_DIR}, attempting to build from source"
            GIT_URL_ARG=""
            if [ -n "${TRTLLM_GIT_URL}" ]; then
                GIT_URL_ARG="-u ${TRTLLM_GIT_URL}"
            fi
            if ! env -i ${SOURCE_DIR}/build_trtllm_wheel.sh -o ${TENSORRTLLM_PIP_WHEEL_DIR} -c ${TRTLLM_COMMIT} -a ${ARCH} -n ${NIXL_REF} ${GIT_URL_ARG}; then
                error "ERROR: Failed to build TensorRT-LLM wheel"
            fi
        fi
        echo "Installing TensorRT-LLM from local wheel directory"
        BUILD_CONTEXT_ARG+=" --build-context trtllm_wheel=${TENSORRTLLM_PIP_WHEEL_DIR}"

    else
        BUILD_ARGS+=" --build-arg HAS_TRTLLM_CONTEXT=0"
        BUILD_ARGS+=" --build-arg TENSORRTLLM_PIP_WHEEL=${TENSORRTLLM_PIP_WHEEL}"
        BUILD_ARGS+=" --build-arg TENSORRTLLM_INDEX_URL=${TENSORRTLLM_INDEX_URL}"

        # Create a dummy directory to satisfy the build context requirement
        # There is no way to conditionally copy the build context in dockerfile.
        mkdir -p /tmp/dummy_dir
        BUILD_CONTEXT_ARG+=" --build-context trtllm_wheel=/tmp/dummy_dir"
    fi
fi

# ENABLE_KVBM: Used in base Dockerfile for block-manager feature.
#              Declared but not currently used in Dockerfile.{vllm,trtllm}.
if [[ $FRAMEWORK == "VLLM" ]] || [[ $FRAMEWORK == "TRTLLM" ]]; then
    echo "Forcing enable_kvbm to true in ${FRAMEWORK} image build"
    ENABLE_KVBM=true
fi

if [  ! -z ${ENABLE_KVBM} ]; then
    echo "Enabling the KVBM in the dynamo image"
    BUILD_ARGS+=" --build-arg ENABLE_KVBM=${ENABLE_KVBM} "

    if ! env -i ${SOURCE_DIR}/build_kvbm_wheel.sh -o ${KVBM_PIP_WHEEL_DIR} -n ${NIXL_REF} -a ${ARCH}; then
        error "ERROR: Failed to build KVBM wheel"
    fi
fi

<<<<<<< HEAD
# Create a kvbm wheel directory to satisfy the build context requirement
# There is no way to conditionally copy the build context in dockerfile.
mkdir -p ${KVBM_PIP_WHEEL_DIR}
BUILD_CONTEXT_ARG+=" --build-context kvbm_wheel=${KVBM_PIP_WHEEL_DIR}"

=======
# NIXL_UCX_REF: Used in base Dockerfile only.
#               Passed to framework Dockerfile.{vllm,sglang,...} where it's NOT used.
>>>>>>> 8de469cf
if [ -n "${NIXL_UCX_REF}" ]; then
    BUILD_ARGS+=" --build-arg NIXL_UCX_REF=${NIXL_UCX_REF} "
fi

# MAX_JOBS is only used by Dockerfile.vllm
if [ -n "${MAX_JOBS}" ]; then
    BUILD_ARGS+=" --build-arg MAX_JOBS=${MAX_JOBS} "
fi

# Add sccache build arguments
if [ "$USE_SCCACHE" = true ]; then
    BUILD_ARGS+=" --build-arg USE_SCCACHE=true"
    BUILD_ARGS+=" --build-arg SCCACHE_BUCKET=${SCCACHE_BUCKET}"
    BUILD_ARGS+=" --build-arg SCCACHE_REGION=${SCCACHE_REGION}"
    BUILD_ARGS+=" --secret id=aws-key-id,env=AWS_ACCESS_KEY_ID"
    BUILD_ARGS+=" --secret id=aws-secret-id,env=AWS_SECRET_ACCESS_KEY"
fi

LATEST_TAG="--tag dynamo:latest-${FRAMEWORK,,}"
if [ -n "${TARGET}" ] && [ "${TARGET}" != "local-dev" ]; then
    LATEST_TAG="${LATEST_TAG}-${TARGET}"
fi

show_image_options

if [ -z "$RUN_PREFIX" ]; then
    set -x
fi


# Skip Build 1 and Build 2 if DEV_IMAGE_INPUT is set (we'll handle it at the bottom)
if [[ -z "${DEV_IMAGE_INPUT:-}" ]]; then
    # Follow 2-step build process for all frameworks
    if [[ $FRAMEWORK != "NONE" ]]; then
        # Define base image tag before using it
        DYNAMO_BASE_IMAGE="dynamo-base:${VERSION}"
        # Start base image build
        echo "======================================"
        echo "Starting Build 1: Base Image"
        echo "======================================"
        $RUN_PREFIX docker build -f "${SOURCE_DIR}/Dockerfile" --target dev $PLATFORM $BUILD_ARGS $CACHE_FROM $CACHE_TO --tag $DYNAMO_BASE_IMAGE $BUILD_CONTEXT_ARG $BUILD_CONTEXT $NO_CACHE
        # Start framework build
        echo "======================================"
        echo "Starting Build 2: Framework Image"
        echo "======================================"
        BUILD_ARGS+=" --build-arg DYNAMO_BASE_IMAGE=${DYNAMO_BASE_IMAGE}"
        $RUN_PREFIX docker build -f $DOCKERFILE $TARGET_STR $PLATFORM $BUILD_ARGS $CACHE_FROM $CACHE_TO $TAG $LATEST_TAG $BUILD_CONTEXT_ARG $BUILD_CONTEXT $NO_CACHE
    else
        $RUN_PREFIX docker build -f $DOCKERFILE $TARGET_STR $PLATFORM $BUILD_ARGS $CACHE_FROM $CACHE_TO $TAG $LATEST_TAG $BUILD_CONTEXT_ARG $BUILD_CONTEXT $NO_CACHE
    fi
fi

# Handle --dev-image option (build local-dev from existing dev image)
if [[ -n "${DEV_IMAGE_INPUT:-}" ]]; then
    # Validate that the dev image is not already a local-dev image
    if [[ "$DEV_IMAGE_INPUT" == *"-local-dev" ]]; then
        echo "ERROR: Cannot use local-dev image as dev image input: '$DEV_IMAGE_INPUT'"
        exit 1
    fi

    # Build tag arguments - always add -local-dev suffix for --dev-image
    # Generate local-dev tag from input image
    if [[ "$DEV_IMAGE_INPUT" == *:* ]]; then
        LOCAL_DEV_TAG="--tag ${DEV_IMAGE_INPUT}-local-dev"
    else
        LOCAL_DEV_TAG="--tag ${DEV_IMAGE_INPUT}:latest-local-dev"
    fi

    build_local_dev_with_header "$DEV_IMAGE_INPUT" "$LOCAL_DEV_TAG" "Successfully built local-dev image: ${LOCAL_DEV_TAG#--tag }" "Building Local-Dev Image"
elif [[ "${LOCAL_DEV_BUILD:-}" == "true" ]]; then
    # Use the first tag name (TAG) if available, otherwise use latest
    if [[ -n "$TAG" ]]; then
        DEV_IMAGE=$(echo "$TAG" | sed 's/--tag //' | sed 's/-local-dev$//')
    else
        DEV_IMAGE="dynamo:latest-${FRAMEWORK,,}"
    fi

    # Build local-dev tags from existing tags
    LOCAL_DEV_TAGS=""
    if [[ -n "$TAG" ]]; then
        # Extract tag name, remove any existing -local-dev suffix, then add -local-dev
        TAG_NAME=$(echo "$TAG" | sed 's/--tag //' | sed 's/-local-dev$//')
        LOCAL_DEV_TAGS+=" --tag ${TAG_NAME}-local-dev"
    fi

    if [[ -n "$LATEST_TAG" ]]; then
        # Extract tag name, remove any existing -local-dev suffix, then add -local-dev
        LATEST_TAG_NAME=$(echo "$LATEST_TAG" | sed 's/--tag //' | sed 's/-local-dev$//')
        LOCAL_DEV_TAGS+=" --tag ${LATEST_TAG_NAME}-local-dev"
    fi

    build_local_dev_with_header "$DEV_IMAGE" "$LOCAL_DEV_TAGS" "Successfully built local-dev images" "Starting Build 3: Local-Dev Image"
fi


{ set +x; } 2>/dev/null<|MERGE_RESOLUTION|>--- conflicted
+++ resolved
@@ -721,16 +721,13 @@
     fi
 fi
 
-<<<<<<< HEAD
 # Create a kvbm wheel directory to satisfy the build context requirement
 # There is no way to conditionally copy the build context in dockerfile.
 mkdir -p ${KVBM_PIP_WHEEL_DIR}
 BUILD_CONTEXT_ARG+=" --build-context kvbm_wheel=${KVBM_PIP_WHEEL_DIR}"
 
-=======
 # NIXL_UCX_REF: Used in base Dockerfile only.
 #               Passed to framework Dockerfile.{vllm,sglang,...} where it's NOT used.
->>>>>>> 8de469cf
 if [ -n "${NIXL_UCX_REF}" ]; then
     BUILD_ARGS+=" --build-arg NIXL_UCX_REF=${NIXL_UCX_REF} "
 fi
