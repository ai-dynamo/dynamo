# SPDX-FileCopyrightText: Copyright (c) 2024-2025 NVIDIA CORPORATION & AFFILIATES. All rights reserved.
# SPDX-License-Identifier: Apache-2.0

ARG BASE_IMAGE="nvcr.io/nvidia/cuda-dl-base"
# TODO OPS-612: NCCL will hang with 25.03, so use 25.01 for now
# Please check https://github.com/ai-dynamo/dynamo/pull/1065
# for details and reproducer to manually test if the image
# can be updated to later versions.
ARG BASE_IMAGE_TAG="25.01-cuda12.8-devel-ubuntu24.04"
ARG RELEASE_BUILD=false
ARG ENABLE_KVBM=false

# Define general architecture ARGs for supporting both x86 and aarch64 builds.
#   ARCH: Used for package suffixes (e.g., amd64, arm64)
#   ARCH_ALT: Used for Rust targets, manylinux suffix (e.g., x86_64, aarch64)
#
# Default values are for x86/amd64:
#   --build-arg ARCH=amd64 --build-arg ARCH_ALT=x86_64
#
# For arm64/aarch64, build with:
#   --build-arg ARCH=arm64 --build-arg ARCH_ALT=aarch64
#TODO OPS-592: Leverage uname -m to determine ARCH instead of passing it as an arg
ARG ARCH=amd64
ARG ARCH_ALT=x86_64

# sccache configuration
ARG USE_SCCACHE
ARG SCCACHE_BUCKET=""
ARG SCCACHE_REGION=""


##################################
########## Base Image ############
##################################

FROM ${BASE_IMAGE}:${BASE_IMAGE_TAG} AS base

# Redeclare ARCH and ARCH_ALT so they're available in this stage
ARG ARCH
ARG ARCH_ALT
ARG CARGO_BUILD_JOBS

ARG NIXL_UCX_REF=v1.19.0
ARG NIXL_REF=0.4.1

# Environment variables for NIXL
ENV NIXL_SRC_DIR=/opt/nixl \
    NIXL_PREFIX=/opt/nvidia/nvda_nixl \
    NIXL_LIB_DIR=/opt/nvidia/nvda_nixl/lib/${ARCH_ALT}-linux-gnu \
    NIXL_PLUGIN_DIR=/opt/nvidia/nvda_nixl/lib/${ARCH_ALT}-linux-gnu/plugins

USER root
ARG PYTHON_VERSION=3.12

COPY --from=ghcr.io/astral-sh/uv:latest /uv /uvx /bin/

# Rust environment setup
ENV RUSTUP_HOME=/usr/local/rustup \
    CARGO_HOME=/usr/local/cargo \
    PATH=/usr/local/cargo/bin:$PATH \
    RUST_VERSION=1.87.0

WORKDIR /opt/dynamo

# Define Rust target based on ARCH_ALT ARG
ARG RUSTARCH=${ARCH_ALT}-unknown-linux-gnu

# Install Rust using RUSTARCH derived from ARCH_ALT
RUN wget --tries=3 --waitretry=5 "https://static.rust-lang.org/rustup/archive/1.28.1/${RUSTARCH}/rustup-init" && \
    # TODO OPS-591: Add SHA check back based on RUSTARCH
    chmod +x rustup-init && \
    ./rustup-init -y --no-modify-path --profile minimal --default-toolchain $RUST_VERSION --default-host ${RUSTARCH} && \
    rm rustup-init && \
    chmod -R a+w $RUSTUP_HOME $CARGO_HOME

RUN apt-get update -y \
    && DEBIAN_FRONTEND=noninteractive apt-get install -y --no-install-recommends \
        # NIXL build dependencies
        autoconf \
        automake \
        cmake \
        git \
        libtool \
        meson \
        net-tools \
        ninja-build \
        pybind11-dev \
        # These headers are missing with the hpcx installer, required
        # by UCX to find RDMA devices
        ibverbs-providers \
        ibverbs-utils \
        libibumad-dev \
        libibverbs-dev \
        librdmacm-dev \
        libnuma-dev \
        rdma-core \
        # Rust build dependencies
        clang \
        libclang-dev \
        protobuf-compiler \
    && apt-get clean \
    && rm -rf /var/lib/apt/lists/*

# Download external dependencies in parallel for better performance
ENV NATS_VERSION="v2.10.28"
RUN --mount=type=cache,target=/var/cache/apt \
    wget --tries=3 --waitretry=5 https://github.com/nats-io/nats-server/releases/download/${NATS_VERSION}/nats-server-${NATS_VERSION}-${ARCH}.deb && \
    dpkg -i nats-server-${NATS_VERSION}-${ARCH}.deb && rm nats-server-${NATS_VERSION}-${ARCH}.deb

ENV ETCD_VERSION="v3.5.21"
RUN wget --tries=3 --waitretry=5 https://github.com/etcd-io/etcd/releases/download/$ETCD_VERSION/etcd-$ETCD_VERSION-linux-${ARCH}.tar.gz -O /tmp/etcd.tar.gz && \
    mkdir -p /usr/local/bin/etcd && \
    tar -xvf /tmp/etcd.tar.gz -C /usr/local/bin/etcd --strip-components=1 && \
    rm /tmp/etcd.tar.gz
ENV PATH=/usr/local/bin/etcd/:$PATH

# Install sccache if requested
ARG USE_SCCACHE
ARG SCCACHE_BUCKET
ARG SCCACHE_REGION
RUN if [ "$USE_SCCACHE" = "true" ]; then \
        SCCACHE_VERSION="v0.8.2" && \
        wget --tries=3 --waitretry=5 "https://github.com/mozilla/sccache/releases/download/${SCCACHE_VERSION}/sccache-${SCCACHE_VERSION}-x86_64-unknown-linux-musl.tar.gz" && \
        tar -xzf "sccache-${SCCACHE_VERSION}-x86_64-unknown-linux-musl.tar.gz" && \
        mv "sccache-${SCCACHE_VERSION}-x86_64-unknown-linux-musl/sccache" /usr/local/bin/ && \
        rm -rf sccache*; \
    fi

# Set sccache environment variables if USE_SCCACHE is set
ENV SCCACHE_BUCKET=${USE_SCCACHE:+${SCCACHE_BUCKET}} \
    SCCACHE_REGION=${USE_SCCACHE:+${SCCACHE_REGION}} \
    SCCACHE_S3_KEY_PREFIX=${USE_SCCACHE:+${ARCH}} \
    RUSTC_WRAPPER=${USE_SCCACHE:+sccache} \
    CMAKE_C_COMPILER_LAUNCHER=${USE_SCCACHE:+sccache} \
    CMAKE_CXX_COMPILER_LAUNCHER=${USE_SCCACHE:+sccache} \
    CMAKE_CUDA_COMPILER_LAUNCHER=${USE_SCCACHE:+sccache}

### UCX EFA Setup ###
# Keep CC and CXX environment variables set to sccache if USE_SCCACHE is set to true for UCX build since this requirement is specific to UCX
RUN rm -rf /opt/hpcx/ucx && \
    rm -rf /usr/local/ucx && \
    echo "Building UCX with reference $NIXL_UCX_REF" && \
    cd /usr/local/src && \
<<<<<<< HEAD
    git clone --depth 1 --branch $NIXL_UCX_REF https://github.com/openucx/ucx.git && \
    cd ucx && \
    CC=${USE_SCCACHE:+sccache gcc} && \
    CXX=${USE_SCCACHE:+sccache g++} && \
    export CC=${CC} && \
    export CXX=${CXX} && \
=======
    git clone https://github.com/openucx/ucx.git && \
    cd ucx && git checkout $NIXL_UCX_REF && \
>>>>>>> 6e019a09
    ./autogen.sh && \
    ./configure \
      --prefix=/usr/local/ucx \
      --enable-shared \
      --disable-static \
      --disable-doxygen-doc \
      --enable-optimizations \
      --enable-cma \
      --enable-devel-headers \
      --with-cuda=/usr/local/cuda \
      --with-verbs \
      --with-efa \
      --with-dm \
      --with-gdrcopy=/usr/local \
      --enable-mt && \
    make -j$(nproc) &&                              \
    make -j$(nproc) install-strip &&                \
    echo "=== sccache stats AFTER UCX build ===" && \
    sccache --show-stats && \
    echo "/usr/local/ucx/lib" > /etc/ld.so.conf.d/ucx.conf && \
    echo "/usr/local/ucx/lib/ucx" >> /etc/ld.so.conf.d/ucx.conf && \
    ldconfig && \
    cd /usr/local/src && \
    rm -rf ucx

# UCX environment variables
ENV CPATH=/usr/include:$CPATH \
    PATH=/usr/bin:$PATH \
    PKG_CONFIG_PATH=/usr/lib/pkgconfig:$PKG_CONFIG_PATH

### NIXL SETUP ###
# Clone nixl source with shallow clone for faster download
RUN git clone --depth 1 --branch ${NIXL_REF} "https://github.com/ai-dynamo/nixl.git" ${NIXL_SRC_DIR} && \
    cd ${NIXL_SRC_DIR} && \
    if [ "$ARCH" = "arm64" ]; then \
        nixl_build_args="-Ddisable_gds_backend=true"; \
    else \
        nixl_build_args=""; \
    fi && \
    meson setup build/ --buildtype=release --prefix=$NIXL_PREFIX $nixl_build_args && \
    ninja -C build/ -j$(nproc) && \
    echo "=== sccache stats AFTER NIXL build ===" && \
    sccache --show-stats && \
    ninja -C build/ install && \
    echo "$NIXL_LIB_DIR" > /etc/ld.so.conf.d/nixl.conf && \
    echo "$NIXL_PLUGIN_DIR" >> /etc/ld.so.conf.d/nixl.conf && \
    ldconfig

# Install NIXL Python module
# TODO OPS-590: Move gds_path selection based on arch into NIXL build and re-enable gds backend for arm64
RUN if [ "$ARCH" = "arm64" ]; then \
        cd ${NIXL_SRC_DIR} && uv build . --out-dir /opt/dynamo/wheelhouse/nixl \
        --config-settings=setup-args="-Ddisable_gds_backend=true"; \
    else \
        cd ${NIXL_SRC_DIR} && uv build . --out-dir /opt/dynamo/wheelhouse/nixl; \
    fi

# Create virtual environment
RUN mkdir -p /opt/dynamo/venv && \
    uv venv /opt/dynamo/venv --python 3.12

# Activate virtual environment
ENV VIRTUAL_ENV=/opt/dynamo/venv \
    PATH="/opt/dynamo/venv/bin:${PATH}"

# Install common and test dependencies
RUN --mount=type=bind,source=./container/deps/requirements.txt,target=/tmp/requirements.txt \
    --mount=type=bind,source=./container/deps/requirements.test.txt,target=/tmp/requirements.test.txt \
    uv pip install --requirement /tmp/requirements.txt --requirement /tmp/requirements.test.txt

##################################
##### Wheel Build Image ##########
##################################

# Redeclare ARCH_ALT ARG so it's available for interpolation in the FROM instruction
ARG ARCH_ALT

FROM quay.io/pypa/manylinux_2_28_${ARCH_ALT} AS wheel_builder

ARG CARGO_BUILD_JOBS
# Set CARGO_BUILD_JOBS to 16 if not provided
# This is to prevent cargo from building $(nproc) jobs in parallel,
# which might exceed the number of opened files limit.
ENV CARGO_BUILD_JOBS=${CARGO_BUILD_JOBS:-16}
# Use build arg RELEASE_BUILD = true to generate wheels for Python 3.10, 3.11 and 3.12.
ARG RELEASE_BUILD
# Use arg ENABLE_KVBM = true to turn on the block-manager feature
ARG ENABLE_KVBM

WORKDIR /opt/dynamo

RUN dnf update -y \
    && dnf install -y llvm-toolset protobuf-compiler python3.12-devel \
    && dnf clean all \
    && rm -rf /var/cache/dnf

ENV RUSTUP_HOME=/usr/local/rustup \
    CARGO_HOME=/usr/local/cargo \
    CARGO_TARGET_DIR=/opt/dynamo/target \
    VIRTUAL_ENV=/opt/dynamo/venv \
    NIXL_PREFIX=/opt/nvidia/nvda_nixl

COPY --from=base $RUSTUP_HOME $RUSTUP_HOME
COPY --from=base $CARGO_HOME $CARGO_HOME
COPY --from=base $NIXL_PREFIX $NIXL_PREFIX
COPY --from=base $VIRTUAL_ENV $VIRTUAL_ENV

ENV PATH=$CARGO_HOME/bin:$VIRTUAL_ENV/bin:$PATH:/usr/local/bin/sccache

# Copy sccache from base stage if it was installed
COPY --from=base /usr/local/bin/sccache /usr/local/bin/sccache

# Copy configuration files first for better layer caching
COPY pyproject.toml README.md LICENSE Cargo.toml Cargo.lock rust-toolchain.toml hatch_build.py /opt/dynamo/

# Copy source code
COPY lib/ /opt/dynamo/lib/
COPY components/ /opt/dynamo/components/

# Redeclare sccache ARGs for wheel_builder stage
ARG USE_SCCACHE
ARG SCCACHE_BUCKET
ARG SCCACHE_REGION

# Set sccache environment variables if USE_SCCACHE is set
ENV SCCACHE_BUCKET=${USE_SCCACHE:+${SCCACHE_BUCKET}} \
    SCCACHE_REGION=${USE_SCCACHE:+${SCCACHE_REGION}} \
    SCCACHE_S3_KEY_PREFIX=${USE_SCCACHE:+${ARCH}} \
    RUSTC_WRAPPER=${USE_SCCACHE:+sccache}

# Build dynamo wheel
RUN uv build --wheel --out-dir /opt/dynamo/dist && \
    cd /opt/dynamo/lib/bindings/python && \
    uv pip install maturin[patchelf] && \
    echo "RUSTC_WRAPPER set to: $RUSTC_WRAPPER" && \
    if [ "$ENABLE_KVBM" = "true" ]; then \
        maturin build --release --features block-manager --out /opt/dynamo/dist; \
    else \
        maturin build --release --out /opt/dynamo/dist; \
    fi && \
    if [ "$RELEASE_BUILD" = "true" ]; then \
        # do not enable KVBM feature, ensure compatibility with lower glibc
        uv run --python 3.11 maturin build --release --out /opt/dynamo/dist && \
        uv run --python 3.10 maturin build --release --out /opt/dynamo/dist; \
    fi && \
    echo "=== sccache stats after dynamo build ===" && \
    sccache --show-stats

##############################################
########## Dev entrypoint image ##############
##############################################
FROM base AS dev

# Application environment variables
ENV DYNAMO_HOME=/opt/dynamo \
    CARGO_TARGET_DIR=/opt/dynamo/target \
    PYTHONPATH=/opt/dynamo:$PYTHONPATH

WORKDIR /opt/dynamo

COPY --from=wheel_builder /opt/dynamo/dist/*.whl /opt/dynamo/wheelhouse/
COPY --from=wheel_builder $CARGO_TARGET_DIR $CARGO_TARGET_DIR

# Copy Cargo cache to avoid re-downloading dependencies
COPY --from=wheel_builder $CARGO_HOME $CARGO_HOME

# Temporarily copy benchmarks folder for installation
COPY benchmarks/ /opt/dynamo/benchmarks/

# Install all python packages
RUN uv pip install \
    /opt/dynamo/wheelhouse/ai_dynamo_runtime*cp312*.whl \
    /opt/dynamo/wheelhouse/ai_dynamo*any.whl \
    /opt/dynamo/wheelhouse/nixl/nixl*.whl \
    /opt/dynamo/benchmarks && \
    rm -rf /opt/dynamo/benchmarks

# Copy launch banner
RUN --mount=type=bind,source=./container/launch_message.txt,target=/opt/dynamo/launch_message.txt \
    sed '/^#\s/d' /opt/dynamo/launch_message.txt > ~/.launch_screen && \
    echo "cat ~/.launch_screen" >> ~/.bashrc

ENTRYPOINT ["/opt/nvidia/nvidia_entrypoint.sh"]
CMD []<|MERGE_RESOLUTION|>--- conflicted
+++ resolved
@@ -141,17 +141,12 @@
     rm -rf /usr/local/ucx && \
     echo "Building UCX with reference $NIXL_UCX_REF" && \
     cd /usr/local/src && \
-<<<<<<< HEAD
-    git clone --depth 1 --branch $NIXL_UCX_REF https://github.com/openucx/ucx.git && \
-    cd ucx && \
+    git clone https://github.com/openucx/ucx.git && \
+    cd ucx && git checkout $NIXL_UCX_REF && \
     CC=${USE_SCCACHE:+sccache gcc} && \
     CXX=${USE_SCCACHE:+sccache g++} && \
     export CC=${CC} && \
     export CXX=${CXX} && \
-=======
-    git clone https://github.com/openucx/ucx.git && \
-    cd ucx && git checkout $NIXL_UCX_REF && \
->>>>>>> 6e019a09
     ./autogen.sh && \
     ./configure \
       --prefix=/usr/local/ucx \
