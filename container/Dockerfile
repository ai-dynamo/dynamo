--- conflicted
+++ resolved
@@ -129,24 +129,12 @@
 COPY Cargo.lock /workspace/
 COPY rust-toolchain.toml /workspace/
 
-<<<<<<< HEAD
 # Build Rust
 COPY lib/ /workspace/lib/
-=======
-ARG CARGO_BUILD_JOBS
-
-# Build Rust runtime
-COPY lib/runtime /workspace/lib/runtime
-RUN cd lib/runtime && \
-    cargo build --release --locked && cargo doc --no-deps
-
-# Build OpenAI HTTP Service binaries
-COPY lib/llm /workspace/lib/llm
->>>>>>> e46a5115
 COPY components /workspace/components
 COPY launch /workspace/launch
 
-RUN cargo build --release --locked && cargo doc --no-deps && \
+RUN cargo build --release --locked --features mistralrs,sglang,vllm,python && cargo doc --no-deps && \
     cp target/release/dynamo-run /usr/local/bin/ && \
     cp target/release/llmctl /usr/local/bin/
 
