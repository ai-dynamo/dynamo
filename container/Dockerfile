--- conflicted
+++ resolved
@@ -417,17 +417,11 @@
     uv pip install \
     /opt/dynamo/wheelhouse/ai_dynamo_runtime*.whl \
     /opt/dynamo/wheelhouse/ai_dynamo*any.whl \
-<<<<<<< HEAD
     /opt/dynamo/wheelhouse/nixl/nixl*.whl \
     && cd /opt/dynamo/benchmarks \
     && UV_GIT_LFS=1 uv pip install --no-cache . \
     && cd - \
     && rm -rf /opt/dynamo/benchmarks
-RUN uv pip list
-# Setup launch banner
-RUN --mount=type=bind,source=./container/launch_message.txt,target=/opt/dynamo/launch_message.txt \
-=======
-    /opt/dynamo/wheelhouse/nixl/nixl*.whl && \
     if [ "$ENABLE_KVBM" = "true" ]; then \
         uv pip install /opt/dynamo/wheelhouse/kvbm*.whl; \
     fi \
@@ -436,7 +430,6 @@
 
 # Setup launch banner in common directory accessible to all users
 RUN --mount=type=bind,source=./container/launch_message/runtime.txt,target=/opt/dynamo/launch_message.txt \
->>>>>>> 6bd6da3e
     sed '/^#\s/d' /opt/dynamo/launch_message.txt > /opt/dynamo/.launch_screen
 
 # Setup environment for all users
