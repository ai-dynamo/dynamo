--- conflicted
+++ resolved
@@ -158,13 +158,8 @@
 # Package the bindings
 RUN mkdir -p /opt/dynamo/bindings/wheels && \
     mkdir /opt/dynamo/bindings/lib && \
-<<<<<<< HEAD
     cp dist/ai_dynamo_runtime*cp312*.whl /opt/dynamo/bindings/wheels/. && \
-    cp lib/bindings/c/target/release/libdynamo_llm_capi.so /opt/dynamo/bindings/lib/. && \
-=======
-    cp dist/ai_dynamo*cp312*.whl /opt/dynamo/bindings/wheels/. && \
     cp target/release/libdynamo_llm_capi.so /opt/dynamo/bindings/lib/. && \
->>>>>>> e2aa009b
     cp -r lib/bindings/c/include /opt/dynamo/bindings/.
 
 # Install dynamo.runtime and dynamo.llm wheels globally in container for tests that
