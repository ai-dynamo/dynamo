--- conflicted
+++ resolved
@@ -1,18 +1,6 @@
 # syntax=docker/dockerfile:1.10.0
 # SPDX-FileCopyrightText: Copyright (c) 2024-2025 NVIDIA CORPORATION & AFFILIATES. All rights reserved.
 # SPDX-License-Identifier: Apache-2.0
-#
-# NOTE FOR dynamo_base AND wheel_builder STAGES:
-#
-# All changes to dynamo_base and wheel_builder stages should be replicated across
-# Dockerfile and Dockerfile.<framework> images.:
-#   - Dockerfile
-#   - Dockerfile.vllm
-#   - Dockerfile.sglang
-#   - Dockerfile.trtllm
-# This duplication was introduced purposely to quickly enable Docker layer caching and
-# deduplication. Please ensure these stages stay in sync until the duplication can be
-# addressed.
 
 ##################################
 ########## Build Arguments ########
@@ -26,8 +14,6 @@
 
 ARG PYTHON_VERSION
 ARG ENABLE_KVBM
-ARG ENABLE_MEDIA_NIXL
-ARG ENABLE_MEDIA_FFMPEG
 ARG CARGO_BUILD_JOBS
 
 # Define general architecture ARGs for supporting both x86 and aarch64 builds.
@@ -47,20 +33,11 @@
 ARG USE_SCCACHE
 ARG SCCACHE_BUCKET=""
 ARG SCCACHE_REGION=""
-ARG SCCACHE_S3_ENDPOINT=""
 
 # NIXL configuration
-<<<<<<< HEAD
 ARG NIXL_UCX_REF=v1.19.0
 ARG NIXL_REF=0.7.1
-ARG NIXL_REPO=https://github.com/ai-dynamo/nixl.git
 ARG NIXL_GDRCOPY_REF=v2.5.1
-=======
-ARG NIXL_UCX_REF
-ARG NIXL_REF
-ARG NIXL_GDRCOPY_REF
-ARG NIXL_LIBFABRIC_REF
->>>>>>> 3e0459fb
 
 ##################################
 ########## Base Image ############
@@ -70,18 +47,6 @@
 
 ARG ARCH
 ARG ARCH_ALT
-<<<<<<< HEAD
-ARG PYTHON_VERSION
-ARG USE_SCCACHE
-ARG SCCACHE_BUCKET
-ARG SCCACHE_REGION
-ARG SCCACHE_S3_ENDPOINT
-ARG NIXL_UCX_REF
-ARG NIXL_REF
-ARG NIXL_REPO
-ARG NIXL_GDRCOPY_REF
-=======
->>>>>>> 3e0459fb
 
 USER root
 WORKDIR /opt/dynamo
@@ -89,31 +54,11 @@
 # Install uv package manager
 COPY --from=ghcr.io/astral-sh/uv:latest /uv /uvx /bin/
 
-<<<<<<< HEAD
-# Install SCCACHE if requested
-COPY container/use-sccache.sh /tmp/use-sccache.sh
-RUN if [ "$USE_SCCACHE" = "true" ]; then \
-        /tmp/use-sccache.sh install; \
-    fi
-
-# Set SCCACHE environment variables
-# Note: SCCACHE_ENDPOINT is only set if SCCACHE_S3_ENDPOINT has a value
-# An empty SCCACHE_ENDPOINT would break default AWS S3 endpoint resolution
-ENV SCCACHE_BUCKET=${USE_SCCACHE:+${SCCACHE_BUCKET}} \
-    SCCACHE_REGION=${USE_SCCACHE:+${SCCACHE_REGION}} \
-    RUSTC_WRAPPER=${USE_SCCACHE:+sccache} \
-    CMAKE_C_COMPILER_LAUNCHER=${USE_SCCACHE:+sccache} \
-    CMAKE_CXX_COMPILER_LAUNCHER=${USE_SCCACHE:+sccache} \
-    CMAKE_CUDA_COMPILER_LAUNCHER=${USE_SCCACHE:+sccache}
-# Only set SCCACHE_ENDPOINT if a custom endpoint was provided
-ENV SCCACHE_ENDPOINT=${SCCACHE_S3_ENDPOINT:+${SCCACHE_S3_ENDPOINT}}
-=======
 # Install NATS server
 ENV NATS_VERSION="v2.10.28"
 RUN --mount=type=cache,target=/var/cache/apt \
     wget --tries=3 --waitretry=5 https://github.com/nats-io/nats-server/releases/download/${NATS_VERSION}/nats-server-${NATS_VERSION}-${ARCH}.deb && \
     dpkg -i nats-server-${NATS_VERSION}-${ARCH}.deb && rm nats-server-${NATS_VERSION}-${ARCH}.deb
->>>>>>> 3e0459fb
 
 # Install etcd
 ENV ETCD_VERSION="v3.5.21"
@@ -154,20 +99,6 @@
 ARG ARCH
 ARG ARCH_ALT
 ARG CARGO_BUILD_JOBS
-<<<<<<< HEAD
-ARG PYTHON_VERSION
-ARG ENABLE_KVBM
-ARG USE_SCCACHE
-ARG SCCACHE_BUCKET
-ARG SCCACHE_REGION
-ARG SCCACHE_S3_ENDPOINT
-ARG NIXL_UCX_REF
-ARG NIXL_REF
-ARG NIXL_REPO
-ARG NIXL_GDRCOPY_REF
-=======
-ARG ENABLE_MEDIA_FFMPEG
->>>>>>> 3e0459fb
 
 WORKDIR /workspace
 
@@ -209,19 +140,7 @@
         libibumad \
         libibumad-devel \
         librdmacm-devel \
-        numactl-devel \
-<<<<<<< HEAD
-        libcurl-devel \
-        openssl-devel \
-        libuuid-devel \
-        zlib-devel
-=======
-        # Libfabric support
-        hwloc \
-        hwloc-devel
-
-
->>>>>>> 3e0459fb
+        numactl-devel
 
 # Ensure a modern protoc is available (required for --experimental_allow_proto3_optional)
 RUN set -eux; \
@@ -241,63 +160,6 @@
 # Point build tools explicitly at the modern protoc
 ENV PROTOC=/usr/local/bin/protoc
 
-<<<<<<< HEAD
-# Install SCCACHE if requested (needed before AWS SDK C++ build)
-COPY container/use-sccache.sh /tmp/use-sccache.sh
-RUN if [ "$USE_SCCACHE" = "true" ]; then \
-        /tmp/use-sccache.sh install; \
-    fi
-
-# Set SCCACHE environment variables
-ENV SCCACHE_BUCKET=${USE_SCCACHE:+${SCCACHE_BUCKET}} \
-    SCCACHE_REGION=${USE_SCCACHE:+${SCCACHE_REGION}} \
-    CMAKE_C_COMPILER_LAUNCHER=${USE_SCCACHE:+sccache} \
-    CMAKE_CXX_COMPILER_LAUNCHER=${USE_SCCACHE:+sccache}
-# Only set SCCACHE_ENDPOINT if a custom endpoint was provided
-ENV SCCACHE_ENDPOINT=${SCCACHE_S3_ENDPOINT:+${SCCACHE_S3_ENDPOINT}}
-
-# Build and install AWS SDK C++ (required for NIXL OBJ backend / S3 support)
-ARG AWS_SDK_CPP_VERSION=1.11.581
-RUN --mount=type=secret,id=aws-key-id,env=AWS_ACCESS_KEY_ID \
-    --mount=type=secret,id=aws-secret-id,env=AWS_SECRET_ACCESS_KEY \
-    export SCCACHE_S3_KEY_PREFIX="${SCCACHE_S3_KEY_PREFIX:-${ARCH}}" && \
-    git clone --recurse-submodules --depth 1 --branch ${AWS_SDK_CPP_VERSION} \
-        https://github.com/aws/aws-sdk-cpp.git /tmp/aws-sdk-cpp && \
-    mkdir -p /tmp/aws-sdk-cpp/build && \
-    cd /tmp/aws-sdk-cpp/build && \
-    cmake .. \
-        -DCMAKE_BUILD_TYPE=Release \
-        -DBUILD_ONLY="s3" \
-        -DENABLE_TESTING=OFF \
-        -DCMAKE_INSTALL_PREFIX=/usr/local \
-        -DBUILD_SHARED_LIBS=ON && \
-    make -j$(nproc) && \
-    make install && \
-    cd / && \
-    rm -rf /tmp/aws-sdk-cpp && \
-    ldconfig && \
-    /tmp/use-sccache.sh show-stats "AWS SDK C++"
-
-# Set environment variables first so they can be used in COPY commands
-ENV CARGO_BUILD_JOBS=${CARGO_BUILD_JOBS:-16} \
-    RUSTUP_HOME=/usr/local/rustup \
-    CARGO_HOME=/usr/local/cargo \
-    CARGO_TARGET_DIR=/opt/dynamo/target \
-    PATH=/usr/local/cargo/bin:$PATH
-
-# Copy artifacts from base stage
-COPY --from=base $RUSTUP_HOME $RUSTUP_HOME
-COPY --from=base $CARGO_HOME $CARGO_HOME
-
-# Set Rust-specific SCCACHE environment variable
-ENV RUSTC_WRAPPER=${USE_SCCACHE:+sccache}
-
-# Copy CUDA from base stage
-COPY --from=base /usr/local/cuda /usr/local/cuda
-COPY --from=base /etc/ld.so.conf.d/hpcx.conf /etc/ld.so.conf.d/hpcx.conf
-
-=======
->>>>>>> 3e0459fb
 ENV CUDA_PATH=/usr/local/cuda \
     PATH=/usr/local/cuda/bin:$PATH \
     LD_LIBRARY_PATH=/usr/local/cuda/lib64:/usr/local/lib:/usr/local/lib64:$LD_LIBRARY_PATH \
@@ -335,56 +197,14 @@
     SCCACHE_REGION=${USE_SCCACHE:+${SCCACHE_REGION}} \
     RUSTC_WRAPPER=${USE_SCCACHE:+sccache}
 
-# Build FFmpeg from source
-# Do not delete the source tarball for legal reasons
-ARG FFMPEG_VERSION=7.1
-RUN --mount=type=secret,id=aws-key-id,env=AWS_ACCESS_KEY_ID \
-    --mount=type=secret,id=aws-secret-id,env=AWS_SECRET_ACCESS_KEY \
-if [ "$ENABLE_MEDIA_FFMPEG" = "true" ]; then \
-    export SCCACHE_S3_KEY_PREFIX=${SCCACHE_S3_KEY_PREFIX:-${ARCH}} && \
-    if [ "$USE_SCCACHE" = "true" ]; then \
-        export CMAKE_C_COMPILER_LAUNCHER="sccache" && \
-        export CMAKE_CXX_COMPILER_LAUNCHER="sccache" && \
-        export RUSTC_WRAPPER="sccache"; \
-    fi && \
-    dnf install -y pkg-config && \
-    cd /tmp && \
-    curl -LO https://ffmpeg.org/releases/ffmpeg-${FFMPEG_VERSION}.tar.xz && \
-    tar xf ffmpeg-${FFMPEG_VERSION}.tar.xz && \
-    cd ffmpeg-${FFMPEG_VERSION} && \
-    ./configure \
-        --prefix=/usr/local \
-        --disable-gpl \
-        --disable-nonfree \
-        --disable-programs \
-        --disable-doc \
-        --disable-static \
-        --disable-x86asm \
-        --disable-postproc \
-        --disable-network \
-        --disable-encoders \
-        --disable-muxers \
-        --disable-bsfs \
-        --disable-devices \
-        --disable-libdrm \
-        --enable-shared && \
-    make -j$(nproc) && \
-    make install && \
-    /tmp/use-sccache.sh show-stats "FFMPEG" && \
-    ldconfig && \
-    mkdir -p /usr/local/src/ffmpeg && \
-    mv /tmp/ffmpeg-${FFMPEG_VERSION}* /usr/local/src/ffmpeg/; \
-fi
-
 # Build and install UCX
 RUN --mount=type=secret,id=aws-key-id,env=AWS_ACCESS_KEY_ID \
     --mount=type=secret,id=aws-secret-id,env=AWS_SECRET_ACCESS_KEY \
     export SCCACHE_S3_KEY_PREFIX="${SCCACHE_S3_KEY_PREFIX:-${ARCH}}" && \
-    if [ "$USE_SCCACHE" = "true" ]; then \
-        export CMAKE_C_COMPILER_LAUNCHER="sccache" && \
-        export CMAKE_CXX_COMPILER_LAUNCHER="sccache" && \
-        export CMAKE_CUDA_COMPILER_LAUNCHER="sccache"; \
-    fi && \
+    CC=${USE_SCCACHE:+sccache gcc} && \
+    CXX=${USE_SCCACHE:+sccache g++} && \
+    export CC=${CC} && \
+    export CXX=${CXX} && \
     cd /usr/local/src && \
      git clone https://github.com/openucx/ucx.git && \
      cd ucx && 			     \
@@ -411,55 +231,18 @@
      echo "/usr/local/ucx/lib/ucx" >> /etc/ld.so.conf.d/ucx.conf && \
      ldconfig
 
-ARG NIXL_LIBFABRIC_REF
-RUN --mount=type=secret,id=aws-key-id,env=AWS_ACCESS_KEY_ID \
-    --mount=type=secret,id=aws-secret-id,env=AWS_SECRET_ACCESS_KEY \
-    export SCCACHE_S3_KEY_PREFIX="${SCCACHE_S3_KEY_PREFIX:-${ARCH}}" && \
-    if [ "$USE_SCCACHE" = "true" ]; then \
-        export CMAKE_C_COMPILER_LAUNCHER="sccache" && \
-        export CMAKE_CXX_COMPILER_LAUNCHER="sccache" && \
-        export CMAKE_CUDA_COMPILER_LAUNCHER="sccache"; \
-    fi && \
-    cd /usr/local/src && \
-    git clone https://github.com/ofiwg/libfabric.git && \
-    cd libfabric && \
-    git checkout $NIXL_LIBFABRIC_REF && \
-    ./autogen.sh && \
-    ./configure --prefix="/usr/local/libfabric" \
-                --disable-verbs \
-                --disable-psm3 \
-                --disable-opx \
-                --disable-usnic \
-                --disable-rstream \
-                --enable-efa \
-                --with-cuda=/usr/local/cuda \
-                --enable-cuda-dlopen \
-                --with-gdrcopy \
-                --enable-gdrcopy-dlopen && \
-    make -j$(nproc) && \
-    make install && \
-    /tmp/use-sccache.sh show-stats "LIBFABRIC" && \
-    echo "/usr/local/libfabric/lib" > /etc/ld.so.conf.d/libfabric.conf && \
-    ldconfig
-
 # build and install nixl
 RUN --mount=type=secret,id=aws-key-id,env=AWS_ACCESS_KEY_ID \
     --mount=type=secret,id=aws-secret-id,env=AWS_SECRET_ACCESS_KEY \
     export SCCACHE_S3_KEY_PREFIX="${SCCACHE_S3_KEY_PREFIX:-${ARCH}}" && \
-    if [ "$USE_SCCACHE" = "true" ]; then \
-        export CMAKE_C_COMPILER_LAUNCHER="sccache" && \
-        export CMAKE_CXX_COMPILER_LAUNCHER="sccache" && \
-        export CMAKE_CUDA_COMPILER_LAUNCHER="sccache"; \
-    fi && \
     source ${VIRTUAL_ENV}/bin/activate && \
-    git clone --depth 1 --branch ${NIXL_REF} "${NIXL_REPO}" nixl && \
+    git clone --depth 1 --branch ${NIXL_REF} "https://github.com/ai-dynamo/nixl.git" && \
     cd nixl && \
     mkdir build && \
     meson setup build/ --prefix=/opt/nvidia/nvda_nixl --buildtype=release \
     -Dcudapath_lib="/usr/local/cuda/lib64" \
     -Dcudapath_inc="/usr/local/cuda/include" \
-    -Ducx_path="/usr/local/ucx" \
-    -Dlibfabric_path="/usr/local/libfabric" && \
+    -Ducx_path="/usr/local/ucx" && \
     cd build && \
     ninja && \
     ninja install && \
@@ -477,11 +260,6 @@
 RUN --mount=type=secret,id=aws-key-id,env=AWS_ACCESS_KEY_ID \
     --mount=type=secret,id=aws-secret-id,env=AWS_SECRET_ACCESS_KEY \
     export SCCACHE_S3_KEY_PREFIX="${SCCACHE_S3_KEY_PREFIX:-${ARCH}}" && \
-    if [ "$USE_SCCACHE" = "true" ]; then \
-        export CMAKE_C_COMPILER_LAUNCHER="sccache" && \
-        export CMAKE_CXX_COMPILER_LAUNCHER="sccache" && \
-        export CMAKE_CUDA_COMPILER_LAUNCHER="sccache"; \
-    fi && \
     cd /workspace/nixl && \
     uv build . --out-dir /opt/dynamo/dist/nixl --python $PYTHON_VERSION
 
@@ -496,27 +274,11 @@
 RUN --mount=type=secret,id=aws-key-id,env=AWS_ACCESS_KEY_ID \
     --mount=type=secret,id=aws-secret-id,env=AWS_SECRET_ACCESS_KEY \
     export SCCACHE_S3_KEY_PREFIX=${SCCACHE_S3_KEY_PREFIX:-${ARCH}} && \
-    if [ "$USE_SCCACHE" = "true" ]; then \
-        export CMAKE_C_COMPILER_LAUNCHER="sccache" && \
-        export CMAKE_CXX_COMPILER_LAUNCHER="sccache" && \
-        export RUSTC_WRAPPER="sccache"; \
-    fi && \
     source ${VIRTUAL_ENV}/bin/activate && \
     cd /opt/dynamo && \
     uv build --wheel --out-dir /opt/dynamo/dist && \
     cd /opt/dynamo/lib/bindings/python && \
-    FEATURES=""; \
-    if [ "$ENABLE_MEDIA_NIXL" = "true" ]; then \
-        FEATURES="$FEATURES dynamo-llm/media-nixl"; \
-    fi; \
-    if [ "$ENABLE_MEDIA_FFMPEG" = "true" ]; then \
-        FEATURES="$FEATURES media-ffmpeg"; \
-    fi; \
-    if [ -n "$FEATURES" ]; then \
-        maturin build --release --features "$FEATURES" --out /opt/dynamo/dist; \
-    else \
-        maturin build --release --out /opt/dynamo/dist; \
-    fi && \
+    maturin build --release --out /opt/dynamo/dist && \
     if [ "$ENABLE_KVBM" = "true" ]; then \
         cd /opt/dynamo/lib/bindings/kvbm && \
         maturin build --release --out target/wheels && \
@@ -524,7 +286,6 @@
             --exclude libnixl.so \
             --exclude libnixl_build.so \
             --exclude libnixl_common.so \
-            --exclude 'lib*.so*' \
             --plat manylinux_2_28_${ARCH_ALT} \
             --wheel-dir /opt/dynamo/dist \
             target/wheels/*.whl; \
@@ -559,14 +320,6 @@
 COPY --chown=dynamo: --from=wheel_builder /opt/nvidia/nvda_nixl/lib64/. ${NIXL_LIB_DIR}/
 COPY --chown=dynamo: --from=wheel_builder /opt/dynamo/dist/nixl/ /opt/dynamo/wheelhouse/nixl/
 COPY --chown=dynamo: --from=wheel_builder /workspace/nixl/build/src/bindings/python/nixl-meta/nixl-*.whl /opt/dynamo/wheelhouse/nixl/
-
-# Copy ffmpeg
-RUN --mount=type=bind,from=wheel_builder,source=/usr/local/,target=/tmp/usr/local/ \
-    cp -rnL /tmp/usr/local/include/libav* /tmp/usr/local/include/libsw* /usr/local/include/; \
-    cp -nL /tmp/usr/local/lib/libav*.so /tmp/usr/local/lib/libsw*.so /usr/local/lib/; \
-    cp -nL /tmp/usr/local/lib/pkgconfig/libav*.pc /tmp/usr/local/lib/pkgconfig/libsw*.pc /usr/lib/pkgconfig/; \
-    cp -r /tmp/usr/local/src/ffmpeg /usr/local/src/; \
-    true # in case ffmpeg not enabled
 
 # Copy built artifacts
 COPY --chown=dynamo: --from=wheel_builder $CARGO_TARGET_DIR $CARGO_TARGET_DIR
@@ -588,7 +341,6 @@
         clang \
         libclang-dev \
         protobuf-compiler \
-        pkg-config \
         # sudo for dev stage
         sudo \
     && apt-get clean \
@@ -602,7 +354,7 @@
 ENV HOME=/home/dynamo \
     DYNAMO_HOME=/opt/dynamo \
     CARGO_TARGET_DIR=/opt/dynamo/target
-ENV LD_LIBRARY_PATH=${NIXL_LIB_DIR}:${NIXL_PLUGIN_DIR}:/usr/local/ucx/lib:/usr/local/ucx/lib/ucx:/usr/local/cuda/compat/lib.real:${LD_LIBRARY_PATH}
+ENV LD_LIBRARY_PATH=${NIXL_LIB_DIR}:${NIXL_PLUGIN_DIR}:/usr/local/ucx/lib:/usr/local/ucx/lib/ucx:${LD_LIBRARY_PATH}
 
 # Create and activate virtual environment
 ARG PYTHON_VERSION
@@ -619,35 +371,6 @@
         --requirement /tmp/requirements.txt \
         --requirement /tmp/requirements.test.txt
 
-<<<<<<< HEAD
-# NIXL environment variables
-ENV NIXL_PREFIX=/opt/nvidia/nvda_nixl \
-    NIXL_LIB_DIR=/opt/nvidia/nvda_nixl/lib/${ARCH_ALT}-linux-gnu \
-    NIXL_PLUGIN_DIR=/opt/nvidia/nvda_nixl/lib/${ARCH_ALT}-linux-gnu/plugins
-ENV LD_LIBRARY_PATH=${NIXL_LIB_DIR}:${NIXL_PLUGIN_DIR}:/usr/local/ucx/lib:/usr/local/ucx/lib/ucx:/usr/local/lib:${LD_LIBRARY_PATH}
-
-# Copy ucx and nixl libs
-COPY --chown=dynamo: --from=wheel_builder /usr/local/ucx/ /usr/local/ucx/
-COPY --chown=dynamo: --from=wheel_builder ${NIXL_PREFIX}/ ${NIXL_PREFIX}/
-COPY --chown=dynamo: --from=wheel_builder /opt/nvidia/nvda_nixl/lib64/. ${NIXL_LIB_DIR}/
-
-# Copy AWS SDK C++ libraries (required for NIXL OBJ backend / S3 support)
-# Libraries are in lib64 on manylinux_2_28 (AlmaLinux)
-COPY --chown=dynamo: --from=wheel_builder /usr/local/lib64/libaws* /usr/local/lib/
-COPY --chown=dynamo: --from=wheel_builder /usr/local/lib64/libs2n* /usr/local/lib/
-# Copy OpenSSL 1.1 from wheel_builder (s2n-tls requires it, Ubuntu 24.04 only has OpenSSL 3)
-COPY --chown=dynamo: --from=wheel_builder /usr/lib64/libcrypto.so.1.1* /usr/local/lib/
-COPY --chown=dynamo: --from=wheel_builder /usr/lib64/libssl.so.1.1* /usr/local/lib/
-
-# Copy built artifacts
-COPY --chown=dynamo: --from=wheel_builder /opt/dynamo/dist/nixl/ /opt/dynamo/wheelhouse/nixl/
-COPY --chown=dynamo: --from=wheel_builder /workspace/nixl/build/src/bindings/python/nixl-meta/nixl-*.whl /opt/dynamo/wheelhouse/nixl/
-COPY --chown=dynamo: --from=wheel_builder /opt/dynamo/dist/*.whl /opt/dynamo/wheelhouse/
-COPY --chown=dynamo: --from=wheel_builder $CARGO_TARGET_DIR $CARGO_TARGET_DIR
-COPY --chown=dynamo: --from=wheel_builder $CARGO_HOME $CARGO_HOME
-
-=======
->>>>>>> 3e0459fb
 COPY --chown=dynamo: ./ /workspace/
 
 ARG ENABLE_KVBM
@@ -656,15 +379,10 @@
     /opt/dynamo/wheelhouse/ai_dynamo*any.whl \
     /opt/dynamo/wheelhouse/nixl/nixl*.whl && \
     if [ "$ENABLE_KVBM" = "true" ]; then \
-        KVBM_WHEEL=$(ls /opt/dynamo/wheelhouse/kvbm*.whl 2>/dev/null | head -1); \
-        if [ -z "$KVBM_WHEEL" ]; then \
-            echo "ERROR: ENABLE_KVBM is true but no KVBM wheel found in wheelhouse" >&2; \
-            exit 1; \
-        fi; \
-        uv pip install "$KVBM_WHEEL"; \
-    fi && \
-    cd /workspace/benchmarks && \
-    UV_GIT_LFS=1 uv pip install --no-cache .
+        uv pip install /opt/dynamo/wheelhouse/kvbm*.whl; \
+    fi \
+    && cd /workspace/benchmarks \
+    && UV_GIT_LFS=1 uv pip install --no-cache .
 
 # Setup launch banner in common directory accessible to all users
 RUN --mount=type=bind,source=./container/launch_message/runtime.txt,target=/opt/dynamo/launch_message.txt \
@@ -672,8 +390,7 @@
 
 # Setup environment for all users
 USER root
-RUN ldconfig && \
-    chmod 755 /opt/dynamo/.launch_screen && \
+RUN chmod 755 /opt/dynamo/.launch_screen && \
     echo 'source /opt/dynamo/venv/bin/activate' >> /etc/bash.bashrc && \
     echo 'cat /opt/dynamo/.launch_screen' >> /etc/bash.bashrc
 
