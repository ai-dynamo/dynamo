# SPDX-FileCopyrightText: Copyright (c) 2025 NVIDIA CORPORATION & AFFILIATES. All rights reserved.
# SPDX-License-Identifier: Apache-2.0

<<<<<<< HEAD
ARG BASE_IMAGE="nvcr.io/nvidia/pytorch"
ARG BASE_IMAGE_TAG="25.08-py3" # TODO: test on 25.09-py3
ARG RELEASE_BUILD
=======
ARG BASE_IMAGE="nvcr.io/nvidia/cuda-dl-base"
ARG BASE_IMAGE_TAG="25.06-cuda12.9-devel-ubuntu24.04"

ARG PYTORCH_BASE_IMAGE="nvcr.io/nvidia/pytorch"
ARG PYTORCH_BASE_IMAGE_TAG="25.06-py3"
>>>>>>> c2b08613
ARG ENABLE_KVBM=false
# ARG RUNTIME_IMAGE="nvcr.io/nvidia/cuda"
# ARG RUNTIME_IMAGE_TAG="13.0.0-runtime-ubuntu24.04" # TODO: test on 13.0.1
ARG RUNTIME_IMAGE="nvcr.io/nvidia/tensorrt-llm/release"
ARG RUNTIME_IMAGE_TAG="1.2.0rc1" # TODO: check for 1.2.0rc2

# Define general architecture ARGs for supporting both x86 and aarch64 builds.
#   ARCH: Used for package suffixes (e.g., amd64, arm64)
#   ARCH_ALT: Used for Rust targets, manylinux suffix (e.g., x86_64, aarch64)
#
# Default values are for x86/amd64:
#   --build-arg ARCH=amd64 --build-arg ARCH_ALT=x86_64
#
# For arm64/aarch64, build with:
#   --build-arg ARCH=arm64 --build-arg ARCH_ALT=aarch64
#
# NOTE: There isn't an easy way to define one of these values based on the other value
# without adding if statements everywhere, so just define both as ARGs for now.
ARG ARCH=amd64
ARG ARCH_ALT=x86_64
# Python configuration
ARG PYTHON_VERSION=3.12

ARG DYNAMO_BASE_IMAGE="dynamo:latest-none"
FROM ${DYNAMO_BASE_IMAGE} AS dynamo_base

# Copy artifacts from NGC PyTorch image
FROM ${PYTORCH_BASE_IMAGE}:${PYTORCH_BASE_IMAGE_TAG} AS pytorch_base

##################################################
########## Framework Builder Stage ##############
##################################################
#
# PURPOSE: Build TensorRT-LLM with root privileges
#
# This stage handles TensorRT-LLM installation which requires:
# - Root access for apt operations (CUDA repos, TensorRT installation)
# - System-level modifications in install_tensorrt.sh
# - Virtual environment population with PyTorch and TensorRT-LLM
#
# The completed venv is then copied to runtime stage with dynamo ownership

<<<<<<< HEAD
FROM ${RUNTIME_IMAGE}:${RUNTIME_IMAGE_TAG} AS runtime
ARG PYTHON_VERSION=3.12
WORKDIR /workspace
# ENV VIRTUAL_ENV=/opt/dynamo/venv

# probably not going to work - TODO test this
# ENV VIRTUAL_ENV=/usr/local/lib/python3.12/dist-packages

ARG ARCH_ALT
=======
FROM ${BASE_IMAGE}:${BASE_IMAGE_TAG} AS framework

ARG ARCH_ALT
ARG PYTHON_VERSION
ARG ENABLE_KVBM
>>>>>>> c2b08613
ENV NIXL_PREFIX=/opt/nvidia/nvda_nixl
ENV NIXL_LIB_DIR=$NIXL_PREFIX/lib/${ARCH_ALT}-linux-gnu
ENV NIXL_PLUGIN_DIR=$NIXL_LIB_DIR/plugins
ENV VIRTUAL_ENV=/opt/dynamo/venv
ENV PATH="${VIRTUAL_ENV}/bin:${PATH}"

# Install minimal dependencies needed for TensorRT-LLM installation
RUN apt-get update && \
    DEBIAN_FRONTEND=noninteractive apt-get install -y --no-install-recommends \
<<<<<<< HEAD
        # RDMA/UCX libraries required to find RDMA devices
        ibverbs-providers \
        ibverbs-utils \
        libibumad3 \
        libibverbs1 \
        libnuma1 \
        librdmacm1 \
        rdma-core \
        # OpenMPI dependencies
        openssh-client \
        openssh-server && \
    rm -rf /var/lib/apt/lists/*

### COPY NATS & ETCD ###
# Copy nats and etcd from dynamo_base image
COPY --from=dynamo_base /usr/bin/nats-server /usr/bin/nats-server
# etcd is already in the base trtllm image
# COPY --from=dynamo_base /usr/local/bin/etcd/ /usr/local/bin/etcd/
# Add ETCD and CUDA binaries to PATH so cicc and other CUDA tools are accessible
ENV PATH=/usr/local/bin/etcd/:/usr/local/cuda/nvvm/bin:$PATH

# Copy UCX from dynamo_base image as plugin for NIXL
# Copy NIXL source from dynamo_base image
# Copy dynamo wheels for gitlab artifacts
COPY --from=dynamo_base /usr/local/ucx /usr/local/ucx
COPY --from=dynamo_base $NIXL_PREFIX $NIXL_PREFIX
ENV PATH=/usr/local/ucx/bin:$PATH

ENV DYNAMO_HOME=/workspace
ENV LD_LIBRARY_PATH=\
$NIXL_LIB_DIR:\
$NIXL_PLUGIN_DIR:\
/usr/local/ucx/lib:\
/usr/local/ucx/lib/ucx:\
/opt/hpcx/ompi/lib:\
$LD_LIBRARY_PATH
# ENV PATH="${VIRTUAL_ENV}/bin:/opt/hpcx/ompi/bin:/usr/local/bin/etcd/:/usr/local/cuda/bin:/usr/local/cuda/nvvm/bin:$PATH"
ENV OPAL_PREFIX=/opt/hpcx/ompi

### VIRTUAL ENVIRONMENT SETUP ###

COPY --from=ghcr.io/astral-sh/uv:latest /uv /uvx /bin/
=======
        python${PYTHON_VERSION}-dev \
        python3-pip \
        curl \
        git \
        git-lfs \
        ca-certificates && \
    rm -rf /var/lib/apt/lists/*

# Copy uv
COPY --from=ghcr.io/astral-sh/uv:latest /uv /uvx /bin/

>>>>>>> c2b08613
# Create virtual environment
# RUN mkdir -p /opt/dynamo/venv && \
#     uv venv /opt/dynamo/venv --python $PYTHON_VERSION

<<<<<<< HEAD
# Activate virtual environment
# ENV VIRTUAL_ENV=/opt/dynamo/venv \
#     PATH="/opt/dynamo/venv/bin:${PATH}"

ENV ENV=${ENV:-/etc/shinit_v2}

=======
# Copy pytorch installation from NGC PyTorch
ARG TORCH_VER=2.8.0a0+5228986c39.nv25.6
ARG TORCHVISION_VER=0.22.0a0+95f10a4e
ARG SETUPTOOLS_VER=78.1.1
ARG PYTORCH_TRITON_VER=3.3.0+git96316ce52.nvinternal
ARG JINJA2_VER=3.1.6
ARG NETWORKX_VER=3.5
ARG SYMPY_VER=1.14.0
ARG PACKAGING_VER=23.2
ARG FLASH_ATTN_VER=2.7.4.post1
ARG MPMATH_VER=1.3.0

COPY --from=pytorch_base /usr/local/lib/python${PYTHON_VERSION}/dist-packages/torch ${VIRTUAL_ENV}/lib/python${PYTHON_VERSION}/site-packages/torch
COPY --from=pytorch_base /usr/local/lib/python${PYTHON_VERSION}/dist-packages/torch-${TORCH_VER}.dist-info ${VIRTUAL_ENV}/lib/python${PYTHON_VERSION}/site-packages/torch-${TORCH_VER}.dist-info
COPY --from=pytorch_base /usr/local/lib/python${PYTHON_VERSION}/dist-packages/torchgen ${VIRTUAL_ENV}/lib/python${PYTHON_VERSION}/site-packages/torchgen
COPY --from=pytorch_base /usr/local/lib/python${PYTHON_VERSION}/dist-packages/torchvision ${VIRTUAL_ENV}/lib/python${PYTHON_VERSION}/site-packages/torchvision
COPY --from=pytorch_base /usr/local/lib/python${PYTHON_VERSION}/dist-packages/torchvision-${TORCHVISION_VER}.dist-info ${VIRTUAL_ENV}/lib/python${PYTHON_VERSION}/site-packages/torchvision-${TORCHVISION_VER}.dist-info
COPY --from=pytorch_base /usr/local/lib/python${PYTHON_VERSION}/dist-packages/torchvision.libs ${VIRTUAL_ENV}/lib/python${PYTHON_VERSION}/site-packages/torchvision.libs
COPY --from=pytorch_base /usr/local/lib/python${PYTHON_VERSION}/dist-packages/functorch ${VIRTUAL_ENV}/lib/python${PYTHON_VERSION}/site-packages/functorch
COPY --from=pytorch_base /usr/local/lib/python${PYTHON_VERSION}/dist-packages/jinja2 ${VIRTUAL_ENV}/lib/python${PYTHON_VERSION}/site-packages/jinja2
COPY --from=pytorch_base /usr/local/lib/python${PYTHON_VERSION}/dist-packages/jinja2-${JINJA2_VER}.dist-info ${VIRTUAL_ENV}/lib/python${PYTHON_VERSION}/site-packages/jinja2-${JINJA2_VER}.dist-info
COPY --from=pytorch_base /usr/local/lib/python${PYTHON_VERSION}/dist-packages/sympy ${VIRTUAL_ENV}/lib/python${PYTHON_VERSION}/site-packages/sympy
COPY --from=pytorch_base /usr/local/lib/python${PYTHON_VERSION}/dist-packages/sympy-${SYMPY_VER}.dist-info ${VIRTUAL_ENV}/lib/python${PYTHON_VERSION}/site-packages/sympy-${SYMPY_VER}.dist-info
COPY --from=pytorch_base /usr/local/lib/python${PYTHON_VERSION}/dist-packages/flash_attn ${VIRTUAL_ENV}/lib/python${PYTHON_VERSION}/site-packages/flash_attn
COPY --from=pytorch_base /usr/local/lib/python${PYTHON_VERSION}/dist-packages/flash_attn-${FLASH_ATTN_VER}.dist-info ${VIRTUAL_ENV}/lib/python${PYTHON_VERSION}/site-packages/flash_attn-${FLASH_ATTN_VER}.dist-info
COPY --from=pytorch_base /usr/local/lib/python${PYTHON_VERSION}/dist-packages/flash_attn_2_cuda.cpython-*-*-linux-gnu.so ${VIRTUAL_ENV}/lib/python${PYTHON_VERSION}/site-packages/
COPY --from=pytorch_base /usr/local/lib/python${PYTHON_VERSION}/dist-packages/triton ${VIRTUAL_ENV}/lib/python${PYTHON_VERSION}/site-packages/triton
COPY --from=pytorch_base /usr/local/lib/python${PYTHON_VERSION}/dist-packages/pytorch_triton-${PYTORCH_TRITON_VER}.dist-info ${VIRTUAL_ENV}/lib/python${PYTHON_VERSION}/site-packages/pytorch_triton-${PYTORCH_TRITON_VER}.dist-info

# Install TensorRT-LLM and related dependencies
ARG HAS_TRTLLM_CONTEXT
ARG TENSORRTLLM_PIP_WHEEL
ARG TENSORRTLLM_INDEX_URL
ARG GITHUB_TRTLLM_COMMIT

# Copy only wheel files and commit info from trtllm_wheel stage from build_context
COPY --from=trtllm_wheel /*.whl /trtllm_wheel/
COPY --from=trtllm_wheel /*.txt /trtllm_wheel/

# NOTE: locking cuda-python version to <13 to avoid breaks with tensorrt-llm 1.0.0rc6.
RUN uv pip install "cuda-python>=12,<13"

# Note: TensorRT needs to be uninstalled before installing the TRTLLM wheel
# because there might be mismatched versions of TensorRT between the NGC PyTorch
# and the TRTLLM wheel.
RUN [ -f /etc/pip/constraint.txt ] && : > /etc/pip/constraint.txt || true && \
    # Clean up any existing conflicting CUDA repository configurations and GPG keys
    rm -f /etc/apt/sources.list.d/cuda*.list && \
    rm -f /usr/share/keyrings/cuda-archive-keyring.gpg && \
    rm -f /etc/apt/trusted.gpg.d/cuda*.gpg

RUN if [ "$HAS_TRTLLM_CONTEXT" = "1" ]; then \
        # Download and run install_tensorrt.sh from TensorRT-LLM GitHub before installing the wheel
        curl -fsSL --retry 5 --retry-delay 10 --max-time 1800 -o /tmp/install_tensorrt.sh "https://github.com/NVIDIA/TensorRT-LLM/raw/${GITHUB_TRTLLM_COMMIT}/docker/common/install_tensorrt.sh" && \
        # Modify the script to use virtual environment pip instead of system pip3
        sed -i 's/pip3 install/uv pip install/g' /tmp/install_tensorrt.sh && \
        bash /tmp/install_tensorrt.sh && \
        # Install from local wheel directory in build context
        WHEEL_FILE="$(find /trtllm_wheel -name "*.whl" | head -n 1)"; \
        if [ -n "$WHEEL_FILE" ]; then \
            uv pip install "$WHEEL_FILE"; \
        else \
            echo "No wheel file found in /trtllm_wheel directory."; \
            exit 1; \
        fi; \
    else \
        # Download and run install_tensorrt.sh from TensorRT-LLM GitHub before installing the wheel
        TRTLLM_VERSION=$(echo "${TENSORRTLLM_PIP_WHEEL}" | sed -n 's/.*==\([0-9a-zA-Z\.\-]*\).*/\1/p') && \
        (curl -fsSL --retry 5 --retry-delay 10 --max-time 1800 -o /tmp/install_tensorrt.sh "https://github.com/NVIDIA/TensorRT-LLM/raw/v${TRTLLM_VERSION}/docker/common/install_tensorrt.sh" || \
         curl -fsSL --retry 5 --retry-delay 10 --max-time 1800 -o /tmp/install_tensorrt.sh "https://github.com/NVIDIA/TensorRT-LLM/raw/${GITHUB_TRTLLM_COMMIT}/docker/common/install_tensorrt.sh") && \
        # Modify the script to use virtual environment pip instead of system pip3
        sed -i 's/pip3 install/uv pip install/g' /tmp/install_tensorrt.sh && \
        bash /tmp/install_tensorrt.sh && \
        # Install TensorRT-LLM wheel from the provided index URL, allow dependencies from PyPI
        uv pip install --extra-index-url "${TENSORRTLLM_INDEX_URL}" "${TENSORRTLLM_PIP_WHEEL}"; \
    fi
>>>>>>> c2b08613

##################################################
########## Runtime Image ########################
##################################################
#
# PURPOSE: Production runtime environment
#
# This stage creates a lightweight production-ready image containing:
# - Pre-compiled TensorRT-LLM and framework dependencies
# - Dynamo runtime libraries and Python packages
# - Essential runtime dependencies and configurations
# - Optimized for inference workloads and deployment
#
# Use this stage when you need:
# - Production deployment of Dynamo with TensorRT-LLM
# - Minimal runtime footprint without build tools
# - Ready-to-run inference server environment
# - Base for custom application containers
#

FROM ${RUNTIME_IMAGE}:${RUNTIME_IMAGE_TAG} AS runtime

ARG ARCH_ALT
ARG ENABLE_KVBM
ARG PYTHON_VERSION

WORKDIR /workspace

ENV ENV=${ENV:-/etc/shinit_v2}
ENV VIRTUAL_ENV=/opt/dynamo/venv
ENV NIXL_PREFIX=/opt/nvidia/nvda_nixl
ENV NIXL_LIB_DIR=$NIXL_PREFIX/lib/${ARCH_ALT}-linux-gnu
ENV NIXL_PLUGIN_DIR=$NIXL_LIB_DIR/plugins

ARG DYNAMO_COMMIT_SHA
ENV DYNAMO_COMMIT_SHA=$DYNAMO_COMMIT_SHA

# Install Python, build-essential and python3-dev as apt dependencies
RUN apt-get update && \
    DEBIAN_FRONTEND=noninteractive apt-get install -y --no-install-recommends \
        # Build tools
        build-essential \
        g++ \
        ninja-build \
        git \
        git-lfs \
        # Python runtime - CRITICAL for virtual environment to work
        python${PYTHON_VERSION}-dev \
        python3-pip \
        # jq for polling various endpoints and health checks
        jq \
        # CUDA/ML libraries
        libcudnn9-cuda-12 \
        # Network and communication libraries
        libzmq3-dev \
        # RDMA/UCX libraries required to find RDMA devices
        ibverbs-providers \
        ibverbs-utils \
        libibumad3 \
        libibverbs1 \
        libnuma1 \
        librdmacm1 \
        rdma-core \
        # OpenMPI dependencies
        openssh-client \
        openssh-server \
        # System utilities and dependencies
        curl && \
    apt-get clean && \
    rm -rf /var/lib/apt/lists/*

# Copy CUDA development tools (nvcc, headers, dependencies, etc.) from PyTorch base image
COPY --from=pytorch_base /usr/local/cuda/bin/nvcc /usr/local/cuda/bin/nvcc
COPY --from=pytorch_base /usr/local/cuda/bin/cudafe++ /usr/local/cuda/bin/cudafe++
COPY --from=pytorch_base /usr/local/cuda/bin/ptxas /usr/local/cuda/bin/ptxas
COPY --from=pytorch_base /usr/local/cuda/bin/fatbinary /usr/local/cuda/bin/fatbinary
COPY --from=pytorch_base /usr/local/cuda/include/ /usr/local/cuda/include/
COPY --from=pytorch_base /usr/local/cuda/nvvm /usr/local/cuda/nvvm
COPY --from=pytorch_base /usr/local/cuda/lib64/libcudart.so* /usr/local/cuda/lib64/
COPY --from=pytorch_base /usr/local/cuda/lib64/libcupti* /usr/local/cuda/lib64/
COPY --from=pytorch_base /usr/local/lib/lib* /usr/local/lib/

# Copy nats and etcd from dynamo_base image
COPY --from=dynamo_base /usr/bin/nats-server /usr/bin/nats-server
COPY --from=dynamo_base /usr/local/bin/etcd/ /usr/local/bin/etcd/
# Add ETCD and CUDA binaries to PATH so cicc and other CUDA tools are accessible
ENV PATH=/usr/local/bin/etcd/:/usr/local/cuda/nvvm/bin:$PATH

# Copy OpenMPI from PyTorch base image
COPY --from=pytorch_base /opt/hpcx/ompi /opt/hpcx/ompi
# Copy NUMA library from PyTorch base image
COPY --from=pytorch_base /usr/lib/${ARCH_ALT}-linux-gnu/libnuma.so* /usr/lib/${ARCH_ALT}-linux-gnu/

# Copy UCX libraries, libucc.so is needed by pytorch. May not need to copy whole hpcx dir but only /opt/hpcx/ucc/
COPY --from=pytorch_base /opt/hpcx /opt/hpcx
# This is needed to make libucc.so visible so pytorch can use it.
ENV LD_LIBRARY_PATH="/opt/hpcx/ucc/lib:${LD_LIBRARY_PATH}"
# Might not need to copy cusparseLt in the future once it's included in DLFW cuda container
# networkx, packaging, setuptools get overridden by trtllm installation, so not copying them
# pytorch-triton is copied after trtllm installation.
COPY --from=pytorch_base /usr/local/cuda/lib64/libcusparseLt* /usr/local/cuda/lib64/

# Copy uv to system /bin
COPY --from=framework /bin/uv /bin/uvx /bin/

# Copy libgomp.so from framework image
COPY --from=framework /usr/local/tensorrt /usr/local/tensorrt
COPY --from=framework /usr/lib/${ARCH_ALT}-linux-gnu/libgomp.so* /usr/lib/${ARCH_ALT}-linux-gnu/

# Create dynamo user with group 0 for OpenShift compatibility
RUN userdel -r ubuntu > /dev/null 2>&1 || true \
    && useradd -m -s /bin/bash -g 0 dynamo \
    && [ `id -u dynamo` -eq 1000 ] \
    && mkdir -p /home/dynamo/.cache /opt/dynamo \
    && chown -R dynamo: /workspace /home/dynamo /opt/dynamo \
    && chmod -R g+w /workspace /home/dynamo/.cache /opt/dynamo

# Switch to dynamo user
USER dynamo
ENV HOME=/home/dynamo
ENV DYNAMO_HOME=/workspace

# Copy UCX from framework image as plugin for NIXL
# Copy NIXL source from framework image
# Copy dynamo wheels for gitlab artifacts
COPY --chown=dynamo: --from=dynamo_base /usr/local/ucx /usr/local/ucx
COPY --chown=dynamo: --from=dynamo_base $NIXL_PREFIX $NIXL_PREFIX

ENV PATH="/usr/local/ucx/bin:${VIRTUAL_ENV}/bin:/opt/hpcx/ompi/bin:/usr/local/bin/etcd/:/usr/local/cuda/bin:/usr/local/cuda/nvvm/bin:$PATH"
ENV LD_LIBRARY_PATH=\
$NIXL_LIB_DIR:\
$NIXL_PLUGIN_DIR:\
/usr/local/ucx/lib:\
/usr/local/ucx/lib/ucx:\
/opt/hpcx/ompi/lib:\
$LD_LIBRARY_PATH
ENV OPAL_PREFIX=/opt/hpcx/ompi

# Copy pre-built venv with PyTorch and TensorRT-LLM from framework stage
COPY --chown=dynamo: --from=framework ${VIRTUAL_ENV} ${VIRTUAL_ENV}

ENV TENSORRT_LIB_DIR=/usr/local/tensorrt/targets/${ARCH_ALT}-linux-gnu/lib
ENV LD_LIBRARY_PATH=${TENSORRT_LIB_DIR}:${LD_LIBRARY_PATH}

# Install dynamo, NIXL, and dynamo-specific dependencies
<<<<<<< HEAD
COPY benchmarks/ /opt/dynamo/benchmarks/
COPY --from=dynamo_base /opt/dynamo/wheelhouse/ /opt/dynamo/wheelhouse/
RUN cd /opt/dynamo/wheelhouse/ && \
    ls -lah  && \
    ls -lah nixl/ && \
    pip list &&\
    # TRTLLM's NIXL installaion doesn't include NIXL python package, so install it from wheelhouse
    pip install --break-system-packages --no-cache \
        ai_dynamo_runtime-*.whl \
        ai_dynamo-*.whl \
        nixl/nixl-*.whl &&\
    pip list
    # TODO: install benchmarks
    # && cd /opt/dynamo/benchmarks \
    # && UV_GIT_LFS=1 uv pip install --no-cache --system --break-system-packages . \
    # && uv pip list \
    # && cd - \
    # && rm -rf /opt/dynamo/benchmarks

# TODO: Install common and test dependencies
# RUN uv pip list
# RUN --mount=type=bind,source=./container/deps/requirements.txt,target=/tmp/requirements.txt \
#     --mount=type=bind,source=./container/deps/requirements.test.txt,target=/tmp/requirements.test.txt \
#     UV_GIT_LFS=1 uv pip install \
#         --system --break-system-packages \
#         --no-cache \
#         --requirement /tmp/requirements.txt \
#         --requirement /tmp/requirements.test.txt
# RUN uv pip list
# This is needed to make libucc.so visible so pytorch can use it.
ENV LD_LIBRARY_PATH="/opt/hpcx/ucc/lib:${LD_LIBRARY_PATH}"
=======
COPY --chown=dynamo: benchmarks/ /opt/dynamo/benchmarks/
COPY --chown=dynamo: --from=dynamo_base /opt/dynamo/wheelhouse/ /opt/dynamo/wheelhouse/
RUN uv pip install \
      /opt/dynamo/wheelhouse/ai_dynamo_runtime*.whl \
      /opt/dynamo/wheelhouse/ai_dynamo*any.whl \
      /opt/dynamo/wheelhouse/nixl/nixl*.whl \
    && if [ "${ENABLE_KVBM}" = "true" ]; then \
        uv pip install /opt/dynamo/wheelhouse/kvbm*.whl; \
       fi \
    && cd /opt/dynamo/benchmarks \
    && UV_GIT_LFS=1 uv pip install --no-cache . \
    && cd - \
    && rm -rf /opt/dynamo/benchmarks

# Install common and test dependencies
RUN --mount=type=bind,source=./container/deps/requirements.txt,target=/tmp/requirements.txt \
    --mount=type=bind,source=./container/deps/requirements.test.txt,target=/tmp/requirements.test.txt \
    UV_GIT_LFS=1 uv pip install \
        --no-cache \
        --requirement /tmp/requirements.txt \
        --requirement /tmp/requirements.test.txt

# Copy tests, benchmarks, deploy and components for CI with correct ownership
COPY --chown=dynamo: tests /workspace/tests
COPY --chown=dynamo: examples /workspace/examples
COPY --chown=dynamo: benchmarks /workspace/benchmarks
COPY --chown=dynamo: deploy /workspace/deploy
COPY --chown=dynamo: components/ /workspace/components/
COPY --chown=dynamo: recipes/ /workspace/recipes/
>>>>>>> c2b08613

# Copy attribution files with correct ownership
COPY --chown=dynamo: ATTRIBUTION* LICENSE /workspace/

<<<<<<< HEAD
# Copy attribution files
COPY ATTRIBUTION* LICENSE /workspace/
# Copy launch banner
RUN --mount=type=bind,source=./container/launch_message.txt,target=/workspace/launch_message.txt \
    sed '/^#\s/d' /workspace/launch_message.txt > ~/.launch_screen && \
    echo "cat ~/.launch_screen" >> ~/.bashrc
    # echo "source $VIRTUAL_ENV/bin/activate" >> ~/.bashrc
=======
# Setup launch banner in common directory accessible to all users
RUN --mount=type=bind,source=./container/launch_message.txt,target=/opt/dynamo/launch_message.txt \
    sed '/^#\s/d' /opt/dynamo/launch_message.txt > /opt/dynamo/.launch_screen
>>>>>>> c2b08613

# Setup environment for all users
USER root
RUN chmod 755 /opt/dynamo/.launch_screen && \
    echo 'source /opt/dynamo/venv/bin/activate' >> /etc/bash.bashrc && \
    echo 'cat /opt/dynamo/.launch_screen' >> /etc/bash.bashrc

USER dynamo

ENTRYPOINT ["/opt/nvidia/nvidia_entrypoint.sh"]
<<<<<<< HEAD
=======
CMD []

###########################################################
########## Development (run.sh, runs as root user) ########
###########################################################
#
# PURPOSE: Local development environment for use with run.sh (not Dev Container plug-in)
#
# This stage runs as root and provides:
# - Development tools and utilities for local debugging
# - Support for vscode/cursor development outside the Dev Container plug-in
#
# Use this stage if you need a full-featured development environment with extra tools,
# but do not use it with the Dev Container plug-in.

FROM runtime AS dev

# Don't want ubuntu to be editable, just change uid and gid.
ARG WORKSPACE_DIR=/workspace

# Switch to root for system package installation
USER root

# Install utilities as root
RUN apt-get update -y && \
    apt-get install -y --no-install-recommends  \
    # Install utilities
    nvtop \
    wget \
    tmux \
    vim \
    git \
    iproute2 \
    rsync \
    zip \
    unzip \
    htop \
    # Build Dependencies
    autoconf \
    automake \
    cmake \
    libtool \
    meson \
    net-tools \
    pybind11-dev \
    # Rust build dependencies
    clang \
    libclang-dev \
    protobuf-compiler && \
    rm -rf /var/lib/apt/lists/*

# Set workspace directory variable
ENV WORKSPACE_DIR=${WORKSPACE_DIR} \
    DYNAMO_HOME=${WORKSPACE_DIR} \
    RUSTUP_HOME=/usr/local/rustup \
    CARGO_HOME=/usr/local/cargo \
    CARGO_TARGET_DIR=/workspace/target \
    VIRTUAL_ENV=/opt/dynamo/venv \
    PATH=/usr/local/cargo/bin:$PATH

COPY --from=dynamo_base /usr/local/rustup /usr/local/rustup
COPY --from=dynamo_base /usr/local/cargo /usr/local/cargo

# Install maturin, for maturin develop
RUN uv pip install maturin[patchelf]

# Editable install of dynamo
COPY pyproject.toml README.md hatch_build.py /workspace/
RUN uv pip install --no-deps -e .

>>>>>>> c2b08613
CMD []<|MERGE_RESOLUTION|>--- conflicted
+++ resolved
@@ -1,17 +1,9 @@
 # SPDX-FileCopyrightText: Copyright (c) 2025 NVIDIA CORPORATION & AFFILIATES. All rights reserved.
 # SPDX-License-Identifier: Apache-2.0
 
-<<<<<<< HEAD
 ARG BASE_IMAGE="nvcr.io/nvidia/pytorch"
 ARG BASE_IMAGE_TAG="25.08-py3" # TODO: test on 25.09-py3
 ARG RELEASE_BUILD
-=======
-ARG BASE_IMAGE="nvcr.io/nvidia/cuda-dl-base"
-ARG BASE_IMAGE_TAG="25.06-cuda12.9-devel-ubuntu24.04"
-
-ARG PYTORCH_BASE_IMAGE="nvcr.io/nvidia/pytorch"
-ARG PYTORCH_BASE_IMAGE_TAG="25.06-py3"
->>>>>>> c2b08613
 ARG ENABLE_KVBM=false
 # ARG RUNTIME_IMAGE="nvcr.io/nvidia/cuda"
 # ARG RUNTIME_IMAGE_TAG="13.0.0-runtime-ubuntu24.04" # TODO: test on 13.0.1
@@ -54,7 +46,6 @@
 #
 # The completed venv is then copied to runtime stage with dynamo ownership
 
-<<<<<<< HEAD
 FROM ${RUNTIME_IMAGE}:${RUNTIME_IMAGE_TAG} AS runtime
 ARG PYTHON_VERSION=3.12
 WORKDIR /workspace
@@ -64,13 +55,6 @@
 # ENV VIRTUAL_ENV=/usr/local/lib/python3.12/dist-packages
 
 ARG ARCH_ALT
-=======
-FROM ${BASE_IMAGE}:${BASE_IMAGE_TAG} AS framework
-
-ARG ARCH_ALT
-ARG PYTHON_VERSION
-ARG ENABLE_KVBM
->>>>>>> c2b08613
 ENV NIXL_PREFIX=/opt/nvidia/nvda_nixl
 ENV NIXL_LIB_DIR=$NIXL_PREFIX/lib/${ARCH_ALT}-linux-gnu
 ENV NIXL_PLUGIN_DIR=$NIXL_LIB_DIR/plugins
@@ -80,7 +64,6 @@
 # Install minimal dependencies needed for TensorRT-LLM installation
 RUN apt-get update && \
     DEBIAN_FRONTEND=noninteractive apt-get install -y --no-install-recommends \
-<<<<<<< HEAD
         # RDMA/UCX libraries required to find RDMA devices
         ibverbs-providers \
         ibverbs-utils \
@@ -123,108 +106,16 @@
 ### VIRTUAL ENVIRONMENT SETUP ###
 
 COPY --from=ghcr.io/astral-sh/uv:latest /uv /uvx /bin/
-=======
-        python${PYTHON_VERSION}-dev \
-        python3-pip \
-        curl \
-        git \
-        git-lfs \
-        ca-certificates && \
-    rm -rf /var/lib/apt/lists/*
-
-# Copy uv
-COPY --from=ghcr.io/astral-sh/uv:latest /uv /uvx /bin/
-
->>>>>>> c2b08613
 # Create virtual environment
 # RUN mkdir -p /opt/dynamo/venv && \
 #     uv venv /opt/dynamo/venv --python $PYTHON_VERSION
 
-<<<<<<< HEAD
 # Activate virtual environment
 # ENV VIRTUAL_ENV=/opt/dynamo/venv \
 #     PATH="/opt/dynamo/venv/bin:${PATH}"
 
 ENV ENV=${ENV:-/etc/shinit_v2}
 
-=======
-# Copy pytorch installation from NGC PyTorch
-ARG TORCH_VER=2.8.0a0+5228986c39.nv25.6
-ARG TORCHVISION_VER=0.22.0a0+95f10a4e
-ARG SETUPTOOLS_VER=78.1.1
-ARG PYTORCH_TRITON_VER=3.3.0+git96316ce52.nvinternal
-ARG JINJA2_VER=3.1.6
-ARG NETWORKX_VER=3.5
-ARG SYMPY_VER=1.14.0
-ARG PACKAGING_VER=23.2
-ARG FLASH_ATTN_VER=2.7.4.post1
-ARG MPMATH_VER=1.3.0
-
-COPY --from=pytorch_base /usr/local/lib/python${PYTHON_VERSION}/dist-packages/torch ${VIRTUAL_ENV}/lib/python${PYTHON_VERSION}/site-packages/torch
-COPY --from=pytorch_base /usr/local/lib/python${PYTHON_VERSION}/dist-packages/torch-${TORCH_VER}.dist-info ${VIRTUAL_ENV}/lib/python${PYTHON_VERSION}/site-packages/torch-${TORCH_VER}.dist-info
-COPY --from=pytorch_base /usr/local/lib/python${PYTHON_VERSION}/dist-packages/torchgen ${VIRTUAL_ENV}/lib/python${PYTHON_VERSION}/site-packages/torchgen
-COPY --from=pytorch_base /usr/local/lib/python${PYTHON_VERSION}/dist-packages/torchvision ${VIRTUAL_ENV}/lib/python${PYTHON_VERSION}/site-packages/torchvision
-COPY --from=pytorch_base /usr/local/lib/python${PYTHON_VERSION}/dist-packages/torchvision-${TORCHVISION_VER}.dist-info ${VIRTUAL_ENV}/lib/python${PYTHON_VERSION}/site-packages/torchvision-${TORCHVISION_VER}.dist-info
-COPY --from=pytorch_base /usr/local/lib/python${PYTHON_VERSION}/dist-packages/torchvision.libs ${VIRTUAL_ENV}/lib/python${PYTHON_VERSION}/site-packages/torchvision.libs
-COPY --from=pytorch_base /usr/local/lib/python${PYTHON_VERSION}/dist-packages/functorch ${VIRTUAL_ENV}/lib/python${PYTHON_VERSION}/site-packages/functorch
-COPY --from=pytorch_base /usr/local/lib/python${PYTHON_VERSION}/dist-packages/jinja2 ${VIRTUAL_ENV}/lib/python${PYTHON_VERSION}/site-packages/jinja2
-COPY --from=pytorch_base /usr/local/lib/python${PYTHON_VERSION}/dist-packages/jinja2-${JINJA2_VER}.dist-info ${VIRTUAL_ENV}/lib/python${PYTHON_VERSION}/site-packages/jinja2-${JINJA2_VER}.dist-info
-COPY --from=pytorch_base /usr/local/lib/python${PYTHON_VERSION}/dist-packages/sympy ${VIRTUAL_ENV}/lib/python${PYTHON_VERSION}/site-packages/sympy
-COPY --from=pytorch_base /usr/local/lib/python${PYTHON_VERSION}/dist-packages/sympy-${SYMPY_VER}.dist-info ${VIRTUAL_ENV}/lib/python${PYTHON_VERSION}/site-packages/sympy-${SYMPY_VER}.dist-info
-COPY --from=pytorch_base /usr/local/lib/python${PYTHON_VERSION}/dist-packages/flash_attn ${VIRTUAL_ENV}/lib/python${PYTHON_VERSION}/site-packages/flash_attn
-COPY --from=pytorch_base /usr/local/lib/python${PYTHON_VERSION}/dist-packages/flash_attn-${FLASH_ATTN_VER}.dist-info ${VIRTUAL_ENV}/lib/python${PYTHON_VERSION}/site-packages/flash_attn-${FLASH_ATTN_VER}.dist-info
-COPY --from=pytorch_base /usr/local/lib/python${PYTHON_VERSION}/dist-packages/flash_attn_2_cuda.cpython-*-*-linux-gnu.so ${VIRTUAL_ENV}/lib/python${PYTHON_VERSION}/site-packages/
-COPY --from=pytorch_base /usr/local/lib/python${PYTHON_VERSION}/dist-packages/triton ${VIRTUAL_ENV}/lib/python${PYTHON_VERSION}/site-packages/triton
-COPY --from=pytorch_base /usr/local/lib/python${PYTHON_VERSION}/dist-packages/pytorch_triton-${PYTORCH_TRITON_VER}.dist-info ${VIRTUAL_ENV}/lib/python${PYTHON_VERSION}/site-packages/pytorch_triton-${PYTORCH_TRITON_VER}.dist-info
-
-# Install TensorRT-LLM and related dependencies
-ARG HAS_TRTLLM_CONTEXT
-ARG TENSORRTLLM_PIP_WHEEL
-ARG TENSORRTLLM_INDEX_URL
-ARG GITHUB_TRTLLM_COMMIT
-
-# Copy only wheel files and commit info from trtllm_wheel stage from build_context
-COPY --from=trtllm_wheel /*.whl /trtllm_wheel/
-COPY --from=trtllm_wheel /*.txt /trtllm_wheel/
-
-# NOTE: locking cuda-python version to <13 to avoid breaks with tensorrt-llm 1.0.0rc6.
-RUN uv pip install "cuda-python>=12,<13"
-
-# Note: TensorRT needs to be uninstalled before installing the TRTLLM wheel
-# because there might be mismatched versions of TensorRT between the NGC PyTorch
-# and the TRTLLM wheel.
-RUN [ -f /etc/pip/constraint.txt ] && : > /etc/pip/constraint.txt || true && \
-    # Clean up any existing conflicting CUDA repository configurations and GPG keys
-    rm -f /etc/apt/sources.list.d/cuda*.list && \
-    rm -f /usr/share/keyrings/cuda-archive-keyring.gpg && \
-    rm -f /etc/apt/trusted.gpg.d/cuda*.gpg
-
-RUN if [ "$HAS_TRTLLM_CONTEXT" = "1" ]; then \
-        # Download and run install_tensorrt.sh from TensorRT-LLM GitHub before installing the wheel
-        curl -fsSL --retry 5 --retry-delay 10 --max-time 1800 -o /tmp/install_tensorrt.sh "https://github.com/NVIDIA/TensorRT-LLM/raw/${GITHUB_TRTLLM_COMMIT}/docker/common/install_tensorrt.sh" && \
-        # Modify the script to use virtual environment pip instead of system pip3
-        sed -i 's/pip3 install/uv pip install/g' /tmp/install_tensorrt.sh && \
-        bash /tmp/install_tensorrt.sh && \
-        # Install from local wheel directory in build context
-        WHEEL_FILE="$(find /trtllm_wheel -name "*.whl" | head -n 1)"; \
-        if [ -n "$WHEEL_FILE" ]; then \
-            uv pip install "$WHEEL_FILE"; \
-        else \
-            echo "No wheel file found in /trtllm_wheel directory."; \
-            exit 1; \
-        fi; \
-    else \
-        # Download and run install_tensorrt.sh from TensorRT-LLM GitHub before installing the wheel
-        TRTLLM_VERSION=$(echo "${TENSORRTLLM_PIP_WHEEL}" | sed -n 's/.*==\([0-9a-zA-Z\.\-]*\).*/\1/p') && \
-        (curl -fsSL --retry 5 --retry-delay 10 --max-time 1800 -o /tmp/install_tensorrt.sh "https://github.com/NVIDIA/TensorRT-LLM/raw/v${TRTLLM_VERSION}/docker/common/install_tensorrt.sh" || \
-         curl -fsSL --retry 5 --retry-delay 10 --max-time 1800 -o /tmp/install_tensorrt.sh "https://github.com/NVIDIA/TensorRT-LLM/raw/${GITHUB_TRTLLM_COMMIT}/docker/common/install_tensorrt.sh") && \
-        # Modify the script to use virtual environment pip instead of system pip3
-        sed -i 's/pip3 install/uv pip install/g' /tmp/install_tensorrt.sh && \
-        bash /tmp/install_tensorrt.sh && \
-        # Install TensorRT-LLM wheel from the provided index URL, allow dependencies from PyPI
-        uv pip install --extra-index-url "${TENSORRTLLM_INDEX_URL}" "${TENSORRTLLM_PIP_WHEEL}"; \
-    fi
->>>>>>> c2b08613
 
 ##################################################
 ########## Runtime Image ########################
@@ -370,7 +261,6 @@
 ENV LD_LIBRARY_PATH=${TENSORRT_LIB_DIR}:${LD_LIBRARY_PATH}
 
 # Install dynamo, NIXL, and dynamo-specific dependencies
-<<<<<<< HEAD
 COPY benchmarks/ /opt/dynamo/benchmarks/
 COPY --from=dynamo_base /opt/dynamo/wheelhouse/ /opt/dynamo/wheelhouse/
 RUN cd /opt/dynamo/wheelhouse/ && \
@@ -402,42 +292,10 @@
 # RUN uv pip list
 # This is needed to make libucc.so visible so pytorch can use it.
 ENV LD_LIBRARY_PATH="/opt/hpcx/ucc/lib:${LD_LIBRARY_PATH}"
-=======
-COPY --chown=dynamo: benchmarks/ /opt/dynamo/benchmarks/
-COPY --chown=dynamo: --from=dynamo_base /opt/dynamo/wheelhouse/ /opt/dynamo/wheelhouse/
-RUN uv pip install \
-      /opt/dynamo/wheelhouse/ai_dynamo_runtime*.whl \
-      /opt/dynamo/wheelhouse/ai_dynamo*any.whl \
-      /opt/dynamo/wheelhouse/nixl/nixl*.whl \
-    && if [ "${ENABLE_KVBM}" = "true" ]; then \
-        uv pip install /opt/dynamo/wheelhouse/kvbm*.whl; \
-       fi \
-    && cd /opt/dynamo/benchmarks \
-    && UV_GIT_LFS=1 uv pip install --no-cache . \
-    && cd - \
-    && rm -rf /opt/dynamo/benchmarks
-
-# Install common and test dependencies
-RUN --mount=type=bind,source=./container/deps/requirements.txt,target=/tmp/requirements.txt \
-    --mount=type=bind,source=./container/deps/requirements.test.txt,target=/tmp/requirements.test.txt \
-    UV_GIT_LFS=1 uv pip install \
-        --no-cache \
-        --requirement /tmp/requirements.txt \
-        --requirement /tmp/requirements.test.txt
-
-# Copy tests, benchmarks, deploy and components for CI with correct ownership
-COPY --chown=dynamo: tests /workspace/tests
-COPY --chown=dynamo: examples /workspace/examples
-COPY --chown=dynamo: benchmarks /workspace/benchmarks
-COPY --chown=dynamo: deploy /workspace/deploy
-COPY --chown=dynamo: components/ /workspace/components/
-COPY --chown=dynamo: recipes/ /workspace/recipes/
->>>>>>> c2b08613
 
 # Copy attribution files with correct ownership
 COPY --chown=dynamo: ATTRIBUTION* LICENSE /workspace/
 
-<<<<<<< HEAD
 # Copy attribution files
 COPY ATTRIBUTION* LICENSE /workspace/
 # Copy launch banner
@@ -445,11 +303,6 @@
     sed '/^#\s/d' /workspace/launch_message.txt > ~/.launch_screen && \
     echo "cat ~/.launch_screen" >> ~/.bashrc
     # echo "source $VIRTUAL_ENV/bin/activate" >> ~/.bashrc
-=======
-# Setup launch banner in common directory accessible to all users
-RUN --mount=type=bind,source=./container/launch_message.txt,target=/opt/dynamo/launch_message.txt \
-    sed '/^#\s/d' /opt/dynamo/launch_message.txt > /opt/dynamo/.launch_screen
->>>>>>> c2b08613
 
 # Setup environment for all users
 USER root
@@ -460,77 +313,4 @@
 USER dynamo
 
 ENTRYPOINT ["/opt/nvidia/nvidia_entrypoint.sh"]
-<<<<<<< HEAD
-=======
-CMD []
-
-###########################################################
-########## Development (run.sh, runs as root user) ########
-###########################################################
-#
-# PURPOSE: Local development environment for use with run.sh (not Dev Container plug-in)
-#
-# This stage runs as root and provides:
-# - Development tools and utilities for local debugging
-# - Support for vscode/cursor development outside the Dev Container plug-in
-#
-# Use this stage if you need a full-featured development environment with extra tools,
-# but do not use it with the Dev Container plug-in.
-
-FROM runtime AS dev
-
-# Don't want ubuntu to be editable, just change uid and gid.
-ARG WORKSPACE_DIR=/workspace
-
-# Switch to root for system package installation
-USER root
-
-# Install utilities as root
-RUN apt-get update -y && \
-    apt-get install -y --no-install-recommends  \
-    # Install utilities
-    nvtop \
-    wget \
-    tmux \
-    vim \
-    git \
-    iproute2 \
-    rsync \
-    zip \
-    unzip \
-    htop \
-    # Build Dependencies
-    autoconf \
-    automake \
-    cmake \
-    libtool \
-    meson \
-    net-tools \
-    pybind11-dev \
-    # Rust build dependencies
-    clang \
-    libclang-dev \
-    protobuf-compiler && \
-    rm -rf /var/lib/apt/lists/*
-
-# Set workspace directory variable
-ENV WORKSPACE_DIR=${WORKSPACE_DIR} \
-    DYNAMO_HOME=${WORKSPACE_DIR} \
-    RUSTUP_HOME=/usr/local/rustup \
-    CARGO_HOME=/usr/local/cargo \
-    CARGO_TARGET_DIR=/workspace/target \
-    VIRTUAL_ENV=/opt/dynamo/venv \
-    PATH=/usr/local/cargo/bin:$PATH
-
-COPY --from=dynamo_base /usr/local/rustup /usr/local/rustup
-COPY --from=dynamo_base /usr/local/cargo /usr/local/cargo
-
-# Install maturin, for maturin develop
-RUN uv pip install maturin[patchelf]
-
-# Editable install of dynamo
-COPY pyproject.toml README.md hatch_build.py /workspace/
-RUN uv pip install --no-deps -e .
-
->>>>>>> c2b08613
 CMD []