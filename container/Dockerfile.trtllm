# SPDX-FileCopyrightText: Copyright (c) 2025 NVIDIA CORPORATION & AFFILIATES. All rights reserved.
# SPDX-License-Identifier: Apache-2.0

ARG BASE_IMAGE="nvcr.io/nvidia/pytorch"
<<<<<<< HEAD
ARG BASE_IMAGE_TAG="25.08-py3"
ARG RELEASE_BUILD
=======
ARG BASE_IMAGE_TAG="25.06-py3"
>>>>>>> a7fed329
ARG ENABLE_KVBM=false
ARG RUNTIME_IMAGE="nvcr.io/nvidia/cuda"
ARG RUNTIME_IMAGE_TAG="13.0.0-runtime-ubuntu24.04"

# TensorRT-LLM specific configuration
ARG HAS_TRTLLM_CONTEXT=0
ARG TENSORRTLLM_PIP_WHEEL="tensorrt-llm"
ARG TENSORRTLLM_INDEX_URL="https://pypi.python.org/simple"
ARG GITHUB_TRTLLM_COMMIT

# Define general architecture ARGs for supporting both x86 and aarch64 builds.
#   ARCH: Used for package suffixes (e.g., amd64, arm64)
#   ARCH_ALT: Used for Rust targets, manylinux suffix (e.g., x86_64, aarch64)
#
# Default values are for x86/amd64:
#   --build-arg ARCH=amd64 --build-arg ARCH_ALT=x86_64
#
# For arm64/aarch64, build with:
#   --build-arg ARCH=arm64 --build-arg ARCH_ALT=aarch64
#
# NOTE: There isn't an easy way to define one of these values based on the other value
# without adding if statements everywhere, so just define both as ARGs for now.
ARG ARCH=amd64
ARG ARCH_ALT=x86_64
# Python configuration
ARG PYTHON_VERSION=3.12

ARG DYNAMO_BASE_IMAGE="dynamo:latest-none"
FROM ${DYNAMO_BASE_IMAGE} AS dynamo_base

# Copy artifacts from NGC PyTorch image
FROM ${BASE_IMAGE}:${BASE_IMAGE_TAG} AS framework



##################################################
########## Runtime Image ########################
##################################################
#
# PURPOSE: Production runtime environment
#
# This stage creates a lightweight production-ready image containing:
# - Pre-compiled TensorRT-LLM and framework dependencies
# - Dynamo runtime libraries and Python packages
# - Essential runtime dependencies and configurations
# - Optimized for inference workloads and deployment
#
# Use this stage when you need:
# - Production deployment of Dynamo with TensorRT-LLM
# - Minimal runtime footprint without build tools
# - Ready-to-run inference server environment
# - Base for custom application containers
#

FROM ${RUNTIME_IMAGE}:${RUNTIME_IMAGE_TAG} AS runtime

WORKDIR /workspace
ENV VIRTUAL_ENV=/opt/dynamo/venv

ARG ARCH_ALT
ARG PYTHON_VERSION
ENV NIXL_PREFIX=/opt/nvidia/nvda_nixl
ENV NIXL_LIB_DIR=$NIXL_PREFIX/lib/${ARCH_ALT}-linux-gnu
ENV NIXL_PLUGIN_DIR=$NIXL_LIB_DIR/plugins

# Install Python, build-essential and python3-dev as apt dependencies
RUN apt-get update && \
    DEBIAN_FRONTEND=noninteractive apt-get install -y --no-install-recommends \
        # Build tools (required for JIT kernel compilation)
        build-essential \
        g++ \
        ninja-build \
        git \
        git-lfs \
        # Python runtime - CRITICAL for virtual environment to work
        python${PYTHON_VERSION}-dev \
        python3-pip \
        # CUDA/ML libraries
        libcudnn9-cuda-12 \
        # Network and communication libraries
        libzmq3-dev \
        # RDMA/UCX libraries required to find RDMA devices
        ibverbs-providers \
        ibverbs-utils \
        libibumad3 \
        libibverbs1 \
        libnuma1 \
        librdmacm1 \
        rdma-core \
        # OpenMPI dependencies
        openssh-client \
        openssh-server \
        # System utilities
        ca-certificates \
        curl \
        jq \
        wget && \
    rm -rf /var/lib/apt/lists/*

# Copy CUDA development tools (nvcc, headers, dependencies, etc.) from framework devel image
COPY --from=framework /usr/local/cuda/bin/nvcc /usr/local/cuda/bin/nvcc
COPY --from=framework /usr/local/cuda/bin/cudafe++ /usr/local/cuda/bin/cudafe++
COPY --from=framework /usr/local/cuda/bin/ptxas /usr/local/cuda/bin/ptxas
COPY --from=framework /usr/local/cuda/bin/fatbinary /usr/local/cuda/bin/fatbinary
COPY --from=framework /usr/local/cuda/include/ /usr/local/cuda/include/
COPY --from=framework /usr/local/cuda/nvvm /usr/local/cuda/nvvm
COPY --from=framework /usr/local/cuda/lib64/libcudart.so* /usr/local/cuda/lib64/
COPY --from=framework /usr/local/cuda/lib64/libcupti* /usr/local/cuda/lib64/
COPY --from=framework /usr/local/lib/lib* /usr/local/lib/

### COPY NATS & ETCD ###
# Copy nats and etcd from dynamo_base image
COPY --from=dynamo_base /usr/bin/nats-server /usr/bin/nats-server
COPY --from=dynamo_base /usr/local/bin/etcd/ /usr/local/bin/etcd/
# Add ETCD and CUDA binaries to PATH so cicc and other CUDA tools are accessible
ENV PATH=/usr/local/bin/etcd/:/usr/local/cuda/nvvm/bin:$PATH

# Copy UCX from framework image as plugin for NIXL
# Copy NIXL source from framework image
# Copy dynamo wheels for gitlab artifacts
COPY --from=dynamo_base /usr/local/ucx /usr/local/ucx
COPY --from=dynamo_base $NIXL_PREFIX $NIXL_PREFIX
ENV PATH=/usr/local/ucx/bin:$PATH

# Copy OpenMPI from framework image
COPY --from=framework /opt/hpcx/ompi /opt/hpcx/ompi
# Copy NUMA library from framework image
COPY --from=framework /usr/lib/${ARCH_ALT}-linux-gnu/libnuma.so* /usr/lib/${ARCH_ALT}-linux-gnu/

ENV DYNAMO_HOME=/workspace
ENV LD_LIBRARY_PATH=\
$NIXL_LIB_DIR:\
$NIXL_PLUGIN_DIR:\
/usr/local/ucx/lib:\
/usr/local/ucx/lib/ucx:\
/opt/hpcx/ompi/lib:\
$LD_LIBRARY_PATH
ENV PATH="${VIRTUAL_ENV}/bin:/opt/hpcx/ompi/bin:/usr/local/bin/etcd/:/usr/local/cuda/bin:/usr/local/cuda/nvvm/bin:$PATH"
ENV OPAL_PREFIX=/opt/hpcx/ompi

### VIRTUAL ENVIRONMENT SETUP ###

COPY --from=ghcr.io/astral-sh/uv:latest /uv /uvx /bin
# Create virtual environment
RUN mkdir -p /opt/dynamo/venv && \
    uv venv /opt/dynamo/venv --python $PYTHON_VERSION

# Activate virtual environment
ENV VIRTUAL_ENV=/opt/dynamo/venv \
    PATH="/opt/dynamo/venv/bin:${PATH}"

# Copy pytorch installation from NGC PyTorch
ARG TORCH_VER=2.8.0a0+34c6371d24.nv25.8
ARG TORCHVISION_VER=0.23.0a0+428a54c9
ARG SETUPTOOLS_VER=78.1.1
ARG PYTORCH_TRITON_VER=3.3.1+gitc8757738
ARG JINJA2_VER=3.1.6
ARG NETWORKX_VER=3.5
ARG SYMPY_VER=1.14.0
ARG PACKAGING_VER=23.2
ARG FLASH_ATTN_VER=2.7.4.post1
ARG MPMATH_VER=1.3.0

COPY --from=framework /usr/local/lib/python${PYTHON_VERSION}/dist-packages/torch ${VIRTUAL_ENV}/lib/python${PYTHON_VERSION}/site-packages/torch
COPY --from=framework /usr/local/lib/python${PYTHON_VERSION}/dist-packages/torch-${TORCH_VER}.dist-info ${VIRTUAL_ENV}/lib/python${PYTHON_VERSION}/site-packages/torch-${TORCH_VER}.dist-info
COPY --from=framework /usr/local/lib/python${PYTHON_VERSION}/dist-packages/torchgen ${VIRTUAL_ENV}/lib/python${PYTHON_VERSION}/site-packages/torchgen
COPY --from=framework /usr/local/lib/python${PYTHON_VERSION}/dist-packages/torchvision ${VIRTUAL_ENV}/lib/python${PYTHON_VERSION}/site-packages/torchvision
COPY --from=framework /usr/local/lib/python${PYTHON_VERSION}/dist-packages/torchvision-${TORCHVISION_VER}.dist-info ${VIRTUAL_ENV}/lib/python${PYTHON_VERSION}/site-packages/torchvision-${TORCHVISION_VER}.dist-info
COPY --from=framework /usr/local/lib/python${PYTHON_VERSION}/dist-packages/torchvision.libs ${VIRTUAL_ENV}/lib/python${PYTHON_VERSION}/site-packages/torchvision.libs
COPY --from=framework /usr/local/lib/python${PYTHON_VERSION}/dist-packages/functorch ${VIRTUAL_ENV}/lib/python${PYTHON_VERSION}/site-packages/functorch
COPY --from=framework /usr/local/lib/python${PYTHON_VERSION}/dist-packages/jinja2 ${VIRTUAL_ENV}/lib/python${PYTHON_VERSION}/site-packages/jinja2
COPY --from=framework /usr/local/lib/python${PYTHON_VERSION}/dist-packages/jinja2-${JINJA2_VER}.dist-info ${VIRTUAL_ENV}/lib/python${PYTHON_VERSION}/site-packages/jinja2-${JINJA2_VER}.dist-info
COPY --from=framework /usr/local/lib/python${PYTHON_VERSION}/dist-packages/sympy ${VIRTUAL_ENV}/lib/python${PYTHON_VERSION}/site-packages/sympy
COPY --from=framework /usr/local/lib/python${PYTHON_VERSION}/dist-packages/sympy-${SYMPY_VER}.dist-info ${VIRTUAL_ENV}/lib/python${PYTHON_VERSION}/site-packages/sympy-${SYMPY_VER}.dist-info
COPY --from=framework /usr/local/lib/python${PYTHON_VERSION}/dist-packages/flash_attn ${VIRTUAL_ENV}/lib/python${PYTHON_VERSION}/site-packages/flash_attn
COPY --from=framework /usr/local/lib/python${PYTHON_VERSION}/dist-packages/flash_attn-${FLASH_ATTN_VER}.dist-info ${VIRTUAL_ENV}/lib/python${PYTHON_VERSION}/site-packages/flash_attn-${FLASH_ATTN_VER}.dist-info
COPY --from=framework /usr/local/lib/python${PYTHON_VERSION}/dist-packages/flash_attn_2_cuda.cpython-*-*-linux-gnu.so ${VIRTUAL_ENV}/lib/python${PYTHON_VERSION}/site-packages/
COPY --from=framework /usr/local/lib/python${PYTHON_VERSION}/dist-packages/triton ${VIRTUAL_ENV}/lib/python${PYTHON_VERSION}/site-packages/triton
COPY --from=framework /usr/local/lib/python${PYTHON_VERSION}/dist-packages/pytorch_triton-${PYTORCH_TRITON_VER}.dist-info ${VIRTUAL_ENV}/lib/python${PYTHON_VERSION}/site-packages/pytorch_triton-${PYTORCH_TRITON_VER}.dist-info


ENV ENV=${ENV:-/etc/shinit_v2}

# Install TensorRT-LLM and related dependencies
ARG HAS_TRTLLM_CONTEXT
ARG TENSORRTLLM_PIP_WHEEL
ARG TENSORRTLLM_INDEX_URL

# Copy only wheel files and commit info from trtllm_wheel stage from build_context
COPY --from=trtllm_wheel /*.whl /trtllm_wheel/
COPY --from=trtllm_wheel /*.txt /trtllm_wheel/

<<<<<<< HEAD
=======
# NOTE: locking cuda-python version to <13 to avoid breaks with tensorrt-llm 1.0.0rc6.
RUN uv pip install "cuda-python>=12,<13"

>>>>>>> a7fed329
# Note: TensorRT needs to be uninstalled before installing the TRTLLM wheel
# because there might be mismatched versions of TensorRT between the NGC PyTorch
# and the TRTLLM wheel.
RUN [ -f /etc/pip/constraint.txt ] && : > /etc/pip/constraint.txt || true && \
    # Clean up any existing conflicting CUDA repository configurations and GPG keys
    rm -f /etc/apt/sources.list.d/cuda*.list && \
    rm -f /usr/share/keyrings/cuda-archive-keyring.gpg && \
    rm -f /etc/apt/trusted.gpg.d/cuda*.gpg && \
    if [ "$HAS_TRTLLM_CONTEXT" = "1" ]; then \
        # Download and run install_tensorrt.sh from TensorRT-LLM GitHub before installing the wheel
        TRTLLM_COMMIT=$(cat /trtllm_wheel/commit.txt | awk -F'_' '{print $2}') && \
        (curl -fsSL --retry 5 --retry-delay 10 --max-time 1800 -o /tmp/install_tensorrt.sh "https://github.com/NVIDIA/TensorRT-LLM/raw/${TRTLLM_COMMIT}/docker/common/install_tensorrt.sh" || \
         curl -fsSL --retry 5 --retry-delay 10 --max-time 1800 -o /tmp/install_tensorrt.sh "https://github.com/NVIDIA/TensorRT-LLM/raw/${GITHUB_TRTLLM_COMMIT}/docker/common/install_tensorrt.sh") && \
        # Modify the script to use virtual environment pip instead of system pip3
        sed -i 's/pip3 install/uv pip install/g' /tmp/install_tensorrt.sh && \
        bash /tmp/install_tensorrt.sh && \
        # Install from local wheel directory in build context
        WHEEL_FILE=$(find /trtllm_wheel -name "*.whl" | head -n 1); \
        if [ -n "$WHEEL_FILE" ]; then \
            uv pip install "$WHEEL_FILE"; \
        else \
            echo "No wheel file found in /trtllm_wheel directory."; \
            exit 1; \
        fi; \
    else \
        # Download and run install_tensorrt.sh from TensorRT-LLM GitHub before installing the wheel
        TRTLLM_VERSION=$(echo "${TENSORRTLLM_PIP_WHEEL}" | sed -n 's/.*==\([0-9a-zA-Z\.\-]*\).*/\1/p') && \
        (curl -fsSL --retry 5 --retry-delay 10 --max-time 1800 -o /tmp/install_tensorrt.sh "https://github.com/NVIDIA/TensorRT-LLM/raw/v${TRTLLM_VERSION}/docker/common/install_tensorrt.sh" || \
         curl -fsSL --retry 5 --retry-delay 10 --max-time 1800 -o /tmp/install_tensorrt.sh "https://github.com/NVIDIA/TensorRT-LLM/raw/${GITHUB_TRTLLM_COMMIT}/docker/common/install_tensorrt.sh") && \
        # Modify the script to use virtual environment pip instead of system pip3
        sed -i 's/pip3 install/uv pip install/g' /tmp/install_tensorrt.sh && \
        bash /tmp/install_tensorrt.sh && \
        # Install TensorRT-LLM wheel from the provided index URL, allow dependencies from PyPI
        uv pip install --extra-index-url "${TENSORRTLLM_INDEX_URL}" "${TENSORRTLLM_PIP_WHEEL}"; \
    fi

ENV TENSORRT_LIB_DIR=/usr/local/tensorrt/targets/${ARCH_ALT}-linux-gnu/lib
ENV LD_LIBRARY_PATH=${TENSORRT_LIB_DIR}:${LD_LIBRARY_PATH}

# Install dynamo, NIXL, and dynamo-specific dependencies
COPY benchmarks/ /opt/dynamo/benchmarks/
COPY --from=dynamo_base /opt/dynamo/wheelhouse/ /opt/dynamo/wheelhouse/
RUN uv pip install \
    /opt/dynamo/wheelhouse/ai_dynamo_runtime*.whl \
    /opt/dynamo/wheelhouse/ai_dynamo*any.whl \
    /opt/dynamo/wheelhouse/nixl/nixl*.whl \
    && cd /opt/dynamo/benchmarks \
    && UV_GIT_LFS=1 uv pip install --no-cache . \
    && cd - \
    && rm -rf /opt/dynamo/benchmarks

# Install common and test dependencies
RUN --mount=type=bind,source=./container/deps/requirements.txt,target=/tmp/requirements.txt \
    --mount=type=bind,source=./container/deps/requirements.test.txt,target=/tmp/requirements.test.txt \
    UV_GIT_LFS=1 uv pip install \
        --no-cache \
        --requirement /tmp/requirements.txt \
        --requirement /tmp/requirements.test.txt

# Copy UCX libraries, libucc.so is needed by pytorch. May not need to copy whole hpcx dir but only /opt/hpcx/ucc/
COPY --from=framework /opt/hpcx /opt/hpcx
# This is needed to make libucc.so visible so pytorch can use it.
ENV LD_LIBRARY_PATH="/opt/hpcx/ucc/lib:${LD_LIBRARY_PATH}"
# Might not need to copy cusparseLt in the future once it's included in DLFW cuda container
# networkx, packaging, setuptools get overridden by trtllm installation, so not copying them
# pytorch-triton is copied after trtllm installation.
COPY --from=framework /usr/local/cuda/lib64/libcusparseLt* /usr/local/cuda/lib64/

# Copy tests, benchmarks, deploy and components for CI
COPY tests /workspace/tests
COPY examples /workspace/examples
COPY benchmarks /workspace/benchmarks
COPY deploy /workspace/deploy
COPY components/ /workspace/components/

# Copy attribution files
COPY ATTRIBUTION* LICENSE /workspace/
# Copy launch banner
RUN --mount=type=bind,source=./container/launch_message.txt,target=/workspace/launch_message.txt \
    sed '/^#\s/d' /workspace/launch_message.txt > ~/.launch_screen && \
    echo "cat ~/.launch_screen" >> ~/.bashrc && \
    echo "source $VIRTUAL_ENV/bin/activate" >> ~/.bashrc


ENTRYPOINT ["/opt/nvidia/nvidia_entrypoint.sh"]
CMD []

###########################################################
########## Development (run.sh, runs as root user) ########
###########################################################
#
# PURPOSE: Local development environment for use with run.sh (not Dev Container plug-in)
#
# This stage runs as root and provides:
# - Development tools and utilities for local debugging
# - Support for vscode/cursor development outside the Dev Container plug-in
#
# Use this stage if you need a full-featured development environment with extra tools,
# but do not use it with the Dev Container plug-in.

FROM runtime AS dev

# Don't want ubuntu to be editable, just change uid and gid.
ARG WORKSPACE_DIR=/workspace

# Install utilities as root
RUN apt-get update -y && \
    apt-get install -y --no-install-recommends  \
    # Install utilities
    nvtop \
    wget \
    tmux \
    vim \
    git \
    iproute2 \
    rsync \
    zip \
    unzip \
    htop \
    # Build Dependencies
    autoconf \
    automake \
    cmake \
    libtool \
    meson \
    net-tools \
    pybind11-dev \
    # Rust build dependencies
    clang \
    libclang-dev \
    protobuf-compiler && \
    rm -rf /var/lib/apt/lists/*

# Set workspace directory variable
ENV WORKSPACE_DIR=${WORKSPACE_DIR} \
    DYNAMO_HOME=${WORKSPACE_DIR} \
    RUSTUP_HOME=/usr/local/rustup \
    CARGO_HOME=/usr/local/cargo \
    CARGO_TARGET_DIR=/workspace/target \
    VIRTUAL_ENV=/opt/dynamo/venv \
    PATH=/usr/local/cargo/bin:$PATH

COPY --from=dynamo_base /usr/local/rustup /usr/local/rustup
COPY --from=dynamo_base /usr/local/cargo /usr/local/cargo

# Install maturin, for maturin develop
RUN uv pip install maturin[patchelf]

# Editable install of dynamo
COPY pyproject.toml README.md hatch_build.py /workspace/
RUN uv pip install --no-deps -e .

CMD []<|MERGE_RESOLUTION|>--- conflicted
+++ resolved
@@ -2,12 +2,8 @@
 # SPDX-License-Identifier: Apache-2.0
 
 ARG BASE_IMAGE="nvcr.io/nvidia/pytorch"
-<<<<<<< HEAD
 ARG BASE_IMAGE_TAG="25.08-py3"
 ARG RELEASE_BUILD
-=======
-ARG BASE_IMAGE_TAG="25.06-py3"
->>>>>>> a7fed329
 ARG ENABLE_KVBM=false
 ARG RUNTIME_IMAGE="nvcr.io/nvidia/cuda"
 ARG RUNTIME_IMAGE_TAG="13.0.0-runtime-ubuntu24.04"
@@ -200,12 +196,6 @@
 COPY --from=trtllm_wheel /*.whl /trtllm_wheel/
 COPY --from=trtllm_wheel /*.txt /trtllm_wheel/
 
-<<<<<<< HEAD
-=======
-# NOTE: locking cuda-python version to <13 to avoid breaks with tensorrt-llm 1.0.0rc6.
-RUN uv pip install "cuda-python>=12,<13"
-
->>>>>>> a7fed329
 # Note: TensorRT needs to be uninstalled before installing the TRTLLM wheel
 # because there might be mismatched versions of TensorRT between the NGC PyTorch
 # and the TRTLLM wheel.
