# Container Development Guide

## Overview

The NVIDIA Dynamo project uses containerized development and deployment to maintain consistent environments across different AI inference frameworks and deployment scenarios. This directory contains the tools for building and running Dynamo containers:

### Core Components

- **`build.sh`** - A Docker image builder that creates containers for different AI inference frameworks (vLLM, TensorRT-LLM, SGLang). It handles framework-specific dependencies, multi-stage builds, and development vs production configurations.

- **`run.sh`** - A container runtime manager that launches Docker containers with proper GPU access, volume mounts, and environment configurations. It supports different development workflows from root-based legacy setups to user-based development environments.

- **Multiple Dockerfiles** - Framework-specific Dockerfiles that define the container images:
  - `Dockerfile.vllm` - For vLLM inference backend
  - `Dockerfile.trtllm` - For TensorRT-LLM inference backend
  - `Dockerfile.sglang` - For SGLang inference backend
  - `Dockerfile` - Base/standalone configuration
  - `Dockerfile.frontend` - For Kubernetes Gateway API Inference Extension integration with EPP
  - `Dockerfile.epp` - For building the Endpoint Picker (EPP) image
<<<<<<< HEAD
=======

### Stage Summary for Frameworks

<details>
<summary>Show Stage Summary Table</summary>
Dockerfile.${FRAMEWORK} General Structure

Below is a summary of the general file structure for the framework Dockerfile stages. Some exceptions exist.

| Stage/Filepath | Target |
| --- | --- |
| **STAGE dynamo_base** | **FROM ${BASE_IMAGE}** |
| /bin/uv, /bin/uvx | COPY from ghcr.io/astral-sh/uv:latest (→ framework, runtime) |
|  /usr/bin/nats-server | Downloaded from GitHub (→ runtime) |
|  /usr/local/bin/etcd/ | Downloaded from GitHub (→ runtime) |
|  /usr/local/rustup/ | Installed via rustup-init (→ wheel_builder, dev) |
|  /usr/local/cargo/ | Installed via rustup-init (→ wheel_builder, dev) |
|  /usr/local/cuda/ | Inherited from BASE_IMAGE (→ wheel_builder, runtime) |
| **STAGE: wheel_builder** | **FROM quay.io/pypa/manylinux_2_28_${ARCH_ALT}** |
|  /usr/local/ucx/ | Built from source (→ runtime)
|  /opt/nvidia/nvda_nixl/ | Built from source (→ runtime)
|  /opt/nvidia/nvda_nixl/lib64/ | Built from source (→ runtime)
|  /opt/dynamo/target/ | Cargo build output (→ runtime)
|  /opt/dynamo/dist/*.whl | Built wheels (→ runtime)
|  /opt/dynamo/dist/nixl/ | Built nixl wheels (→ runtime)
| **STAGE: framework** | **FROM ${BASE_IMAGE}** |
|  /opt/dynamo/venv/ | Created with uv venv (→ runtime)
|  /${FRAMEWORK_INSTALL} | Built framework (→ runtime)
| **STAGE: runtime** | **FROM ${RUNTIME_IMAGE}** |
|  /usr/local/cuda/{bin,include,nvvm}/ | COPY from dynamo_base |
|  /usr/bin/nats-server | COPY from dynamo_base |
|  /usr/local/bin/etcd/ | COPY from dynamo_base |
|  /usr/local/ucx/ | COPY from wheel_builder |
|  /opt/nvidia/nvda_nixl/ | COPY from wheel_builder |
|  /opt/dynamo/wheelhouse/ | COPY from wheel_builder |
|  /opt/dynamo/venv/ | COPY from framework |
|  /opt/vllm/ | COPY from framework |
|  /workspace/{tests,examples,deploy}/ |COPY from build context |
| **STAGE: dev** | **FROM runtime** |
|  /usr/local/rustup/ | COPY from dynamo_base |
|  /usr/local/cargo/ | COPY from dynamo_base |
</details>
>>>>>>> d7c27e68

### Why Containerization?

Each inference framework (vLLM, TensorRT-LLM, SGLang) has specific CUDA versions, Python dependencies, and system libraries. Containers provide consistent environments, framework isolation, and proper GPU configurations across development and production.

The scripts in this directory abstract away the complexity of Docker commands while providing fine-grained control over build and runtime configurations.

### Convenience Scripts vs Direct Docker Commands

The `build.sh` and `run.sh` scripts are convenience wrappers that simplify common Docker operations. They automatically handle:
- Framework-specific image selection and tagging
- GPU access configuration and runtime selection
- Volume mount setup for development workflows
- Environment variable management
- Build argument construction for multi-stage builds

**You can always use Docker commands directly** if you prefer more control or want to customize beyond what the scripts provide. The scripts use `--dry-run` flags to show you the exact Docker commands they would execute, making it easy to understand and modify the underlying operations.

## Development Targets Feature Matrix

**Note**: In Dynamo, "targets" and "Docker stages" are synonymous. Each target corresponds to a stage in the multi-stage Docker build. Similarly, "frameworks" and "engines" are synonymous (vLLM, TensorRT-LLM, SGLang).

<<<<<<< HEAD
- `runtime` - For running pre-built containers without development tools (minimal size, runs as non-root `dynamo` user with UID 1000 and GID 0)
- `dev` - For development (inferencing/benchmarking/etc, runs as root user for maximum flexibility)
- `local-dev` - For development with local user permissions matching host UID/GID. This is useful when mounting host partitions (with local user permissions) to Docker partitions. The `dynamo` user UID/GID is remapped to match the host user.

Additional targets are available in the Dockerfiles for specific build stages and use cases.

| Feature | **dev + `run.sh`** | **local-dev + `run.sh`** | **local-dev + Dev Container** |
|---------|-------------------|--------------------------|-------------------------------|
| **Default User** | root | dynamo (matched to host UID/GID) | dynamo (matched to host UID/GID) |
| **User Setup** | None (root) | Matches UID/GID of `build.sh` user | Matches UID/GID of `build.sh` user |
| **Permissions** | root | dynamo with sudo | dynamo with sudo |
| **Home Directory** | `/root` | `/home/dynamo` | `/home/dynamo` |
| **Working Directory** | `/workspace` | `/workspace` | `/workspace` |
| **Rust Toolchain** | System install (`/usr/local/rustup`, `/usr/local/cargo`) | User install (`~/.rustup`, `~/.cargo`) | User install (`~/.rustup`, `~/.cargo`) |
| **Python Env** | dynamo user owned | dynamo owned venv | dynamo owned venv |
| **File Permissions** | root-level | user-level (dynamo), safe | user-level (dynamo), safe |
| **Compatibility** | Legacy workflows, maximum flexibility | workspace writable on NFS, non-root security | workspace writable on NFS, non-root security |

## Environment Variables Across Build Stages

Understanding how environment variables change across different build stages is crucial for development and debugging. The Dynamo build system uses a multi-stage Docker build process where environment variables are set, inherited, and overridden at different stages.

### Build Stage Flow

```
Dockerfile → base → dev (dynamo-base image)
              ↓
Dockerfile.vllm → framework → runtime → dev (vllm dev image)
                                         ↓
Dockerfile.local_dev → local-dev (from vllm dev image)
```

### Environment Variables by Stage

| Variable             | **base**            | **base→dev**         | **vllm→framework** | **vllm→runtime**   | **vllm→dev** | **local-dev** |
|----------------------|---------------------|----------------------|--------------------|--------------------|--------------|--------------------|
| **DYNAMO_HOME**      | ❌ Not set          | `/opt/dynamo`        | ❌ Not set         | `/opt/dynamo`      | `/workspace` ✅ **OVERRIDE** | `/workspace` (inherited) |
| **WORKSPACE_DIR**    | ❌ Not set          | ❌ Not set           | ❌ Not set         | ❌ Not set         | `/workspace` | `/workspace` (inherited) |
| **CARGO_TARGET_DIR** | ❌ Not set          | `/opt/dynamo/target` | ❌ Not set         | ❌ Not set         | `/workspace/target` ✅ **OVERRIDE** | `/workspace/target` (inherited) |
| **VIRTUAL_ENV**      | `/opt/dynamo/venv`  | (inherited)          | `/opt/dynamo/venv` | `/opt/dynamo/venv` | `/opt/dynamo/venv` ✅ **REDEFINE** | `/opt/dynamo/venv` (inherited) |
| **RUSTUP_HOME**      | `/usr/local/rustup` | (inherited)          | ❌ Not set         | ❌ Not set         | `/usr/local/rustup` | `/home/dynamo/.rustup` ✅ **OVERRIDE** |
| **CARGO_HOME**       | `/usr/local/cargo`  | (inherited)          | ❌ Not set         | ❌ Not set         | `/usr/local/cargo` | `/home/dynamo/.cargo` ✅ **OVERRIDE** |
| **USERNAME**         | ❌ Not set          | `dynamo`             | ❌ Not set         | `dynamo`           | ❌ Not set   | `dynamo` |
| **HOME**             | (system default)    | `/home/dynamo`       | (system default)   | `/home/dynamo`     | (system default) | `/home/dynamo` |
| **PATH**             | (includes cargo)    | (inherited)          | (system default)   | (includes venv, etcd, ucx) | `/usr/local/cargo/bin:$PATH` | `/home/dynamo/.cargo/bin:$PATH` ✅ **OVERRIDE** |

### Key Insights

**1. DYNAMO_HOME Dual Purpose:**
- `base→dev` and `vllm→runtime`: `/opt/dynamo` - For **installed/packaged** Dynamo (CI, production)
- `vllm→dev` and `local-dev`: `/workspace` - For **development** with source code mounted from host

**2. Rust Toolchain Location:**
- `dev` target: System-wide at `/usr/local/rustup` and `/usr/local/cargo` (suitable for root)
- `local-dev` target: User-specific at `/home/dynamo/.rustup` and `/home/dynamo/.cargo` (proper UID/GID ownership)

**3. Build Artifacts Location:**
- `base→dev`: `/opt/dynamo/target` - Build artifacts with installed package
- `vllm→dev` onward: `/workspace/target` - Build artifacts in mounted workspace for persistence

**4. Variables That Stay Constant:**
- `VIRTUAL_ENV`: Always `/opt/dynamo/venv` (ownership changes in local-dev via rsync)
- `WORKSPACE_DIR`: Always `/workspace` once set in vllm→dev
- `DYNAMO_HOME`: Always `/workspace` once overridden in vllm→dev (for development)

**5. local-dev Specific Changes:**
From `Dockerfile.local_dev`, the Rust toolchain is moved to user home because:
- Workspace mount points may change, breaking toolchain paths
- User needs ownership of cargo binaries and registry for package installation
- Toolchain requires consistent system paths that don't depend on workspace location

The Python venv ownership is also updated via rsync in local-dev to match the user's UID/GID, ensuring package installation permissions work correctly.
=======
| Feature | **runtime + `run.sh`** | **local-dev (`run.sh` or Dev Container)** | **dev + `run.sh`** (legacy) |
|---------|----------------------|-------------------------------------------|--------------------------|
| **Usage** | Benchmarking inference and deployments, non-root | Development, compilation, testing locally | Legacy workflows, root user, use with caution |
| **User** | dynamo (UID 1000) | dynamo (UID=host user) with sudo | root (UID 0, use with caution) |
| **Home Directory** | `/home/dynamo` | `/home/dynamo` | `/root` |
| **Working Directory** | `/workspace` (in-container or mounted) | `/workspace` (must be mounted w/ `--mount-workspace`) | `/workspace` (must be mounted w/ `--mount-workspace`) |
| **Rust Toolchain** | None (uses pre-built wheels) | System install (`/usr/local/rustup`, `/usr/local/cargo`) | System install (`/usr/local/rustup`, `/usr/local/cargo`) |
| **Cargo Target** | None | `/workspace/target` | `/workspace/target` |
| **Python Env** | venv (`/opt/dynamo/venv`) for vllm/trtllm, system site-packages for sglang | venv (`/opt/dynamo/venv`) for vllm/trtllm, system site-packages for sglang | venv (`/opt/dynamo/venv`) for vllm/trtllm, system site-packages for sglang |

**Note (SGLang)**: SGLang runtime uses system site-packages, but the `dev` image creates `/opt/dynamo/venv` (and `local-dev` inherits it from `dev`) for build tooling like `maturin`.
>>>>>>> d7c27e68

**6. Non-Root User Architecture:**
Dynamo containers implement a multi-stage user strategy:
- **runtime stage**: Runs as non-root `dynamo` user (UID 1000, GID 0) for production workloads
- **dev stage**: Runs as root for maximum development flexibility (builds on runtime but switches to root)
- **local-dev stage**: Runs as `dynamo` user with UID/GID matched to host user for safe file system operations
- **Security**: Runtime and local-dev use non-root execution to reduce attack surface
- **File Ownership**: All application files, virtual environments, and build artifacts are owned by `dynamo:root` (1000:0) in runtime stage
- **Environment Setup**: Launch banner moved to `/opt/dynamo/.launch_screen` (shared across all users) and venv activation configured in `/etc/bash.bashrc` for system-wide availability. This replaces the previous per-user `~/.launch_screen` and `~/.bashrc` approach.

## Usage Guidelines

<<<<<<< HEAD
- **Use runtime target**: for production deployments. Runs as non-root `dynamo` user (UID 1000, GID 0) for security
- **Use dev + `run.sh`**: for command-line testing and inferencing. Runs as root for maximum flexibility
- **Use local-dev + `run.sh`**: for command-line development and Docker mounted partitions. Runs as `dynamo` user with UID/GID matched to your local user. Add `-it` flag for interactive sessions
- **Use local-dev + Dev Container**: VS Code/Cursor Dev Container Plugin, using `dynamo` user with UID/GID matched to your local user
=======
- **Use runtime target**: for benchmarking inference and deployments. Runs as non-root `dynamo` user (UID 1000, GID 0) for security
- **Use local-dev + `run.sh`**: for command-line development and Docker mounted partitions. Runs as `dynamo` user with UID matched to your local user, GID 0. Add `-it` flag for interactive sessions
- **Use local-dev + Dev Container**: VS Code/Cursor Dev Container Plugin, using `dynamo` user with UID matched to your local user, GID 0
- **Use dev + `run.sh`**: Root user, use with caution. Runs as root for backward compatibility with early workflows
>>>>>>> d7c27e68

## Example Commands

### 1. runtime target (runs as non-root dynamo user):
```bash
# Build runtime image
./build.sh --framework vllm --target runtime

# Run runtime container
./run.sh --image dynamo:latest-vllm-runtime -it
```

### 2. local-dev + `run.sh` (runs as dynamo user with matched host UID/GID):
```bash
run.sh --mount-workspace -it --image dynamo:latest-vllm-local-dev ...
```

### 3. local-dev + Dev Container Extension:
<<<<<<< HEAD
Use VS Code/Cursor Dev Container Extension with devcontainer.json configuration. The `dynamo` user UID/GID is automatically matched to your local user.

### 4. runtime target (runs as non-root dynamo user):
```bash
# Build runtime image
./build.sh --framework vllm --target runtime

# Run runtime container
./run.sh --image dynamo:latest-vllm-runtime
```
=======
Use VS Code/Cursor Dev Container Extension with devcontainer.json configuration. The `dynamo` user UID is automatically matched to your local user.
>>>>>>> d7c27e68

## Build and Run Scripts Overview

### build.sh - Docker Image Builder

The `build.sh` script is responsible for building Docker images for different AI inference frameworks. It supports multiple frameworks and configurations:

**Purpose:**
- Builds Docker images for NVIDIA Dynamo with support for vLLM, TensorRT-LLM, SGLang, or standalone configurations
- Handles framework-specific dependencies and optimizations
- Manages build contexts, caching, and multi-stage builds
- Configures development vs production targets

**Key Features:**
- **Framework Support**: vLLM (default when --framework not specified), TensorRT-LLM, SGLang, or NONE
- **Multi-stage Builds**: Build process with base images
- **Development Targets**: Supports `dev` target and `local-dev` target
- **Build Caching**: Docker layer caching and sccache support
- **GPU Optimization**: CUDA, EFA, and NIXL support

**Common Usage Examples:**

```bash
# Build vLLM dev image called dynamo:latest-vllm (default). This runs as root and is fine to use for inferencing/benchmarking, etc.
./build.sh

# Build both development and local-dev images (integrated into build.sh). While the dev image runs as root, the local-dev image will run as dynamo user with UID/GID matched to your host user, which is useful when mounting partitions. It will also contain development tools.
./build.sh --framework vllm --target local-dev

# Build TensorRT-LLM development image called dynamo:latest-trtllm
./build.sh --framework trtllm

# Build with custom tag
./build.sh --framework sglang --tag my-custom-tag

# Dry run to see commands
./build.sh --dry-run

# Build with no cache
./build.sh --no-cache

# Build with build arguments
./build.sh --build-arg CUSTOM_ARG=value
```

### Building the Frontend Image

The frontend image is a specialized container that includes the Dynamo components (NATS, etcd, dynamo, NIXL, etc) along with the Endpoint Picker (EPP) for Kubernetes Gateway API Inference Extension integration. This image is primarily used for inference gateway deployments.

**Step 1: Build the Custom Dynamo EPP Image**

Follow the instructions in [`deploy/inference-gateway/README.md`](../deploy/inference-gateway/README.md) under "Build the custom EPP image" section. This process:
- Clones the Gateway API Inference Extension repository
- Applies Dynamo-specific patches for custom routing
- Builds the Dynamo router as a static library
- Creates a custom EPP image with integrated Dynamo routing capabilities

**Step 2: Build the Dynamo Base Image**

The base image contains the core Dynamo runtime components, NATS server, etcd, and Python dependencies:
```bash
# Build the base dev image (framework=none for frontend-only deployment)
# Note: --framework none defaults ENABLE_MEDIA_NIXL=false
./build.sh --framework none --target dev
```

**Step 3: Build the Frontend Image**

Now build the frontend image that combines the Dynamo base with the EPP:

```bash
# 2. Build the frontend image using the pre-built EPP
docker buildx build --load --platform linux/amd64 \
  --build-arg DYNAMO_BASE_IMAGE=dynamo:latest-none-dev \
  --build-arg EPP_IMAGE={EPP_IMAGE_TAG} \
  --build-arg PYTHON_VERSION=3.12 \
  -f container/Dockerfile.frontend \
  -t dynamo:latest-none-frontend \
  .
```
#### Frontend Image Contents

The frontend image includes:
- **EPP (Endpoint Picker)**: Handles request routing and load balancing for inference gateway
- **Dynamo Runtime**: Core platform components and routing logic
- **NIXL**: NVIDIA InfiniBand Library for high-performance network communication
- **Benchmarking Tools**: Performance testing utilities (aiperf, aiconfigurator, etc)
- **Python Environment**: Virtual environment with all required dependencies
- **NATS Server**: Message broker for Dynamo's distributed communication
- **etcd**: Distributed key-value store for configuration and coordination

#### Deployment

The frontend image is designed for Kubernetes deployment with the Gateway API Inference Extension. See [`deploy/inference-gateway/README.md`](../deploy/inference-gateway/README.md) for complete deployment instructions using Helm charts.

### Building the Frontend Image

The frontend image is a specialized container that includes the Dynamo components (NATS, etcd, dynamo, NIXL, etc) along with the Endpoint Picker (EPP) for Kubernetes Gateway API Inference Extension integration. This image is primarily used for inference gateway deployments.

**Step 1: Build the Custom Dynamo EPP Image**

Follow the instructions in [`deploy/inference-gateway/README.md`](../deploy/inference-gateway/README.md) under "Build the custom EPP image" section. This process:
- Clones the Gateway API Inference Extension repository
- Applies Dynamo-specific patches for custom routing
- Builds the Dynamo router as a static library
- Creates a custom EPP image with integrated Dynamo routing capabilities

**Step 2: Build the Dynamo Base Image**

The base image contains the core Dynamo runtime components, NATS server, etcd, and Python dependencies:
```bash
# Build the base dev image (framework=none for frontend-only deployment)
./build.sh --framework none --target dev
```

**Step 3: Build the Frontend Image**

Now build the frontend image that combines the Dynamo base with the EPP:

```bash
# 2. Build the frontend image using the pre-built EPP
docker buildx build --load --platform linux/amd64 \
  --build-arg DYNAMO_BASE_IMAGE=dynamo:latest-none-dev \
  --build-arg EPP_IMAGE={EPP_IMAGE_TAG} \
  --build-arg PYTHON_VERSION=3.12 \
  -f container/Dockerfile.frontend \
  -t dynamo:latest-none-frontend \
  .
```
#### Frontend Image Contents

The frontend image includes:
- **EPP (Endpoint Picker)**: Handles request routing and load balancing for inference gateway
- **Dynamo Runtime**: Core platform components and routing logic
- **NIXL**: NVIDIA InfiniBand Library for high-performance network communication
- **Benchmarking Tools**: Performance testing utilities (aiperf, aiconfigurator, etc)
- **Python Environment**: Virtual environment with all required dependencies
- **NATS Server**: Message broker for Dynamo's distributed communication
- **etcd**: Distributed key-value store for configuration and coordination

#### Deployment

The frontend image is designed for Kubernetes deployment with the Gateway API Inference Extension. See [`deploy/inference-gateway/README.md`](../deploy/inference-gateway/README.md) for complete deployment instructions using Helm charts.

### run.sh - Container Runtime Manager

The `run.sh` script launches Docker containers with the appropriate configuration for development and inference workloads.

**Purpose:**
- Runs pre-built Dynamo Docker images with proper GPU access
- Configures volume mounts, networking, and environment variables
- Supports different development workflows (root vs user-based)
- Manages container lifecycle and resource allocation

**Key Features:**
- **GPU Management**: Automatic GPU detection and allocation
- **Volume Mounting**: Workspace and HuggingFace cache mounting
- **User Management**: Non-root `dynamo` user execution (UID 1000, GID 0), with optional `--user` flag to override
- **Network Configuration**: Configurable networking modes (host, bridge, none, container sharing)
- **Resource Limits**: Memory, file descriptors, and IPC configuration
- **Interactive Mode**: Use `-it` flag for interactive terminal sessions (required for shells, debugging, and interactive development)

**Common Usage Examples:**

```bash
# Basic container launch with dev image (runs as root by default, non-interactive)
./run.sh --image dynamo:latest-vllm -v $HOME/.cache:/root/.cache

# Interactive development with workspace mounted using dev image (runs as root)
./run.sh --image dynamo:latest-vllm --mount-workspace -it -v $HOME/.cache:/home/dynamo/.cache

# Interactive development with local-dev image (runs as dynamo user with matched host UID/GID)
./run.sh --image dynamo:latest-vllm-local-dev --mount-workspace -it -v $HOME/.cache:/home/dynamo/.cache

# Use specific image and framework for development
./run.sh --image v0.1.0.dev.08cc44965-vllm-local-dev --framework vllm --mount-workspace -it -v $HOME/.cache:/home/dynamo/.cache

# Interactive development shell with workspace mounted (local-dev)
./run.sh --image dynamo:latest-vllm-local-dev --mount-workspace -v $HOME/.cache:/home/dynamo/.cache -it -- bash

# Development with custom environment variables
./run.sh --image dynamo:latest-vllm-local-dev -e CUDA_VISIBLE_DEVICES=0,1 --mount-workspace -it -v $HOME/.cache:/home/dynamo/.cache

# Dry run to see docker command
./run.sh --dry-run

# Development with custom volume mounts
./run.sh --image dynamo:latest-vllm-local-dev -v /host/path:/container/path --mount-workspace -it -v $HOME/.cache:/home/dynamo/.cache

# Run runtime image as non-root dynamo user (for production)
./run.sh --image dynamo:latest-vllm-runtime -v $HOME/.cache:/home/dynamo/.cache

# Run dev image as specific user (override default root)
./run.sh --image dynamo:latest-vllm --user dynamo -v $HOME/.cache:/home/dynamo/.cache
```

### Network Configuration Options

The `run.sh` script supports different networking modes via the `--network` flag (defaults to `host`):

#### Host Networking (Default)
```bash
# Examples with dynamo user
./run.sh --image dynamo:latest-vllm-local-dev --network host -v $HOME/.cache:/home/dynamo/.cache
./run.sh --image dynamo:latest-vllm-local-dev -v $HOME/.cache:/home/dynamo/.cache
```
**Use cases:**
- High-performance ML inference (default for GPU workloads)
- Services that need direct host port access
- Maximum network performance with minimal overhead
- Sharing services with the host machine (NATS, etcd, etc.)

**⚠️ Port Sharing Limitation:** Host networking shares all ports with the host machine, which means you can only run **one instance** of services like NATS (port 4222) or etcd (port 2379) across all containers and the host.

#### Bridge Networking (Isolated)
```bash
# CI/testing with isolated bridge networking and host cache sharing (no -it for automated CI)
./run.sh --image dynamo:latest-vllm --mount-workspace --network bridge -v $HOME/.cache:/home/dynamo/.cache
```
**Use cases:**
- Secure isolation from host network
- CI/CD pipelines requiring complete isolation
- When you need absolute control of ports
- Exposing specific services to host while maintaining isolation

**Note:** For port sharing with the host, use the `--port` or `-p` option with format `host_port:container_port` (e.g., `--port 8000:8000` or `-p 9081:8081`) to expose specific container ports to the host.

#### No Networking ⚠️ **LIMITED FUNCTIONALITY**
```bash
# Complete network isolation - no external connectivity
./run.sh --image dynamo:latest-vllm --network none --mount-workspace -it -v $HOME/.cache:/home/dynamo/.cache

# Same with local-dev image (dynamo user with matched host UID/GID)
./run.sh --image dynamo:latest-vllm-local-dev --network none --mount-workspace -it -v $HOME/.cache:/home/dynamo/.cache
```
**⚠️ WARNING: `--network none` severely limits Dynamo functionality:**
- **No model downloads** - HuggingFace models cannot be downloaded
- **No API access** - Cannot reach external APIs or services
- **No distributed inference** - Multi-node setups won't work
- **No monitoring/logging** - External monitoring systems unreachable
- **Limited debugging** - Cannot access external debugging tools

**Very limited use cases:**
- Pre-downloaded models with purely local processing
- Air-gapped security environments (models must be pre-staged)

#### Container Network Sharing
Use `--network container:name` to share the network namespace with another container.

**Use cases:**
- Sidecar patterns (logging, monitoring, caching)
- Service mesh architectures
- Sharing network namespaces between related containers

See Docker documentation for `--network container:name` usage.

#### Custom Networks
Use custom Docker networks for multi-container applications. Create with `docker network create` and specify with `--network network-name`.

**Use cases:**
- Multi-container applications
- Service discovery by container name

See Docker documentation for custom network creation and management.

#### Network Mode Comparison

| Mode | Performance | Security | Use Case | Dynamo Compatibility | Port Sharing | Port Publishing |
|------|-------------|----------|----------|---------------------|---------------|-----------------|
| `host` | Highest | Lower | ML/GPU workloads, high-performance services | ✅ Full | ⚠️ **Shared with host** (one NATS/etcd only) | ❌ Not needed |
| `bridge` | Good | Higher | General web services, controlled port exposure | ✅ Full | ✅ Isolated ports | ✅ `-p host:container` |
| `none` | N/A | Highest | Air-gapped environments only | ⚠️ **Very Limited** | ✅ No network | ❌ No network |
| `container:name` | Good | Medium | Sidecar patterns, shared network stacks | ✅ Full | ⚠️ Shared with target container | ❌ Use target's ports |
| Custom networks | Good | Medium | Multi-container applications | ✅ Full | ✅ Isolated ports | ✅ `-p host:container` |

## Workflow Examples

### Development Workflow
```bash
# 1. Build local-dev image (creates both dynamo:latest-vllm and dynamo:latest-vllm-local-dev)
./build.sh --framework vllm --target local-dev

# 2. Run development container using the local-dev image
./run.sh --image dynamo:latest-vllm-local-dev --mount-workspace -v $HOME/.cache:/home/dynamo/.cache -it

# 3. Inside container, run inference (requires both frontend and backend)
# Start frontend
python -m dynamo.frontend &

# Start backend (vLLM example)
python -m dynamo.vllm --model Qwen/Qwen3-0.6B --gpu-memory-utilization 0.20 &
```

### Production Workflow
```bash
# 1. Build production runtime image (runs as non-root dynamo user)
./build.sh --framework vllm --target runtime

# 2. Run production container as non-root dynamo user
./run.sh --image dynamo:latest-vllm-runtime --gpus all -v $HOME/.cache:/home/dynamo/.cache
```

### Testing Workflow
```bash
# 1. Build dev image
./build.sh --framework vllm --no-cache

# 2. Run tests with network isolation for reproducible results (no -it needed for CI)
./run.sh --image dynamo:latest-vllm --mount-workspace --network bridge -v $HOME/.cache:/home/dynamo/.cache -- python -m pytest tests/

# 3. Inside the container with bridge networking, start services
# Note: Services are only accessible from the same container - no port conflicts with host
nats-server -js &
etcd --listen-client-urls http://0.0.0.0:2379 --advertise-client-urls http://0.0.0.0:2379 --data-dir /tmp/etcd &
python -m dynamo.frontend &

# 4. Start worker backend (choose one framework):
# vLLM
DYN_SYSTEM_PORT=8081 python -m dynamo.vllm --model Qwen/Qwen3-0.6B --gpu-memory-utilization 0.20 --enforce-eager --no-enable-prefix-caching --max-num-seqs 64 &

# SGLang
DYN_SYSTEM_PORT=8081 python -m dynamo.sglang --model Qwen/Qwen3-0.6B --mem-fraction-static 0.20 --max-running-requests 64 &

# TensorRT-LLM
DYN_SYSTEM_PORT=8081 python -m dynamo.trtllm --model Qwen/Qwen3-0.6B --free-gpu-memory-fraction 0.20 --max-num-tokens 8192 --max-batch-size 64 &
```

**Framework-Specific GPU Memory Arguments:**
- **vLLM**: `--gpu-memory-utilization 0.20` (use 20% GPU memory), `--enforce-eager` (disable CUDA graphs), `--no-enable-prefix-caching` (save memory), `--max-num-seqs 64` (max concurrent sequences)
- **SGLang**: `--mem-fraction-static 0.20` (20% GPU memory for static allocation), `--max-running-requests 64` (max concurrent requests)
- **TensorRT-LLM**: `--free-gpu-memory-fraction 0.20` (reserve 20% GPU memory), `--max-num-tokens 8192` (max tokens in batch), `--max-batch-size 64` (max batch size)<|MERGE_RESOLUTION|>--- conflicted
+++ resolved
@@ -17,8 +17,6 @@
   - `Dockerfile` - Base/standalone configuration
   - `Dockerfile.frontend` - For Kubernetes Gateway API Inference Extension integration with EPP
   - `Dockerfile.epp` - For building the Endpoint Picker (EPP) image
-<<<<<<< HEAD
-=======
 
 ### Stage Summary for Frameworks
 
@@ -61,7 +59,6 @@
 |  /usr/local/rustup/ | COPY from dynamo_base |
 |  /usr/local/cargo/ | COPY from dynamo_base |
 </details>
->>>>>>> d7c27e68
 
 ### Why Containerization?
 
@@ -84,80 +81,6 @@
 
 **Note**: In Dynamo, "targets" and "Docker stages" are synonymous. Each target corresponds to a stage in the multi-stage Docker build. Similarly, "frameworks" and "engines" are synonymous (vLLM, TensorRT-LLM, SGLang).
 
-<<<<<<< HEAD
-- `runtime` - For running pre-built containers without development tools (minimal size, runs as non-root `dynamo` user with UID 1000 and GID 0)
-- `dev` - For development (inferencing/benchmarking/etc, runs as root user for maximum flexibility)
-- `local-dev` - For development with local user permissions matching host UID/GID. This is useful when mounting host partitions (with local user permissions) to Docker partitions. The `dynamo` user UID/GID is remapped to match the host user.
-
-Additional targets are available in the Dockerfiles for specific build stages and use cases.
-
-| Feature | **dev + `run.sh`** | **local-dev + `run.sh`** | **local-dev + Dev Container** |
-|---------|-------------------|--------------------------|-------------------------------|
-| **Default User** | root | dynamo (matched to host UID/GID) | dynamo (matched to host UID/GID) |
-| **User Setup** | None (root) | Matches UID/GID of `build.sh` user | Matches UID/GID of `build.sh` user |
-| **Permissions** | root | dynamo with sudo | dynamo with sudo |
-| **Home Directory** | `/root` | `/home/dynamo` | `/home/dynamo` |
-| **Working Directory** | `/workspace` | `/workspace` | `/workspace` |
-| **Rust Toolchain** | System install (`/usr/local/rustup`, `/usr/local/cargo`) | User install (`~/.rustup`, `~/.cargo`) | User install (`~/.rustup`, `~/.cargo`) |
-| **Python Env** | dynamo user owned | dynamo owned venv | dynamo owned venv |
-| **File Permissions** | root-level | user-level (dynamo), safe | user-level (dynamo), safe |
-| **Compatibility** | Legacy workflows, maximum flexibility | workspace writable on NFS, non-root security | workspace writable on NFS, non-root security |
-
-## Environment Variables Across Build Stages
-
-Understanding how environment variables change across different build stages is crucial for development and debugging. The Dynamo build system uses a multi-stage Docker build process where environment variables are set, inherited, and overridden at different stages.
-
-### Build Stage Flow
-
-```
-Dockerfile → base → dev (dynamo-base image)
-              ↓
-Dockerfile.vllm → framework → runtime → dev (vllm dev image)
-                                         ↓
-Dockerfile.local_dev → local-dev (from vllm dev image)
-```
-
-### Environment Variables by Stage
-
-| Variable             | **base**            | **base→dev**         | **vllm→framework** | **vllm→runtime**   | **vllm→dev** | **local-dev** |
-|----------------------|---------------------|----------------------|--------------------|--------------------|--------------|--------------------|
-| **DYNAMO_HOME**      | ❌ Not set          | `/opt/dynamo`        | ❌ Not set         | `/opt/dynamo`      | `/workspace` ✅ **OVERRIDE** | `/workspace` (inherited) |
-| **WORKSPACE_DIR**    | ❌ Not set          | ❌ Not set           | ❌ Not set         | ❌ Not set         | `/workspace` | `/workspace` (inherited) |
-| **CARGO_TARGET_DIR** | ❌ Not set          | `/opt/dynamo/target` | ❌ Not set         | ❌ Not set         | `/workspace/target` ✅ **OVERRIDE** | `/workspace/target` (inherited) |
-| **VIRTUAL_ENV**      | `/opt/dynamo/venv`  | (inherited)          | `/opt/dynamo/venv` | `/opt/dynamo/venv` | `/opt/dynamo/venv` ✅ **REDEFINE** | `/opt/dynamo/venv` (inherited) |
-| **RUSTUP_HOME**      | `/usr/local/rustup` | (inherited)          | ❌ Not set         | ❌ Not set         | `/usr/local/rustup` | `/home/dynamo/.rustup` ✅ **OVERRIDE** |
-| **CARGO_HOME**       | `/usr/local/cargo`  | (inherited)          | ❌ Not set         | ❌ Not set         | `/usr/local/cargo` | `/home/dynamo/.cargo` ✅ **OVERRIDE** |
-| **USERNAME**         | ❌ Not set          | `dynamo`             | ❌ Not set         | `dynamo`           | ❌ Not set   | `dynamo` |
-| **HOME**             | (system default)    | `/home/dynamo`       | (system default)   | `/home/dynamo`     | (system default) | `/home/dynamo` |
-| **PATH**             | (includes cargo)    | (inherited)          | (system default)   | (includes venv, etcd, ucx) | `/usr/local/cargo/bin:$PATH` | `/home/dynamo/.cargo/bin:$PATH` ✅ **OVERRIDE** |
-
-### Key Insights
-
-**1. DYNAMO_HOME Dual Purpose:**
-- `base→dev` and `vllm→runtime`: `/opt/dynamo` - For **installed/packaged** Dynamo (CI, production)
-- `vllm→dev` and `local-dev`: `/workspace` - For **development** with source code mounted from host
-
-**2. Rust Toolchain Location:**
-- `dev` target: System-wide at `/usr/local/rustup` and `/usr/local/cargo` (suitable for root)
-- `local-dev` target: User-specific at `/home/dynamo/.rustup` and `/home/dynamo/.cargo` (proper UID/GID ownership)
-
-**3. Build Artifacts Location:**
-- `base→dev`: `/opt/dynamo/target` - Build artifacts with installed package
-- `vllm→dev` onward: `/workspace/target` - Build artifacts in mounted workspace for persistence
-
-**4. Variables That Stay Constant:**
-- `VIRTUAL_ENV`: Always `/opt/dynamo/venv` (ownership changes in local-dev via rsync)
-- `WORKSPACE_DIR`: Always `/workspace` once set in vllm→dev
-- `DYNAMO_HOME`: Always `/workspace` once overridden in vllm→dev (for development)
-
-**5. local-dev Specific Changes:**
-From `Dockerfile.local_dev`, the Rust toolchain is moved to user home because:
-- Workspace mount points may change, breaking toolchain paths
-- User needs ownership of cargo binaries and registry for package installation
-- Toolchain requires consistent system paths that don't depend on workspace location
-
-The Python venv ownership is also updated via rsync in local-dev to match the user's UID/GID, ensuring package installation permissions work correctly.
-=======
 | Feature | **runtime + `run.sh`** | **local-dev (`run.sh` or Dev Container)** | **dev + `run.sh`** (legacy) |
 |---------|----------------------|-------------------------------------------|--------------------------|
 | **Usage** | Benchmarking inference and deployments, non-root | Development, compilation, testing locally | Legacy workflows, root user, use with caution |
@@ -169,30 +92,13 @@
 | **Python Env** | venv (`/opt/dynamo/venv`) for vllm/trtllm, system site-packages for sglang | venv (`/opt/dynamo/venv`) for vllm/trtllm, system site-packages for sglang | venv (`/opt/dynamo/venv`) for vllm/trtllm, system site-packages for sglang |
 
 **Note (SGLang)**: SGLang runtime uses system site-packages, but the `dev` image creates `/opt/dynamo/venv` (and `local-dev` inherits it from `dev`) for build tooling like `maturin`.
->>>>>>> d7c27e68
-
-**6. Non-Root User Architecture:**
-Dynamo containers implement a multi-stage user strategy:
-- **runtime stage**: Runs as non-root `dynamo` user (UID 1000, GID 0) for production workloads
-- **dev stage**: Runs as root for maximum development flexibility (builds on runtime but switches to root)
-- **local-dev stage**: Runs as `dynamo` user with UID/GID matched to host user for safe file system operations
-- **Security**: Runtime and local-dev use non-root execution to reduce attack surface
-- **File Ownership**: All application files, virtual environments, and build artifacts are owned by `dynamo:root` (1000:0) in runtime stage
-- **Environment Setup**: Launch banner moved to `/opt/dynamo/.launch_screen` (shared across all users) and venv activation configured in `/etc/bash.bashrc` for system-wide availability. This replaces the previous per-user `~/.launch_screen` and `~/.bashrc` approach.
 
 ## Usage Guidelines
 
-<<<<<<< HEAD
-- **Use runtime target**: for production deployments. Runs as non-root `dynamo` user (UID 1000, GID 0) for security
-- **Use dev + `run.sh`**: for command-line testing and inferencing. Runs as root for maximum flexibility
-- **Use local-dev + `run.sh`**: for command-line development and Docker mounted partitions. Runs as `dynamo` user with UID/GID matched to your local user. Add `-it` flag for interactive sessions
-- **Use local-dev + Dev Container**: VS Code/Cursor Dev Container Plugin, using `dynamo` user with UID/GID matched to your local user
-=======
 - **Use runtime target**: for benchmarking inference and deployments. Runs as non-root `dynamo` user (UID 1000, GID 0) for security
 - **Use local-dev + `run.sh`**: for command-line development and Docker mounted partitions. Runs as `dynamo` user with UID matched to your local user, GID 0. Add `-it` flag for interactive sessions
 - **Use local-dev + Dev Container**: VS Code/Cursor Dev Container Plugin, using `dynamo` user with UID matched to your local user, GID 0
 - **Use dev + `run.sh`**: Root user, use with caution. Runs as root for backward compatibility with early workflows
->>>>>>> d7c27e68
 
 ## Example Commands
 
@@ -211,20 +117,7 @@
 ```
 
 ### 3. local-dev + Dev Container Extension:
-<<<<<<< HEAD
-Use VS Code/Cursor Dev Container Extension with devcontainer.json configuration. The `dynamo` user UID/GID is automatically matched to your local user.
-
-### 4. runtime target (runs as non-root dynamo user):
-```bash
-# Build runtime image
-./build.sh --framework vllm --target runtime
-
-# Run runtime container
-./run.sh --image dynamo:latest-vllm-runtime
-```
-=======
 Use VS Code/Cursor Dev Container Extension with devcontainer.json configuration. The `dynamo` user UID is automatically matched to your local user.
->>>>>>> d7c27e68
 
 ## Build and Run Scripts Overview
 
@@ -320,55 +213,6 @@
 
 The frontend image is designed for Kubernetes deployment with the Gateway API Inference Extension. See [`deploy/inference-gateway/README.md`](../deploy/inference-gateway/README.md) for complete deployment instructions using Helm charts.
 
-### Building the Frontend Image
-
-The frontend image is a specialized container that includes the Dynamo components (NATS, etcd, dynamo, NIXL, etc) along with the Endpoint Picker (EPP) for Kubernetes Gateway API Inference Extension integration. This image is primarily used for inference gateway deployments.
-
-**Step 1: Build the Custom Dynamo EPP Image**
-
-Follow the instructions in [`deploy/inference-gateway/README.md`](../deploy/inference-gateway/README.md) under "Build the custom EPP image" section. This process:
-- Clones the Gateway API Inference Extension repository
-- Applies Dynamo-specific patches for custom routing
-- Builds the Dynamo router as a static library
-- Creates a custom EPP image with integrated Dynamo routing capabilities
-
-**Step 2: Build the Dynamo Base Image**
-
-The base image contains the core Dynamo runtime components, NATS server, etcd, and Python dependencies:
-```bash
-# Build the base dev image (framework=none for frontend-only deployment)
-./build.sh --framework none --target dev
-```
-
-**Step 3: Build the Frontend Image**
-
-Now build the frontend image that combines the Dynamo base with the EPP:
-
-```bash
-# 2. Build the frontend image using the pre-built EPP
-docker buildx build --load --platform linux/amd64 \
-  --build-arg DYNAMO_BASE_IMAGE=dynamo:latest-none-dev \
-  --build-arg EPP_IMAGE={EPP_IMAGE_TAG} \
-  --build-arg PYTHON_VERSION=3.12 \
-  -f container/Dockerfile.frontend \
-  -t dynamo:latest-none-frontend \
-  .
-```
-#### Frontend Image Contents
-
-The frontend image includes:
-- **EPP (Endpoint Picker)**: Handles request routing and load balancing for inference gateway
-- **Dynamo Runtime**: Core platform components and routing logic
-- **NIXL**: NVIDIA InfiniBand Library for high-performance network communication
-- **Benchmarking Tools**: Performance testing utilities (aiperf, aiconfigurator, etc)
-- **Python Environment**: Virtual environment with all required dependencies
-- **NATS Server**: Message broker for Dynamo's distributed communication
-- **etcd**: Distributed key-value store for configuration and coordination
-
-#### Deployment
-
-The frontend image is designed for Kubernetes deployment with the Gateway API Inference Extension. See [`deploy/inference-gateway/README.md`](../deploy/inference-gateway/README.md) for complete deployment instructions using Helm charts.
-
 ### run.sh - Container Runtime Manager
 
 The `run.sh` script launches Docker containers with the appropriate configuration for development and inference workloads.
