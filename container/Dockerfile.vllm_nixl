# SPDX-FileCopyrightText: Copyright (c) 2024-2025 NVIDIA CORPORATION & AFFILIATES. All rights reserved.
# SPDX-License-Identifier: Apache-2.0

ARG BASE_IMAGE="nvcr.io/nvidia/cuda-dl-base"
ARG BASE_IMAGE_TAG="25.01-cuda12.8-devel-ubuntu24.04"

FROM ${BASE_IMAGE}:${BASE_IMAGE_TAG} AS dev

USER root

### NIXL SETUP ###

ARG MOFED_VERSION=24.10-1.1.4.0
ARG PYTHON_VERSION=3.12
ARG NSYS_URL=https://developer.nvidia.com/downloads/assets/tools/secure/nsight-systems/2025_1/
ARG NSYS_PKG=NsightSystems-linux-cli-public-2025.1.1.131-3554042.deb

RUN apt-get update -y && apt-get -y install curl \
                                            git \
                                            libnuma-dev \
                                            numactl \
                                            wget \
                                            autotools-dev \
                                            automake \
                                            libtool \
                                            libz-dev \
                                            libiberty-dev \
                                            flex \
                                            build-essential \
                                            cmake \
                                            libibverbs-dev \
                                            libgoogle-glog-dev \
                                            libgtest-dev \
                                            libjsoncpp-dev \
                                            libpython3-dev \
                                            libboost-all-dev \
                                            libssl-dev \
                                            libgrpc-dev \
                                            libgrpc++-dev \
                                            libprotobuf-dev \
                                            protobuf-compiler-grpc \
                                            pybind11-dev \
                                            python3-full \
                                            python3-pip \
                                            python3-numpy \
                                            etcd-server \
                                            net-tools \
                                            pciutils \
                                            libpci-dev \
                                            vim \
                                            tmux \
                                            screen \
                                            ibverbs-utils \
                                            libibmad-dev

RUN apt-get install -y linux-tools-common linux-tools-generic ethtool iproute2
RUN apt-get install -y dkms linux-headers-generic
RUN apt-get install -y meson ninja-build uuid-dev gdb

RUN apt-get update && apt install -y wget libglib2.0-0
RUN wget ${NSYS_URL}${NSYS_PKG} && dpkg -i $NSYS_PKG && rm $NSYS_PKG

RUN cd /usr/local/src && \
    curl -fSsL "https://content.mellanox.com/ofed/MLNX_OFED-${MOFED_VERSION}/MLNX_OFED_LINUX-${MOFED_VERSION}-ubuntu24.04-x86_64.tgz" -o mofed.tgz && \
    tar -xf /usr/local/src/mofed.tgz && \
    cd MLNX_OFED_LINUX-* && \
    apt-get update && apt-get install -y --no-install-recommends \
        ./DEBS/libibverbs* ./DEBS/ibverbs-providers* ./DEBS/librdmacm* ./DEBS/libibumad* && \
    rm -rf /var/lib/apt/lists/* /usr/local/src/*

ENV LIBRARY_PATH=$LIBRARY_PATH:/usr/local/cuda/lib64 \
    LD_LIBRARY_PATH=$LD_LIBRARY_PATH:/usr/local/cuda/lib64

ENV LIBRARY_PATH=$LIBRARY_PATH:/usr/local/lib \
    LD_LIBRARY_PATH=$LD_LIBRARY_PATH:/usr/local/lib

WORKDIR /workspace
RUN git clone https://github.com/NVIDIA/gdrcopy.git
RUN PREFIX=/usr/local DESTLIB=/usr/local/lib make -C /workspace/gdrcopy lib_install
RUN cp gdrcopy/src/libgdrapi.so.2.* /usr/lib/x86_64-linux-gnu/
RUN ldconfig

ARG UCX_VERSION=v1.18.0

RUN cd /usr/local/src && \
    curl -fSsL "https://github.com/openucx/ucx/tarball/${UCX_VERSION}" | tar xz && \
    cd openucx-ucx* && \
    ./autogen.sh && ./configure     \
        --enable-shared             \
        --disable-static            \
        --disable-doxygen-doc       \
        --enable-optimizations      \
        --enable-cma                \
        --enable-devel-headers      \
        --with-cuda=/usr/local/cuda \
        --with-verbs                \
        --with-dm                   \
        --with-gdrcopy=/usr/local   \
        --enable-mt                 \
        --with-mlx5-dv &&           \
    make -j &&                      \
    make -j install-strip &&        \
    ldconfig

ENV LD_LIBRARY_PATH=/usr/lib:$LD_LIBRARY_PATH
ENV CPATH=/usr/include:$CPATH
ENV PATH=/usr/bin:$PATH
ENV PKG_CONFIG_PATH=/usr/lib/pkgconfig:$PKG_CONFIG_PATH
SHELL ["/bin/bash", "-c"]

WORKDIR /workspace

ENV LD_LIBRARY_PATH=/usr/local/ompi/lib:$LD_LIBRARY_PATH
ENV CPATH=/usr/local/ompi/include:$CPATH
ENV PATH=/usr/local/ompi/bin:$PATH
ENV PKG_CONFIG_PATH=/usr/local/ompi/lib/pkgconfig:$PKG_CONFIG_PATH

COPY --from=nixl . /opt/nixl

RUN cd /opt/nixl && \
    mkdir build && \
    meson setup build/ --prefix=/usr/local/nixl && \
    cd build/ && \
    ninja && \
    ninja install

ENV LD_LIBRARY_PATH=/usr/local/nixl/lib/x86_64-linux-gnu/:$LD_LIBRARY_PATH
ENV PYTHONPATH=/usr/local/nixl/lib/python3/dist-packages/:/opt/nixl/test/python/:$PYTHONPATH
ENV UCX_TLS=^cuda_ipc
ENV NIXL_PLUGIN_DIR=/usr/local/nixl/lib/x86_64-linux-gnu/plugins

RUN ls -l /usr/local/nixl/
RUN ls -l /usr/local/nixl/include/
RUN ls -l /usr/local/nixl/include/internal/

RUN ls /opt/nixl

# Install utilities
RUN apt update -y && apt install -y git wget curl nvtop tmux vim
# nats
RUN wget https://github.com/nats-io/nats-server/releases/download/v2.10.24/nats-server-v2.10.24-amd64.deb && dpkg -i nats-server-v2.10.24-amd64.deb
# etcd
ENV ETCD_VERSION="v3.5.18"
RUN wget https://github.com/etcd-io/etcd/releases/download/$ETCD_VERSION/etcd-$ETCD_VERSION-linux-amd64.tar.gz -O /tmp/etcd.tar.gz && \
mkdir -p /usr/local/bin/etcd && \
tar -xvf /tmp/etcd.tar.gz -C /usr/local/bin/etcd --strip-components=1
ENV PATH=/usr/local/bin/etcd/:$PATH


### VIRTUAL ENVIRONMENT SETUP ###

# Install uv and create virtualenv
COPY --from=ghcr.io/astral-sh/uv:latest /uv /uvx /bin/
RUN mkdir /opt/dynamo && \
    uv venv /opt/dynamo/venv --python 3.12

# Activate virtual environment
ENV VIRTUAL_ENV=/opt/dynamo/venv
ENV PATH="${VIRTUAL_ENV}/bin:${PATH}"

# Common dependencies
RUN --mount=type=bind,source=./container/deps/requirements.txt,target=/tmp/requirements.txt \
    uv pip install --requirement /tmp/requirements.txt

# Install patched vllm - keep this early in Dockerfile to avoid
# rebuilds from unrelated source code changes
ARG VLLM_REF="v0.7.2"
ARG VLLM_PATCH="vllm_${VLLM_REF}-dynamo-kv-disagg-patch.patch"
RUN --mount=type=bind,source=./container/deps/,target=/tmp/deps \
    bash /tmp/deps/vllm/install.sh --patch /tmp/deps/vllm/${VLLM_PATCH} --ref ${VLLM_REF} --install-cmd "uv pip install --editable" --use-precompiled --installation-dir /opt/vllm

# Install genai-perf for benchmarking
ARG GENAI_PERF_TAG="r25.01"
RUN uv pip install "git+https://github.com/triton-inference-server/perf_analyzer.git@${GENAI_PERF_TAG}#subdirectory=genai-perf"

# Install test dependencies
RUN --mount=type=bind,source=./container/deps/requirements.test.txt,target=/tmp/requirements.txt \
    uv pip install --requirement /tmp/requirements.txt

# ### MISC UTILITY SETUP ###

# Finish pyright install
RUN pyright --help > /dev/null 2>&1

# Enable Git operations in the /workspace directory
RUN printf "[safe]\n      directory=/workspace\n" > /root/.gitconfig

RUN ln -sf /bin/bash /bin/sh

### BUILDS ###

# Rust build/dev dependencies
RUN apt update -y && \
    apt install -y \
    build-essential \
    protobuf-compiler \
    cmake \
    libssl-dev \
    pkg-config && \
    curl https://sh.rustup.rs -sSf | bash -s -- -y
ENV PATH="/root/.cargo/bin:${PATH}"
RUN rustup toolchain install 1.85.0-x86_64-unknown-linux-gnu

# Working directory
WORKDIR /workspace

# Copy Python wheel configuration files
COPY pyproject.toml /workspace/
COPY README.md /workspace/
COPY LICENSE /workspace/

# Build Rust runtime
COPY lib/runtime /workspace/lib/runtime
RUN cd lib/runtime && \
    cargo build --release --locked && cargo doc --no-deps

# Build OpenAI HTTP Service binaries
COPY lib/llm /workspace/lib/llm
COPY examples/rust /workspace/examples/rust
RUN cd examples/rust && \
    cargo build --release && \
    cp target/release/http /usr/local/bin/ && \
    cp target/release/llmctl /usr/local/bin/

# TODO: Build tio
# COPY applications/...

# Generate C bindings for kv cache routing in vLLM
COPY lib/bindings /workspace/lib/bindings
RUN cd lib/bindings/c && \
    cargo build --release --locked && cargo doc --no-deps

<<<<<<< HEAD
# Build dynamo wheel
RUN source /opt/dynamo/venv/bin/activate && \
    uv build --wheel --out-dir /workspace/dist && \
    uv pip install /workspace/dist/dynamo*cp312*.whl
=======
COPY deploy/dynemo/sdk /workspace/deploy/dynemo/sdk
# Build dynemo wheel
RUN source /opt/dynemo/venv/bin/activate && \
    uv build --wheel --out-dir /workspace/dist && \
    uv pip install /workspace/dist/dynemo*cp312*.whl && \
    cd /workspace/deploy/dynemo/sdk && \
    uv build --wheel --out-dir /workspace/dist && \
    uv pip install /workspace/dist/dynemo_sdk*any.whl
>>>>>>> 2dae0242

# Package the bindings
RUN mkdir -p /opt/dynamo/bindings/wheels && \
    mkdir /opt/dynamo/bindings/lib && \
    cp dist/dynamo*cp312*.whl /opt/dynamo/bindings/wheels/. && \
    cp lib/bindings/c/target/release/libdynamo_llm_capi.so /opt/dynamo/bindings/lib/. && \
    cp -r lib/bindings/c/include /opt/dynamo/bindings/.

# Tell vllm to use the Dynamo LLM C API for KV Cache Routing
ENV VLLM_KV_CAPI_PATH="/opt/dynamo/bindings/lib/libdynamo_llm_capi.so"

# FIXME: Copy more specific folders in for dev/debug after directory restructure
COPY . /workspace

<<<<<<< HEAD
# FIXME: May want a modification with dynamo banner on entry
=======

# FIXME: May want a modification with dynemo-distributed banner on entry
>>>>>>> 2dae0242
ENTRYPOINT ["/opt/nvidia/nvidia_entrypoint.sh"]

CMD []

### Lean Runtime Image Stage ###

# FIXME: Separate build and runtime images
FROM ${BASE_IMAGE}:${BASE_IMAGE_TAG} AS runtime

USER root

# Install tools for interactive convenience
RUN apt update -y && \
    apt install -y curl tmux vim && \
    echo "set -g mouse on" >> /root/.tmux.conf

# Set environment variables
ENV VIRTUAL_ENV=/opt/dynamo/venv
ENV PATH="${VIRTUAL_ENV}/bin:${PATH}"
ENV RAPIDS_LIBUCX_PREFER_SYSTEM_LIBRARY=true
ENV VLLM_KV_CAPI_PATH="/opt/dynamo/bindings/lib/libdynamo_llm_capi.so"

# Copy binaries
COPY --from=dev /usr/local/bin/http /usr/local/bin/http
COPY --from=dev /usr/local/bin/llmctl /usr/local/bin/llmctl
COPY --from=dev /usr/local/bin/etcd/etcd /usr/local/bin/etcd
COPY --from=dev /usr/bin/nats-server /usr/local/bin/nats-server
COPY --from=dev /bin/uv /usr/local/bin/uv
COPY --from=dev /bin/uvx /usr/local/bin/uvx

# Copy venv with installed packages
RUN uv python install 3.12
COPY --from=dev /opt/vllm /opt/vllm
COPY --from=dev ${VIRTUAL_ENV} ${VIRTUAL_ENV}

# Copy minimal set of files for testing. May consider separate stage for testing
# if test dependencies start to negatively impact deployment environment/size.
COPY pyproject.toml /workspace/pyproject.toml
COPY container/deps/vllm /workspace/container/deps/vllm
# Add library for KV routing
COPY --from=dev ${VLLM_KV_CAPI_PATH} ${VLLM_KV_CAPI_PATH}
# Copy minimal set of files for deployment/examples
# FIXME: Use a more consolidated path after directory restructure
COPY examples/python_rs/llm/vllm_nixl /workspace/examples/python_rs/llm/vllm_nixl

WORKDIR /workspace

# FIXME: May want a modification with dynamo banner on entry
ENTRYPOINT ["/opt/nvidia/nvidia_entrypoint.sh"]

CMD []<|MERGE_RESOLUTION|>--- conflicted
+++ resolved
@@ -230,21 +230,14 @@
 RUN cd lib/bindings/c && \
     cargo build --release --locked && cargo doc --no-deps
 
-<<<<<<< HEAD
-# Build dynamo wheel
+COPY deploy/dynemo/sdk /workspace/deploy/dynemo/sdk
+# Build dynemo wheel
 RUN source /opt/dynamo/venv/bin/activate && \
     uv build --wheel --out-dir /workspace/dist && \
-    uv pip install /workspace/dist/dynamo*cp312*.whl
-=======
-COPY deploy/dynemo/sdk /workspace/deploy/dynemo/sdk
-# Build dynemo wheel
-RUN source /opt/dynemo/venv/bin/activate && \
-    uv build --wheel --out-dir /workspace/dist && \
-    uv pip install /workspace/dist/dynemo*cp312*.whl && \
+    uv pip install /workspace/dist/dynamo*cp312*.whl && \
     cd /workspace/deploy/dynemo/sdk && \
     uv build --wheel --out-dir /workspace/dist && \
     uv pip install /workspace/dist/dynemo_sdk*any.whl
->>>>>>> 2dae0242
 
 # Package the bindings
 RUN mkdir -p /opt/dynamo/bindings/wheels && \
@@ -259,12 +252,7 @@
 # FIXME: Copy more specific folders in for dev/debug after directory restructure
 COPY . /workspace
 
-<<<<<<< HEAD
 # FIXME: May want a modification with dynamo banner on entry
-=======
-
-# FIXME: May want a modification with dynemo-distributed banner on entry
->>>>>>> 2dae0242
 ENTRYPOINT ["/opt/nvidia/nvidia_entrypoint.sh"]
 
 CMD []
