--- conflicted
+++ resolved
@@ -3,11 +3,7 @@
 
 # Version Pinning Strategy:
 # - Use == for packages that are pure Python and well-tested
-<<<<<<< HEAD
 # - Use <= or < for packages that may have platform-specific versions (CUDA, system packages)
-=======
-# - Use <= for packages that may have platform-specific versions (CUDA, system packages)
->>>>>>> 1674bbc4
 # - Never use >= as it allows untested future versions that may introduce breaking changes,
 #   create non-reproducible builds, and cause dependency conflicts. Every installed version
 #   should be explicitly tested, not an unknown future release.
@@ -41,11 +37,7 @@
 prometheus_client==0.23.1
 prophet==1.2.1
 protobuf==5.29.5
-<<<<<<< HEAD
 pydantic>=2.11.4,<2.12  # Required by aiconfigurator==0.4.0
-=======
-pydantic<=2.11.0  # Flexible versioning needed
->>>>>>> 1674bbc4
 pyright==1.1.407
 PyYAML==6.0.3
 scikit-learn==1.7.2
@@ -53,16 +45,12 @@
 sentencepiece==0.2.1
 tensorboard==2.19.0
 tensorboardX==2.6.2.2
-<<<<<<< HEAD
-transformers<=4.57.1  # Upper bound for compatibility
-=======
 # Transformers version constraint for container builds
 # - vLLM 0.11.0: >=4.55.2, vLLM 0.11.2: >=4.56.0,<5
 # - TensorRT-LLM 1.2.0rc2/rc3: ==4.56.0
 # - SGLang 0.5.4.post3: ==4.57.1
 # Using >=4.56.0 and <=4.57.1 to satisfy all frameworks
 transformers>=4.56.0,<=4.57.1
->>>>>>> 1674bbc4
 types-aiofiles==25.1.0.20251011
 types-PyYAML==6.0.12.20250915
 uvicorn==0.38.0