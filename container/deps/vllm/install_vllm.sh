--- conflicted
+++ resolved
@@ -131,11 +131,8 @@
 cd vllm
 git checkout $VLLM_REF
 
-<<<<<<< HEAD
-=======
 # TODO leave this here in case we need to do cherry-picks in future
 # GIT_COMMITTER_NAME="Container Build" GIT_COMMITTER_EMAIL="container@buildkitsandbox.local" git cherry-pick 740f064
->>>>>>> 6deeecb1
 
 echo "\n=== Installing vLLM & FlashInfer ==="
 
