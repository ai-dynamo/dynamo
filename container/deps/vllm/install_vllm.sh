#!/usr/bin/env bash
# SPDX-FileCopyrightText: Copyright (c) 2024-2025 NVIDIA CORPORATION & AFFILIATES. All rights reserved.
# SPDX-License-Identifier: Apache-2.0
#
# Licensed under the Apache License, Version 2.0 (the "License");
# you may not use this file except in compliance with the License.
# You may obtain a copy of the License at
#
# http://www.apache.org/licenses/LICENSE-2.0
#
# Unless required by applicable law or agreed to in writing, software
# distributed under the License is distributed on an "AS IS" BASIS,
# WITHOUT WARRANTIES OR CONDITIONS OF ANY KIND, either express or implied.
# See the License for the specific language governing permissions and
# limitations under the License.

# Install vllm and wideEP kernels from a specific git reference

set -euo pipefail

# Parse arguments
EDITABLE=true
<<<<<<< HEAD
VLLM_REF="f4135232b9a8c4845f8961fb1cd17581c56ae2ce"
=======
VLLM_REF="ba81acbdc1eec643ba815a76628ae3e4b2263b76"
VLLM_GIT_URL="https://github.com/vllm-project/vllm.git"
>>>>>>> 537759f1
MAX_JOBS=16
INSTALLATION_DIR=/tmp
ARCH=$(uname -m)
DEEPGEMM_REF="03d0be3"
FLASHINF_REF="v0.2.8rc1"
TORCH_BACKEND="cu128"

# Convert x86_64 to amd64 for consistency with Docker ARG
if [ "$ARCH" = "x86_64" ]; then
    ARCH="amd64"
elif [ "$ARCH" = "aarch64" ]; then
    ARCH="arm64"
fi

while [[ $# -gt 0 ]]; do
    case $1 in
        --editable)
            EDITABLE=true
            shift
            ;;
        --no-editable)
            EDITABLE=false
            shift
            ;;
        --vllm-ref)
            VLLM_REF="$2"
            shift 2
            ;;
        --vllm-git-url)
            VLLM_GIT_URL="$2"
            shift 2
            ;;
        --max-jobs)
            MAX_JOBS="$2"
            shift 2
            ;;
        --arch)
            ARCH="$2"
            shift 2
            ;;
        --installation-dir)
            INSTALLATION_DIR="$2"
            shift 2
            ;;
        --deepgemm-ref)
            DEEPGEMM_REF="$2"
            shift 2
            ;;
        --flashinf-ref)
            FLASHINF_REF="$2"
            shift 2
            ;;
        --torch-backend)
            TORCH_BACKEND="$2"
            shift 2
            ;;
        -h|--help)
            echo "Usage: $0 [--editable|--no-editable] [--vllm-ref REF] [--max-jobs NUM] [--arch ARCH] [--deepgemm-ref REF] [--flashinf-ref REF] [--torch-backend BACKEND]"
            echo "Options:"
            echo "  --editable        Install vllm in editable mode (default)"
            echo "  --no-editable     Install vllm in non-editable mode"
            echo "  --vllm-ref REF    Git reference to checkout (default: f4135232b9a8c4845f8961fb1cd17581c56ae2ce)"
            echo "  --max-jobs NUM    Maximum number of parallel jobs (default: 16)"
            echo "  --arch ARCH       Architecture (amd64|arm64, default: auto-detect)"
            echo "  --installation-dir DIR  Directory to install vllm (default: /tmp/vllm)"
            echo "  --deepgemm-ref REF  Git reference for DeepGEMM (default: 1876566)"
            echo "  --flashinf-ref REF  Git reference for Flash Infer (default: v0.2.8rc1)"
            echo "  --torch-backend BACKEND  Torch backend to use (default: cu128)"
            exit 0
            ;;
        *)
            echo "Unknown option: $1"
            exit 1
            ;;
    esac
done

export MAX_JOBS=$MAX_JOBS
export CUDA_HOME=/usr/local/cuda

echo "Installing vllm with the following configuration:"
echo "  EDITABLE: $EDITABLE"
echo "  VLLM_REF: $VLLM_REF"
echo "  MAX_JOBS: $MAX_JOBS"
echo "  ARCH: $ARCH"
echo "  TORCH_BACKEND: $TORCH_BACKEND"

# Install common dependencies
uv pip install pip cuda-python

<<<<<<< HEAD
# Install LMCache
uv pip install lmcache
=======
if [ "$ARCH" = "amd64" ]; then
    # LMCache installation currently fails on arm64 due to CUDA dependency issues:
    # OSError: CUDA_HOME environment variable is not set. Please set it to your CUDA install root.
    # TODO: Re-enable for arm64 after verifying lmcache compatibility and resolving the build issue.
    uv pip install lmcache==0.3.3
fi
>>>>>>> 537759f1

# Create vllm directory and clone
mkdir -p $INSTALLATION_DIR
cd $INSTALLATION_DIR
git clone $VLLM_GIT_URL vllm
cd vllm
git checkout $VLLM_REF

if [ "$ARCH" = "arm64" ]; then
    echo "Installing vllm for ARM64 architecture"

    # Try to install specific PyTorch version first, fallback to latest nightly
    echo "Attempting to install pinned PyTorch nightly versions..."
    if ! uv pip install torch==2.7.1+cu128 torchaudio==2.7.1 torchvision==0.22.1 --index-url https://download.pytorch.org/whl; then
        echo "Pinned versions failed"
        exit 1
        # uv pip install torch torchvision torchaudio --index-url https://download.pytorch.org/whl/cu128
    fi

    python use_existing_torch.py
    uv pip install -r requirements/build.txt

    if [ "$EDITABLE" = "true" ]; then
        MAX_JOBS=${MAX_JOBS} uv pip install --no-build-isolation -e . -v
    else
        MAX_JOBS=${MAX_JOBS} uv pip install --no-build-isolation . -v
    fi
else
    echo "Installing vllm for AMD64 architecture"
    if [ "$EDITABLE" = "true" ]; then
        VLLM_USE_PRECOMPILED=1 uv pip install -e . --torch-backend=$TORCH_BACKEND
    else
        VLLM_USE_PRECOMPILED=1 uv pip install . --torch-backend=$TORCH_BACKEND
    fi
fi

# Install ep_kernels and DeepGEMM
echo "Installing ep_kernels and DeepGEMM"
cd tools/ep_kernels
TORCH_CUDA_ARCH_LIST="9.0;10.0" bash install_python_libraries.sh # These libraries aren't pinned.
cd ep_kernels_workspace
git clone https://github.com/deepseek-ai/DeepGEMM.git
cd DeepGEMM
git checkout $DEEPGEMM_REF # Pin Version

sed -i 's|git@github.com:|https://github.com/|g' .gitmodules
git submodule sync --recursive
git submodule update --init --recursive

# command for 03d0be3
python setup.py install

# new install command for post 03d0be3
# cat install.sh
# ./install.sh


# Install Flash Infer
if [ "$ARCH" = "arm64" ]; then
    uv pip install flashinfer-python
else
    cd $INSTALLATION_DIR
    git clone https://github.com/flashinfer-ai/flashinfer.git --recursive
    cd flashinfer
    git checkout $FLASHINF_REF
    uv pip install -v --no-build-isolation .
fi

echo "vllm installation completed successfully"<|MERGE_RESOLUTION|>--- conflicted
+++ resolved
@@ -20,12 +20,8 @@
 
 # Parse arguments
 EDITABLE=true
-<<<<<<< HEAD
-VLLM_REF="f4135232b9a8c4845f8961fb1cd17581c56ae2ce"
-=======
 VLLM_REF="ba81acbdc1eec643ba815a76628ae3e4b2263b76"
 VLLM_GIT_URL="https://github.com/vllm-project/vllm.git"
->>>>>>> 537759f1
 MAX_JOBS=16
 INSTALLATION_DIR=/tmp
 ARCH=$(uname -m)
@@ -116,17 +112,12 @@
 # Install common dependencies
 uv pip install pip cuda-python
 
-<<<<<<< HEAD
-# Install LMCache
-uv pip install lmcache
-=======
 if [ "$ARCH" = "amd64" ]; then
     # LMCache installation currently fails on arm64 due to CUDA dependency issues:
     # OSError: CUDA_HOME environment variable is not set. Please set it to your CUDA install root.
     # TODO: Re-enable for arm64 after verifying lmcache compatibility and resolving the build issue.
     uv pip install lmcache==0.3.3
 fi
->>>>>>> 537759f1
 
 # Create vllm directory and clone
 mkdir -p $INSTALLATION_DIR
