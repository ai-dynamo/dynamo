# syntax=docker/dockerfile:1.10.0
# SPDX-FileCopyrightText: Copyright (c) 2025 NVIDIA CORPORATION & AFFILIATES. All rights reserved.
# SPDX-License-Identifier: Apache-2.0
#
# NOTE FOR dynamo_base AND wheel_builder STAGES:
#
# All changes to dynamo_base and wheel_builder stages should be replicated across
# Dockerfile and Dockerfile.<framework> images.:
#   - Dockerfile
#   - Dockerfile.vllm
#   - Dockerfile.sglang
#   - Dockerfile.trtllm
# This duplication was introduced purposely to quickly enable Docker layer caching and
# deduplication. Please ensure these stages stay in sync until the duplication can be
# addressed.
#
# Throughout this file, we make certain paths group-writable because this allows
# both the dynamo user (UID 1000) and Dev Container users (UID != 1000) to work
# properly without needing slow chown -R operations (which can add 2-10 extra
# minutes).
#
# DEVELOPMENT PATHS THAT MUST BE GROUP-WRITABLE (for non-virtualenv containers):
#   /workspace            - Users create/modify project files
#   /home/dynamo          - Users create config/cache files
#   /home/dynamo/.local   - SGLang uses $HOME/.local/lib/python3.10/site-packages for pip install
#
# HOW TO ACHIEVE GROUP-WRITABLE PERMISSIONS:
# 1. SHELL + /etc/profile.d - Login shell sources umask 002 globally for all RUN commands (775/664)
# 2. COPY --chmod=775       - Sets permissions on copied children (not destination)
# 3. chmod g+w (no -R)      - Fixes destination dirs only (milliseconds vs minutes)

# This section contains build arguments that are common and shared with
# the plain Dockerfile, so they should NOT have a default. The source of truth is from build.sh.

ARG BASE_IMAGE
ARG BASE_IMAGE_TAG

ARG FRAMEWORK_IMAGE
ARG FRAMEWORK_IMAGE_TAG
ARG PYTHON_VERSION
ARG ENABLE_KVBM
ARG ENABLE_MEDIA_NIXL
ARG CARGO_BUILD_JOBS
ARG CUDA_VERSION

ARG ARCH=amd64
ARG ARCH_ALT=x86_64

# sccache configuration - inherit from base build
ARG USE_SCCACHE
ARG SCCACHE_BUCKET=""
ARG SCCACHE_REGION=""

# NIXL configuration
ARG NIXL_UCX_REF
ARG NIXL_REF
ARG NIXL_GDRCOPY_REF

##################################
########## Base Image ############
##################################

FROM ${BASE_IMAGE}:${BASE_IMAGE_TAG} AS dynamo_base

ARG ARCH
ARG ARCH_ALT

USER root
WORKDIR /opt/dynamo

# Install uv package manager
COPY --from=ghcr.io/astral-sh/uv:latest /uv /uvx /bin/

# Install NATS server
ENV NATS_VERSION="v2.10.28"
RUN --mount=type=cache,target=/var/cache/apt \
    wget --tries=3 --waitretry=5 https://github.com/nats-io/nats-server/releases/download/${NATS_VERSION}/nats-server-${NATS_VERSION}-${ARCH}.deb && \
    dpkg -i nats-server-${NATS_VERSION}-${ARCH}.deb && rm nats-server-${NATS_VERSION}-${ARCH}.deb

# Install etcd
ENV ETCD_VERSION="v3.5.21"
RUN wget --tries=3 --waitretry=5 https://github.com/etcd-io/etcd/releases/download/$ETCD_VERSION/etcd-$ETCD_VERSION-linux-${ARCH}.tar.gz -O /tmp/etcd.tar.gz && \
    mkdir -p /usr/local/bin/etcd && \
    tar -xvf /tmp/etcd.tar.gz -C /usr/local/bin/etcd --strip-components=1 && \
    rm /tmp/etcd.tar.gz
ENV PATH=/usr/local/bin/etcd/:$PATH

# Rust Setup
# Rust environment setup
ENV RUSTUP_HOME=/usr/local/rustup \
    CARGO_HOME=/usr/local/cargo \
    PATH=/usr/local/cargo/bin:$PATH \
    RUST_VERSION=1.90.0

# Define Rust target based on ARCH_ALT ARG
ARG RUSTARCH=${ARCH_ALT}-unknown-linux-gnu

# Install Rust
RUN wget --tries=3 --waitretry=5 "https://static.rust-lang.org/rustup/archive/1.28.1/${RUSTARCH}/rustup-init" && \
    chmod +x rustup-init && \
    ./rustup-init -y --no-modify-path --profile minimal --default-toolchain $RUST_VERSION --default-host ${RUSTARCH} && \
    rm rustup-init && \
    chmod -R a+w $RUSTUP_HOME $CARGO_HOME


##################################
##### Wheel Build Image ##########
##################################

# Redeclare ARCH_ALT ARG so it's available for interpolation in the FROM instruction
ARG ARCH_ALT

FROM quay.io/pypa/manylinux_2_28_${ARCH_ALT} AS wheel_builder

# Redeclare ARGs for this stage
ARG ARCH
ARG ARCH_ALT
ARG CARGO_BUILD_JOBS

WORKDIR /workspace

# Copy CUDA from base stage
COPY --from=dynamo_base /usr/local/cuda /usr/local/cuda
COPY --from=dynamo_base /etc/ld.so.conf.d/hpcx.conf /etc/ld.so.conf.d/hpcx.conf

# Set environment variables first so they can be used in COPY commands
ENV CARGO_BUILD_JOBS=${CARGO_BUILD_JOBS:-16} \
    RUSTUP_HOME=/usr/local/rustup \
    CARGO_HOME=/usr/local/cargo \
    CARGO_TARGET_DIR=/opt/dynamo/target \
    PATH=/usr/local/cargo/bin:$PATH

# Copy artifacts from base stage
COPY --from=dynamo_base $RUSTUP_HOME $RUSTUP_HOME
COPY --from=dynamo_base $CARGO_HOME $CARGO_HOME
# Install system dependencies
RUN yum groupinstall -y 'Development Tools' &&  \
    dnf install -y almalinux-release-synergy && \
    dnf config-manager --set-enabled powertools && \
    dnf install -y \
        # Build tools
        cmake \
        ninja-build \
        clang-devel \
        gcc-c++ \
        flex \
        wget \
        # Kernel module build dependencies
        dkms \
        # Protobuf support
        protobuf-compiler \
        # RDMA/InfiniBand support (required for UCX build with --with-verbs)
        libibverbs \
        libibverbs-devel \
        rdma-core \
        rdma-core-devel \
        libibumad \
        libibumad-devel \
        librdmacm-devel \
        numactl-devel

# Ensure a modern protoc is available (required for --experimental_allow_proto3_optional)
RUN set -eux; \
    PROTOC_VERSION=25.3; \
    case "${ARCH_ALT}" in \
      x86_64) PROTOC_ZIP="protoc-${PROTOC_VERSION}-linux-x86_64.zip" ;; \
      aarch64) PROTOC_ZIP="protoc-${PROTOC_VERSION}-linux-aarch_64.zip" ;; \
      *) echo "Unsupported architecture: ${ARCH_ALT}" >&2; exit 1 ;; \
    esac; \
    wget --tries=3 --waitretry=5 -O /tmp/protoc.zip "https://github.com/protocolbuffers/protobuf/releases/download/v${PROTOC_VERSION}/${PROTOC_ZIP}"; \
    rm -f /usr/local/bin/protoc /usr/bin/protoc; \
    unzip -o /tmp/protoc.zip -d /usr/local bin/protoc include/*; \
    chmod +x /usr/local/bin/protoc; \
    ln -s /usr/local/bin/protoc /usr/bin/protoc; \
    protoc --version

# Point build tools explicitly at the modern protoc
ENV PROTOC=/usr/local/bin/protoc

ENV CUDA_PATH=/usr/local/cuda \
    PATH=/usr/local/cuda/bin:$PATH \
    LD_LIBRARY_PATH=/usr/local/cuda/lib64:/usr/local/lib:/usr/local/lib64:$LD_LIBRARY_PATH \
    NVIDIA_DRIVER_CAPABILITIES=video,compute,utility

# Create virtual environment for building wheels
ARG PYTHON_VERSION
ENV VIRTUAL_ENV=/workspace/.venv
RUN uv venv ${VIRTUAL_ENV} --python $PYTHON_VERSION && \
    uv pip install --upgrade meson pybind11 patchelf maturin[patchelf]

ARG NIXL_UCX_REF
ARG NIXL_REF
ARG NIXL_GDRCOPY_REF

# Build and install gdrcopy
RUN git clone --depth 1 --branch ${NIXL_GDRCOPY_REF} https://github.com/NVIDIA/gdrcopy.git && \
    cd gdrcopy/packages && \
    CUDA=/usr/local/cuda ./build-rpm-packages.sh && \
    rpm -Uvh gdrcopy-kmod-*.el8.noarch.rpm && \
    rpm -Uvh gdrcopy-*.el8.${ARCH_ALT}.rpm && \
    rpm -Uvh gdrcopy-devel-*.el8.noarch.rpm

# Install SCCACHE if requested
ARG USE_SCCACHE
ARG SCCACHE_BUCKET
ARG SCCACHE_REGION
COPY container/use-sccache.sh /tmp/use-sccache.sh
RUN if [ "$USE_SCCACHE" = "true" ]; then \
        /tmp/use-sccache.sh install; \
    fi

# Set SCCACHE environment variables
ENV SCCACHE_BUCKET=${USE_SCCACHE:+${SCCACHE_BUCKET}} \
    SCCACHE_REGION=${USE_SCCACHE:+${SCCACHE_REGION}} \
    RUSTC_WRAPPER=${USE_SCCACHE:+sccache}

# Build and install UCX
RUN --mount=type=secret,id=aws-key-id,env=AWS_ACCESS_KEY_ID \
    --mount=type=secret,id=aws-secret-id,env=AWS_SECRET_ACCESS_KEY \
    export SCCACHE_S3_KEY_PREFIX="${SCCACHE_S3_KEY_PREFIX:-${ARCH}}" && \
    export CMAKE_C_COMPILER_LAUNCHER="sccache" && \
    export CMAKE_CXX_COMPILER_LAUNCHER="sccache" && \
    export CMAKE_CUDA_COMPILER_LAUNCHER="sccache" && \
    cd /usr/local/src && \
     git clone https://github.com/openucx/ucx.git && \
     cd ucx && 			     \
     git checkout $NIXL_UCX_REF &&	 \
     ./autogen.sh &&      \
     ./contrib/configure-release    \
        --prefix=/usr/local/ucx     \
        --enable-shared             \
        --disable-static            \
        --disable-doxygen-doc       \
        --enable-optimizations      \
        --enable-cma                \
        --enable-devel-headers      \
        --with-cuda=/usr/local/cuda \
        --with-verbs                \
        --with-dm                   \
        --with-gdrcopy=/usr/local   \
        --with-efa                  \
        --enable-mt &&              \
     make -j &&                      \
     make -j install-strip &&        \
     /tmp/use-sccache.sh show-stats "UCX" && \
     echo "/usr/local/ucx/lib" > /etc/ld.so.conf.d/ucx.conf && \
     echo "/usr/local/ucx/lib/ucx" >> /etc/ld.so.conf.d/ucx.conf && \
     ldconfig

# build and install nixl
RUN --mount=type=secret,id=aws-key-id,env=AWS_ACCESS_KEY_ID \
    --mount=type=secret,id=aws-secret-id,env=AWS_SECRET_ACCESS_KEY \
    export SCCACHE_S3_KEY_PREFIX="${SCCACHE_S3_KEY_PREFIX:-${ARCH}}" && \
    export CC=$(which gcc) && \
    export CXX=$(which g++) && \
    source ${VIRTUAL_ENV}/bin/activate && \
    git clone --depth 1 --branch ${NIXL_REF} "https://github.com/ai-dynamo/nixl.git" && \
    cd nixl && \
    mkdir build && \
    meson setup build/ --prefix=/opt/nvidia/nvda_nixl --buildtype=release \
    -Dcudapath_lib="/usr/local/cuda/lib64" \
    -Dcudapath_inc="/usr/local/cuda/include" \
    -Ducx_path="/usr/local/ucx" && \
    cd build && \
    ninja && \
    ninja install && \
    /tmp/use-sccache.sh show-stats "NIXL"

ENV NIXL_LIB_DIR=/opt/nvidia/nvda_nixl/lib64  \
    NIXL_PLUGIN_DIR=/opt/nvidia/nvda_nixl/lib64/plugins \
    NIXL_PREFIX=/opt/nvidia/nvda_nixl
ENV LD_LIBRARY_PATH=${NIXL_LIB_DIR}:${NIXL_PLUGIN_DIR}:/usr/local/ucx/lib:/usr/local/ucx/lib/ucx:${LD_LIBRARY_PATH}

RUN echo "$NIXL_LIB_DIR" > /etc/ld.so.conf.d/nixl.conf && \
    echo "$NIXL_PLUGIN_DIR" >> /etc/ld.so.conf.d/nixl.conf && \
    ldconfig

RUN --mount=type=secret,id=aws-key-id,env=AWS_ACCESS_KEY_ID \
    --mount=type=secret,id=aws-secret-id,env=AWS_SECRET_ACCESS_KEY \
    export SCCACHE_S3_KEY_PREFIX="${SCCACHE_S3_KEY_PREFIX:-${ARCH}}" && \
    export CC=$(which gcc) && \
    export CXX=$(which g++) && \
    cd /workspace/nixl && \
    uv build . --out-dir /opt/dynamo/dist/nixl --python $PYTHON_VERSION

# Copy source code (order matters for layer caching)
COPY pyproject.toml README.md LICENSE Cargo.toml Cargo.lock rust-toolchain.toml hatch_build.py /opt/dynamo/
COPY launch/ /opt/dynamo/launch/
COPY lib/ /opt/dynamo/lib/
COPY components/ /opt/dynamo/components/

# Build dynamo wheels
ARG ENABLE_KVBM
RUN --mount=type=secret,id=aws-key-id,env=AWS_ACCESS_KEY_ID \
    --mount=type=secret,id=aws-secret-id,env=AWS_SECRET_ACCESS_KEY \
    export SCCACHE_S3_KEY_PREFIX=${SCCACHE_S3_KEY_PREFIX:-${ARCH}} && \
    export CMAKE_C_COMPILER_LAUNCHER="sccache" && \
    export CMAKE_CXX_COMPILER_LAUNCHER="sccache" && \
    export RUSTC_WRAPPER="sccache" && \
    source ${VIRTUAL_ENV}/bin/activate && \
    cd /opt/dynamo && \
    uv build --wheel --out-dir /opt/dynamo/dist && \
    cd /opt/dynamo/lib/bindings/python && \
    if [ "$ENABLE_MEDIA_NIXL" = "true" ]; then \
        maturin build --release --features dynamo-llm/media-nixl --out /opt/dynamo/dist; \
    else \
        maturin build --release --out /opt/dynamo/dist; \
    fi && \
    if [ "$ENABLE_KVBM" = "true" ]; then \
        cd /opt/dynamo/lib/bindings/kvbm && \
        maturin build --release --out target/wheels && \
        auditwheel repair \
            --exclude libnixl.so \
            --exclude libnixl_build.so \
            --exclude libnixl_common.so \
            --plat manylinux_2_28_${ARCH_ALT} \
            --wheel-dir /opt/dynamo/dist \
            target/wheels/*.whl; \
    fi && \
    /tmp/use-sccache.sh show-stats "Dynamo"

########################################################
########## Framework Development Image ################
########################################################
#
# PURPOSE: Framework development and SGLang/DeepEP/NVSHMEM compilation
#
# This stage builds and compiles framework dependencies including:
# - SGLang inference engine with CUDA support
# - DeepEP and NVSHMEM
# - All necessary build tools and compilation dependencies
# - Framework-level Python packages and extensions
#
# Use this stage when you need to:
# - Build SGLang from source with custom modifications
# - Develop or debug framework-level components
# - Create custom builds with specific optimization flags
#
#FROM nvcr.io/nvidia/cuda:${CUDA_VERSION}-cudnn-devel-ubuntu24.04 AS framework
FROM ${FRAMEWORK_IMAGE}:${FRAMEWORK_IMAGE_TAG} AS framework

# Declare all ARGs
ARG BUILD_TYPE=all
ARG DEEPEP_COMMIT=9af0e0d0e74f3577af1979c9b9e1ac2cad0104ee
ARG DEEPEP_GB_COMMIT=1b14ad661c7640137fcfe93cccb2694ede1220b0
ARG CMAKE_BUILD_PARALLEL_LEVEL=2
ARG SGL_KERNEL_VERSION=0.3.16.post5
ARG SGLANG_COMMIT=0.5.6
ARG GDRCOPY_COMMIT=v2.4.4
ARG NVSHMEM_VERSION=3.3.9
ARG GRACE_BLACKWELL=false
ARG ARCH
ARG ARCH_ALT
ARG PYTHON_VERSION
ARG USE_SCCACHE
ARG SCCACHE_BUCKET
ARG SCCACHE_REGION
ARG CARGO_BUILD_JOBS
ARG CUDA_VERSION

# Set all environment variables
ENV DEBIAN_FRONTEND=noninteractive \
    TZ=America/Los_Angeles \
    CUDA_HOME=/usr/local/cuda \
    GDRCOPY_HOME=/usr/src/gdrdrv-2.4.4/ \
    NVSHMEM_DIR=/sgl-workspace/nvshmem/install \
    PATH="${PATH}:/usr/local/nvidia/bin" \
    LD_LIBRARY_PATH="${LD_LIBRARY_PATH}:/usr/local/nvidia/lib:/usr/local/nvidia/lib64" \
    LANG=en_US.UTF-8 \
    LANGUAGE=en_US:en \
    LC_ALL=en_US.UTF-8

# Combined: Python setup, locale, and all package installation
RUN apt-get update \
    && DEBIAN_FRONTEND=noninteractive apt-get install -y --no-install-recommends software-properties-common \
    && add-apt-repository ppa:deadsnakes/ppa -y \
    && apt-get update \
    && DEBIAN_FRONTEND=noninteractive apt-get install -y --no-install-recommends \
        # Python (using other python versions as needed)
        python${PYTHON_VERSION}-dev \
        python${PYTHON_VERSION}-venv \
        python${PYTHON_VERSION}-distutils \
        python3-pip \
        # Build essentials
        build-essential \
        cmake \
        ninja-build \
        ccache \
        patchelf \
        git \
        git-lfs \
        # Core system utilities
        tzdata \
        locales \
        ca-certificates \
        dkms \
        kmod \
        # Command line tools
        wget \
        curl \
        jq \
        unzip \
        # Network utilities
        netcat-openbsd \
        # SSL and pkg-config
        libssl-dev \
        pkg-config \
        # MPI and NUMA
        libopenmpi-dev \
        libnuma1 \
        libnuma-dev \
        numactl \
        # InfiniBand/RDMA
        libibverbs-dev \
        libibverbs1 \
        libibumad3 \
        librdmacm1 \
        libnl-3-200 \
        libnl-route-3-200 \
        libnl-route-3-dev \
        libnl-3-dev \
        ibverbs-providers \
        infiniband-diags \
        perftest \
        # Development libraries
        libgoogle-glog-dev \
        libgtest-dev \
        libjsoncpp-dev \
        libunwind-dev \
        libboost-all-dev \
        libgrpc-dev \
        libgrpc++-dev \
        libprotobuf-dev \
        protobuf-compiler \
        protobuf-compiler-grpc \
        pybind11-dev \
        libhiredis-dev \
        libcurl4-openssl-dev \
        libczmq4 \
        libczmq-dev \
        libfabric-dev \
        # Package building tools
        devscripts \
        debhelper \
        fakeroot \
        check \
        libsubunit0 \
        libsubunit-dev \
    # Set Python alternatives
    && update-alternatives --install /usr/bin/python3 python3 /usr/bin/python${PYTHON_VERSION} 1 \
    && update-alternatives --set python3 /usr/bin/python${PYTHON_VERSION} \
    && update-alternatives --install /usr/bin/python python /usr/bin/python${PYTHON_VERSION} 1 \
    && update-alternatives --set python /usr/bin/python${PYTHON_VERSION} \
    # Set up locale
    && locale-gen en_US.UTF-8 \
    # Cleanup
    && rm -rf /var/lib/apt/lists/* \
    && apt-get clean

# Install sccache if requested
COPY container/use-sccache.sh /tmp/use-sccache.sh
RUN if [ "$USE_SCCACHE" = "true" ]; then \
    /tmp/use-sccache.sh install; \
fi

# Set environment variables - they'll be empty strings if USE_SCCACHE=false
ENV SCCACHE_BUCKET=${USE_SCCACHE:+${SCCACHE_BUCKET}} \
    SCCACHE_REGION=${USE_SCCACHE:+${SCCACHE_REGION}} \
    SCCACHE_S3_KEY_PREFIX=${USE_SCCACHE:+${ARCH}}

WORKDIR /sgl-workspace

# GDRCopy installation
RUN git clone --depth 1 --branch ${GDRCOPY_COMMIT} https://github.com/NVIDIA/gdrcopy.git \
    && cd gdrcopy/packages \
    && export CUDA=${CUDA_HOME} \
    && ./build-deb-packages.sh \
    && dpkg -i gdrdrv-dkms_*.deb libgdrapi_*.deb gdrcopy-tests_*.deb gdrcopy_*.deb

# Fix DeepEP IBGDA symlink
RUN ln -sf /usr/lib/$(uname -m)-linux-gnu/libmlx5.so.1 /usr/lib/$(uname -m)-linux-gnu/libmlx5.so

# Create dynamo user with group 0 for OpenShift compatibility
RUN userdel -r ubuntu > /dev/null 2>&1 || true \
    && useradd -m -s /bin/bash -g 0 dynamo \
    && [ `id -u dynamo` -eq 1000 ] \
    && mkdir -p /workspace /home/dynamo/.cache /opt/dynamo \
    # Non-recursive chown - only the directories themselves, not contents
    && chown dynamo:0 /sgl-workspace /workspace /home/dynamo /home/dynamo/.cache /opt/dynamo \
    # No chmod needed: umask 002 handles new files, COPY --chmod handles copied content
    # Set umask globally for all subsequent RUN commands (must be done as root before USER dynamo)
    # NOTE: Setting ENV UMASK=002 does NOT work - umask is a shell builtin, not an environment variable
    && mkdir -p /etc/profile.d && echo 'umask 002' > /etc/profile.d/00-umask.sh

USER dynamo
ENV HOME=/home/dynamo
# This picks up the umask 002 from the /etc/profile.d/00-umask.sh file for subsequent RUN commands
SHELL ["/bin/bash", "-l", "-o", "pipefail", "-c"]

# Install SGLang (requires CUDA 12.8.1 or 12.9.1). Note that when system-wide packages is not writable,
# so it gets installed to ~/.local/lib/python<version>/site-packages.
RUN python3 -m pip install --no-cache-dir --ignore-installed pip==25.3 setuptools==80.9.0 wheel==0.45.1 html5lib==1.1 six==1.17.0 \
    && git clone --depth 1 --branch v${SGLANG_COMMIT} https://github.com/sgl-project/sglang.git \
    && cd sglang \
    && case "$CUDA_VERSION" in \
        12.8.1) CUINDEX=128 ;; \
        12.9.1) CUINDEX=129 ;; \
        *) echo "Error: Unsupported CUDA version for sglang: $CUDA_VERSION (requires 12.8.1 or 12.9.1)" && exit 1 ;; \
    esac \
    && python3 -m pip install --no-cache-dir sgl-kernel==${SGL_KERNEL_VERSION} \
    && python3 -m pip install --no-cache-dir -e "python[${BUILD_TYPE}]" --extra-index-url https://download.pytorch.org/whl/cu${CUINDEX} \
    && python3 -m pip install --no-cache-dir nvidia-nccl-cu12==2.27.6 --force-reinstall --no-deps \
    && FLASHINFER_LOGGING_LEVEL=warning python3 -m flashinfer --download-cubin

# Download and extract NVSHMEM source, clone DeepEP (use Tom's fork for GB200)
RUN --mount=type=cache,target=/var/cache/curl,uid=1000,gid=0 \
    curl --retry 3 --retry-delay 2 -fsSL -o /var/cache/curl/nvshmem_src_cuda12-all-all-${NVSHMEM_VERSION}.tar.gz https://developer.download.nvidia.com/compute/redist/nvshmem/${NVSHMEM_VERSION}/source/nvshmem_src_cuda12-all-all-${NVSHMEM_VERSION}.tar.gz \
    && tar -xf /var/cache/curl/nvshmem_src_cuda12-all-all-${NVSHMEM_VERSION}.tar.gz \
    && mv nvshmem_src nvshmem \
    && rm -f /var/cache/curl/nvshmem_src_cuda12-all-all-${NVSHMEM_VERSION}.tar.gz \
    && if [ "$GRACE_BLACKWELL" = true ]; then \
        git clone --depth 1 https://github.com/fzyzcjy/DeepEP.git \
        && cd DeepEP \
        && git fetch --depth 1 origin ${DEEPEP_GB_COMMIT} \
        && git checkout ${DEEPEP_GB_COMMIT}; \
    else \
        git clone --depth 1 https://github.com/deepseek-ai/DeepEP.git \
        && cd DeepEP \
        && git fetch --depth 1 origin ${DEEPEP_COMMIT} \
        && git checkout ${DEEPEP_COMMIT}; \
    fi \
    && sed -i 's/#define NUM_CPU_TIMEOUT_SECS 100/#define NUM_CPU_TIMEOUT_SECS 1000/' csrc/kernels/configs.cuh

# Build and install NVSHMEM library only (without python library)
RUN --mount=type=secret,id=aws-key-id,env=AWS_ACCESS_KEY_ID \
    --mount=type=secret,id=aws-secret-id,env=AWS_SECRET_ACCESS_KEY \
    export SCCACHE_S3_KEY_PREFIX=${SCCACHE_S3_KEY_PREFIX:-${ARCH}} && \
    export CC=$(which gcc) && \
    export CXX=$(which g++) && \
    export CUDA_CXX=$(which nvcc) && \
    cd /sgl-workspace/nvshmem && \
    if [ "$GRACE_BLACKWELL" = true ]; then CUDA_ARCH="90;100;120"; else CUDA_ARCH="90"; fi && \
    NVSHMEM_SHMEM_SUPPORT=0 \
    NVSHMEM_UCX_SUPPORT=0 \
    NVSHMEM_USE_NCCL=0 \
    NVSHMEM_MPI_SUPPORT=0 \
    NVSHMEM_IBGDA_SUPPORT=1 \
    NVSHMEM_PMIX_SUPPORT=0 \
    NVSHMEM_TIMEOUT_DEVICE_POLLING=0 \
    NVSHMEM_USE_GDRCOPY=1 \
    cmake -S . -B build/ -DCMAKE_INSTALL_PREFIX=${NVSHMEM_DIR} -DCMAKE_CUDA_ARCHITECTURES=${CUDA_ARCH} -DNVSHMEM_BUILD_PYTHON_LIB=OFF && \
    cmake --build build --target install -j${CMAKE_BUILD_PARALLEL_LEVEL} && \
    /tmp/use-sccache.sh show-stats "NVSHMEM"

# Build nvshmem4py wheels separately (Python 3.10, CUDA 12) to avoid building the python library twice for multiple python versions
# Need to reconfigure with PYTHON_LIB=ON to add the nvshmem4py subdirectory
RUN --mount=type=secret,id=aws-key-id,env=AWS_ACCESS_KEY_ID \
    --mount=type=secret,id=aws-secret-id,env=AWS_SECRET_ACCESS_KEY \
    export SCCACHE_S3_KEY_PREFIX=${SCCACHE_S3_KEY_PREFIX:-${ARCH}} && \
    export CC=$(which gcc) && \
    export CXX=$(which g++) && \
    export CUDA_CXX=$(which nvcc) && \
    cd /sgl-workspace/nvshmem && \
    if [ "$GRACE_BLACKWELL" = true ]; then CUDA_ARCH="90;100;120"; else CUDA_ARCH="90"; fi && \
    NVSHMEM_SHMEM_SUPPORT=0 \
    NVSHMEM_UCX_SUPPORT=0 \
    NVSHMEM_USE_NCCL=0 \
    NVSHMEM_MPI_SUPPORT=0 \
    NVSHMEM_IBGDA_SUPPORT=1 \
    NVSHMEM_PMIX_SUPPORT=0 \
    NVSHMEM_TIMEOUT_DEVICE_POLLING=0 \
    NVSHMEM_USE_GDRCOPY=1 \
    cmake -S . -B build/ -DCMAKE_INSTALL_PREFIX=${NVSHMEM_DIR} -DCMAKE_CUDA_ARCHITECTURES=${CUDA_ARCH} -DNVSHMEM_BUILD_PYTHON_LIB=ON && \
    cmake --build build --target build_nvshmem4py_wheel_cu12_${PYTHON_VERSION} -j${CMAKE_BUILD_PARALLEL_LEVEL} && \
    /tmp/use-sccache.sh show-stats "NVSHMEM4PY"

# Install DeepEP
RUN --mount=type=secret,id=aws-key-id,env=AWS_ACCESS_KEY_ID \
    --mount=type=secret,id=aws-secret-id,env=AWS_SECRET_ACCESS_KEY \
    export SCCACHE_S3_KEY_PREFIX=${SCCACHE_S3_KEY_PREFIX:-${ARCH}} && \
    cd /sgl-workspace/DeepEP && \
    NVSHMEM_DIR=${NVSHMEM_DIR} TORCH_CUDA_ARCH_LIST="9.0;10.0" pip install --no-build-isolation .

# Copy rust installation from dynamo_base to avoid duplication efforts
# Pattern: COPY --chmod=775 <path>; RUN chmod g+w <path> because COPY --chmod only affects <path>/*, not <path>
COPY --from=dynamo_base --chown=dynamo:0 --chmod=775 /usr/local/rustup /usr/local/rustup
COPY --from=dynamo_base --chown=dynamo:0 --chmod=775 /usr/local/cargo /usr/local/cargo
RUN chmod g+w /usr/local/rustup /usr/local/cargo

ENV RUSTUP_HOME=/usr/local/rustup \
    CARGO_HOME=/usr/local/cargo \
    CARGO_TARGET_DIR=/workspace/target \
    PATH=/usr/local/cargo/bin:$PATH \
    CARGO_BUILD_JOBS=${CARGO_BUILD_JOBS:-16}

# Install essential Python build tools
RUN python3 -m pip install --no-cache-dir \
    mooncake-transfer-engine==0.3.6.post1 \
    scikit-build-core==0.11.6 \
    setuptools-rust==1.12.0

##################################################
########## Runtime Image ########################
##################################################
#
# PURPOSE: Production runtime environment
#
# This stage creates a production-ready image containing:
# - Pre-compiled SGLang, DeepEP, and NVSHMEM components
# - Dynamo runtime libraries and Python packages
# - Essential runtime dependencies and configurations
# - Optimized for inference workloads and deployment
#
# Use this stage when you need:
# - Production deployment of Dynamo with SGLang + DeepEP
# - Minimal runtime footprint without build tools
# - Ready-to-run inference server environment
#
FROM framework AS runtime

WORKDIR /workspace

ARG ARCH
ARG ARCH_ALT
ARG PYTHON_VERSION

ENV DYNAMO_HOME=/opt/dynamo
ENV NVSHMEM_DIR=/sgl-workspace/nvshmem/install
ENV NIXL_PREFIX=/opt/nvidia/nvda_nixl
ENV NIXL_LIB_DIR=${NIXL_PREFIX}/lib/${ARCH_ALT}-linux-gnu
ENV NIXL_PLUGIN_DIR=${NIXL_LIB_DIR}/plugins
ENV LD_LIBRARY_PATH=\
${NVSHMEM_DIR}/lib:\
${NIXL_LIB_DIR}:\
${NIXL_PLUGIN_DIR}:\
/usr/local/ucx/lib:\
/usr/local/ucx/lib/ucx:\
/usr/local/nvidia/lib64:\
${LD_LIBRARY_PATH}

# Copy NATS and ETCD from dynamo_base, and UCX/NIXL from wheel_builder
COPY --from=dynamo_base /usr/bin/nats-server /usr/bin/nats-server
COPY --from=dynamo_base /usr/local/bin/etcd/ /usr/local/bin/etcd/
COPY --from=wheel_builder /usr/local/ucx /usr/local/ucx
COPY --chown=dynamo: --from=wheel_builder $NIXL_PREFIX $NIXL_PREFIX
COPY --chown=dynamo: --from=wheel_builder /opt/nvidia/nvda_nixl/lib64/. ${NIXL_LIB_DIR}/
COPY --chown=dynamo: --from=wheel_builder /opt/dynamo/dist/nixl/ /opt/dynamo/wheelhouse/nixl/
COPY --chown=dynamo: --from=wheel_builder /workspace/nixl/build/src/bindings/python/nixl-meta/nixl-*.whl /opt/dynamo/wheelhouse/nixl/
ENV PATH=/usr/local/bin/etcd/:/usr/local/cuda/nvvm/bin:${HOME}/.local/bin:$PATH

# Install Dynamo wheels from dynamo_base wheelhouse
# Pattern: COPY --chmod=775 <path>; chmod g+w <path> done later as root because COPY --chmod only affects <path>/*, not <path>
COPY --chmod=775 --chown=dynamo:0 benchmarks/ /opt/dynamo/benchmarks/
COPY --chmod=775 --chown=dynamo:0 --from=wheel_builder /opt/dynamo/dist/*.whl /opt/dynamo/wheelhouse/
RUN python3 -m pip install \
    /opt/dynamo/wheelhouse/ai_dynamo_runtime*.whl \
    /opt/dynamo/wheelhouse/ai_dynamo*any.whl \
    /opt/dynamo/wheelhouse/nixl/nixl*.whl \
    && cd /opt/dynamo/benchmarks \
    && python3 -m pip install --no-cache . \
    && cd - \
    && rm -rf /opt/dynamo/benchmarks

# Install common and test dependencies
RUN --mount=type=bind,source=./container/deps/requirements.txt,target=/tmp/requirements.txt \
    --mount=type=bind,source=./container/deps/requirements.test.txt,target=/tmp/requirements.test.txt \
    python3 -m pip install \
        --no-cache \
        --requirement /tmp/requirements.txt \
        --requirement /tmp/requirements.test.txt

## Copy attribution files and launch banner with correct ownership
COPY --chmod=664 --chown=dynamo:0 ATTRIBUTION* LICENSE /workspace/

# Copy tests, benchmarks, deploy and components for CI with correct ownership
# Pattern: COPY --chmod=775 <path>; chmod g+w <path> done later as root because COPY --chmod only affects <path>/*, not <path>
COPY --chmod=775 --chown=dynamo:0 pyproject.toml /workspace/
COPY --chmod=775 --chown=dynamo:0 tests /workspace/tests
COPY --chmod=775 --chown=dynamo:0 examples /workspace/examples
COPY --chmod=775 --chown=dynamo:0 benchmarks /workspace/benchmarks
COPY --chmod=775 --chown=dynamo:0 deploy /workspace/deploy
COPY --chmod=775 --chown=dynamo:0 components/ /workspace/components/
COPY --chmod=775 --chown=dynamo:0 recipes/ /workspace/recipes/

# Setup launch banner in common directory accessible to all users
RUN --mount=type=bind,source=./container/launch_message/runtime.txt,target=/opt/dynamo/launch_message.txt \
    sed '/^#\s/d' /opt/dynamo/launch_message.txt > /opt/dynamo/.launch_screen

# Setup environment for all users
USER root
# Fix directory permissions: COPY --chmod only affects contents, not the directory itself
RUN chmod g+w /workspace /workspace/* /opt/dynamo /opt/dynamo/* && \
    chown dynamo:0 /workspace /opt/dynamo/ && \
    chmod 755 /opt/dynamo/.launch_screen && \
    echo 'source /opt/dynamo/venv/bin/activate' >> /etc/bash.bashrc && \
    echo 'cat /opt/dynamo/.launch_screen' >> /etc/bash.bashrc

USER dynamo

# Copy tests, benchmarks, deploy and components for CI with correct ownership
<<<<<<< HEAD
COPY --chown=dynamo: tests /workspace/tests
COPY --chown=dynamo: examples /workspace/examples
COPY --chown=dynamo: benchmarks /workspace/benchmarks
COPY --chown=dynamo: deploy /workspace/deploy
COPY --chown=dynamo: components/ /workspace/components/
COPY --chown=dynamo: recipes/ /workspace/recipes/

=======
>>>>>>> fe10dbfd
ARG DYNAMO_COMMIT_SHA
ENV DYNAMO_COMMIT_SHA=$DYNAMO_COMMIT_SHA

ENTRYPOINT ["/opt/nvidia/nvidia_entrypoint.sh"]
CMD []

###########################################################
########## Development (run.sh, runs as root user) ########
###########################################################
#
# PURPOSE: Local development environment for use with run.sh (not Dev Container plug-in)
#
# This stage runs as root and provides:
# - Development tools and utilities for local debugging
# - Support for vscode/cursor development outside the Dev Container plug-in
#
# Use this stage if you need a full-featured development environment with extra tools,
# but do not use it with the Dev Container plug-in.

FROM runtime AS dev

ARG WORKSPACE_DIR=/sgl-workspace/dynamo
ARG PYTHON_VERSION

# NOTE: SGLang uses system Python (not a virtualenv in framework/runtime stages) to align with
# upstream SGLang Dockerfile: https://github.com/sgl-project/sglang/blob/main/docker/Dockerfile
# For dev stage, we create a lightweight venv with --system-site-packages to satisfy maturin develop
# requirements while still accessing all system-installed packages (sglang, torch, deepep, etc.)
COPY --from=ghcr.io/astral-sh/uv:latest /uv /uvx /bin/
RUN mkdir -p /opt/dynamo/venv && \
    uv venv /opt/dynamo/venv --python $PYTHON_VERSION --system-site-packages

ENV VIRTUAL_ENV=/opt/dynamo/venv \
    PATH="/opt/dynamo/venv/bin:${PATH}"

USER root
# venv permissions are handled by umask 002 set earlier

# Install development tools and utilities
RUN apt-get update -y && \
    apt-get install -y --no-install-recommends  \
    # System monitoring and debugging tools
    nvtop \
    htop \
    gdb \
    # Network and system utilities
    wget \
    iproute2 \
    net-tools \
    openssh-client \
    rsync \
    lsof \
    # File and archive utilities
    zip \
    tree \
    # Development and build tools
    vim \
    tmux \
    git \
    git-lfs \
    autoconf \
    automake \
    cmake \
    libtool \
    meson \
    bear \
    ccache \
    less \
    # Language and development support
    clang \
    libclang-dev \
    # Shell and productivity tools
    zsh \
    silversearcher-ag \
    cloc \
    locales \
    # sudo for dev stage
    sudo \
    # NVIDIA tools dependencies
    gnupg && \
    echo "deb https://developer.download.nvidia.com/devtools/repos/ubuntu2004/amd64 /" | tee /etc/apt/sources.list.d/nvidia-devtools.list && \
    apt-key adv --fetch-keys https://developer.download.nvidia.com/compute/cuda/repos/ubuntu1804/x86_64/7fa2af80.pub && \
    apt-get update -y && \
    apt-get install -y nsight-systems-cli && \
    rm -rf /var/lib/apt/lists/*

# Install clang-format and clangd
RUN curl --retry 3 --retry-delay 2 -LSso /usr/local/bin/clang-format https://github.com/muttleyxd/clang-tools-static-binaries/releases/download/master-32d3ac78/clang-format-16_linux-amd64 \
    && chmod +x /usr/local/bin/clang-format \
    && curl --retry 3 --retry-delay 2 -L https://github.com/clangd/clangd/releases/download/18.1.3/clangd-linux-18.1.3.zip -o clangd.zip \
    && unzip clangd.zip \
    && cp -r clangd_18.1.3/bin/* /usr/local/bin/ \
    && cp -r clangd_18.1.3/lib/* /usr/local/lib/ \
    && rm -rf clangd_18.1.3 clangd.zip

# Editable install of dynamo
<<<<<<< HEAD
COPY pyproject.toml README.md hatch_build.py /workspace/
=======
COPY --chmod=664 pyproject.toml README.md hatch_build.py /workspace/
>>>>>>> fe10dbfd
RUN python3 -m pip install --no-deps -e .

# Install Python development packages
RUN python3 -m pip install --no-cache-dir \
    maturin[patchelf] \
    pytest \
    black \
    isort \
    icdiff \
    scikit_build_core \
    uv \
    pre-commit \
    pandas \
    matplotlib \
    tabulate

ENTRYPOINT ["/opt/nvidia/nvidia_entrypoint.sh"]
CMD []<|MERGE_RESOLUTION|>--- conflicted
+++ resolved
@@ -674,7 +674,6 @@
 
 # Copy tests, benchmarks, deploy and components for CI with correct ownership
 # Pattern: COPY --chmod=775 <path>; chmod g+w <path> done later as root because COPY --chmod only affects <path>/*, not <path>
-COPY --chmod=775 --chown=dynamo:0 pyproject.toml /workspace/
 COPY --chmod=775 --chown=dynamo:0 tests /workspace/tests
 COPY --chmod=775 --chown=dynamo:0 examples /workspace/examples
 COPY --chmod=775 --chown=dynamo:0 benchmarks /workspace/benchmarks
@@ -698,16 +697,6 @@
 USER dynamo
 
 # Copy tests, benchmarks, deploy and components for CI with correct ownership
-<<<<<<< HEAD
-COPY --chown=dynamo: tests /workspace/tests
-COPY --chown=dynamo: examples /workspace/examples
-COPY --chown=dynamo: benchmarks /workspace/benchmarks
-COPY --chown=dynamo: deploy /workspace/deploy
-COPY --chown=dynamo: components/ /workspace/components/
-COPY --chown=dynamo: recipes/ /workspace/recipes/
-
-=======
->>>>>>> fe10dbfd
 ARG DYNAMO_COMMIT_SHA
 ENV DYNAMO_COMMIT_SHA=$DYNAMO_COMMIT_SHA
 
@@ -804,11 +793,7 @@
     && rm -rf clangd_18.1.3 clangd.zip
 
 # Editable install of dynamo
-<<<<<<< HEAD
-COPY pyproject.toml README.md hatch_build.py /workspace/
-=======
 COPY --chmod=664 pyproject.toml README.md hatch_build.py /workspace/
->>>>>>> fe10dbfd
 RUN python3 -m pip install --no-deps -e .
 
 # Install Python development packages
