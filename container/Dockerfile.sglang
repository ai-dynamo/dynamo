# SPDX-FileCopyrightText: Copyright (c) 2025 NVIDIA CORPORATION & AFFILIATES. All rights reserved.
# SPDX-License-Identifier: Apache-2.0
#
# NOTE FOR dynamo_base AND wheel_builder STAGES:
#
# All changes to dynamo_base and wheel_builder stages should be replicated across
# Dockerfile and Dockerfile.<framework> images.:
#   - Dockerfile
#   - Dockerfile.vllm
#   - Dockerfile.sglang
#   - Dockerfile.trtllm
# This duplication was introduced purposely to quickly enable Docker layer caching and
# deduplication. Please ensure these stages stay in sync until the duplication can be
# addressed.
#
# Throughout this file, we make certain paths group-writable because this allows
# both the dynamo user (UID 1000) and Dev Container users (UID != 1000) to work
# properly without needing slow chown -R operations (which can add 2-10 extra
# minutes).
#
# DEVELOPMENT PATHS THAT MUST BE GROUP-WRITABLE (for virtualenv containers):
#   /workspace            - Users create/modify project files
#   /home/dynamo          - Users create config/cache files
#   /home/dynamo/.local   - SGLang uses $HOME/.local/lib/python3.10/site-packages for pip install
#
# HOW TO ACHIEVE GROUP-WRITABLE PERMISSIONS:
# 1. SHELL + /etc/profile.d - Login shell sources umask 002 globally for all RUN commands (775/664)
# 2. COPY --chmod=775       - Sets permissions on copied children (not destination)
# 3. chmod g+w (no -R)      - Fixes destination dirs only (milliseconds vs minutes)

# This section contains build arguments that are common and shared with
# the plain Dockerfile, so they should NOT have a default. The source of truth is from build.sh.
ARG BASE_IMAGE
ARG BASE_IMAGE_TAG

ARG PYTHON_VERSION
ARG ENABLE_KVBM
ARG ENABLE_MEDIA_NIXL
ARG ENABLE_MEDIA_FFMPEG
ARG CARGO_BUILD_JOBS

ARG RUNTIME_IMAGE="lmsysorg/sglang"
ARG RUNTIME_IMAGE_TAG="v0.5.6.post2-runtime"

# SCCACHE configuration
ARG USE_SCCACHE
ARG SCCACHE_BUCKET=""
ARG SCCACHE_REGION=""
ARG SCCACHE_S3_ENDPOINT=""

# NIXL configuration
ARG NIXL_UCX_REF
ARG NIXL_REF
ARG NIXL_GDRCOPY_REF
ARG NIXL_LIBFABRIC_REF

# Define general architecture ARGs for supporting both x86 and aarch64 builds.
#   ARCH: Used for package suffixes (e.g., amd64, arm64)
#   ARCH_ALT: Used for Rust targets, manylinux suffix (e.g., x86_64, aarch64)
#
# Default values are for x86/amd64:
#   --build-arg ARCH=amd64 --build-arg ARCH_ALT=x86_64
#
# For arm64/aarch64, build with:
#   --build-arg ARCH=arm64 --build-arg ARCH_ALT=aarch64
#
# NOTE: There isn't an easy way to define one of these values based on the other value
# without adding if statements everywhere, so just define both as ARGs for now.
ARG ARCH=amd64
ARG ARCH_ALT=x86_64

##################################
########## Base Image ############
##################################

FROM ${BASE_IMAGE}:${BASE_IMAGE_TAG} AS dynamo_base

ARG ARCH
ARG ARCH_ALT

USER root
WORKDIR /opt/dynamo

# Install uv package manager
COPY --from=ghcr.io/astral-sh/uv:latest /uv /uvx /bin/

# Install NATS server
ENV NATS_VERSION="v2.10.28"
RUN --mount=type=cache,target=/var/cache/apt \
    wget --tries=3 --waitretry=5 https://github.com/nats-io/nats-server/releases/download/${NATS_VERSION}/nats-server-${NATS_VERSION}-${ARCH}.deb && \
    dpkg -i nats-server-${NATS_VERSION}-${ARCH}.deb && rm nats-server-${NATS_VERSION}-${ARCH}.deb

# Install etcd
ENV ETCD_VERSION="v3.5.21"
RUN wget --tries=3 --waitretry=5 https://github.com/etcd-io/etcd/releases/download/$ETCD_VERSION/etcd-$ETCD_VERSION-linux-${ARCH}.tar.gz -O /tmp/etcd.tar.gz && \
    mkdir -p /usr/local/bin/etcd && \
    tar -xvf /tmp/etcd.tar.gz -C /usr/local/bin/etcd --strip-components=1 && \
    rm /tmp/etcd.tar.gz
ENV PATH=/usr/local/bin/etcd/:$PATH

# Rust Setup
# Rust environment setup
ENV RUSTUP_HOME=/usr/local/rustup \
    CARGO_HOME=/usr/local/cargo \
    PATH=/usr/local/cargo/bin:$PATH \
    RUST_VERSION=1.90.0

# Define Rust target based on ARCH_ALT ARG
ARG RUSTARCH=${ARCH_ALT}-unknown-linux-gnu

# Install Rust
RUN wget --tries=3 --waitretry=5 "https://static.rust-lang.org/rustup/archive/1.28.1/${RUSTARCH}/rustup-init" && \
    chmod +x rustup-init && \
    ./rustup-init -y --no-modify-path --profile minimal --default-toolchain $RUST_VERSION --default-host ${RUSTARCH} && \
    rm rustup-init && \
    chmod -R a+w $RUSTUP_HOME $CARGO_HOME


##################################
##### Wheel Build Image ##########
##################################

# Redeclare ARCH_ALT ARG so it's available for interpolation in the FROM instruction
ARG ARCH_ALT

FROM quay.io/pypa/manylinux_2_28_${ARCH_ALT} AS wheel_builder

# Redeclare ARGs for this stage
ARG ARCH
ARG ARCH_ALT
<<<<<<< HEAD
ARG PYTHON_VERSION
ARG USE_SCCACHE
ARG SCCACHE_BUCKET
ARG SCCACHE_REGION
ARG SCCACHE_S3_ENDPOINT
=======
>>>>>>> 3e0459fb
ARG CARGO_BUILD_JOBS

WORKDIR /workspace

# Copy CUDA from base stage
COPY --from=dynamo_base /usr/local/cuda /usr/local/cuda
COPY --from=dynamo_base /etc/ld.so.conf.d/hpcx.conf /etc/ld.so.conf.d/hpcx.conf

# Set environment variables first so they can be used in COPY commands
ENV CARGO_BUILD_JOBS=${CARGO_BUILD_JOBS:-16} \
    RUSTUP_HOME=/usr/local/rustup \
    CARGO_HOME=/usr/local/cargo \
    CARGO_TARGET_DIR=/opt/dynamo/target \
    PATH=/usr/local/cargo/bin:$PATH

# Copy artifacts from base stage
COPY --from=dynamo_base $RUSTUP_HOME $RUSTUP_HOME
COPY --from=dynamo_base $CARGO_HOME $CARGO_HOME
# Install system dependencies
RUN yum groupinstall -y 'Development Tools' &&  \
    dnf install -y almalinux-release-synergy && \
    dnf config-manager --set-enabled powertools && \
    dnf install -y \
        # Build tools
        cmake \
        ninja-build \
        clang-devel \
        gcc-c++ \
        flex \
        wget \
        # Kernel module build dependencies
        dkms \
        # Protobuf support
        protobuf-compiler \
        # RDMA/InfiniBand support (required for UCX build with --with-verbs)
        libibverbs \
        libibverbs-devel \
        rdma-core \
        rdma-core-devel \
        libibumad \
        libibumad-devel \
        librdmacm-devel \
        numactl-devel \
        # Libfabric support
        hwloc \
        hwloc-devel


# Ensure a modern protoc is available (required for --experimental_allow_proto3_optional)
RUN set -eux; \
    PROTOC_VERSION=25.3; \
    case "${ARCH_ALT}" in \
      x86_64) PROTOC_ZIP="protoc-${PROTOC_VERSION}-linux-x86_64.zip" ;; \
      aarch64) PROTOC_ZIP="protoc-${PROTOC_VERSION}-linux-aarch_64.zip" ;; \
      *) echo "Unsupported architecture: ${ARCH_ALT}" >&2; exit 1 ;; \
    esac; \
    wget --tries=3 --waitretry=5 -O /tmp/protoc.zip "https://github.com/protocolbuffers/protobuf/releases/download/v${PROTOC_VERSION}/${PROTOC_ZIP}"; \
    rm -f /usr/local/bin/protoc /usr/bin/protoc; \
    unzip -o /tmp/protoc.zip -d /usr/local bin/protoc include/*; \
    chmod +x /usr/local/bin/protoc; \
    ln -s /usr/local/bin/protoc /usr/bin/protoc; \
    protoc --version

# Point build tools explicitly at the modern protoc
ENV PROTOC=/usr/local/bin/protoc

ENV CUDA_PATH=/usr/local/cuda \
    PATH=/usr/local/cuda/bin:$PATH \
    LD_LIBRARY_PATH=/usr/local/cuda/lib64:/usr/local/lib:/usr/local/lib64:$LD_LIBRARY_PATH \
    NVIDIA_DRIVER_CAPABILITIES=video,compute,utility

# Create virtual environment for building wheels
ARG PYTHON_VERSION
ENV VIRTUAL_ENV=/workspace/.venv
RUN uv venv ${VIRTUAL_ENV} --python $PYTHON_VERSION && \
    uv pip install --upgrade meson pybind11 patchelf maturin[patchelf]

ARG NIXL_UCX_REF
ARG NIXL_REF
ARG NIXL_GDRCOPY_REF

# Build and install gdrcopy
RUN git clone --depth 1 --branch ${NIXL_GDRCOPY_REF} https://github.com/NVIDIA/gdrcopy.git && \
    cd gdrcopy/packages && \
    CUDA=/usr/local/cuda ./build-rpm-packages.sh && \
    rpm -Uvh gdrcopy-kmod-*.el8.noarch.rpm && \
    rpm -Uvh gdrcopy-*.el8.${ARCH_ALT}.rpm && \
    rpm -Uvh gdrcopy-devel-*.el8.noarch.rpm

# Install SCCACHE if requested
ARG USE_SCCACHE
ARG SCCACHE_BUCKET
ARG SCCACHE_REGION
COPY container/use-sccache.sh /tmp/use-sccache.sh
RUN if [ "$USE_SCCACHE" = "true" ]; then \
        /tmp/use-sccache.sh install; \
    fi

# Set SCCACHE environment variables
ENV SCCACHE_BUCKET=${USE_SCCACHE:+${SCCACHE_BUCKET}} \
<<<<<<< HEAD
    SCCACHE_REGION=${USE_SCCACHE:+${SCCACHE_REGION}} \
    SCCACHE_S3_KEY_PREFIX=${USE_SCCACHE:+${ARCH}} \
    RUSTC_WRAPPER=${USE_SCCACHE:+sccache} \
    CMAKE_C_COMPILER_LAUNCHER=${USE_SCCACHE:+sccache} \
    CMAKE_CXX_COMPILER_LAUNCHER=${USE_SCCACHE:+sccache} \
    CMAKE_CUDA_COMPILER_LAUNCHER=${USE_SCCACHE:+sccache}
# Only set SCCACHE_ENDPOINT if a custom endpoint was provided
ENV SCCACHE_ENDPOINT=${SCCACHE_S3_ENDPOINT:+${SCCACHE_S3_ENDPOINT}}

WORKDIR /sgl-workspace

# GDRCopy installation
RUN git clone --depth 1 --branch ${GDRCOPY_COMMIT} https://github.com/NVIDIA/gdrcopy.git \
    && cd gdrcopy/packages \
    && export CUDA=${CUDA_HOME} \
    && ./build-deb-packages.sh \
    && dpkg -i gdrdrv-dkms_*.deb libgdrapi_*.deb gdrcopy-tests_*.deb gdrcopy_*.deb

# Fix DeepEP IBGDA symlink
RUN ln -sf /usr/lib/$(uname -m)-linux-gnu/libmlx5.so.1 /usr/lib/$(uname -m)-linux-gnu/libmlx5.so

# Create dynamo user EARLY - before copying files, with group 0 for OpenShift compatibility
RUN userdel -r ubuntu > /dev/null 2>&1 || true \
    && useradd -m -s /bin/bash -g 0 dynamo \
    && [ `id -u dynamo` -eq 1000 ] \
    && mkdir -p /workspace /home/dynamo/.cache /opt/dynamo \
    && chown -R dynamo: /sgl-workspace /workspace /home/dynamo /opt/dynamo \
    && chmod -R g+w /sgl-workspace /workspace /home/dynamo/.cache /opt/dynamo
=======
    SCCACHE_REGION=${USE_SCCACHE:+${SCCACHE_REGION}}
>>>>>>> 3e0459fb

# Build FFmpeg from source
# Do not delete the source tarball for legal reasons
ARG FFMPEG_VERSION=7.1
RUN --mount=type=secret,id=aws-key-id,env=AWS_ACCESS_KEY_ID \
    --mount=type=secret,id=aws-secret-id,env=AWS_SECRET_ACCESS_KEY \
if [ "$ENABLE_MEDIA_FFMPEG" = "true" ]; then \
    export SCCACHE_S3_KEY_PREFIX=${SCCACHE_S3_KEY_PREFIX:-${ARCH}} && \
    if [ "$USE_SCCACHE" = "true" ]; then \
        export CMAKE_C_COMPILER_LAUNCHER="sccache" && \
        export CMAKE_CXX_COMPILER_LAUNCHER="sccache" && \
        export RUSTC_WRAPPER="sccache"; \
    fi && \
    dnf install -y pkg-config && \
    cd /tmp && \
    curl -LO https://ffmpeg.org/releases/ffmpeg-${FFMPEG_VERSION}.tar.xz && \
    tar xf ffmpeg-${FFMPEG_VERSION}.tar.xz && \
    cd ffmpeg-${FFMPEG_VERSION} && \
    ./configure \
        --prefix=/usr/local \
        --disable-gpl \
        --disable-nonfree \
        --disable-programs \
        --disable-doc \
        --disable-static \
        --disable-x86asm \
        --disable-postproc \
        --disable-network \
        --disable-encoders \
        --disable-muxers \
        --disable-bsfs \
        --disable-devices \
        --disable-libdrm \
        --enable-shared && \
    make -j$(nproc) && \
    make install && \
    /tmp/use-sccache.sh show-stats "FFMPEG" && \
    ldconfig && \
    mkdir -p /usr/local/src/ffmpeg && \
    mv /tmp/ffmpeg-${FFMPEG_VERSION}* /usr/local/src/ffmpeg/; \
fi

# Build and install UCX
RUN --mount=type=secret,id=aws-key-id,env=AWS_ACCESS_KEY_ID \
    --mount=type=secret,id=aws-secret-id,env=AWS_SECRET_ACCESS_KEY \
    export SCCACHE_S3_KEY_PREFIX="${SCCACHE_S3_KEY_PREFIX:-${ARCH}}" && \
    if [ "$USE_SCCACHE" = "true" ]; then \
        export CMAKE_C_COMPILER_LAUNCHER="sccache" && \
        export CMAKE_CXX_COMPILER_LAUNCHER="sccache" && \
        export CMAKE_CUDA_COMPILER_LAUNCHER="sccache"; \
    fi && \
    cd /usr/local/src && \
     git clone https://github.com/openucx/ucx.git && \
     cd ucx && 			     \
     git checkout $NIXL_UCX_REF &&	 \
     ./autogen.sh &&      \
     ./contrib/configure-release    \
        --prefix=/usr/local/ucx     \
        --enable-shared             \
        --disable-static            \
        --disable-doxygen-doc       \
        --enable-optimizations      \
        --enable-cma                \
        --enable-devel-headers      \
        --with-cuda=/usr/local/cuda \
        --with-verbs                \
        --with-dm                   \
        --with-gdrcopy=/usr/local   \
        --with-efa                  \
        --enable-mt &&              \
     make -j &&                      \
     make -j install-strip &&        \
     /tmp/use-sccache.sh show-stats "UCX" && \
     echo "/usr/local/ucx/lib" > /etc/ld.so.conf.d/ucx.conf && \
     echo "/usr/local/ucx/lib/ucx" >> /etc/ld.so.conf.d/ucx.conf && \
     ldconfig

ARG NIXL_LIBFABRIC_REF
RUN --mount=type=secret,id=aws-key-id,env=AWS_ACCESS_KEY_ID \
    --mount=type=secret,id=aws-secret-id,env=AWS_SECRET_ACCESS_KEY \
    export SCCACHE_S3_KEY_PREFIX="${SCCACHE_S3_KEY_PREFIX:-${ARCH}}" && \
    if [ "$USE_SCCACHE" = "true" ]; then \
        export CMAKE_C_COMPILER_LAUNCHER="sccache" && \
        export CMAKE_CXX_COMPILER_LAUNCHER="sccache" && \
        export CMAKE_CUDA_COMPILER_LAUNCHER="sccache"; \
    fi && \
    cd /usr/local/src && \
    git clone https://github.com/ofiwg/libfabric.git && \
    cd libfabric && \
    git checkout $NIXL_LIBFABRIC_REF && \
    ./autogen.sh && \
    ./configure --prefix="/usr/local/libfabric" \
                --disable-verbs \
                --disable-psm3 \
                --disable-opx \
                --disable-usnic \
                --disable-rstream \
                --enable-efa \
                --with-cuda=/usr/local/cuda \
                --enable-cuda-dlopen \
                --with-gdrcopy \
                --enable-gdrcopy-dlopen && \
    make -j$(nproc) && \
    make install && \
    /tmp/use-sccache.sh show-stats "LIBFABRIC" && \
    echo "/usr/local/libfabric/lib" > /etc/ld.so.conf.d/libfabric.conf && \
    ldconfig

# build and install nixl
RUN --mount=type=secret,id=aws-key-id,env=AWS_ACCESS_KEY_ID \
    --mount=type=secret,id=aws-secret-id,env=AWS_SECRET_ACCESS_KEY \
    export SCCACHE_S3_KEY_PREFIX="${SCCACHE_S3_KEY_PREFIX:-${ARCH}}" && \
    if [ "$USE_SCCACHE" = "true" ]; then \
        export CMAKE_C_COMPILER_LAUNCHER="sccache" && \
        export CMAKE_CXX_COMPILER_LAUNCHER="sccache" && \
        export CMAKE_CUDA_COMPILER_LAUNCHER="sccache"; \
    fi && \
    source ${VIRTUAL_ENV}/bin/activate && \
    git clone --depth 1 --branch ${NIXL_REF} "https://github.com/ai-dynamo/nixl.git" && \
    cd nixl && \
    mkdir build && \
    meson setup build/ --prefix=/opt/nvidia/nvda_nixl --buildtype=release \
    -Dcudapath_lib="/usr/local/cuda/lib64" \
    -Dcudapath_inc="/usr/local/cuda/include" \
    -Ducx_path="/usr/local/ucx" \
    -Dlibfabric_path="/usr/local/libfabric" && \
    cd build && \
    ninja && \
    ninja install && \
    /tmp/use-sccache.sh show-stats "NIXL"

ENV NIXL_LIB_DIR=/opt/nvidia/nvda_nixl/lib64  \
    NIXL_PLUGIN_DIR=/opt/nvidia/nvda_nixl/lib64/plugins \
    NIXL_PREFIX=/opt/nvidia/nvda_nixl
ENV LD_LIBRARY_PATH=${NIXL_LIB_DIR}:${NIXL_PLUGIN_DIR}:/usr/local/ucx/lib:/usr/local/ucx/lib/ucx:${LD_LIBRARY_PATH}

RUN echo "$NIXL_LIB_DIR" > /etc/ld.so.conf.d/nixl.conf && \
    echo "$NIXL_PLUGIN_DIR" >> /etc/ld.so.conf.d/nixl.conf && \
    ldconfig

RUN --mount=type=secret,id=aws-key-id,env=AWS_ACCESS_KEY_ID \
    --mount=type=secret,id=aws-secret-id,env=AWS_SECRET_ACCESS_KEY \
    export SCCACHE_S3_KEY_PREFIX="${SCCACHE_S3_KEY_PREFIX:-${ARCH}}" && \
    if [ "$USE_SCCACHE" = "true" ]; then \
        export CMAKE_C_COMPILER_LAUNCHER="sccache" && \
        export CMAKE_CXX_COMPILER_LAUNCHER="sccache" && \
        export CMAKE_CUDA_COMPILER_LAUNCHER="sccache"; \
    fi && \
    cd /workspace/nixl && \
    uv build . --out-dir /opt/dynamo/dist/nixl --python $PYTHON_VERSION

# Copy source code (order matters for layer caching)
COPY pyproject.toml README.md LICENSE Cargo.toml Cargo.lock rust-toolchain.toml hatch_build.py /opt/dynamo/
COPY launch/ /opt/dynamo/launch/
COPY lib/ /opt/dynamo/lib/
COPY components/ /opt/dynamo/components/

# Build dynamo wheels
ARG ENABLE_KVBM
RUN --mount=type=secret,id=aws-key-id,env=AWS_ACCESS_KEY_ID \
    --mount=type=secret,id=aws-secret-id,env=AWS_SECRET_ACCESS_KEY \
    export SCCACHE_S3_KEY_PREFIX=${SCCACHE_S3_KEY_PREFIX:-${ARCH}} && \
    if [ "$USE_SCCACHE" = "true" ]; then \
        export CMAKE_C_COMPILER_LAUNCHER="sccache" && \
        export CMAKE_CXX_COMPILER_LAUNCHER="sccache" && \
        export RUSTC_WRAPPER="sccache"; \
    fi && \
    source ${VIRTUAL_ENV}/bin/activate && \
    cd /opt/dynamo && \
    uv build --wheel --out-dir /opt/dynamo/dist && \
    cd /opt/dynamo/lib/bindings/python && \
    FEATURES=""; \
    if [ "$ENABLE_MEDIA_NIXL" = "true" ]; then \
        FEATURES="$FEATURES dynamo-llm/media-nixl"; \
    fi; \
    if [ "$ENABLE_MEDIA_FFMPEG" = "true" ]; then \
        FEATURES="$FEATURES media-ffmpeg"; \
    fi; \
    if [ -n "$FEATURES" ]; then \
        maturin build --release --features "$FEATURES" --out /opt/dynamo/dist; \
    else \
        maturin build --release --out /opt/dynamo/dist; \
    fi && \
    if [ "$ENABLE_KVBM" = "true" ]; then \
        cd /opt/dynamo/lib/bindings/kvbm && \
        maturin build --release --out target/wheels && \
        auditwheel repair \
            --exclude libnixl.so \
            --exclude libnixl_build.so \
            --exclude libnixl_common.so \
            --plat manylinux_2_28_${ARCH_ALT} \
            --wheel-dir /opt/dynamo/dist \
            target/wheels/*.whl; \
    fi && \
    /tmp/use-sccache.sh show-stats "Dynamo"

##################################
########## Runtime Image #########
##################################

FROM ${RUNTIME_IMAGE}:${RUNTIME_IMAGE_TAG} AS runtime

# cleanup unnecessary libs
RUN apt remove -y python3-apt &&\
    pip uninstall -y termplotlib

# This ARG is still utilized for SGLANG Version extraction
ARG RUNTIME_IMAGE_TAG
WORKDIR /workspace

# Install NATS and ETCD
COPY --from=dynamo_base /usr/bin/nats-server /usr/bin/nats-server
COPY --from=dynamo_base /usr/local/bin/etcd/ /usr/local/bin/etcd/

ENV PATH=/usr/local/bin/etcd:$PATH

# Create dynamo user with group 0 for OpenShift compatibility
RUN userdel -r ubuntu > /dev/null 2>&1 || true \
    && useradd -m -s /bin/bash -g 0 dynamo \
    && [ `id -u dynamo` -eq 1000 ] \
    && mkdir -p /home/dynamo/.cache /opt/dynamo \
    # Non-recursive chown - only the directories themselves, not contents
    && chown dynamo:0 /home/dynamo /home/dynamo/.cache /opt/dynamo /workspace \
    # No chmod needed: umask 002 handles new files, COPY --chmod handles copied content
    # Set umask globally for all subsequent RUN commands (must be done as root before USER dynamo)
    # NOTE: Setting ENV UMASK=002 does NOT work - umask is a shell builtin, not an environment variable
    && mkdir -p /etc/profile.d && echo 'umask 002' > /etc/profile.d/00-umask.sh

USER dynamo
# Copy attribution files
COPY --chmod=664 --chown=dynamo:0 ATTRIBUTION* LICENSE /workspace/

# Copy ffmpeg
RUN --mount=type=bind,from=wheel_builder,source=/usr/local/,target=/tmp/usr/local/ \
    cp -rnL /tmp/usr/local/include/libav* /tmp/usr/local/include/libsw* /usr/local/include/; \
    cp -nL /tmp/usr/local/lib/libav*.so /tmp/usr/local/lib/libsw*.so /usr/local/lib/; \
    cp -nL /tmp/usr/local/lib/pkgconfig/libav*.pc /tmp/usr/local/lib/pkgconfig/libsw*.pc /usr/lib/pkgconfig/; \
    cp -r /tmp/usr/local/src/ffmpeg /usr/local/src/; \
    true # in case ffmpeg not enabled

# Pattern: COPY --chmod=775 <path>; chmod g+w <path> done later as root because COPY --chmod only affects <path>/*, not <path>
COPY --chmod=775 --chown=dynamo:0 benchmarks/ /workspace/benchmarks/
COPY --chmod=775 --chown=dynamo:0 --from=wheel_builder /opt/dynamo/dist/*.whl /opt/dynamo/wheelhouse/

ENV SGLANG_VERSION="${RUNTIME_IMAGE_TAG%%-*}"
RUN --mount=type=bind,source=.,target=/mnt/local_src \
    pip install --no-cache-dir --break-system-packages \
        /opt/dynamo/wheelhouse/ai_dynamo_runtime*.whl \
        /opt/dynamo/wheelhouse/ai_dynamo*any.whl \
        sglang==${SGLANG_VERSION}

# Install common and test dependencies
RUN --mount=type=bind,source=.,target=/mnt/local_src \
    pip install --no-cache-dir --break-system-packages \
        --requirement /mnt/local_src/container/deps/requirements.txt \
        --requirement /mnt/local_src/container/deps/requirements.test.txt \
        sglang==${SGLANG_VERSION} && \
    cd /workspace/benchmarks && \
    pip install --break-system-packages --no-cache . && \
    # pip/uv bypasses umask when creating .egg-info files, but chmod -R is fast here (small directory)
    chmod -R g+w /workspace/benchmarks && \
    # Install NVIDIA packages that are needed for DeepEP to work properly
    # This is done in the upstream runtime image too, but we overrode these packages earlier
    pip install --no-cache-dir --break-system-packages --force-reinstall --no-deps \
        nvidia-nccl-cu12==2.28.3 \
        nvidia-cudnn-cu12==9.16.0.29 \
        nvidia-cutlass-dsl==4.3.0

# Copy tests, deploy and components for CI with correct ownership
# Pattern: COPY --chmod=775 <path>; chmod g+w <path> done later as root because COPY --chmod only affects <path>/*, not <path>
COPY --chmod=775 --chown=dynamo:0 tests /workspace/tests
COPY --chmod=775 --chown=dynamo:0 examples /workspace/examples
COPY --chmod=775 --chown=dynamo:0 deploy /workspace/deploy
COPY --chmod=775 --chown=dynamo:0 components/ /workspace/components/
COPY --chmod=775 --chown=dynamo:0 recipes/ /workspace/recipes/

# Enable forceful shutdown of inflight requests
ENV SGLANG_FORCE_SHUTDOWN=1

# Our scripting assumes /workspace is where dynamo is located
# In order to maintain the ability to have sglang and dynamo
# in the same workspace, symlink /workspace to /sgl-workspace/dynamo
USER root
RUN ln -s /workspace /sgl-workspace/dynamo

USER dynamo
ARG DYNAMO_COMMIT_SHA
ENV DYNAMO_COMMIT_SHA=${DYNAMO_COMMIT_SHA}

ENV PATH=/home/dynamo/.local/bin:$PATH

###########################################################
########## Development (run.sh, runs as root user) ########
###########################################################
#
# PURPOSE: Local development environment for use with run.sh (not Dev Container plug-in)
#
# This stage runs as root and provides:
# - Development tools and utilities for local debugging
# - Support for vscode/cursor development outside the Dev Container plug-in
#
# Use this stage if you need a full-featured development environment with extra tools,
# but do not use it with the Dev Container plug-in.

FROM runtime AS dev

# Don't want ubuntu to be editable, just change uid and gid.
ARG WORKSPACE_DIR=/workspace

USER root
# Install utilities as root
RUN apt-get update -y && \
    apt-get install -y --no-install-recommends  \
    # Install utilities
    nvtop \
    wget \
    tmux \
    vim \
    git \
    openssh-client \
    iproute2 \
    rsync \
    zip \
    unzip \
    htop \
    # Build Dependencies
    autoconf \
    automake \
    cmake \
    libtool \
    meson \
    net-tools \
    pybind11-dev \
    # Rust build dependencies
    clang \
    libclang-dev \
    protobuf-compiler \
    pkg-config && \
    rm -rf /var/lib/apt/lists/*

# Set umask for group-writable files in dev stage (runs as root)
RUN mkdir -p /etc/profile.d && echo 'umask 002' > /etc/profile.d/00-umask.sh
SHELL ["/bin/bash", "-l", "-o", "pipefail", "-c"]

# Set workspace directory variable
ENV WORKSPACE_DIR=${WORKSPACE_DIR} \
    DYNAMO_HOME=${WORKSPACE_DIR} \
    RUSTUP_HOME=/usr/local/rustup \
    CARGO_HOME=/usr/local/cargo \
    CARGO_TARGET_DIR=/workspace/target \
    PATH=/usr/local/cargo/bin:$PATH

# Copy rust installation from dynamo_base to avoid duplication efforts
# Pattern: COPY --chmod=775 <path>; chmod g+w <path> because COPY --chmod only affects <path>/*, not <path>
COPY --from=dynamo_base --chmod=775 /usr/local/rustup /usr/local/rustup
COPY --from=dynamo_base --chmod=775 /usr/local/cargo /usr/local/cargo
RUN chmod g+w /usr/local/rustup /usr/local/cargo

# Install maturin, for maturin develop
# Editable install of dynamo
COPY pyproject.toml README.md hatch_build.py /workspace/
RUN pip install maturin[patchelf] && \
    pip install --no-deps -e .

ENTRYPOINT ["/opt/nvidia/nvidia_entrypoint.sh"]
CMD []<|MERGE_RESOLUTION|>--- conflicted
+++ resolved
@@ -1,250 +1,182 @@
+# syntax=docker/dockerfile:1.10.0
 # SPDX-FileCopyrightText: Copyright (c) 2025 NVIDIA CORPORATION & AFFILIATES. All rights reserved.
 # SPDX-License-Identifier: Apache-2.0
-#
-# NOTE FOR dynamo_base AND wheel_builder STAGES:
-#
-# All changes to dynamo_base and wheel_builder stages should be replicated across
-# Dockerfile and Dockerfile.<framework> images.:
-#   - Dockerfile
-#   - Dockerfile.vllm
-#   - Dockerfile.sglang
-#   - Dockerfile.trtllm
-# This duplication was introduced purposely to quickly enable Docker layer caching and
-# deduplication. Please ensure these stages stay in sync until the duplication can be
-# addressed.
-#
-# Throughout this file, we make certain paths group-writable because this allows
-# both the dynamo user (UID 1000) and Dev Container users (UID != 1000) to work
-# properly without needing slow chown -R operations (which can add 2-10 extra
-# minutes).
-#
-# DEVELOPMENT PATHS THAT MUST BE GROUP-WRITABLE (for virtualenv containers):
-#   /workspace            - Users create/modify project files
-#   /home/dynamo          - Users create config/cache files
-#   /home/dynamo/.local   - SGLang uses $HOME/.local/lib/python3.10/site-packages for pip install
-#
-# HOW TO ACHIEVE GROUP-WRITABLE PERMISSIONS:
-# 1. SHELL + /etc/profile.d - Login shell sources umask 002 globally for all RUN commands (775/664)
-# 2. COPY --chmod=775       - Sets permissions on copied children (not destination)
-# 3. chmod g+w (no -R)      - Fixes destination dirs only (milliseconds vs minutes)
 
 # This section contains build arguments that are common and shared with
 # the plain Dockerfile, so they should NOT have a default. The source of truth is from build.sh.
+
 ARG BASE_IMAGE
 ARG BASE_IMAGE_TAG
 
+ARG FRAMEWORK_IMAGE
+ARG FRAMEWORK_IMAGE_TAG
 ARG PYTHON_VERSION
-ARG ENABLE_KVBM
-ARG ENABLE_MEDIA_NIXL
-ARG ENABLE_MEDIA_FFMPEG
+ARG CUDA_VERSION
+
+ARG ARCH=amd64
+ARG ARCH_ALT=x86_64
 ARG CARGO_BUILD_JOBS
 
-ARG RUNTIME_IMAGE="lmsysorg/sglang"
-ARG RUNTIME_IMAGE_TAG="v0.5.6.post2-runtime"
-
-# SCCACHE configuration
+# sccache configuration - inherit from base build
 ARG USE_SCCACHE
 ARG SCCACHE_BUCKET=""
 ARG SCCACHE_REGION=""
-ARG SCCACHE_S3_ENDPOINT=""
-
-# NIXL configuration
-ARG NIXL_UCX_REF
-ARG NIXL_REF
-ARG NIXL_GDRCOPY_REF
-ARG NIXL_LIBFABRIC_REF
-
-# Define general architecture ARGs for supporting both x86 and aarch64 builds.
-#   ARCH: Used for package suffixes (e.g., amd64, arm64)
-#   ARCH_ALT: Used for Rust targets, manylinux suffix (e.g., x86_64, aarch64)
-#
-# Default values are for x86/amd64:
-#   --build-arg ARCH=amd64 --build-arg ARCH_ALT=x86_64
-#
-# For arm64/aarch64, build with:
-#   --build-arg ARCH=arm64 --build-arg ARCH_ALT=aarch64
-#
-# NOTE: There isn't an easy way to define one of these values based on the other value
-# without adding if statements everywhere, so just define both as ARGs for now.
-ARG ARCH=amd64
-ARG ARCH_ALT=x86_64
-
-##################################
-########## Base Image ############
-##################################
-
-FROM ${BASE_IMAGE}:${BASE_IMAGE_TAG} AS dynamo_base
-
+
+ARG DYNAMO_BASE_IMAGE="dynamo:latest-none"
+FROM ${DYNAMO_BASE_IMAGE} AS dynamo_base
+
+########################################################
+########## Framework Development Image ################
+########################################################
+#
+# PURPOSE: Framework development and SGLang/DeepEP/NVSHMEM compilation
+#
+# This stage builds and compiles framework dependencies including:
+# - SGLang inference engine with CUDA support
+# - DeepEP and NVSHMEM
+# - All necessary build tools and compilation dependencies
+# - Framework-level Python packages and extensions
+#
+# Use this stage when you need to:
+# - Build SGLang from source with custom modifications
+# - Develop or debug framework-level components
+# - Create custom builds with specific optimization flags
+#
+#FROM nvcr.io/nvidia/cuda:${CUDA_VERSION}-cudnn-devel-ubuntu24.04 AS framework
+FROM ${FRAMEWORK_IMAGE}:${FRAMEWORK_IMAGE_TAG} AS framework
+
+# Declare all ARGs
+ARG BUILD_TYPE=all
+ARG DEEPEP_COMMIT=9af0e0d0e74f3577af1979c9b9e1ac2cad0104ee
+ARG DEEPEP_GB_COMMIT=1b14ad661c7640137fcfe93cccb2694ede1220b0
+ARG CMAKE_BUILD_PARALLEL_LEVEL=2
+ARG SGL_KERNEL_VERSION=0.3.16.post5
+ARG SGLANG_COMMIT=0.5.4.post3
+ARG GDRCOPY_COMMIT=v2.4.4
+ARG NVSHMEM_VERSION=3.3.9
+ARG GRACE_BLACKWELL=false
 ARG ARCH
 ARG ARCH_ALT
-
-USER root
-WORKDIR /opt/dynamo
-
-# Install uv package manager
-COPY --from=ghcr.io/astral-sh/uv:latest /uv /uvx /bin/
-
-# Install NATS server
-ENV NATS_VERSION="v2.10.28"
-RUN --mount=type=cache,target=/var/cache/apt \
-    wget --tries=3 --waitretry=5 https://github.com/nats-io/nats-server/releases/download/${NATS_VERSION}/nats-server-${NATS_VERSION}-${ARCH}.deb && \
-    dpkg -i nats-server-${NATS_VERSION}-${ARCH}.deb && rm nats-server-${NATS_VERSION}-${ARCH}.deb
-
-# Install etcd
-ENV ETCD_VERSION="v3.5.21"
-RUN wget --tries=3 --waitretry=5 https://github.com/etcd-io/etcd/releases/download/$ETCD_VERSION/etcd-$ETCD_VERSION-linux-${ARCH}.tar.gz -O /tmp/etcd.tar.gz && \
-    mkdir -p /usr/local/bin/etcd && \
-    tar -xvf /tmp/etcd.tar.gz -C /usr/local/bin/etcd --strip-components=1 && \
-    rm /tmp/etcd.tar.gz
-ENV PATH=/usr/local/bin/etcd/:$PATH
-
-# Rust Setup
-# Rust environment setup
-ENV RUSTUP_HOME=/usr/local/rustup \
-    CARGO_HOME=/usr/local/cargo \
-    PATH=/usr/local/cargo/bin:$PATH \
-    RUST_VERSION=1.90.0
-
-# Define Rust target based on ARCH_ALT ARG
-ARG RUSTARCH=${ARCH_ALT}-unknown-linux-gnu
-
-# Install Rust
-RUN wget --tries=3 --waitretry=5 "https://static.rust-lang.org/rustup/archive/1.28.1/${RUSTARCH}/rustup-init" && \
-    chmod +x rustup-init && \
-    ./rustup-init -y --no-modify-path --profile minimal --default-toolchain $RUST_VERSION --default-host ${RUSTARCH} && \
-    rm rustup-init && \
-    chmod -R a+w $RUSTUP_HOME $CARGO_HOME
-
-
-##################################
-##### Wheel Build Image ##########
-##################################
-
-# Redeclare ARCH_ALT ARG so it's available for interpolation in the FROM instruction
-ARG ARCH_ALT
-
-FROM quay.io/pypa/manylinux_2_28_${ARCH_ALT} AS wheel_builder
-
-# Redeclare ARGs for this stage
-ARG ARCH
-ARG ARCH_ALT
-<<<<<<< HEAD
 ARG PYTHON_VERSION
 ARG USE_SCCACHE
 ARG SCCACHE_BUCKET
 ARG SCCACHE_REGION
-ARG SCCACHE_S3_ENDPOINT
-=======
->>>>>>> 3e0459fb
 ARG CARGO_BUILD_JOBS
-
-WORKDIR /workspace
-
-# Copy CUDA from base stage
-COPY --from=dynamo_base /usr/local/cuda /usr/local/cuda
-COPY --from=dynamo_base /etc/ld.so.conf.d/hpcx.conf /etc/ld.so.conf.d/hpcx.conf
-
-# Set environment variables first so they can be used in COPY commands
-ENV CARGO_BUILD_JOBS=${CARGO_BUILD_JOBS:-16} \
-    RUSTUP_HOME=/usr/local/rustup \
-    CARGO_HOME=/usr/local/cargo \
-    CARGO_TARGET_DIR=/opt/dynamo/target \
-    PATH=/usr/local/cargo/bin:$PATH
-
-# Copy artifacts from base stage
-COPY --from=dynamo_base $RUSTUP_HOME $RUSTUP_HOME
-COPY --from=dynamo_base $CARGO_HOME $CARGO_HOME
-# Install system dependencies
-RUN yum groupinstall -y 'Development Tools' &&  \
-    dnf install -y almalinux-release-synergy && \
-    dnf config-manager --set-enabled powertools && \
-    dnf install -y \
-        # Build tools
+ARG CUDA_VERSION
+
+# Set all environment variables
+ENV DEBIAN_FRONTEND=noninteractive \
+    TZ=America/Los_Angeles \
+    CUDA_HOME=/usr/local/cuda \
+    GDRCOPY_HOME=/usr/src/gdrdrv-2.4.4/ \
+    NVSHMEM_DIR=/sgl-workspace/nvshmem/install \
+    PATH="${PATH}:/usr/local/nvidia/bin" \
+    LD_LIBRARY_PATH="${LD_LIBRARY_PATH}:/usr/local/nvidia/lib:/usr/local/nvidia/lib64" \
+    LANG=en_US.UTF-8 \
+    LANGUAGE=en_US:en \
+    LC_ALL=en_US.UTF-8
+
+# Combined: Python setup, locale, and all package installation
+RUN apt-get update \
+    && DEBIAN_FRONTEND=noninteractive apt-get install -y --no-install-recommends software-properties-common \
+    && add-apt-repository ppa:deadsnakes/ppa -y \
+    && apt-get update \
+    && DEBIAN_FRONTEND=noninteractive apt-get install -y --no-install-recommends \
+        # Python (using other python versions as needed)
+        python${PYTHON_VERSION}-dev \
+        python${PYTHON_VERSION}-venv \
+        python${PYTHON_VERSION}-distutils \
+        python3-pip \
+        # Build essentials
+        build-essential \
         cmake \
         ninja-build \
-        clang-devel \
-        gcc-c++ \
-        flex \
+        ccache \
+        patchelf \
+        git \
+        git-lfs \
+        # Core system utilities
+        tzdata \
+        locales \
+        ca-certificates \
+        dkms \
+        kmod \
+        # Command line tools
         wget \
-        # Kernel module build dependencies
-        dkms \
-        # Protobuf support
+        curl \
+        jq \
+        unzip \
+        # Network utilities
+        netcat-openbsd \
+        # SSL and pkg-config
+        libssl-dev \
+        pkg-config \
+        # MPI and NUMA
+        libopenmpi-dev \
+        libnuma1 \
+        libnuma-dev \
+        numactl \
+        # InfiniBand/RDMA
+        libibverbs-dev \
+        libibverbs1 \
+        libibumad3 \
+        librdmacm1 \
+        libnl-3-200 \
+        libnl-route-3-200 \
+        libnl-route-3-dev \
+        libnl-3-dev \
+        ibverbs-providers \
+        infiniband-diags \
+        perftest \
+        # Development libraries
+        libgoogle-glog-dev \
+        libgtest-dev \
+        libjsoncpp-dev \
+        libunwind-dev \
+        libboost-all-dev \
+        libgrpc-dev \
+        libgrpc++-dev \
+        libprotobuf-dev \
         protobuf-compiler \
-        # RDMA/InfiniBand support (required for UCX build with --with-verbs)
-        libibverbs \
-        libibverbs-devel \
-        rdma-core \
-        rdma-core-devel \
-        libibumad \
-        libibumad-devel \
-        librdmacm-devel \
-        numactl-devel \
-        # Libfabric support
-        hwloc \
-        hwloc-devel
-
-
-# Ensure a modern protoc is available (required for --experimental_allow_proto3_optional)
-RUN set -eux; \
-    PROTOC_VERSION=25.3; \
-    case "${ARCH_ALT}" in \
-      x86_64) PROTOC_ZIP="protoc-${PROTOC_VERSION}-linux-x86_64.zip" ;; \
-      aarch64) PROTOC_ZIP="protoc-${PROTOC_VERSION}-linux-aarch_64.zip" ;; \
-      *) echo "Unsupported architecture: ${ARCH_ALT}" >&2; exit 1 ;; \
-    esac; \
-    wget --tries=3 --waitretry=5 -O /tmp/protoc.zip "https://github.com/protocolbuffers/protobuf/releases/download/v${PROTOC_VERSION}/${PROTOC_ZIP}"; \
-    rm -f /usr/local/bin/protoc /usr/bin/protoc; \
-    unzip -o /tmp/protoc.zip -d /usr/local bin/protoc include/*; \
-    chmod +x /usr/local/bin/protoc; \
-    ln -s /usr/local/bin/protoc /usr/bin/protoc; \
-    protoc --version
-
-# Point build tools explicitly at the modern protoc
-ENV PROTOC=/usr/local/bin/protoc
-
-ENV CUDA_PATH=/usr/local/cuda \
-    PATH=/usr/local/cuda/bin:$PATH \
-    LD_LIBRARY_PATH=/usr/local/cuda/lib64:/usr/local/lib:/usr/local/lib64:$LD_LIBRARY_PATH \
-    NVIDIA_DRIVER_CAPABILITIES=video,compute,utility
-
-# Create virtual environment for building wheels
-ARG PYTHON_VERSION
-ENV VIRTUAL_ENV=/workspace/.venv
-RUN uv venv ${VIRTUAL_ENV} --python $PYTHON_VERSION && \
-    uv pip install --upgrade meson pybind11 patchelf maturin[patchelf]
-
-ARG NIXL_UCX_REF
-ARG NIXL_REF
-ARG NIXL_GDRCOPY_REF
-
-# Build and install gdrcopy
-RUN git clone --depth 1 --branch ${NIXL_GDRCOPY_REF} https://github.com/NVIDIA/gdrcopy.git && \
-    cd gdrcopy/packages && \
-    CUDA=/usr/local/cuda ./build-rpm-packages.sh && \
-    rpm -Uvh gdrcopy-kmod-*.el8.noarch.rpm && \
-    rpm -Uvh gdrcopy-*.el8.${ARCH_ALT}.rpm && \
-    rpm -Uvh gdrcopy-devel-*.el8.noarch.rpm
-
-# Install SCCACHE if requested
-ARG USE_SCCACHE
-ARG SCCACHE_BUCKET
-ARG SCCACHE_REGION
+        protobuf-compiler-grpc \
+        pybind11-dev \
+        libhiredis-dev \
+        libcurl4-openssl-dev \
+        libczmq4 \
+        libczmq-dev \
+        libfabric-dev \
+        # Package building tools
+        devscripts \
+        debhelper \
+        fakeroot \
+        check \
+        libsubunit0 \
+        libsubunit-dev \
+    # Set Python alternatives
+    && update-alternatives --install /usr/bin/python3 python3 /usr/bin/python${PYTHON_VERSION} 1 \
+    && update-alternatives --set python3 /usr/bin/python${PYTHON_VERSION} \
+    && update-alternatives --install /usr/bin/python python /usr/bin/python${PYTHON_VERSION} 1 \
+    && update-alternatives --set python /usr/bin/python${PYTHON_VERSION} \
+    # Set up locale
+    && locale-gen en_US.UTF-8 \
+    # Cleanup
+    && rm -rf /var/lib/apt/lists/* \
+    && apt-get clean
+
+# Install sccache if requested
 COPY container/use-sccache.sh /tmp/use-sccache.sh
 RUN if [ "$USE_SCCACHE" = "true" ]; then \
-        /tmp/use-sccache.sh install; \
-    fi
-
-# Set SCCACHE environment variables
+    /tmp/use-sccache.sh install; \
+fi
+
+# Set environment variables - they'll be empty strings if USE_SCCACHE=false
 ENV SCCACHE_BUCKET=${USE_SCCACHE:+${SCCACHE_BUCKET}} \
-<<<<<<< HEAD
     SCCACHE_REGION=${USE_SCCACHE:+${SCCACHE_REGION}} \
     SCCACHE_S3_KEY_PREFIX=${USE_SCCACHE:+${ARCH}} \
     RUSTC_WRAPPER=${USE_SCCACHE:+sccache} \
     CMAKE_C_COMPILER_LAUNCHER=${USE_SCCACHE:+sccache} \
     CMAKE_CXX_COMPILER_LAUNCHER=${USE_SCCACHE:+sccache} \
     CMAKE_CUDA_COMPILER_LAUNCHER=${USE_SCCACHE:+sccache}
-# Only set SCCACHE_ENDPOINT if a custom endpoint was provided
-ENV SCCACHE_ENDPOINT=${SCCACHE_S3_ENDPOINT:+${SCCACHE_S3_ENDPOINT}}
 
 WORKDIR /sgl-workspace
 
@@ -265,299 +197,197 @@
     && mkdir -p /workspace /home/dynamo/.cache /opt/dynamo \
     && chown -R dynamo: /sgl-workspace /workspace /home/dynamo /opt/dynamo \
     && chmod -R g+w /sgl-workspace /workspace /home/dynamo/.cache /opt/dynamo
-=======
-    SCCACHE_REGION=${USE_SCCACHE:+${SCCACHE_REGION}}
->>>>>>> 3e0459fb
-
-# Build FFmpeg from source
-# Do not delete the source tarball for legal reasons
-ARG FFMPEG_VERSION=7.1
-RUN --mount=type=secret,id=aws-key-id,env=AWS_ACCESS_KEY_ID \
-    --mount=type=secret,id=aws-secret-id,env=AWS_SECRET_ACCESS_KEY \
-if [ "$ENABLE_MEDIA_FFMPEG" = "true" ]; then \
-    export SCCACHE_S3_KEY_PREFIX=${SCCACHE_S3_KEY_PREFIX:-${ARCH}} && \
-    if [ "$USE_SCCACHE" = "true" ]; then \
-        export CMAKE_C_COMPILER_LAUNCHER="sccache" && \
-        export CMAKE_CXX_COMPILER_LAUNCHER="sccache" && \
-        export RUSTC_WRAPPER="sccache"; \
-    fi && \
-    dnf install -y pkg-config && \
-    cd /tmp && \
-    curl -LO https://ffmpeg.org/releases/ffmpeg-${FFMPEG_VERSION}.tar.xz && \
-    tar xf ffmpeg-${FFMPEG_VERSION}.tar.xz && \
-    cd ffmpeg-${FFMPEG_VERSION} && \
-    ./configure \
-        --prefix=/usr/local \
-        --disable-gpl \
-        --disable-nonfree \
-        --disable-programs \
-        --disable-doc \
-        --disable-static \
-        --disable-x86asm \
-        --disable-postproc \
-        --disable-network \
-        --disable-encoders \
-        --disable-muxers \
-        --disable-bsfs \
-        --disable-devices \
-        --disable-libdrm \
-        --enable-shared && \
-    make -j$(nproc) && \
-    make install && \
-    /tmp/use-sccache.sh show-stats "FFMPEG" && \
-    ldconfig && \
-    mkdir -p /usr/local/src/ffmpeg && \
-    mv /tmp/ffmpeg-${FFMPEG_VERSION}* /usr/local/src/ffmpeg/; \
-fi
-
-# Build and install UCX
-RUN --mount=type=secret,id=aws-key-id,env=AWS_ACCESS_KEY_ID \
-    --mount=type=secret,id=aws-secret-id,env=AWS_SECRET_ACCESS_KEY \
-    export SCCACHE_S3_KEY_PREFIX="${SCCACHE_S3_KEY_PREFIX:-${ARCH}}" && \
-    if [ "$USE_SCCACHE" = "true" ]; then \
-        export CMAKE_C_COMPILER_LAUNCHER="sccache" && \
-        export CMAKE_CXX_COMPILER_LAUNCHER="sccache" && \
-        export CMAKE_CUDA_COMPILER_LAUNCHER="sccache"; \
-    fi && \
-    cd /usr/local/src && \
-     git clone https://github.com/openucx/ucx.git && \
-     cd ucx && 			     \
-     git checkout $NIXL_UCX_REF &&	 \
-     ./autogen.sh &&      \
-     ./contrib/configure-release    \
-        --prefix=/usr/local/ucx     \
-        --enable-shared             \
-        --disable-static            \
-        --disable-doxygen-doc       \
-        --enable-optimizations      \
-        --enable-cma                \
-        --enable-devel-headers      \
-        --with-cuda=/usr/local/cuda \
-        --with-verbs                \
-        --with-dm                   \
-        --with-gdrcopy=/usr/local   \
-        --with-efa                  \
-        --enable-mt &&              \
-     make -j &&                      \
-     make -j install-strip &&        \
-     /tmp/use-sccache.sh show-stats "UCX" && \
-     echo "/usr/local/ucx/lib" > /etc/ld.so.conf.d/ucx.conf && \
-     echo "/usr/local/ucx/lib/ucx" >> /etc/ld.so.conf.d/ucx.conf && \
-     ldconfig
-
-ARG NIXL_LIBFABRIC_REF
-RUN --mount=type=secret,id=aws-key-id,env=AWS_ACCESS_KEY_ID \
-    --mount=type=secret,id=aws-secret-id,env=AWS_SECRET_ACCESS_KEY \
-    export SCCACHE_S3_KEY_PREFIX="${SCCACHE_S3_KEY_PREFIX:-${ARCH}}" && \
-    if [ "$USE_SCCACHE" = "true" ]; then \
-        export CMAKE_C_COMPILER_LAUNCHER="sccache" && \
-        export CMAKE_CXX_COMPILER_LAUNCHER="sccache" && \
-        export CMAKE_CUDA_COMPILER_LAUNCHER="sccache"; \
-    fi && \
-    cd /usr/local/src && \
-    git clone https://github.com/ofiwg/libfabric.git && \
-    cd libfabric && \
-    git checkout $NIXL_LIBFABRIC_REF && \
-    ./autogen.sh && \
-    ./configure --prefix="/usr/local/libfabric" \
-                --disable-verbs \
-                --disable-psm3 \
-                --disable-opx \
-                --disable-usnic \
-                --disable-rstream \
-                --enable-efa \
-                --with-cuda=/usr/local/cuda \
-                --enable-cuda-dlopen \
-                --with-gdrcopy \
-                --enable-gdrcopy-dlopen && \
-    make -j$(nproc) && \
-    make install && \
-    /tmp/use-sccache.sh show-stats "LIBFABRIC" && \
-    echo "/usr/local/libfabric/lib" > /etc/ld.so.conf.d/libfabric.conf && \
-    ldconfig
-
-# build and install nixl
-RUN --mount=type=secret,id=aws-key-id,env=AWS_ACCESS_KEY_ID \
-    --mount=type=secret,id=aws-secret-id,env=AWS_SECRET_ACCESS_KEY \
-    export SCCACHE_S3_KEY_PREFIX="${SCCACHE_S3_KEY_PREFIX:-${ARCH}}" && \
-    if [ "$USE_SCCACHE" = "true" ]; then \
-        export CMAKE_C_COMPILER_LAUNCHER="sccache" && \
-        export CMAKE_CXX_COMPILER_LAUNCHER="sccache" && \
-        export CMAKE_CUDA_COMPILER_LAUNCHER="sccache"; \
-    fi && \
-    source ${VIRTUAL_ENV}/bin/activate && \
-    git clone --depth 1 --branch ${NIXL_REF} "https://github.com/ai-dynamo/nixl.git" && \
-    cd nixl && \
-    mkdir build && \
-    meson setup build/ --prefix=/opt/nvidia/nvda_nixl --buildtype=release \
-    -Dcudapath_lib="/usr/local/cuda/lib64" \
-    -Dcudapath_inc="/usr/local/cuda/include" \
-    -Ducx_path="/usr/local/ucx" \
-    -Dlibfabric_path="/usr/local/libfabric" && \
-    cd build && \
-    ninja && \
-    ninja install && \
-    /tmp/use-sccache.sh show-stats "NIXL"
-
-ENV NIXL_LIB_DIR=/opt/nvidia/nvda_nixl/lib64  \
-    NIXL_PLUGIN_DIR=/opt/nvidia/nvda_nixl/lib64/plugins \
-    NIXL_PREFIX=/opt/nvidia/nvda_nixl
-ENV LD_LIBRARY_PATH=${NIXL_LIB_DIR}:${NIXL_PLUGIN_DIR}:/usr/local/ucx/lib:/usr/local/ucx/lib/ucx:${LD_LIBRARY_PATH}
-
-RUN echo "$NIXL_LIB_DIR" > /etc/ld.so.conf.d/nixl.conf && \
-    echo "$NIXL_PLUGIN_DIR" >> /etc/ld.so.conf.d/nixl.conf && \
-    ldconfig
-
-RUN --mount=type=secret,id=aws-key-id,env=AWS_ACCESS_KEY_ID \
-    --mount=type=secret,id=aws-secret-id,env=AWS_SECRET_ACCESS_KEY \
-    export SCCACHE_S3_KEY_PREFIX="${SCCACHE_S3_KEY_PREFIX:-${ARCH}}" && \
-    if [ "$USE_SCCACHE" = "true" ]; then \
-        export CMAKE_C_COMPILER_LAUNCHER="sccache" && \
-        export CMAKE_CXX_COMPILER_LAUNCHER="sccache" && \
-        export CMAKE_CUDA_COMPILER_LAUNCHER="sccache"; \
-    fi && \
-    cd /workspace/nixl && \
-    uv build . --out-dir /opt/dynamo/dist/nixl --python $PYTHON_VERSION
-
-# Copy source code (order matters for layer caching)
-COPY pyproject.toml README.md LICENSE Cargo.toml Cargo.lock rust-toolchain.toml hatch_build.py /opt/dynamo/
-COPY launch/ /opt/dynamo/launch/
-COPY lib/ /opt/dynamo/lib/
-COPY components/ /opt/dynamo/components/
-
-# Build dynamo wheels
-ARG ENABLE_KVBM
+
+USER dynamo
+ENV HOME=/home/dynamo
+
+# Install SGLang (requires CUDA 12.8.1 or 12.9.1)
+RUN python3 -m pip install --no-cache-dir --ignore-installed pip==25.3 setuptools==80.9.0 wheel==0.45.1 html5lib==1.1 six==1.17.0 \
+    && git clone --depth 1 --branch v${SGLANG_COMMIT} https://github.com/sgl-project/sglang.git \
+    && cd sglang \
+    && case "$CUDA_VERSION" in \
+        12.8.1) CUINDEX=128 ;; \
+        12.9.1) CUINDEX=129 ;; \
+        *) echo "Error: Unsupported CUDA version for sglang: $CUDA_VERSION (requires 12.8.1 or 12.9.1)" && exit 1 ;; \
+    esac \
+    && python3 -m pip install --no-cache-dir sgl-kernel==${SGL_KERNEL_VERSION} \
+    && python3 -m pip install --no-cache-dir -e "python[${BUILD_TYPE}]" --extra-index-url https://download.pytorch.org/whl/cu${CUINDEX} \
+    && python3 -m pip install --no-cache-dir nvidia-nccl-cu12==2.27.6 --force-reinstall --no-deps \
+    && FLASHINFER_LOGGING_LEVEL=warning python3 -m flashinfer --download-cubin
+
+# Download and extract NVSHMEM source, clone DeepEP (use Tom's fork for GB200)
+RUN --mount=type=cache,target=/var/cache/curl,uid=1000,gid=0 \
+    curl --retry 3 --retry-delay 2 -fsSL -o /var/cache/curl/nvshmem_src_cuda12-all-all-${NVSHMEM_VERSION}.tar.gz https://developer.download.nvidia.com/compute/redist/nvshmem/${NVSHMEM_VERSION}/source/nvshmem_src_cuda12-all-all-${NVSHMEM_VERSION}.tar.gz \
+    && tar -xf /var/cache/curl/nvshmem_src_cuda12-all-all-${NVSHMEM_VERSION}.tar.gz \
+    && mv nvshmem_src nvshmem \
+    && rm -f /var/cache/curl/nvshmem_src_cuda12-all-all-${NVSHMEM_VERSION}.tar.gz \
+    && if [ "$GRACE_BLACKWELL" = true ]; then \
+        git clone --depth 1 https://github.com/fzyzcjy/DeepEP.git \
+        && cd DeepEP \
+        && git fetch --depth 1 origin ${DEEPEP_GB_COMMIT} \
+        && git checkout ${DEEPEP_GB_COMMIT}; \
+    else \
+        git clone --depth 1 https://github.com/deepseek-ai/DeepEP.git \
+        && cd DeepEP \
+        && git fetch --depth 1 origin ${DEEPEP_COMMIT} \
+        && git checkout ${DEEPEP_COMMIT}; \
+    fi \
+    && sed -i 's/#define NUM_CPU_TIMEOUT_SECS 100/#define NUM_CPU_TIMEOUT_SECS 1000/' csrc/kernels/configs.cuh
+
+# Build and install NVSHMEM library only (without python library)
 RUN --mount=type=secret,id=aws-key-id,env=AWS_ACCESS_KEY_ID \
     --mount=type=secret,id=aws-secret-id,env=AWS_SECRET_ACCESS_KEY \
     export SCCACHE_S3_KEY_PREFIX=${SCCACHE_S3_KEY_PREFIX:-${ARCH}} && \
-    if [ "$USE_SCCACHE" = "true" ]; then \
-        export CMAKE_C_COMPILER_LAUNCHER="sccache" && \
-        export CMAKE_CXX_COMPILER_LAUNCHER="sccache" && \
-        export RUSTC_WRAPPER="sccache"; \
-    fi && \
-    source ${VIRTUAL_ENV}/bin/activate && \
-    cd /opt/dynamo && \
-    uv build --wheel --out-dir /opt/dynamo/dist && \
-    cd /opt/dynamo/lib/bindings/python && \
-    FEATURES=""; \
-    if [ "$ENABLE_MEDIA_NIXL" = "true" ]; then \
-        FEATURES="$FEATURES dynamo-llm/media-nixl"; \
-    fi; \
-    if [ "$ENABLE_MEDIA_FFMPEG" = "true" ]; then \
-        FEATURES="$FEATURES media-ffmpeg"; \
-    fi; \
-    if [ -n "$FEATURES" ]; then \
-        maturin build --release --features "$FEATURES" --out /opt/dynamo/dist; \
-    else \
-        maturin build --release --out /opt/dynamo/dist; \
-    fi && \
-    if [ "$ENABLE_KVBM" = "true" ]; then \
-        cd /opt/dynamo/lib/bindings/kvbm && \
-        maturin build --release --out target/wheels && \
-        auditwheel repair \
-            --exclude libnixl.so \
-            --exclude libnixl_build.so \
-            --exclude libnixl_common.so \
-            --plat manylinux_2_28_${ARCH_ALT} \
-            --wheel-dir /opt/dynamo/dist \
-            target/wheels/*.whl; \
-    fi && \
-    /tmp/use-sccache.sh show-stats "Dynamo"
-
-##################################
-########## Runtime Image #########
-##################################
-
-FROM ${RUNTIME_IMAGE}:${RUNTIME_IMAGE_TAG} AS runtime
-
-# cleanup unnecessary libs
-RUN apt remove -y python3-apt &&\
-    pip uninstall -y termplotlib
-
-# This ARG is still utilized for SGLANG Version extraction
-ARG RUNTIME_IMAGE_TAG
+    cd /sgl-workspace/nvshmem && \
+    if [ "$GRACE_BLACKWELL" = true ]; then CUDA_ARCH="90;100;120"; else CUDA_ARCH="90"; fi && \
+    NVSHMEM_SHMEM_SUPPORT=0 \
+    NVSHMEM_UCX_SUPPORT=0 \
+    NVSHMEM_USE_NCCL=0 \
+    NVSHMEM_MPI_SUPPORT=0 \
+    NVSHMEM_IBGDA_SUPPORT=1 \
+    NVSHMEM_PMIX_SUPPORT=0 \
+    NVSHMEM_TIMEOUT_DEVICE_POLLING=0 \
+    NVSHMEM_USE_GDRCOPY=1 \
+    cmake -S . -B build/ -DCMAKE_INSTALL_PREFIX=${NVSHMEM_DIR} -DCMAKE_CUDA_ARCHITECTURES=${CUDA_ARCH} -DNVSHMEM_BUILD_PYTHON_LIB=OFF && \
+    cmake --build build --target install -j${CMAKE_BUILD_PARALLEL_LEVEL} && \
+    /tmp/use-sccache.sh show-stats "NVSHMEM"
+
+# Build nvshmem4py wheels separately (Python 3.10, CUDA 12) to avoid building the python library twice for multiple python versions
+# Need to reconfigure with PYTHON_LIB=ON to add the nvshmem4py subdirectory
+RUN --mount=type=secret,id=aws-key-id,env=AWS_ACCESS_KEY_ID \
+    --mount=type=secret,id=aws-secret-id,env=AWS_SECRET_ACCESS_KEY \
+    export SCCACHE_S3_KEY_PREFIX=${SCCACHE_S3_KEY_PREFIX:-${ARCH}} && \
+    cd /sgl-workspace/nvshmem && \
+    if [ "$GRACE_BLACKWELL" = true ]; then CUDA_ARCH="90;100;120"; else CUDA_ARCH="90"; fi && \
+    NVSHMEM_SHMEM_SUPPORT=0 \
+    NVSHMEM_UCX_SUPPORT=0 \
+    NVSHMEM_USE_NCCL=0 \
+    NVSHMEM_MPI_SUPPORT=0 \
+    NVSHMEM_IBGDA_SUPPORT=1 \
+    NVSHMEM_PMIX_SUPPORT=0 \
+    NVSHMEM_TIMEOUT_DEVICE_POLLING=0 \
+    NVSHMEM_USE_GDRCOPY=1 \
+    cmake -S . -B build/ -DCMAKE_INSTALL_PREFIX=${NVSHMEM_DIR} -DCMAKE_CUDA_ARCHITECTURES=${CUDA_ARCH} -DNVSHMEM_BUILD_PYTHON_LIB=ON && \
+    cmake --build build --target build_nvshmem4py_wheel_cu12_${PYTHON_VERSION} -j${CMAKE_BUILD_PARALLEL_LEVEL} && \
+    /tmp/use-sccache.sh show-stats "NVSHMEM4PY"
+
+# Install DeepEP
+RUN --mount=type=secret,id=aws-key-id,env=AWS_ACCESS_KEY_ID \
+    --mount=type=secret,id=aws-secret-id,env=AWS_SECRET_ACCESS_KEY \
+    export SCCACHE_S3_KEY_PREFIX=${SCCACHE_S3_KEY_PREFIX:-${ARCH}} && \
+    cd /sgl-workspace/DeepEP && \
+    NVSHMEM_DIR=${NVSHMEM_DIR} TORCH_CUDA_ARCH_LIST="9.0;10.0" pip install --no-build-isolation .
+
+# Copy rust installation from dynamo_base to avoid duplication efforts
+COPY --from=dynamo_base /usr/local/rustup /usr/local/rustup
+COPY --from=dynamo_base /usr/local/cargo /usr/local/cargo
+
+ENV RUSTUP_HOME=/usr/local/rustup \
+    CARGO_HOME=/usr/local/cargo \
+    CARGO_TARGET_DIR=/workspace/target \
+    PATH=/usr/local/cargo/bin:$PATH \
+    CARGO_BUILD_JOBS=${CARGO_BUILD_JOBS:-16}
+
+# Install essential Python build tools
+RUN python3 -m pip install --no-cache-dir \
+    mooncake-transfer-engine==0.3.6.post1 \
+    scikit-build-core==0.11.6 \
+    setuptools-rust==1.12.0
+
+##################################################
+########## Runtime Image ########################
+##################################################
+#
+# PURPOSE: Production runtime environment
+#
+# This stage creates a production-ready image containing:
+# - Pre-compiled SGLang, DeepEP, and NVSHMEM components
+# - Dynamo runtime libraries and Python packages
+# - Essential runtime dependencies and configurations
+# - Optimized for inference workloads and deployment
+#
+# Use this stage when you need:
+# - Production deployment of Dynamo with SGLang + DeepEP
+# - Minimal runtime footprint without build tools
+# - Ready-to-run inference server environment
+#
+FROM framework AS runtime
+
 WORKDIR /workspace
 
-# Install NATS and ETCD
+ARG ARCH
+ARG ARCH_ALT
+ARG PYTHON_VERSION
+
+ENV DYNAMO_HOME=/opt/dynamo
+ENV NVSHMEM_DIR=/sgl-workspace/nvshmem/install
+ENV NIXL_PREFIX=/opt/nvidia/nvda_nixl
+ENV NIXL_LIB_DIR=${NIXL_PREFIX}/lib/${ARCH_ALT}-linux-gnu
+ENV NIXL_PLUGIN_DIR=${NIXL_LIB_DIR}/plugins
+ENV LD_LIBRARY_PATH=\
+${NVSHMEM_DIR}/lib:\
+${NIXL_LIB_DIR}:\
+${NIXL_PLUGIN_DIR}:\
+/usr/local/ucx/lib:\
+/usr/local/ucx/lib/ucx:\
+/usr/local/nvidia/lib64:\
+${LD_LIBRARY_PATH}
+
+# Copy NATS and ETCD from dynamo_base, and UCX/NIXL
 COPY --from=dynamo_base /usr/bin/nats-server /usr/bin/nats-server
 COPY --from=dynamo_base /usr/local/bin/etcd/ /usr/local/bin/etcd/
-
-ENV PATH=/usr/local/bin/etcd:$PATH
-
-# Create dynamo user with group 0 for OpenShift compatibility
-RUN userdel -r ubuntu > /dev/null 2>&1 || true \
-    && useradd -m -s /bin/bash -g 0 dynamo \
-    && [ `id -u dynamo` -eq 1000 ] \
-    && mkdir -p /home/dynamo/.cache /opt/dynamo \
-    # Non-recursive chown - only the directories themselves, not contents
-    && chown dynamo:0 /home/dynamo /home/dynamo/.cache /opt/dynamo /workspace \
-    # No chmod needed: umask 002 handles new files, COPY --chmod handles copied content
-    # Set umask globally for all subsequent RUN commands (must be done as root before USER dynamo)
-    # NOTE: Setting ENV UMASK=002 does NOT work - umask is a shell builtin, not an environment variable
-    && mkdir -p /etc/profile.d && echo 'umask 002' > /etc/profile.d/00-umask.sh
+COPY --from=dynamo_base /usr/local/ucx /usr/local/ucx
+COPY --from=dynamo_base $NIXL_PREFIX $NIXL_PREFIX
+ENV PATH=/usr/local/bin/etcd/:/usr/local/cuda/nvvm/bin:${HOME}/.local/bin:$PATH
+
+# Install Dynamo wheels from dynamo_base wheelhouse
+COPY --chown=dynamo: benchmarks/ /opt/dynamo/benchmarks/
+COPY --chown=dynamo: --from=dynamo_base /opt/dynamo/wheelhouse/ /opt/dynamo/wheelhouse/
+RUN python3 -m pip install \
+    /opt/dynamo/wheelhouse/ai_dynamo_runtime*.whl \
+    /opt/dynamo/wheelhouse/ai_dynamo*any.whl \
+    /opt/dynamo/wheelhouse/nixl/nixl*.whl \
+    && cd /opt/dynamo/benchmarks \
+    && python3 -m pip install --no-cache . \
+    && cd - \
+    && rm -rf /opt/dynamo/benchmarks
+
+# Install common and test dependencies
+RUN --mount=type=bind,source=./container/deps/requirements.txt,target=/tmp/requirements.txt \
+    --mount=type=bind,source=./container/deps/requirements.test.txt,target=/tmp/requirements.test.txt \
+    python3 -m pip install \
+        --no-cache \
+        --requirement /tmp/requirements.txt \
+        --requirement /tmp/requirements.test.txt
+
+## Copy attribution files and launch banner with correct ownership
+COPY --chown=dynamo: ATTRIBUTION* LICENSE /workspace/
+
+# Setup launch banner in common directory accessible to all users
+RUN --mount=type=bind,source=./container/launch_message/runtime.txt,target=/opt/dynamo/launch_message.txt \
+    sed '/^#\s/d' /opt/dynamo/launch_message.txt > /opt/dynamo/.launch_screen
+
+# Setup environment for all users
+USER root
+RUN chmod 755 /opt/dynamo/.launch_screen && \
+    echo 'source /opt/dynamo/venv/bin/activate' >> /etc/bash.bashrc && \
+    echo 'cat /opt/dynamo/.launch_screen' >> /etc/bash.bashrc
 
 USER dynamo
-# Copy attribution files
-COPY --chmod=664 --chown=dynamo:0 ATTRIBUTION* LICENSE /workspace/
-
-# Copy ffmpeg
-RUN --mount=type=bind,from=wheel_builder,source=/usr/local/,target=/tmp/usr/local/ \
-    cp -rnL /tmp/usr/local/include/libav* /tmp/usr/local/include/libsw* /usr/local/include/; \
-    cp -nL /tmp/usr/local/lib/libav*.so /tmp/usr/local/lib/libsw*.so /usr/local/lib/; \
-    cp -nL /tmp/usr/local/lib/pkgconfig/libav*.pc /tmp/usr/local/lib/pkgconfig/libsw*.pc /usr/lib/pkgconfig/; \
-    cp -r /tmp/usr/local/src/ffmpeg /usr/local/src/; \
-    true # in case ffmpeg not enabled
-
-# Pattern: COPY --chmod=775 <path>; chmod g+w <path> done later as root because COPY --chmod only affects <path>/*, not <path>
-COPY --chmod=775 --chown=dynamo:0 benchmarks/ /workspace/benchmarks/
-COPY --chmod=775 --chown=dynamo:0 --from=wheel_builder /opt/dynamo/dist/*.whl /opt/dynamo/wheelhouse/
-
-ENV SGLANG_VERSION="${RUNTIME_IMAGE_TAG%%-*}"
-RUN --mount=type=bind,source=.,target=/mnt/local_src \
-    pip install --no-cache-dir --break-system-packages \
-        /opt/dynamo/wheelhouse/ai_dynamo_runtime*.whl \
-        /opt/dynamo/wheelhouse/ai_dynamo*any.whl \
-        sglang==${SGLANG_VERSION}
-
-# Install common and test dependencies
-RUN --mount=type=bind,source=.,target=/mnt/local_src \
-    pip install --no-cache-dir --break-system-packages \
-        --requirement /mnt/local_src/container/deps/requirements.txt \
-        --requirement /mnt/local_src/container/deps/requirements.test.txt \
-        sglang==${SGLANG_VERSION} && \
-    cd /workspace/benchmarks && \
-    pip install --break-system-packages --no-cache . && \
-    # pip/uv bypasses umask when creating .egg-info files, but chmod -R is fast here (small directory)
-    chmod -R g+w /workspace/benchmarks && \
-    # Install NVIDIA packages that are needed for DeepEP to work properly
-    # This is done in the upstream runtime image too, but we overrode these packages earlier
-    pip install --no-cache-dir --break-system-packages --force-reinstall --no-deps \
-        nvidia-nccl-cu12==2.28.3 \
-        nvidia-cudnn-cu12==9.16.0.29 \
-        nvidia-cutlass-dsl==4.3.0
-
-# Copy tests, deploy and components for CI with correct ownership
-# Pattern: COPY --chmod=775 <path>; chmod g+w <path> done later as root because COPY --chmod only affects <path>/*, not <path>
-COPY --chmod=775 --chown=dynamo:0 tests /workspace/tests
-COPY --chmod=775 --chown=dynamo:0 examples /workspace/examples
-COPY --chmod=775 --chown=dynamo:0 deploy /workspace/deploy
-COPY --chmod=775 --chown=dynamo:0 components/ /workspace/components/
-COPY --chmod=775 --chown=dynamo:0 recipes/ /workspace/recipes/
-
-# Enable forceful shutdown of inflight requests
-ENV SGLANG_FORCE_SHUTDOWN=1
-
-# Our scripting assumes /workspace is where dynamo is located
-# In order to maintain the ability to have sglang and dynamo
-# in the same workspace, symlink /workspace to /sgl-workspace/dynamo
-USER root
-RUN ln -s /workspace /sgl-workspace/dynamo
-
-USER dynamo
+
+# Copy tests, benchmarks, deploy and components for CI with correct ownership
+COPY --chown=dynamo: tests /workspace/tests
+COPY --chown=dynamo: examples /workspace/examples
+COPY --chown=dynamo: benchmarks /workspace/benchmarks
+COPY --chown=dynamo: deploy /workspace/deploy
+COPY --chown=dynamo: components/ /workspace/components/
+COPY --chown=dynamo: recipes/ /workspace/recipes/
+
 ARG DYNAMO_COMMIT_SHA
-ENV DYNAMO_COMMIT_SHA=${DYNAMO_COMMIT_SHA}
-
-ENV PATH=/home/dynamo/.local/bin:$PATH
+ENV DYNAMO_COMMIT_SHA=$DYNAMO_COMMIT_SHA
+
+ENTRYPOINT ["/opt/nvidia/nvidia_entrypoint.sh"]
+CMD []
 
 ###########################################################
 ########## Development (run.sh, runs as root user) ########
@@ -574,63 +404,95 @@
 
 FROM runtime AS dev
 
-# Don't want ubuntu to be editable, just change uid and gid.
-ARG WORKSPACE_DIR=/workspace
+ARG WORKSPACE_DIR=/sgl-workspace/dynamo
+ARG PYTHON_VERSION
+
+# NOTE: SGLang uses system Python (not a virtualenv in framework/runtime stages) to align with
+# upstream SGLang Dockerfile: https://github.com/sgl-project/sglang/blob/main/docker/Dockerfile
+# For dev stage, we create a lightweight venv with --system-site-packages to satisfy maturin develop
+# requirements while still accessing all system-installed packages (sglang, torch, deepep, etc.)
+COPY --from=ghcr.io/astral-sh/uv:latest /uv /uvx /bin/
+RUN mkdir -p /opt/dynamo/venv && \
+    uv venv /opt/dynamo/venv --python $PYTHON_VERSION --system-site-packages
+
+ENV VIRTUAL_ENV=/opt/dynamo/venv \
+    PATH="/opt/dynamo/venv/bin:${PATH}"
 
 USER root
-# Install utilities as root
+# Install development tools and utilities
 RUN apt-get update -y && \
     apt-get install -y --no-install-recommends  \
-    # Install utilities
+    # System monitoring and debugging tools
     nvtop \
+    htop \
+    gdb \
+    # Network and system utilities
     wget \
+    iproute2 \
+    net-tools \
+    openssh-client \
+    rsync \
+    lsof \
+    # File and archive utilities
+    zip \
+    tree \
+    # Development and build tools
+    vim \
     tmux \
-    vim \
     git \
-    openssh-client \
-    iproute2 \
-    rsync \
-    zip \
-    unzip \
-    htop \
-    # Build Dependencies
+    git-lfs \
     autoconf \
     automake \
     cmake \
     libtool \
     meson \
-    net-tools \
-    pybind11-dev \
-    # Rust build dependencies
+    bear \
+    ccache \
+    less \
+    # Language and development support
     clang \
     libclang-dev \
-    protobuf-compiler \
-    pkg-config && \
+    # Shell and productivity tools
+    zsh \
+    silversearcher-ag \
+    cloc \
+    locales \
+    # sudo for dev stage
+    sudo \
+    # NVIDIA tools dependencies
+    gnupg && \
+    echo "deb https://developer.download.nvidia.com/devtools/repos/ubuntu2004/amd64 /" | tee /etc/apt/sources.list.d/nvidia-devtools.list && \
+    apt-key adv --fetch-keys https://developer.download.nvidia.com/compute/cuda/repos/ubuntu1804/x86_64/7fa2af80.pub && \
+    apt-get update -y && \
+    apt-get install -y nsight-systems-cli && \
     rm -rf /var/lib/apt/lists/*
 
-# Set umask for group-writable files in dev stage (runs as root)
-RUN mkdir -p /etc/profile.d && echo 'umask 002' > /etc/profile.d/00-umask.sh
-SHELL ["/bin/bash", "-l", "-o", "pipefail", "-c"]
-
-# Set workspace directory variable
-ENV WORKSPACE_DIR=${WORKSPACE_DIR} \
-    DYNAMO_HOME=${WORKSPACE_DIR} \
-    RUSTUP_HOME=/usr/local/rustup \
-    CARGO_HOME=/usr/local/cargo \
-    CARGO_TARGET_DIR=/workspace/target \
-    PATH=/usr/local/cargo/bin:$PATH
-
-# Copy rust installation from dynamo_base to avoid duplication efforts
-# Pattern: COPY --chmod=775 <path>; chmod g+w <path> because COPY --chmod only affects <path>/*, not <path>
-COPY --from=dynamo_base --chmod=775 /usr/local/rustup /usr/local/rustup
-COPY --from=dynamo_base --chmod=775 /usr/local/cargo /usr/local/cargo
-RUN chmod g+w /usr/local/rustup /usr/local/cargo
-
-# Install maturin, for maturin develop
+# Install clang-format and clangd
+RUN curl --retry 3 --retry-delay 2 -LSso /usr/local/bin/clang-format https://github.com/muttleyxd/clang-tools-static-binaries/releases/download/master-32d3ac78/clang-format-16_linux-amd64 \
+    && chmod +x /usr/local/bin/clang-format \
+    && curl --retry 3 --retry-delay 2 -L https://github.com/clangd/clangd/releases/download/18.1.3/clangd-linux-18.1.3.zip -o clangd.zip \
+    && unzip clangd.zip \
+    && cp -r clangd_18.1.3/bin/* /usr/local/bin/ \
+    && cp -r clangd_18.1.3/lib/* /usr/local/lib/ \
+    && rm -rf clangd_18.1.3 clangd.zip
+
 # Editable install of dynamo
 COPY pyproject.toml README.md hatch_build.py /workspace/
-RUN pip install maturin[patchelf] && \
-    pip install --no-deps -e .
+RUN python3 -m pip install --no-deps -e .
+
+# Install Python development packages
+RUN python3 -m pip install --no-cache-dir \
+    maturin[patchelf] \
+    pytest \
+    black \
+    isort \
+    icdiff \
+    scikit_build_core \
+    uv \
+    pre-commit \
+    pandas \
+    matplotlib \
+    tabulate
 
 ENTRYPOINT ["/opt/nvidia/nvidia_entrypoint.sh"]
 CMD []