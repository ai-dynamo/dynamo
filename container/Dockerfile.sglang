# SPDX-FileCopyrightText: Copyright (c) 2025 NVIDIA CORPORATION & AFFILIATES. All rights reserved.
# SPDX-License-Identifier: Apache-2.0
#
# NOTE FOR dynamo_base AND wheel_builder STAGES:
#
# All changes to dynamo_base and wheel_builder stages should be replicated across
# Dockerfile and Dockerfile.<framework> images.:
#   - Dockerfile
#   - Dockerfile.vllm
#   - Dockerfile.sglang
#   - Dockerfile.trtllm
# This duplication was introduced purposely to quickly enable Docker layer caching and
# deduplication. Please ensure these stages stay in sync until the duplication can be
# addressed.
#
# Throughout this file, we make certain paths group-writable because this allows
# both the dynamo user (UID 1000) and Dev Container users (UID != 1000) to work
# properly without needing slow chown -R operations (which can add 2-10 extra
# minutes).
#
# DEVELOPMENT PATHS THAT MUST BE GROUP-WRITABLE (for virtualenv containers):
#   /workspace            - Users create/modify project files
#   /home/dynamo          - Users create config/cache files
#   /home/dynamo/.local   - SGLang uses $HOME/.local/lib/python3.10/site-packages for pip install
#
# HOW TO ACHIEVE GROUP-WRITABLE PERMISSIONS:
# 1. SHELL + /etc/profile.d - Login shell sources umask 002 globally for all RUN commands (775/664)
# 2. COPY --chmod=775       - Sets permissions on copied children (not destination)
# 3. chmod g+w (no -R)      - Fixes destination dirs only (milliseconds vs minutes)

# This section contains build arguments that are common and shared with
# the plain Dockerfile, so they should NOT have a default. The source of truth is from build.sh.
ARG BASE_IMAGE
ARG BASE_IMAGE_TAG

ARG PYTHON_VERSION
ARG ENABLE_KVBM
ARG ENABLE_MEDIA_NIXL
ARG ENABLE_MEDIA_FFMPEG
ARG CARGO_BUILD_JOBS

ARG RUNTIME_IMAGE="lmsysorg/sglang"
ARG RUNTIME_IMAGE_TAG="v0.5.6.post2-runtime"

# SCCACHE configuration
ARG USE_SCCACHE
ARG SCCACHE_BUCKET=""
ARG SCCACHE_REGION=""

# NIXL configuration
ARG NIXL_UCX_REF
ARG NIXL_REF
ARG NIXL_GDRCOPY_REF
ARG NIXL_LIBFABRIC_REF

# Define general architecture ARGs for supporting both x86 and aarch64 builds.
#   ARCH: Used for package suffixes (e.g., amd64, arm64)
#   ARCH_ALT: Used for Rust targets, manylinux suffix (e.g., x86_64, aarch64)
#
# Default values are for x86/amd64:
#   --build-arg ARCH=amd64 --build-arg ARCH_ALT=x86_64
#
# For arm64/aarch64, build with:
#   --build-arg ARCH=arm64 --build-arg ARCH_ALT=aarch64
#
<<<<<<< HEAD
FROM nvcr.io/nvidia/cuda:${CUDA_VERSION}-cudnn-devel-ubuntu24.04 AS framework

# Declare all ARGs
ARG BUILD_TYPE=all
ARG DEEPEP_COMMIT=9af0e0d0e74f3577af1979c9b9e1ac2cad0104ee
ARG DEEPEP_GB_COMMIT=1b14ad661c7640137fcfe93cccb2694ede1220b0
ARG CMAKE_BUILD_PARALLEL_LEVEL=2
ARG SGL_KERNEL_VERSION=0.3.16.post5
ARG SGLANG_COMMIT=0.5.4.post3
ARG GDRCOPY_COMMIT=v2.4.4
ARG NVSHMEM_VERSION=3.3.9
ARG GRACE_BLACKWELL=false
=======
# NOTE: There isn't an easy way to define one of these values based on the other value
# without adding if statements everywhere, so just define both as ARGs for now.
ARG ARCH=amd64
ARG ARCH_ALT=x86_64

##################################
########## Base Image ############
##################################

FROM ${BASE_IMAGE}:${BASE_IMAGE_TAG} AS dynamo_base

ARG ARCH
ARG ARCH_ALT

USER root
WORKDIR /opt/dynamo

# Install uv package manager
COPY --from=ghcr.io/astral-sh/uv:latest /uv /uvx /bin/

# Install NATS server
ENV NATS_VERSION="v2.10.28"
RUN --mount=type=cache,target=/var/cache/apt \
    wget --tries=3 --waitretry=5 https://github.com/nats-io/nats-server/releases/download/${NATS_VERSION}/nats-server-${NATS_VERSION}-${ARCH}.deb && \
    dpkg -i nats-server-${NATS_VERSION}-${ARCH}.deb && rm nats-server-${NATS_VERSION}-${ARCH}.deb

# Install etcd
ENV ETCD_VERSION="v3.5.21"
RUN wget --tries=3 --waitretry=5 https://github.com/etcd-io/etcd/releases/download/$ETCD_VERSION/etcd-$ETCD_VERSION-linux-${ARCH}.tar.gz -O /tmp/etcd.tar.gz && \
    mkdir -p /usr/local/bin/etcd && \
    tar -xvf /tmp/etcd.tar.gz -C /usr/local/bin/etcd --strip-components=1 && \
    rm /tmp/etcd.tar.gz
ENV PATH=/usr/local/bin/etcd/:$PATH

# Rust Setup
# Rust environment setup
ENV RUSTUP_HOME=/usr/local/rustup \
    CARGO_HOME=/usr/local/cargo \
    PATH=/usr/local/cargo/bin:$PATH \
    RUST_VERSION=1.90.0

# Define Rust target based on ARCH_ALT ARG
ARG RUSTARCH=${ARCH_ALT}-unknown-linux-gnu

# Install Rust
RUN wget --tries=3 --waitretry=5 "https://static.rust-lang.org/rustup/archive/1.28.1/${RUSTARCH}/rustup-init" && \
    chmod +x rustup-init && \
    ./rustup-init -y --no-modify-path --profile minimal --default-toolchain $RUST_VERSION --default-host ${RUSTARCH} && \
    rm rustup-init && \
    chmod -R a+w $RUSTUP_HOME $CARGO_HOME


##################################
##### Wheel Build Image ##########
##################################

# Redeclare ARCH_ALT ARG so it's available for interpolation in the FROM instruction
ARG ARCH_ALT

FROM quay.io/pypa/manylinux_2_28_${ARCH_ALT} AS wheel_builder

# Redeclare ARGs for this stage
>>>>>>> d7c27e68
ARG ARCH
ARG ARCH_ALT
ARG CARGO_BUILD_JOBS

WORKDIR /workspace

# Copy CUDA from base stage
COPY --from=dynamo_base /usr/local/cuda /usr/local/cuda
COPY --from=dynamo_base /etc/ld.so.conf.d/hpcx.conf /etc/ld.so.conf.d/hpcx.conf

# Set environment variables first so they can be used in COPY commands
ENV CARGO_BUILD_JOBS=${CARGO_BUILD_JOBS:-16} \
    RUSTUP_HOME=/usr/local/rustup \
    CARGO_HOME=/usr/local/cargo \
    CARGO_TARGET_DIR=/opt/dynamo/target \
    PATH=/usr/local/cargo/bin:$PATH

# Copy artifacts from base stage
COPY --from=dynamo_base $RUSTUP_HOME $RUSTUP_HOME
COPY --from=dynamo_base $CARGO_HOME $CARGO_HOME
# Install system dependencies
RUN yum groupinstall -y 'Development Tools' &&  \
    dnf install -y almalinux-release-synergy && \
    dnf config-manager --set-enabled powertools && \
    dnf install -y \
        # Build tools
        cmake \
        ninja-build \
        clang-devel \
        gcc-c++ \
        flex \
        wget \
        # Kernel module build dependencies
        dkms \
        # Protobuf support
        protobuf-compiler \
        # RDMA/InfiniBand support (required for UCX build with --with-verbs)
        libibverbs \
        libibverbs-devel \
        rdma-core \
        rdma-core-devel \
        libibumad \
        libibumad-devel \
        librdmacm-devel \
        numactl-devel \
        # Libfabric support
        hwloc \
        hwloc-devel


# Ensure a modern protoc is available (required for --experimental_allow_proto3_optional)
RUN set -eux; \
    PROTOC_VERSION=25.3; \
    case "${ARCH_ALT}" in \
      x86_64) PROTOC_ZIP="protoc-${PROTOC_VERSION}-linux-x86_64.zip" ;; \
      aarch64) PROTOC_ZIP="protoc-${PROTOC_VERSION}-linux-aarch_64.zip" ;; \
      *) echo "Unsupported architecture: ${ARCH_ALT}" >&2; exit 1 ;; \
    esac; \
    wget --tries=3 --waitretry=5 -O /tmp/protoc.zip "https://github.com/protocolbuffers/protobuf/releases/download/v${PROTOC_VERSION}/${PROTOC_ZIP}"; \
    rm -f /usr/local/bin/protoc /usr/bin/protoc; \
    unzip -o /tmp/protoc.zip -d /usr/local bin/protoc include/*; \
    chmod +x /usr/local/bin/protoc; \
    ln -s /usr/local/bin/protoc /usr/bin/protoc; \
    protoc --version

# Point build tools explicitly at the modern protoc
ENV PROTOC=/usr/local/bin/protoc

ENV CUDA_PATH=/usr/local/cuda \
    PATH=/usr/local/cuda/bin:$PATH \
    LD_LIBRARY_PATH=/usr/local/cuda/lib64:/usr/local/lib:/usr/local/lib64:$LD_LIBRARY_PATH \
    NVIDIA_DRIVER_CAPABILITIES=video,compute,utility

# Create virtual environment for building wheels
ARG PYTHON_VERSION
ENV VIRTUAL_ENV=/workspace/.venv
RUN uv venv ${VIRTUAL_ENV} --python $PYTHON_VERSION && \
    uv pip install --upgrade meson pybind11 patchelf maturin[patchelf]

ARG NIXL_UCX_REF
ARG NIXL_REF
ARG NIXL_GDRCOPY_REF

# Build and install gdrcopy
RUN git clone --depth 1 --branch ${NIXL_GDRCOPY_REF} https://github.com/NVIDIA/gdrcopy.git && \
    cd gdrcopy/packages && \
    CUDA=/usr/local/cuda ./build-rpm-packages.sh && \
    rpm -Uvh gdrcopy-kmod-*.el8.noarch.rpm && \
    rpm -Uvh gdrcopy-*.el8.${ARCH_ALT}.rpm && \
    rpm -Uvh gdrcopy-devel-*.el8.noarch.rpm

# Install SCCACHE if requested
ARG USE_SCCACHE
ARG SCCACHE_BUCKET
ARG SCCACHE_REGION
COPY container/use-sccache.sh /tmp/use-sccache.sh
RUN if [ "$USE_SCCACHE" = "true" ]; then \
        /tmp/use-sccache.sh install; \
    fi

# Set SCCACHE environment variables
ENV SCCACHE_BUCKET=${USE_SCCACHE:+${SCCACHE_BUCKET}} \
    SCCACHE_REGION=${USE_SCCACHE:+${SCCACHE_REGION}}

# Build FFmpeg from source
# Do not delete the source tarball for legal reasons
ARG FFMPEG_VERSION=7.1
RUN --mount=type=secret,id=aws-key-id,env=AWS_ACCESS_KEY_ID \
    --mount=type=secret,id=aws-secret-id,env=AWS_SECRET_ACCESS_KEY \
if [ "$ENABLE_MEDIA_FFMPEG" = "true" ]; then \
    export SCCACHE_S3_KEY_PREFIX=${SCCACHE_S3_KEY_PREFIX:-${ARCH}} && \
    if [ "$USE_SCCACHE" = "true" ]; then \
        export CMAKE_C_COMPILER_LAUNCHER="sccache" && \
        export CMAKE_CXX_COMPILER_LAUNCHER="sccache" && \
        export RUSTC_WRAPPER="sccache"; \
    fi && \
    dnf install -y pkg-config && \
    cd /tmp && \
    curl -LO https://ffmpeg.org/releases/ffmpeg-${FFMPEG_VERSION}.tar.xz && \
    tar xf ffmpeg-${FFMPEG_VERSION}.tar.xz && \
    cd ffmpeg-${FFMPEG_VERSION} && \
    ./configure \
        --prefix=/usr/local \
        --disable-gpl \
        --disable-nonfree \
        --disable-programs \
        --disable-doc \
        --disable-static \
        --disable-x86asm \
        --disable-postproc \
        --disable-network \
        --disable-encoders \
        --disable-muxers \
        --disable-bsfs \
        --disable-devices \
        --disable-libdrm \
        --enable-shared && \
    make -j$(nproc) && \
    make install && \
    /tmp/use-sccache.sh show-stats "FFMPEG" && \
    ldconfig && \
    mkdir -p /usr/local/src/ffmpeg && \
    mv /tmp/ffmpeg-${FFMPEG_VERSION}* /usr/local/src/ffmpeg/; \
fi

# Build and install UCX
RUN --mount=type=secret,id=aws-key-id,env=AWS_ACCESS_KEY_ID \
    --mount=type=secret,id=aws-secret-id,env=AWS_SECRET_ACCESS_KEY \
    export SCCACHE_S3_KEY_PREFIX="${SCCACHE_S3_KEY_PREFIX:-${ARCH}}" && \
    if [ "$USE_SCCACHE" = "true" ]; then \
        export CMAKE_C_COMPILER_LAUNCHER="sccache" && \
        export CMAKE_CXX_COMPILER_LAUNCHER="sccache" && \
        export CMAKE_CUDA_COMPILER_LAUNCHER="sccache"; \
    fi && \
    cd /usr/local/src && \
     git clone https://github.com/openucx/ucx.git && \
     cd ucx && 			     \
     git checkout $NIXL_UCX_REF &&	 \
     ./autogen.sh &&      \
     ./contrib/configure-release    \
        --prefix=/usr/local/ucx     \
        --enable-shared             \
        --disable-static            \
        --disable-doxygen-doc       \
        --enable-optimizations      \
        --enable-cma                \
        --enable-devel-headers      \
        --with-cuda=/usr/local/cuda \
        --with-verbs                \
        --with-dm                   \
        --with-gdrcopy=/usr/local   \
        --with-efa                  \
        --enable-mt &&              \
     make -j &&                      \
     make -j install-strip &&        \
     /tmp/use-sccache.sh show-stats "UCX" && \
     echo "/usr/local/ucx/lib" > /etc/ld.so.conf.d/ucx.conf && \
     echo "/usr/local/ucx/lib/ucx" >> /etc/ld.so.conf.d/ucx.conf && \
     ldconfig

ARG NIXL_LIBFABRIC_REF
RUN --mount=type=secret,id=aws-key-id,env=AWS_ACCESS_KEY_ID \
    --mount=type=secret,id=aws-secret-id,env=AWS_SECRET_ACCESS_KEY \
<<<<<<< HEAD
    export SCCACHE_S3_KEY_PREFIX=${SCCACHE_S3_KEY_PREFIX:-${ARCH}} && \
    cd /sgl-workspace/DeepEP && \
    NVSHMEM_DIR=${NVSHMEM_DIR} TORCH_CUDA_ARCH_LIST="9.0;10.0" pip install --no-build-isolation .

# Copy rust installation from dynamo_base to avoid duplication efforts
COPY --from=dynamo_base /usr/local/rustup /usr/local/rustup
COPY --from=dynamo_base /usr/local/cargo /usr/local/cargo

ENV RUSTUP_HOME=/usr/local/rustup \
    CARGO_HOME=/usr/local/cargo \
    CARGO_TARGET_DIR=/workspace/target \
    PATH=/usr/local/cargo/bin:$PATH \
    CARGO_BUILD_JOBS=${CARGO_BUILD_JOBS:-16}

# Install essential Python build tools
RUN python3 -m pip install --no-cache-dir \
    mooncake-transfer-engine==0.3.6.post1 \
    scikit-build-core==0.11.6 \
    setuptools-rust==1.12.0

##################################################
########## Runtime Image ########################
##################################################
#
# PURPOSE: Production runtime environment
#
# This stage creates a production-ready image containing:
# - Pre-compiled SGLang, DeepEP, and NVSHMEM components
# - Dynamo runtime libraries and Python packages
# - Essential runtime dependencies and configurations
# - Optimized for inference workloads and deployment
#
# Use this stage when you need:
# - Production deployment of Dynamo with SGLang + DeepEP
# - Minimal runtime footprint without build tools
# - Ready-to-run inference server environment
#
FROM framework AS runtime

WORKDIR /workspace

ARG ARCH
ARG ARCH_ALT
ARG PYTHON_VERSION

ENV DYNAMO_HOME=/opt/dynamo
ENV NVSHMEM_DIR=/sgl-workspace/nvshmem/install
ENV NIXL_PREFIX=/opt/nvidia/nvda_nixl
ENV NIXL_LIB_DIR=${NIXL_PREFIX}/lib/${ARCH_ALT}-linux-gnu
ENV NIXL_PLUGIN_DIR=${NIXL_LIB_DIR}/plugins
ENV LD_LIBRARY_PATH=\
${NVSHMEM_DIR}/lib:\
${NIXL_LIB_DIR}:\
${NIXL_PLUGIN_DIR}:\
/usr/local/ucx/lib:\
/usr/local/ucx/lib/ucx:\
/usr/local/nvidia/lib64:\
${LD_LIBRARY_PATH}

ARG DYNAMO_COMMIT_SHA
ENV DYNAMO_COMMIT_SHA=$DYNAMO_COMMIT_SHA


# Copy NATS and ETCD from dynamo_base, and UCX/NIXL
=======
    export SCCACHE_S3_KEY_PREFIX="${SCCACHE_S3_KEY_PREFIX:-${ARCH}}" && \
    if [ "$USE_SCCACHE" = "true" ]; then \
        export CMAKE_C_COMPILER_LAUNCHER="sccache" && \
        export CMAKE_CXX_COMPILER_LAUNCHER="sccache" && \
        export CMAKE_CUDA_COMPILER_LAUNCHER="sccache"; \
    fi && \
    cd /usr/local/src && \
    git clone https://github.com/ofiwg/libfabric.git && \
    cd libfabric && \
    git checkout $NIXL_LIBFABRIC_REF && \
    ./autogen.sh && \
    ./configure --prefix="/usr/local/libfabric" \
                --disable-verbs \
                --disable-psm3 \
                --disable-opx \
                --disable-usnic \
                --disable-rstream \
                --enable-efa \
                --with-cuda=/usr/local/cuda \
                --enable-cuda-dlopen \
                --with-gdrcopy \
                --enable-gdrcopy-dlopen && \
    make -j$(nproc) && \
    make install && \
    /tmp/use-sccache.sh show-stats "LIBFABRIC" && \
    echo "/usr/local/libfabric/lib" > /etc/ld.so.conf.d/libfabric.conf && \
    ldconfig

# build and install nixl
RUN --mount=type=secret,id=aws-key-id,env=AWS_ACCESS_KEY_ID \
    --mount=type=secret,id=aws-secret-id,env=AWS_SECRET_ACCESS_KEY \
    export SCCACHE_S3_KEY_PREFIX="${SCCACHE_S3_KEY_PREFIX:-${ARCH}}" && \
    if [ "$USE_SCCACHE" = "true" ]; then \
        export CMAKE_C_COMPILER_LAUNCHER="sccache" && \
        export CMAKE_CXX_COMPILER_LAUNCHER="sccache" && \
        export CMAKE_CUDA_COMPILER_LAUNCHER="sccache"; \
    fi && \
    source ${VIRTUAL_ENV}/bin/activate && \
    git clone --depth 1 --branch ${NIXL_REF} "https://github.com/ai-dynamo/nixl.git" && \
    cd nixl && \
    mkdir build && \
    meson setup build/ --prefix=/opt/nvidia/nvda_nixl --buildtype=release \
    -Dcudapath_lib="/usr/local/cuda/lib64" \
    -Dcudapath_inc="/usr/local/cuda/include" \
    -Ducx_path="/usr/local/ucx" \
    -Dlibfabric_path="/usr/local/libfabric" && \
    cd build && \
    ninja && \
    ninja install && \
    /tmp/use-sccache.sh show-stats "NIXL"

ENV NIXL_LIB_DIR=/opt/nvidia/nvda_nixl/lib64  \
    NIXL_PLUGIN_DIR=/opt/nvidia/nvda_nixl/lib64/plugins \
    NIXL_PREFIX=/opt/nvidia/nvda_nixl
ENV LD_LIBRARY_PATH=${NIXL_LIB_DIR}:${NIXL_PLUGIN_DIR}:/usr/local/ucx/lib:/usr/local/ucx/lib/ucx:${LD_LIBRARY_PATH}

RUN echo "$NIXL_LIB_DIR" > /etc/ld.so.conf.d/nixl.conf && \
    echo "$NIXL_PLUGIN_DIR" >> /etc/ld.so.conf.d/nixl.conf && \
    ldconfig

RUN --mount=type=secret,id=aws-key-id,env=AWS_ACCESS_KEY_ID \
    --mount=type=secret,id=aws-secret-id,env=AWS_SECRET_ACCESS_KEY \
    export SCCACHE_S3_KEY_PREFIX="${SCCACHE_S3_KEY_PREFIX:-${ARCH}}" && \
    if [ "$USE_SCCACHE" = "true" ]; then \
        export CMAKE_C_COMPILER_LAUNCHER="sccache" && \
        export CMAKE_CXX_COMPILER_LAUNCHER="sccache" && \
        export CMAKE_CUDA_COMPILER_LAUNCHER="sccache"; \
    fi && \
    cd /workspace/nixl && \
    uv build . --out-dir /opt/dynamo/dist/nixl --python $PYTHON_VERSION

# Copy source code (order matters for layer caching)
COPY pyproject.toml README.md LICENSE Cargo.toml Cargo.lock rust-toolchain.toml hatch_build.py /opt/dynamo/
COPY launch/ /opt/dynamo/launch/
COPY lib/ /opt/dynamo/lib/
COPY components/ /opt/dynamo/components/

# Build dynamo wheels
ARG ENABLE_KVBM
RUN --mount=type=secret,id=aws-key-id,env=AWS_ACCESS_KEY_ID \
    --mount=type=secret,id=aws-secret-id,env=AWS_SECRET_ACCESS_KEY \
    export SCCACHE_S3_KEY_PREFIX=${SCCACHE_S3_KEY_PREFIX:-${ARCH}} && \
    if [ "$USE_SCCACHE" = "true" ]; then \
        export CMAKE_C_COMPILER_LAUNCHER="sccache" && \
        export CMAKE_CXX_COMPILER_LAUNCHER="sccache" && \
        export RUSTC_WRAPPER="sccache"; \
    fi && \
    source ${VIRTUAL_ENV}/bin/activate && \
    cd /opt/dynamo && \
    uv build --wheel --out-dir /opt/dynamo/dist && \
    cd /opt/dynamo/lib/bindings/python && \
    FEATURES=""; \
    if [ "$ENABLE_MEDIA_NIXL" = "true" ]; then \
        FEATURES="$FEATURES dynamo-llm/media-nixl"; \
    fi; \
    if [ "$ENABLE_MEDIA_FFMPEG" = "true" ]; then \
        FEATURES="$FEATURES media-ffmpeg"; \
    fi; \
    if [ -n "$FEATURES" ]; then \
        maturin build --release --features "$FEATURES" --out /opt/dynamo/dist; \
    else \
        maturin build --release --out /opt/dynamo/dist; \
    fi && \
    if [ "$ENABLE_KVBM" = "true" ]; then \
        cd /opt/dynamo/lib/bindings/kvbm && \
        maturin build --release --out target/wheels && \
        auditwheel repair \
            --exclude libnixl.so \
            --exclude libnixl_build.so \
            --exclude libnixl_common.so \
            --plat manylinux_2_28_${ARCH_ALT} \
            --wheel-dir /opt/dynamo/dist \
            target/wheels/*.whl; \
    fi && \
    /tmp/use-sccache.sh show-stats "Dynamo"

##################################
########## Runtime Image #########
##################################

FROM ${RUNTIME_IMAGE}:${RUNTIME_IMAGE_TAG} AS runtime

# cleanup unnecessary libs
RUN apt remove -y python3-apt &&\
    pip uninstall -y termplotlib

# This ARG is still utilized for SGLANG Version extraction
ARG RUNTIME_IMAGE_TAG
WORKDIR /workspace

# Install NATS and ETCD
>>>>>>> d7c27e68
COPY --from=dynamo_base /usr/bin/nats-server /usr/bin/nats-server
COPY --from=dynamo_base /usr/local/bin/etcd/ /usr/local/bin/etcd/

ENV PATH=/usr/local/bin/etcd:$PATH

# Create dynamo user with group 0 for OpenShift compatibility
RUN userdel -r ubuntu > /dev/null 2>&1 || true \
    && useradd -m -s /bin/bash -g 0 dynamo \
    && [ `id -u dynamo` -eq 1000 ] \
    && mkdir -p /home/dynamo/.cache /opt/dynamo \
    # Non-recursive chown - only the directories themselves, not contents
    && chown dynamo:0 /home/dynamo /home/dynamo/.cache /opt/dynamo /workspace \
    # No chmod needed: umask 002 handles new files, COPY --chmod handles copied content
    # Set umask globally for all subsequent RUN commands (must be done as root before USER dynamo)
    # NOTE: Setting ENV UMASK=002 does NOT work - umask is a shell builtin, not an environment variable
    && mkdir -p /etc/profile.d && echo 'umask 002' > /etc/profile.d/00-umask.sh

USER dynamo
# Copy attribution files
COPY --chmod=664 --chown=dynamo:0 ATTRIBUTION* LICENSE /workspace/

# Copy ffmpeg
RUN --mount=type=bind,from=wheel_builder,source=/usr/local/,target=/tmp/usr/local/ \
    cp -rnL /tmp/usr/local/include/libav* /tmp/usr/local/include/libsw* /usr/local/include/; \
    cp -nL /tmp/usr/local/lib/libav*.so /tmp/usr/local/lib/libsw*.so /usr/local/lib/; \
    cp -nL /tmp/usr/local/lib/pkgconfig/libav*.pc /tmp/usr/local/lib/pkgconfig/libsw*.pc /usr/lib/pkgconfig/; \
    cp -r /tmp/usr/local/src/ffmpeg /usr/local/src/; \
    true # in case ffmpeg not enabled

# Pattern: COPY --chmod=775 <path>; chmod g+w <path> done later as root because COPY --chmod only affects <path>/*, not <path>
COPY --chmod=775 --chown=dynamo:0 benchmarks/ /workspace/benchmarks/
COPY --chmod=775 --chown=dynamo:0 --from=wheel_builder /opt/dynamo/dist/*.whl /opt/dynamo/wheelhouse/

ENV SGLANG_VERSION="${RUNTIME_IMAGE_TAG%%-*}"
RUN --mount=type=bind,source=.,target=/mnt/local_src \
    pip install --no-cache-dir --break-system-packages \
        /opt/dynamo/wheelhouse/ai_dynamo_runtime*.whl \
        /opt/dynamo/wheelhouse/ai_dynamo*any.whl \
        sglang==${SGLANG_VERSION}

# Install common and test dependencies
<<<<<<< HEAD
RUN --mount=type=bind,source=./container/deps/requirements.txt,target=/tmp/requirements.txt \
    --mount=type=bind,source=./container/deps/requirements.test.txt,target=/tmp/requirements.test.txt \
    python3 -m pip install \
        --no-cache \
        --requirement /tmp/requirements.txt \
        --requirement /tmp/requirements.test.txt

## Copy attribution files and launch banner with correct ownership
COPY --chown=dynamo: ATTRIBUTION* LICENSE /workspace/

# Setup launch banner in common directory accessible to all users
RUN --mount=type=bind,source=./container/launch_message/runtime.txt,target=/opt/dynamo/launch_message.txt \
    sed '/^#\s/d' /opt/dynamo/launch_message.txt > /opt/dynamo/.launch_screen

# Setup environment for all users
=======
RUN --mount=type=bind,source=.,target=/mnt/local_src \
    pip install --no-cache-dir --break-system-packages \
        --requirement /mnt/local_src/container/deps/requirements.txt \
        --requirement /mnt/local_src/container/deps/requirements.test.txt \
        sglang==${SGLANG_VERSION} && \
    cd /workspace/benchmarks && \
    pip install --break-system-packages --no-cache . && \
    # pip/uv bypasses umask when creating .egg-info files, but chmod -R is fast here (small directory)
    chmod -R g+w /workspace/benchmarks && \
    # Install NVIDIA packages that are needed for DeepEP to work properly
    # This is done in the upstream runtime image too, but we overrode these packages earlier
    pip install --no-cache-dir --break-system-packages --force-reinstall --no-deps \
        nvidia-nccl-cu12==2.28.3 \
        nvidia-cudnn-cu12==9.16.0.29 \
        nvidia-cutlass-dsl==4.3.0

# Copy tests, deploy and components for CI with correct ownership
# Pattern: COPY --chmod=775 <path>; chmod g+w <path> done later as root because COPY --chmod only affects <path>/*, not <path>
COPY --chmod=775 --chown=dynamo:0 tests /workspace/tests
COPY --chmod=775 --chown=dynamo:0 examples /workspace/examples
COPY --chmod=775 --chown=dynamo:0 deploy /workspace/deploy
COPY --chmod=775 --chown=dynamo:0 components/ /workspace/components/
COPY --chmod=775 --chown=dynamo:0 recipes/ /workspace/recipes/

# Enable forceful shutdown of inflight requests
ENV SGLANG_FORCE_SHUTDOWN=1

# Our scripting assumes /workspace is where dynamo is located
# In order to maintain the ability to have sglang and dynamo
# in the same workspace, symlink /workspace to /sgl-workspace/dynamo
>>>>>>> d7c27e68
USER root
RUN ln -s /workspace /sgl-workspace/dynamo

USER dynamo
ARG DYNAMO_COMMIT_SHA
ENV DYNAMO_COMMIT_SHA=${DYNAMO_COMMIT_SHA}

<<<<<<< HEAD
# Copy tests, benchmarks, deploy and components for CI with correct ownership
COPY --chown=dynamo: tests /workspace/tests
COPY --chown=dynamo: examples /workspace/examples
COPY --chown=dynamo: benchmarks /workspace/benchmarks
COPY --chown=dynamo: deploy /workspace/deploy
COPY --chown=dynamo: components/ /workspace/components/
COPY --chown=dynamo: recipes/ /workspace/recipes/

ENTRYPOINT ["/opt/nvidia/nvidia_entrypoint.sh"]
CMD []
=======
ENV PATH=/home/dynamo/.local/bin:$PATH
# PYTHONPATH for root user access to dynamo packages (NVBug 5762058)
ENV PYTHONPATH=/home/dynamo/.local/lib/python3.12/site-packages:$PYTHONPATH
>>>>>>> d7c27e68

###########################################################
########## Development (run.sh, runs as root user) ########
###########################################################
#
# PURPOSE: Local development environment for use with run.sh (not Dev Container plug-in)
#
# This stage runs as root and provides:
# - Development tools and utilities for local debugging
# - Support for vscode/cursor development outside the Dev Container plug-in
#
# Use this stage if you need a full-featured development environment with extra tools,
# but do not use it with the Dev Container plug-in.

FROM runtime AS dev

<<<<<<< HEAD
ARG WORKSPACE_DIR=/sgl-workspace/dynamo
ARG PYTHON_VERSION

ARG DYNAMO_COMMIT_SHA
ENV DYNAMO_COMMIT_SHA=$DYNAMO_COMMIT_SHA

# NOTE: SGLang uses system Python (not a virtualenv in framework/runtime stages) to align with
# upstream SGLang Dockerfile: https://github.com/sgl-project/sglang/blob/main/docker/Dockerfile
# For dev stage, we create a lightweight venv with --system-site-packages to satisfy maturin develop
# requirements while still accessing all system-installed packages (sglang, torch, deepep, etc.)
COPY --from=ghcr.io/astral-sh/uv:latest /uv /uvx /bin/
RUN mkdir -p /opt/dynamo/venv && \
    uv venv /opt/dynamo/venv --python $PYTHON_VERSION --system-site-packages

ENV VIRTUAL_ENV=/opt/dynamo/venv \
    PATH="/opt/dynamo/venv/bin:${PATH}"
=======
# Don't want ubuntu to be editable, just change uid and gid.
ARG WORKSPACE_DIR=/workspace
>>>>>>> d7c27e68

USER root
# Install utilities as root
RUN apt-get update -y && \
    apt-get install -y --no-install-recommends  \
    # Install utilities
    nvtop \
    wget \
    tmux \
    vim \
    git \
    openssh-client \
    iproute2 \
    rsync \
    zip \
    unzip \
    htop \
    # Build Dependencies
    autoconf \
    automake \
    cmake \
    libtool \
    meson \
    net-tools \
    pybind11-dev \
    # Rust build dependencies
    clang \
    libclang-dev \
    protobuf-compiler \
    pkg-config && \
    rm -rf /var/lib/apt/lists/*

# Set umask for group-writable files in dev stage (runs as root)
RUN mkdir -p /etc/profile.d && echo 'umask 002' > /etc/profile.d/00-umask.sh
SHELL ["/bin/bash", "-l", "-o", "pipefail", "-c"]

# Set workspace directory variable
ENV WORKSPACE_DIR=${WORKSPACE_DIR} \
    DYNAMO_HOME=${WORKSPACE_DIR} \
    RUSTUP_HOME=/usr/local/rustup \
    CARGO_HOME=/usr/local/cargo \
    CARGO_TARGET_DIR=/workspace/target \
    PATH=/usr/local/cargo/bin:$PATH

# Copy rust installation from dynamo_base to avoid duplication efforts
# Pattern: COPY --chmod=775 <path>; chmod g+w <path> because COPY --chmod only affects <path>/*, not <path>
COPY --from=dynamo_base --chmod=775 /usr/local/rustup /usr/local/rustup
COPY --from=dynamo_base --chmod=775 /usr/local/cargo /usr/local/cargo
RUN chmod g+w /usr/local/rustup /usr/local/cargo

ARG ARCH
ARG ARCH_ALT

# Copy UCX and NIXL libraries for dev stage compilation
# The upstream SGLang runtime image doesn't include NIXL, but cargo build needs to link against
# -lnixl, -lnixl_build, and -lnixl_common. Runtime stage doesn't need this since it uses pre-built
# wheels, but dev stage needs it for maturin develop and cargo build from source.
COPY --from=wheel_builder /usr/local/ucx /usr/local/ucx
COPY --from=wheel_builder /opt/nvidia/nvda_nixl /opt/nvidia/nvda_nixl
COPY --from=wheel_builder /opt/nvidia/nvda_nixl/lib64/. /opt/nvidia/nvda_nixl/lib/${ARCH_ALT}-linux-gnu/

# Set NIXL environment variables for compilation
ENV NIXL_PREFIX=/opt/nvidia/nvda_nixl \
    NIXL_LIB_DIR=/opt/nvidia/nvda_nixl/lib/${ARCH_ALT}-linux-gnu \
    NIXL_PLUGIN_DIR=/opt/nvidia/nvda_nixl/lib/${ARCH_ALT}-linux-gnu/plugins

# Update LD_LIBRARY_PATH to include NIXL libraries for the linker
ENV LD_LIBRARY_PATH=\
${NIXL_LIB_DIR}:\
${NIXL_PLUGIN_DIR}:\
/usr/local/ucx/lib:\
/usr/local/ucx/lib/ucx:\
${LD_LIBRARY_PATH}

# Create virtual environment for maturin develop (required by maturin develop command)
# Use --system-site-packages to inherit sglang, torch, etc. from upstream
RUN mkdir -p /opt/dynamo/venv && \
    python3 -m venv --system-site-packages /opt/dynamo/venv

ENV VIRTUAL_ENV=/opt/dynamo/venv \
    PATH="/opt/dynamo/venv/bin:${PATH}"

# Copy all packages from runtime stage user site-packages into venv
# This includes ai-dynamo-runtime, kubernetes, and all other dependencies
# Use --no-preserve=mode so copied files inherit umask 002 (group-writable)
RUN cp -r --no-preserve=mode /home/dynamo/.local/lib/python3.12/site-packages/* \
          /opt/dynamo/venv/lib/python3.12/site-packages/

# Install maturin and uv into venv for development
# Uninstall broken maturin from upstream, then reinstall properly into venv
COPY --from=dynamo_base /bin/uv /opt/dynamo/venv/bin/uv
RUN pip install --ignore-installed maturin[patchelf]

# Editable install of dynamo components
COPY --chown=dynamo:0 --chmod=664 pyproject.toml README.md hatch_build.py /workspace/
RUN pip install --no-deps -e .

ENTRYPOINT ["/opt/nvidia/nvidia_entrypoint.sh"]
CMD []<|MERGE_RESOLUTION|>--- conflicted
+++ resolved
@@ -63,20 +63,6 @@
 # For arm64/aarch64, build with:
 #   --build-arg ARCH=arm64 --build-arg ARCH_ALT=aarch64
 #
-<<<<<<< HEAD
-FROM nvcr.io/nvidia/cuda:${CUDA_VERSION}-cudnn-devel-ubuntu24.04 AS framework
-
-# Declare all ARGs
-ARG BUILD_TYPE=all
-ARG DEEPEP_COMMIT=9af0e0d0e74f3577af1979c9b9e1ac2cad0104ee
-ARG DEEPEP_GB_COMMIT=1b14ad661c7640137fcfe93cccb2694ede1220b0
-ARG CMAKE_BUILD_PARALLEL_LEVEL=2
-ARG SGL_KERNEL_VERSION=0.3.16.post5
-ARG SGLANG_COMMIT=0.5.4.post3
-ARG GDRCOPY_COMMIT=v2.4.4
-ARG NVSHMEM_VERSION=3.3.9
-ARG GRACE_BLACKWELL=false
-=======
 # NOTE: There isn't an easy way to define one of these values based on the other value
 # without adding if statements everywhere, so just define both as ARGs for now.
 ARG ARCH=amd64
@@ -139,7 +125,6 @@
 FROM quay.io/pypa/manylinux_2_28_${ARCH_ALT} AS wheel_builder
 
 # Redeclare ARGs for this stage
->>>>>>> d7c27e68
 ARG ARCH
 ARG ARCH_ALT
 ARG CARGO_BUILD_JOBS
@@ -323,72 +308,6 @@
 ARG NIXL_LIBFABRIC_REF
 RUN --mount=type=secret,id=aws-key-id,env=AWS_ACCESS_KEY_ID \
     --mount=type=secret,id=aws-secret-id,env=AWS_SECRET_ACCESS_KEY \
-<<<<<<< HEAD
-    export SCCACHE_S3_KEY_PREFIX=${SCCACHE_S3_KEY_PREFIX:-${ARCH}} && \
-    cd /sgl-workspace/DeepEP && \
-    NVSHMEM_DIR=${NVSHMEM_DIR} TORCH_CUDA_ARCH_LIST="9.0;10.0" pip install --no-build-isolation .
-
-# Copy rust installation from dynamo_base to avoid duplication efforts
-COPY --from=dynamo_base /usr/local/rustup /usr/local/rustup
-COPY --from=dynamo_base /usr/local/cargo /usr/local/cargo
-
-ENV RUSTUP_HOME=/usr/local/rustup \
-    CARGO_HOME=/usr/local/cargo \
-    CARGO_TARGET_DIR=/workspace/target \
-    PATH=/usr/local/cargo/bin:$PATH \
-    CARGO_BUILD_JOBS=${CARGO_BUILD_JOBS:-16}
-
-# Install essential Python build tools
-RUN python3 -m pip install --no-cache-dir \
-    mooncake-transfer-engine==0.3.6.post1 \
-    scikit-build-core==0.11.6 \
-    setuptools-rust==1.12.0
-
-##################################################
-########## Runtime Image ########################
-##################################################
-#
-# PURPOSE: Production runtime environment
-#
-# This stage creates a production-ready image containing:
-# - Pre-compiled SGLang, DeepEP, and NVSHMEM components
-# - Dynamo runtime libraries and Python packages
-# - Essential runtime dependencies and configurations
-# - Optimized for inference workloads and deployment
-#
-# Use this stage when you need:
-# - Production deployment of Dynamo with SGLang + DeepEP
-# - Minimal runtime footprint without build tools
-# - Ready-to-run inference server environment
-#
-FROM framework AS runtime
-
-WORKDIR /workspace
-
-ARG ARCH
-ARG ARCH_ALT
-ARG PYTHON_VERSION
-
-ENV DYNAMO_HOME=/opt/dynamo
-ENV NVSHMEM_DIR=/sgl-workspace/nvshmem/install
-ENV NIXL_PREFIX=/opt/nvidia/nvda_nixl
-ENV NIXL_LIB_DIR=${NIXL_PREFIX}/lib/${ARCH_ALT}-linux-gnu
-ENV NIXL_PLUGIN_DIR=${NIXL_LIB_DIR}/plugins
-ENV LD_LIBRARY_PATH=\
-${NVSHMEM_DIR}/lib:\
-${NIXL_LIB_DIR}:\
-${NIXL_PLUGIN_DIR}:\
-/usr/local/ucx/lib:\
-/usr/local/ucx/lib/ucx:\
-/usr/local/nvidia/lib64:\
-${LD_LIBRARY_PATH}
-
-ARG DYNAMO_COMMIT_SHA
-ENV DYNAMO_COMMIT_SHA=$DYNAMO_COMMIT_SHA
-
-
-# Copy NATS and ETCD from dynamo_base, and UCX/NIXL
-=======
     export SCCACHE_S3_KEY_PREFIX="${SCCACHE_S3_KEY_PREFIX:-${ARCH}}" && \
     if [ "$USE_SCCACHE" = "true" ]; then \
         export CMAKE_C_COMPILER_LAUNCHER="sccache" && \
@@ -520,7 +439,6 @@
 WORKDIR /workspace
 
 # Install NATS and ETCD
->>>>>>> d7c27e68
 COPY --from=dynamo_base /usr/bin/nats-server /usr/bin/nats-server
 COPY --from=dynamo_base /usr/local/bin/etcd/ /usr/local/bin/etcd/
 
@@ -562,23 +480,6 @@
         sglang==${SGLANG_VERSION}
 
 # Install common and test dependencies
-<<<<<<< HEAD
-RUN --mount=type=bind,source=./container/deps/requirements.txt,target=/tmp/requirements.txt \
-    --mount=type=bind,source=./container/deps/requirements.test.txt,target=/tmp/requirements.test.txt \
-    python3 -m pip install \
-        --no-cache \
-        --requirement /tmp/requirements.txt \
-        --requirement /tmp/requirements.test.txt
-
-## Copy attribution files and launch banner with correct ownership
-COPY --chown=dynamo: ATTRIBUTION* LICENSE /workspace/
-
-# Setup launch banner in common directory accessible to all users
-RUN --mount=type=bind,source=./container/launch_message/runtime.txt,target=/opt/dynamo/launch_message.txt \
-    sed '/^#\s/d' /opt/dynamo/launch_message.txt > /opt/dynamo/.launch_screen
-
-# Setup environment for all users
-=======
 RUN --mount=type=bind,source=.,target=/mnt/local_src \
     pip install --no-cache-dir --break-system-packages \
         --requirement /mnt/local_src/container/deps/requirements.txt \
@@ -609,7 +510,6 @@
 # Our scripting assumes /workspace is where dynamo is located
 # In order to maintain the ability to have sglang and dynamo
 # in the same workspace, symlink /workspace to /sgl-workspace/dynamo
->>>>>>> d7c27e68
 USER root
 RUN ln -s /workspace /sgl-workspace/dynamo
 
@@ -617,22 +517,9 @@
 ARG DYNAMO_COMMIT_SHA
 ENV DYNAMO_COMMIT_SHA=${DYNAMO_COMMIT_SHA}
 
-<<<<<<< HEAD
-# Copy tests, benchmarks, deploy and components for CI with correct ownership
-COPY --chown=dynamo: tests /workspace/tests
-COPY --chown=dynamo: examples /workspace/examples
-COPY --chown=dynamo: benchmarks /workspace/benchmarks
-COPY --chown=dynamo: deploy /workspace/deploy
-COPY --chown=dynamo: components/ /workspace/components/
-COPY --chown=dynamo: recipes/ /workspace/recipes/
-
-ENTRYPOINT ["/opt/nvidia/nvidia_entrypoint.sh"]
-CMD []
-=======
 ENV PATH=/home/dynamo/.local/bin:$PATH
 # PYTHONPATH for root user access to dynamo packages (NVBug 5762058)
 ENV PYTHONPATH=/home/dynamo/.local/lib/python3.12/site-packages:$PYTHONPATH
->>>>>>> d7c27e68
 
 ###########################################################
 ########## Development (run.sh, runs as root user) ########
@@ -649,27 +536,8 @@
 
 FROM runtime AS dev
 
-<<<<<<< HEAD
-ARG WORKSPACE_DIR=/sgl-workspace/dynamo
-ARG PYTHON_VERSION
-
-ARG DYNAMO_COMMIT_SHA
-ENV DYNAMO_COMMIT_SHA=$DYNAMO_COMMIT_SHA
-
-# NOTE: SGLang uses system Python (not a virtualenv in framework/runtime stages) to align with
-# upstream SGLang Dockerfile: https://github.com/sgl-project/sglang/blob/main/docker/Dockerfile
-# For dev stage, we create a lightweight venv with --system-site-packages to satisfy maturin develop
-# requirements while still accessing all system-installed packages (sglang, torch, deepep, etc.)
-COPY --from=ghcr.io/astral-sh/uv:latest /uv /uvx /bin/
-RUN mkdir -p /opt/dynamo/venv && \
-    uv venv /opt/dynamo/venv --python $PYTHON_VERSION --system-site-packages
-
-ENV VIRTUAL_ENV=/opt/dynamo/venv \
-    PATH="/opt/dynamo/venv/bin:${PATH}"
-=======
 # Don't want ubuntu to be editable, just change uid and gid.
 ARG WORKSPACE_DIR=/workspace
->>>>>>> d7c27e68
 
 USER root
 # Install utilities as root
