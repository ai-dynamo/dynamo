--- conflicted
+++ resolved
@@ -214,40 +214,12 @@
 COPY Cargo.lock /workspace/
 COPY rust-toolchain.toml /workspace/
 
-<<<<<<< HEAD
 COPY lib/ /workspace/lib/
 COPY components /workspace/components
 COPY launch /workspace/launch
 
 RUN cargo build --release --locked --features mistralrs,sglang,vllm,python && \
     cargo doc --no-deps
-=======
-ARG CARGO_BUILD_JOBS
-
-# Build Rust runtime
-COPY lib/runtime /workspace/lib/runtime
-RUN cd lib/runtime && \
-    cargo build --jobs 2 --release --locked && cargo doc --no-deps
-
-# Build OpenAI HTTP Service binaries
-COPY lib/llm /workspace/lib/llm
-COPY components /workspace/components
-RUN cd components && \
-    cargo build --jobs 2 --release && \
-    cp target/release/http /usr/local/bin/
-
-# Build Dynamo Run binaries
-COPY launch /workspace/launch
-RUN cd launch && \
-    cargo build --jobs 2 --release --features mistralrs,sglang,vllm,python && \
-    cp target/release/dynamo-run /usr/local/bin/ && \
-    cp target/release/llmctl /usr/local/bin/
-
-# Generate C bindings for kv cache routing in vLLM
-COPY lib/bindings /workspace/lib/bindings
-RUN cd lib/bindings/c && \
-    cargo build --jobs 2 --release --locked && cargo doc --no-deps
->>>>>>> e46a5115
 
 COPY deploy/dynamo/sdk /workspace/deploy/dynamo/sdk
 # Build dynamo wheel
