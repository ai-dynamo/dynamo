--- conflicted
+++ resolved
@@ -188,8 +188,8 @@
 COPY --from=base /usr/local/cuda/include/ /usr/local/cuda/include/
 COPY --from=base /usr/local/cuda/nvvm /usr/local/cuda/nvvm
 COPY --from=base /usr/local/cuda/lib64/libcudart.so* /usr/local/cuda/lib64/
-COPY --from=base /usr/local/cuda/lib64/libcublas.so* /usr/local/cuda/lib64/
-COPY --from=base /usr/local/cuda/lib64/libcublasLt.so* /usr/local/cuda/lib64/
+RUN ln -s /usr/local/cuda/lib64/libcublas.so.12 /usr/local/cuda/lib64/libcublas.so
+RUN ln -s /usr/local/cuda/lib64/libcublasLt.so.12 /usr/local/cuda/lib64/libcublasLt.so
 
 # DeepGemm runs nvcc for JIT kernel compilation, however the CUDA include path
 # is not properly set for complilation. Set CPATH to help nvcc find the headers.
@@ -239,42 +239,6 @@
         cuda-command-line-tools-12-8 && \
     rm -rf /var/lib/apt/lists/*
 
-<<<<<<< HEAD
-=======
-# Copy CUDA development tools (nvcc, headers, dependencies, etc.) from base devel image
-COPY --from=framework /usr/local/cuda/bin/nvcc /usr/local/cuda/bin/nvcc
-COPY --from=framework /usr/local/cuda/bin/cudafe++ /usr/local/cuda/bin/cudafe++
-COPY --from=framework /usr/local/cuda/bin/ptxas /usr/local/cuda/bin/ptxas
-COPY --from=framework /usr/local/cuda/bin/fatbinary /usr/local/cuda/bin/fatbinary
-COPY --from=framework /usr/local/cuda/include/ /usr/local/cuda/include/
-COPY --from=framework /usr/local/cuda/nvvm /usr/local/cuda/nvvm
-COPY --from=framework /usr/local/cuda/lib64/libcudart.so* /usr/local/cuda/lib64/
-RUN ln -s /usr/local/cuda/lib64/libcublas.so.12 /usr/local/cuda/lib64/libcublas.so
-RUN ln -s /usr/local/cuda/lib64/libcublasLt.so.12 /usr/local/cuda/lib64/libcublasLt.so
-
-### COPY NATS & ETCD ###
-# Copy nats and etcd from dev image
-COPY --from=dynamo_base /usr/bin/nats-server /usr/bin/nats-server
-COPY --from=dynamo_base /usr/local/bin/etcd/ /usr/local/bin/etcd/
-# Add ETCD and CUDA binaries to PATH so cicc and other CUDA tools are accessible
-ENV PATH=/usr/local/bin/etcd/:/usr/local/cuda/nvvm/bin:$PATH
-
-# DeepGemm runs nvcc for JIT kernel compilation, however the CUDA include path
-# is not properly set for complilation. Set CPATH to help nvcc find the headers.
-ENV CPATH=/usr/local/cuda/include
-
-# Copy uv to system /bin
-COPY --from=framework /bin/uv /bin/uvx /bin/
-
-# Create dynamo user with group 0 for OpenShift compatibility
-RUN userdel -r ubuntu > /dev/null 2>&1 || true \
-    && useradd -m -s /bin/bash -g 0 dynamo \
-    && [ `id -u dynamo` -eq 1000 ] \
-    && mkdir -p /home/dynamo/.cache /opt/dynamo \
-    && chown -R dynamo: /workspace /home/dynamo /opt/dynamo \
-    && chmod -R g+w /workspace /home/dynamo/.cache /opt/dynamo
-
->>>>>>> c9fdc2ea
 USER dynamo
 ENV HOME=/home/dynamo
 ENV NIXL_PREFIX=/opt/nvidia/nvda_nixl
