--- conflicted
+++ resolved
@@ -122,15 +122,7 @@
 # FIXME: Copy more specific folders in for dev/debug after directory restructure
 COPY . /workspace
 
-<<<<<<< HEAD
-RUN source /opt/triton/venv/bin/activate && \
-    cd /workspace/deploy/compoundai/sdk && \
-    uv pip install -e .
-
-# FIXME: May want a modification with triton-distributed banner on entry
-=======
 # FIXME: May want a modification with dynemo-distributed banner on entry
->>>>>>> d0cd7346
 ENTRYPOINT ["/opt/nvidia/nvidia_entrypoint.sh"]
 
 CMD []
