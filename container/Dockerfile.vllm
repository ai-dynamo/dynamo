--- conflicted
+++ resolved
@@ -4,11 +4,9 @@
 ARG BASE_IMAGE="nvcr.io/nvidia/cuda-dl-base"
 ARG BASE_IMAGE_TAG="25.01-cuda12.8-devel-ubuntu24.04"
 
-<<<<<<< HEAD
 ARG RUNTIME_IMAGE="nvcr.io/nvidia/cuda"
 ARG RUNTIME_IMAGE_TAG="12.8.1-runtime-ubuntu24.04"
 
-=======
 FROM ${BASE_IMAGE}:${BASE_IMAGE_TAG} AS nixl_base
 WORKDIR /opt/nixl
 # Add a cache hint that only changes when the nixl commit changes
@@ -19,7 +17,6 @@
 COPY --from=nixl . .
 
 # Main build stage
->>>>>>> 27afbb97
 FROM ${BASE_IMAGE}:${BASE_IMAGE_TAG} AS dev
 
 USER root
