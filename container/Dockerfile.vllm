# SPDX-FileCopyrightText: Copyright (c) 2024-2025 NVIDIA CORPORATION & AFFILIATES. All rights reserved.
# SPDX-License-Identifier: Apache-2.0

ARG BASE_IMAGE="nvcr.io/nvidia/cuda-dl-base"
# FIXME: NCCL will hang with 25.03, so use 25.01 for now
# Please check https://github.com/ai-dynamo/dynamo/pull/1065
# for details and reproducer to manually test if the image
# can be updated to later versions.
ARG BASE_IMAGE_TAG="25.01-cuda12.8-devel-ubuntu24.04"
ARG RELEASE_BUILD
ARG RUNTIME_IMAGE="nvcr.io/nvidia/cuda"
ARG RUNTIME_IMAGE_TAG="12.8.1-runtime-ubuntu24.04"
<<<<<<< HEAD
# [gluo NOTE] currently using a fork of vllm until the fix
# for multi-modal disaggregated serving is merged upstream.
# see https://github.com/vllm-project/vllm/pull/21074
ARG VLLM_REF="c9cbab6ed643e6c104373b7953f9637f6631b7f8"
ARG VLLM_GIT_URL="https://github.com/GuanLuo/vllm.git"
=======

# Make sure to update the dependency version in pyproject.toml when updating this
ARG VLLM_REF="f4135232b9a8c4845f8961fb1cd17581c56ae2ce"
>>>>>>> b5efb957
ARG TORCH_BACKEND="cu128"

# Match 0.10.0 vLLM release
# https://github.com/vllm-project/vllm/releases/tag/v0.10.0
# Pinned to commit before https://github.com/deepseek-ai/DeepGEMM/pull/112 for DeepGEMM which seems to break on H100:
# "RuntimeError: Failed: CUDA runtime error csrc/jit/kernel_runtime.hpp:108 '98'"
ARG DEEPGEMM_REF="03d0be3"
ARG FLASHINF_REF="v0.2.8rc1"

# Define general architecture ARGs for supporting both x86 and aarch64 builds.
#   ARCH: Used for package suffixes (e.g., amd64, arm64)
#   ARCH_ALT: Used for Rust targets, manylinux suffix (e.g., x86_64, aarch64)
#
# Default values are for x86/amd64:
#   --build-arg ARCH=amd64 --build-arg ARCH_ALT=x86_64
#
# For arm64/aarch64, build with:
#   --build-arg ARCH=arm64 --build-arg ARCH_ALT=aarch64
#
# NOTE: There isn't an easy way to define one of these values based on the other value
# without adding if statements everywhere, so just define both as ARGs for now.
ARG ARCH=amd64
ARG ARCH_ALT=x86_64

##################################
########## Base Image ############
##################################

FROM ${BASE_IMAGE}:${BASE_IMAGE_TAG} AS base

# Redeclare ARCH, ARCH_ALT, TORCH_BACKEND so they're available in this stage
ARG ARCH
ARG ARCH_ALT
ARG TORCH_BACKEND

USER root
ARG PYTHON_VERSION=3.12

RUN apt-get update -y && \
    apt-get install -y --no-install-recommends  \
    # NIXL build dependencies
    cmake \
    meson \
    ninja-build \
    pybind11-dev \
    # These headers are missing with the hpcx installer, required
    # by UCX to find RDMA devices
    libibverbs-dev rdma-core ibverbs-utils libibumad-dev \
    libnuma-dev librdmacm-dev ibverbs-providers \
    # Rust build dependencies
	clang \
    libclang-dev \
	git \
    build-essential \
    protobuf-compiler \
    libssl-dev \
    pkg-config \
    # Install utilities
    nvtop \
    tmux \
    vim \
    autoconf \
    automake \
    libtool \
    net-tools \
    # For Prometheus
    curl tar ca-certificates && \
    rm -rf /var/lib/apt/lists/*

ARG NIXL_UCX_REF=v1.19.x
ARG NIXL_REF=0.4.1

ENV NIXL_SRC_DIR=/opt/nixl
ENV NIXL_PREFIX=/opt/nvidia/nvda_nixl
ARG ARCH_ALT
ENV NIXL_LIB_DIR=$NIXL_PREFIX/lib/${ARCH_ALT}-linux-gnu
ENV NIXL_PLUGIN_DIR=$NIXL_LIB_DIR/plugins
ENV LD_LIBRARY_PATH=$NIXL_LIB_DIR:$NIXL_PLUGIN_DIR:$LD_LIBRARY_PATH

WORKDIR /workspace

### UCX EFA Setup ###
RUN rm -rf /opt/hpcx/ucx && \
    rm -rf /usr/local/ucx && \
    echo "Building UCX with reference $NIXL_UCX_REF" && \
    cd /usr/local/src &&                            \
    git clone https://github.com/openucx/ucx.git && \
    cd ucx &&                                       \
    git checkout $NIXL_UCX_REF &&                   \
    ./autogen.sh && ./configure                     \
    --prefix=/usr/local/ucx                         \
    --enable-shared                                 \
    --disable-static                                \
    --disable-doxygen-doc                           \
    --enable-optimizations                          \
    --enable-cma                                    \
    --enable-devel-headers                          \
    --with-cuda=/usr/local/cuda                     \
    --with-verbs                                    \
    --with-efa                                      \
    --with-dm                                       \
    --with-gdrcopy=/usr/local                       \
    --enable-mt &&                                  \
    make -j &&                                      \
    make -j install-strip &&                        \
    ldconfig

ENV LD_LIBRARY_PATH=\
/usr/lib:/usr/local/ucx/lib:\
/usr/local/ucx/lib/ucx:\
$LD_LIBRARY_PATH
ENV CPATH=/usr/include
ENV PATH=/usr/bin:$PATH
ENV PKG_CONFIG_PATH=/usr/lib/pkgconfig
SHELL ["/bin/bash", "-c"]

WORKDIR /workspace

### NIXL SETUP ###
# Clone nixl source
# TEMP: disable gds backend for arm64
RUN git clone "https://github.com/ai-dynamo/nixl.git" ${NIXL_SRC_DIR} && \
    cd ${NIXL_SRC_DIR} && \
    git checkout ${NIXL_REF} && \
    if [ "$ARCH" = "arm64" ]; then \
        nixl_build_args="-Ddisable_gds_backend=true"; \
    else \
        nixl_build_args=""; \
    fi && \
    mkdir build && \
    meson setup build/ --buildtype=release --prefix=$NIXL_PREFIX $nixl_build_args && \
    cd build/ && \
    ninja && \
    ninja install;

### NATS & ETCD SETUP ###
ENV ETCD_VERSION="v3.5.21"
RUN wget --tries=3 --waitretry=5 https://github.com/nats-io/nats-server/releases/download/v2.10.28/nats-server-v2.10.28-${ARCH}.deb && \
    dpkg -i nats-server-v2.10.28-${ARCH}.deb && rm nats-server-v2.10.28-${ARCH}.deb && \
    wget --tries=3 --waitretry=5 https://github.com/etcd-io/etcd/releases/download/$ETCD_VERSION/etcd-$ETCD_VERSION-linux-${ARCH}.tar.gz -O /tmp/etcd.tar.gz && \
    mkdir -p /usr/local/bin/etcd && \
    tar -xvf /tmp/etcd.tar.gz -C /usr/local/bin/etcd --strip-components=1 && \
    rm /tmp/etcd.tar.gz
ENV PATH=/usr/local/bin/etcd/:$PATH


### VIRTUAL ENVIRONMENT SETUP ###

# Install uv and create virtualenv
ENV VIRTUAL_ENV=/opt/dynamo/venv
COPY --from=ghcr.io/astral-sh/uv:latest /uv /uvx /bin/
RUN mkdir /opt/dynamo && \
    uv venv ${VIRTUAL_ENV} --python 3.12

# Activate virtual environment
ENV PATH="${VIRTUAL_ENV}/bin:${PATH}"

# Install NIXL Python module
# TODO: Move gds_path selection based on arch into NIXL build
# TEMP: disable gds backend for arm64
RUN if [ "$ARCH" = "arm64" ]; then \
        cd ${NIXL_SRC_DIR} && uv build . --out-dir /workspace/wheels/nixl \
        --config-settings=setup-args="-Ddisable_gds_backend=true"; \
    else \
        cd ${NIXL_SRC_DIR} && uv build . --out-dir /workspace/wheels/nixl; \
    fi && \
    # Install the wheel
    # TODO: Move NIXL wheel install to the wheel_builder stage
    uv pip install /workspace/wheels/nixl/*.whl

# Install vllm - keep this early in Dockerfile to avoid
# rebuilds from unrelated source code changes
ARG VLLM_REF
ARG VLLM_GIT_URL
ARG DEEPGEMM_REF
ARG FLASHINF_REF

ARG MAX_JOBS=16
ENV MAX_JOBS=$MAX_JOBS
ENV CUDA_HOME=/usr/local/cuda

RUN --mount=type=bind,source=./container/deps/,target=/tmp/deps \
    --mount=type=cache,target=/root/.cache/uv \
<<<<<<< HEAD
    cp /tmp/deps/vllm/install_vllm.sh /tmp/install_vllm.sh && \
    chmod +x /tmp/install_vllm.sh && \
    /tmp/install_vllm.sh --editable --vllm-ref $VLLM_REF --vllm-git-url $VLLM_GIT_URL --max-jobs $MAX_JOBS --arch $ARCH --installation-dir /opt --deepgemm-ref $DEEPGEMM_REF --flashinf-ref $FLASHINF_REF --torch-backend $TORCH_BACKEND
=======
        # TODO - split vllm, DeepEP, DeepGeMM, PPLX installs
        # Should be able to select how you want your build to go
        cp /tmp/deps/vllm/install_vllm.sh /tmp/install_vllm.sh && \
        chmod +x /tmp/install_vllm.sh && \
        /tmp/install_vllm.sh --editable --vllm-ref $VLLM_REF --max-jobs $MAX_JOBS --arch $ARCH --installation-dir /opt --deepgemm-ref $DEEPGEMM_REF --flashinf-ref $FLASHINF_REF --torch-backend $TORCH_BACKEND;
>>>>>>> b5efb957

ENV LD_LIBRARY_PATH=\
/opt/vllm/tools/ep_kernels/ep_kernels_workspace/nvshmem_install/lib:\
$LD_LIBRARY_PATH

# Common dependencies
RUN --mount=type=bind,source=./container/deps/requirements.txt,target=/tmp/requirements.txt \
    uv pip install --requirement /tmp/requirements.txt

### MISC UTILITY SETUP ###

# Install test dependencies
RUN --mount=type=bind,source=./container/deps/requirements.test.txt,target=/tmp/requirements.txt \
    uv pip install --requirement /tmp/requirements.txt && \
    pyright --help > /dev/null 2>&1 && \
    printf "[safe]\n      directory=/workspace\n" > /root/.gitconfig

# Install prometheus
ARG PROM_VERSION=3.4.1
RUN ARCH=$(dpkg --print-architecture) && \
    case "$ARCH" in \
        amd64) PLATFORM=linux-amd64 ;; \
        arm64) PLATFORM=linux-arm64 ;; \
        *) echo "Unsupported architecture: $ARCH" && exit 1 ;; \
    esac && \
    curl -fsSL https://github.com/prometheus/prometheus/releases/download/v${PROM_VERSION}/prometheus-${PROM_VERSION}.${PLATFORM}.tar.gz \
    | tar -xz -C /tmp && \
    mv /tmp/prometheus-${PROM_VERSION}.${PLATFORM}/prometheus /usr/local/bin/ && \
    chmod +x /usr/local/bin/prometheus && \
    rm -rf /tmp/prometheus-${PROM_VERSION}.${PLATFORM}

### BUILDS ###

ENV RUSTUP_HOME=/usr/local/rustup \
    CARGO_HOME=/usr/local/cargo \
    PATH=/usr/local/cargo/bin:$PATH \
    RUST_VERSION=1.87.0

# Define Rust target based on ARCH_ALT ARG
ARG RUSTARCH=${ARCH_ALT}-unknown-linux-gnu

# Install Rust using RUSTARCH derived from ARCH_ALT
RUN wget --tries=3 --waitretry=5 "https://static.rust-lang.org/rustup/archive/1.28.1/${RUSTARCH}/rustup-init" && \
    # TODO: Add SHA check back based on RUSTARCH
    chmod +x rustup-init && \
    ./rustup-init -y --no-modify-path --profile default --default-toolchain $RUST_VERSION --default-host ${RUSTARCH} && \
    rm rustup-init && \
    chmod -R a+w $RUSTUP_HOME $CARGO_HOME

ARG CARGO_BUILD_JOBS
# Set CARGO_BUILD_JOBS to 16 if not provided
# This is to prevent cargo from building $(nproc) jobs in parallel,
# which might exceed the number of opened files limit.
ENV CARGO_BUILD_JOBS=${CARGO_BUILD_JOBS:-16}

#######################################
########## Local Development ##########
#######################################

FROM base AS local-dev

# https://code.visualstudio.com/remote/advancedcontainers/add-nonroot-user
# Will use the default ubuntu user, but give sudo access
# Needed so files permissions aren't set to root ownership when writing from inside container

# Don't want ubuntu to be editable, just change uid and gid. User ubuntu is hardcoded in .devcontainer
ENV USERNAME=ubuntu
ARG USER_UID=1000
ARG USER_GID=1000

RUN apt-get update && apt-get install -y sudo gnupg2 gnupg1 \
    && echo "$USERNAME ALL=(root) NOPASSWD:ALL" > /etc/sudoers.d/$USERNAME \
    && chmod 0440 /etc/sudoers.d/$USERNAME \
    && mkdir -p /home/$USERNAME \
    && chown -R $USERNAME:$USERNAME /home/$USERNAME \
    && rm -rf /var/lib/apt/lists/* \
    && chsh -s /bin/bash $USERNAME

# This is a slow operation (~40s on my cpu)
# Much better than chown -R $USERNAME:$USERNAME /opt/dynamo/venv (~10min on my cpu)
COPY --from=base --chown=$USER_UID:$USER_GID ${VIRTUAL_ENV} ${VIRTUAL_ENV}
RUN chown $USERNAME:$USERNAME ${VIRTUAL_ENV}
COPY --from=base --chown=$USERNAME:$USERNAME /usr/local/bin /usr/local/bin

# so we can use maturin develop
RUN uv pip install maturin[patchelf]

USER $USERNAME
ENV HOME=/home/$USERNAME
ENV PYTHONPATH=$PYTHONPATH:$HOME/dynamo/components/planner/src:$PYTHONPATH
ENV CARGO_TARGET_DIR=$HOME/dynamo/.build/target
WORKDIR $HOME

# https://code.visualstudio.com/remote/advancedcontainers/persist-bash-history
RUN SNIPPET="export PROMPT_COMMAND='history -a' && export HISTFILE=$HOME/.commandhistory/.bash_history" \
    && mkdir -p $HOME/.commandhistory \
    && touch $HOME/.commandhistory/.bash_history \
    && echo "$SNIPPET" >> "$HOME/.bashrc"

RUN mkdir -p /home/$USERNAME/.cache/

ENTRYPOINT ["/opt/nvidia/nvidia_entrypoint.sh"]

##################################
##### Wheel Build Image ##########
##################################

# Redeclare ARCH_ALT ARG so it's available for interpolation in the FROM instruction
ARG ARCH_ALT

FROM quay.io/pypa/manylinux_2_28_${ARCH_ALT} AS wheel_builder

ARG CARGO_BUILD_JOBS
# Set CARGO_BUILD_JOBS to 16 if not provided
# This is to prevent cargo from building $(nproc) jobs in parallel,
# which might exceed the number of opened files limit.
ENV CARGO_BUILD_JOBS=${CARGO_BUILD_JOBS:-16}
# Use build arg RELEASE_BUILD = true to generate wheels for Python 3.10, 3.11 and 3.12.
ARG RELEASE_BUILD

# Keep in sync with the base image.
ENV NIXL_PREFIX=/opt/nvidia/nvda_nixl

WORKDIR /workspace

RUN yum update -y \
    && yum install -y llvm-toolset \
    && yum install -y python3.12-devel \
    && yum install -y protobuf-compiler \
    && yum clean all \
    && rm -rf /var/cache/yum

ENV RUSTUP_HOME=/usr/local/rustup \
    CARGO_HOME=/usr/local/cargo \
    CARGO_TARGET_DIR=/workspace/target \
    VIRTUAL_ENV=/opt/dynamo/venv

COPY --from=base $RUSTUP_HOME $RUSTUP_HOME
COPY --from=base $CARGO_HOME $CARGO_HOME
COPY --from=base $NIXL_PREFIX $NIXL_PREFIX
COPY --from=base /workspace /workspace
COPY --from=base $VIRTUAL_ENV $VIRTUAL_ENV
ENV PATH=$CARGO_HOME/bin:$VIRTUAL_ENV/bin:$PATH

# Copy configuration files
COPY pyproject.toml /workspace/
COPY README.md /workspace/
COPY LICENSE /workspace/
COPY Cargo.toml /workspace/
COPY Cargo.lock /workspace/
COPY rust-toolchain.toml /workspace/

# Copy source code
COPY lib/ /workspace/lib/
COPY components /workspace/components
COPY launch /workspace/launch

RUN cargo build \
	--release \
	--locked \
	--features dynamo-llm/block-manager \
	--workspace

# Build dynamo wheel
RUN uv build --wheel --out-dir /workspace/dist && \
    cd /workspace/lib/bindings/python && \
    uv pip install maturin[patchelf] && \
    maturin build --release --features block-manager --out /workspace/dist && \
    if [ "$RELEASE_BUILD" = "true" ]; then \
        # do not enable KVBM feature, ensure compatibility with lower glibc
        uv run --python 3.11 maturin build --release --out /workspace/dist && \
        uv run --python 3.10 maturin build --release --out /workspace/dist; \
    fi

#######################################
########## CI Minimum Image ###########
#######################################
FROM base AS ci_minimum

ENV DYNAMO_HOME=/workspace
ENV CARGO_TARGET_DIR=/workspace/target

WORKDIR /workspace

COPY --from=wheel_builder /workspace /workspace
COPY --from=wheel_builder $NIXL_PREFIX $NIXL_PREFIX

# Copy Cargo cache to avoid re-downloading dependencies
COPY --from=wheel_builder $CARGO_HOME $CARGO_HOME

# Copy rest of the code
COPY . /workspace

# Package the bindings
RUN mkdir -p /opt/dynamo/bindings/wheels && \
    mkdir /opt/dynamo/bindings/lib && \
    cp dist/ai_dynamo*cp312*.whl /opt/dynamo/bindings/wheels/. && \
    cp target/release/metrics /usr/local/bin

RUN uv pip install /workspace/dist/ai_dynamo_runtime*cp312*.whl && \
    uv pip install /workspace/dist/ai_dynamo*any.whl

RUN uv pip install /workspace/benchmarks

# Copy launch banner
RUN --mount=type=bind,source=./container/launch_message.txt,target=/workspace/launch_message.txt \
    sed '/^#\s/d' /workspace/launch_message.txt > ~/.launch_screen && \
    echo "cat ~/.launch_screen" >> ~/.bashrc

########################################
########## Development Image ###########
########################################
FROM ci_minimum AS dev

ENTRYPOINT ["/opt/nvidia/nvidia_entrypoint.sh"]

CMD []

####################################
########## Runtime Image ###########
####################################

FROM ${RUNTIME_IMAGE}:${RUNTIME_IMAGE_TAG} AS runtime

WORKDIR /workspace
ENV DYNAMO_HOME=/workspace
ENV VIRTUAL_ENV=/opt/dynamo/venv
ENV PATH="${VIRTUAL_ENV}/bin:${PATH}"

ARG ARCH_ALT
ENV NIXL_PREFIX=/opt/nvidia/nvda_nixl
ENV NIXL_LIB_DIR=$NIXL_PREFIX/lib/${ARCH_ALT}-linux-gnu
ENV NIXL_PLUGIN_DIR=$NIXL_LIB_DIR/plugins

# Install build-essential and python3-dev as apt dependencies
RUN apt-get update && \
    DEBIAN_FRONTEND=noninteractive apt-get install -y --no-install-recommends \
        build-essential \
        python3-dev \
        # jq and curl for polling various endpoints and health checks
        jq \
        curl \
        # For debugging
        vim \
        # Libraries required by UCX to find RDMA devices
        libibverbs1 rdma-core ibverbs-utils libibumad3 \
        libnuma1 librdmacm1 ibverbs-providers \
        # JIT Kernel Compilation, flashinfer
        ninja-build \
        g++ \
        cuda-toolkit-12-8 && \
    rm -rf /var/lib/apt/lists/*

### COPY NATS & ETCD ###
# Copy nats and etcd from base image
COPY --from=base /usr/bin/nats-server /usr/bin/nats-server
COPY --from=base /usr/local/bin/etcd/ /usr/local/bin/etcd/
ENV PATH=/usr/local/bin/etcd/:$PATH

# Copy UCX from base image as plugin for NIXL
# Copy NIXL source from wheel_builder image
# Copy dynamo wheels for gitlab artifacts
COPY --from=base /usr/local/ucx /usr/local/ucx
COPY --from=wheel_builder $NIXL_PREFIX $NIXL_PREFIX
COPY --from=wheel_builder /workspace/dist/*.whl wheelhouse/

# Copies vllm, DeepEP, DeepGEMM, PPLX repos (all editable installs) and nvshmem binaries
COPY --from=base /opt/vllm /opt/vllm

ENV LD_LIBRARY_PATH=\
/opt/vllm/tools/ep_kernels/ep_kernels_workspace/nvshmem_install/lib:\
$NIXL_LIB_DIR:\
$NIXL_PLUGIN_DIR:\
/usr/local/ucx/lib:\
/usr/local/ucx/lib/ucx:\
$LD_LIBRARY_PATH

# Copy entire venv
# Theres a lot of stuff we'd have to re-compile (for arm64)
# TODO: use pip ai-dynamo[vllm] in venv to replicate end user environment
# Copy metrics binary from wheel_builder image, not part of ai-dynamo wheel
COPY --from=ci_minimum /workspace/target/release/metrics /usr/local/bin/metrics
COPY --from=ci_minimum ${VIRTUAL_ENV} ${VIRTUAL_ENV}

# Keep everything from ci_minimum for mypy and other pre-merge tests
# TODO: Remove this once we have a functional CI image built on top of the runtime image
COPY --from=ci_minimum /workspace/ /workspace/

# Copy launch banner
RUN --mount=type=bind,source=./container/launch_message.txt,target=/workspace/launch_message.txt \
    sed '/^#\s/d' /workspace/launch_message.txt > ~/.launch_screen && \
    echo "cat ~/.launch_screen" >> ~/.bashrc && \
    echo "source $VIRTUAL_ENV/bin/activate" >> ~/.bashrc

ENTRYPOINT ["/opt/nvidia/nvidia_entrypoint.sh"]
CMD []<|MERGE_RESOLUTION|>--- conflicted
+++ resolved
@@ -10,17 +10,9 @@
 ARG RELEASE_BUILD
 ARG RUNTIME_IMAGE="nvcr.io/nvidia/cuda"
 ARG RUNTIME_IMAGE_TAG="12.8.1-runtime-ubuntu24.04"
-<<<<<<< HEAD
-# [gluo NOTE] currently using a fork of vllm until the fix
-# for multi-modal disaggregated serving is merged upstream.
-# see https://github.com/vllm-project/vllm/pull/21074
-ARG VLLM_REF="c9cbab6ed643e6c104373b7953f9637f6631b7f8"
-ARG VLLM_GIT_URL="https://github.com/GuanLuo/vllm.git"
-=======
 
 # Make sure to update the dependency version in pyproject.toml when updating this
 ARG VLLM_REF="f4135232b9a8c4845f8961fb1cd17581c56ae2ce"
->>>>>>> b5efb957
 ARG TORCH_BACKEND="cu128"
 
 # Match 0.10.0 vLLM release
@@ -204,17 +196,11 @@
 
 RUN --mount=type=bind,source=./container/deps/,target=/tmp/deps \
     --mount=type=cache,target=/root/.cache/uv \
-<<<<<<< HEAD
-    cp /tmp/deps/vllm/install_vllm.sh /tmp/install_vllm.sh && \
-    chmod +x /tmp/install_vllm.sh && \
-    /tmp/install_vllm.sh --editable --vllm-ref $VLLM_REF --vllm-git-url $VLLM_GIT_URL --max-jobs $MAX_JOBS --arch $ARCH --installation-dir /opt --deepgemm-ref $DEEPGEMM_REF --flashinf-ref $FLASHINF_REF --torch-backend $TORCH_BACKEND
-=======
         # TODO - split vllm, DeepEP, DeepGeMM, PPLX installs
         # Should be able to select how you want your build to go
         cp /tmp/deps/vllm/install_vllm.sh /tmp/install_vllm.sh && \
         chmod +x /tmp/install_vllm.sh && \
         /tmp/install_vllm.sh --editable --vllm-ref $VLLM_REF --max-jobs $MAX_JOBS --arch $ARCH --installation-dir /opt --deepgemm-ref $DEEPGEMM_REF --flashinf-ref $FLASHINF_REF --torch-backend $TORCH_BACKEND;
->>>>>>> b5efb957
 
 ENV LD_LIBRARY_PATH=\
 /opt/vllm/tools/ep_kernels/ep_kernels_workspace/nvshmem_install/lib:\
