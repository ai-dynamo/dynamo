# syntax=docker/dockerfile:1.10.0
# SPDX-FileCopyrightText: Copyright (c) 2024-2025 NVIDIA CORPORATION & AFFILIATES. All rights reserved.
# SPDX-License-Identifier: Apache-2.0
#
# NOTE FOR dynamo_base AND wheel_builder STAGES:
#
# All changes to dynamo_base and wheel_builder stages should be replicated across
# Dockerfile and Dockerfile.<framework> images.:
#   - Dockerfile
#   - Dockerfile.vllm
#   - Dockerfile.sglang
#   - Dockerfile.trtllm
# This duplication was introduced purposely to quickly enable Docker layer caching and
# deduplication. Please ensure these stages stay in sync until the duplication can be
# addressed.
#
# Throughout this file, we make certain paths group-writable because this allows
# both the dynamo user (UID 1000) and Dev Container users (UID != 1000) to work
# properly without needing slow chown -R operations (which can add 2-10 extra
# minutes).
#
# DEVELOPMENT PATHS THAT MUST BE GROUP-WRITABLE (for virtualenv containers):
#   /workspace            - Users create/modify project files
#   /home/dynamo          - Users create config/cache files
#   /opt/dynamo/venv      - vLLM uses venv, so entire venv must be writable for pip install
#
# HOW TO ACHIEVE GROUP-WRITABLE PERMISSIONS:
# 1. SHELL + /etc/profile.d - Login shell sources umask 002 globally for all RUN commands (775/664)
# 2. COPY --chmod=775       - Sets permissions on copied children (not destination)
# 3. chmod g+w (no -R)      - Fixes destination dirs only (milliseconds vs minutes)

##################################
########## Build Arguments ########
##################################

# This section contains build arguments that are common and shared across various
# Dockerfile.<frameworks>, so they should NOT have a default. The source of truth is from build.sh.

ARG BASE_IMAGE
ARG BASE_IMAGE_TAG

ARG PYTHON_VERSION
ARG ENABLE_KVBM
ARG ENABLE_MEDIA_NIXL
ARG CARGO_BUILD_JOBS

# Define general architecture ARGs for supporting both x86 and aarch64 builds.
#   ARCH: Used for package suffixes (e.g., amd64, arm64)
#   ARCH_ALT: Used for Rust targets, manylinux suffix (e.g., x86_64, aarch64)
#
# Default values are for x86/amd64:
#   --build-arg ARCH=amd64 --build-arg ARCH_ALT=x86_64
#
# For arm64/aarch64, build with:
#   --build-arg ARCH=arm64 --build-arg ARCH_ALT=aarch64
#TODO OPS-592: Leverage uname -m to determine ARCH instead of passing it as an arg
ARG ARCH=amd64
ARG ARCH_ALT=x86_64

# SCCACHE configuration
ARG USE_SCCACHE
ARG SCCACHE_BUCKET=""
ARG SCCACHE_REGION=""

# NIXL configuration
ARG NIXL_UCX_REF
ARG NIXL_REF
ARG NIXL_GDRCOPY_REF

ARG RUNTIME_IMAGE="nvcr.io/nvidia/cuda"
ARG RUNTIME_IMAGE_TAG="12.9.0-runtime-ubuntu24.04"
ARG CUDA_VERSION="12.9"

# Make sure to update the dependency version in pyproject.toml when updating this
ARG VLLM_REF="v0.12.0"
# FlashInfer Ref used to install flashinfer-cubin and flashinfer-jit-cache
ARG FLASHINF_REF="v0.5.3"

# If left blank, then we will fallback to vLLM defaults
ARG DEEPGEMM_REF=""
ARG LMCACHE_REF="0.3.10"

##################################
########## Base Image ############
##################################

FROM ${BASE_IMAGE}:${BASE_IMAGE_TAG} AS dynamo_base

ARG ARCH
ARG ARCH_ALT

USER root
WORKDIR /opt/dynamo

# Install uv package manager
COPY --from=ghcr.io/astral-sh/uv:latest /uv /uvx /bin/

# Install NATS server
ENV NATS_VERSION="v2.10.28"
RUN --mount=type=cache,target=/var/cache/apt \
    wget --tries=3 --waitretry=5 https://github.com/nats-io/nats-server/releases/download/${NATS_VERSION}/nats-server-${NATS_VERSION}-${ARCH}.deb && \
    dpkg -i nats-server-${NATS_VERSION}-${ARCH}.deb && rm nats-server-${NATS_VERSION}-${ARCH}.deb

# Install etcd
ENV ETCD_VERSION="v3.5.21"
RUN wget --tries=3 --waitretry=5 https://github.com/etcd-io/etcd/releases/download/$ETCD_VERSION/etcd-$ETCD_VERSION-linux-${ARCH}.tar.gz -O /tmp/etcd.tar.gz && \
    mkdir -p /usr/local/bin/etcd && \
    tar -xvf /tmp/etcd.tar.gz -C /usr/local/bin/etcd --strip-components=1 && \
    rm /tmp/etcd.tar.gz
ENV PATH=/usr/local/bin/etcd/:$PATH

# Rust Setup
# Rust environment setup
ENV RUSTUP_HOME=/usr/local/rustup \
    CARGO_HOME=/usr/local/cargo \
    PATH=/usr/local/cargo/bin:$PATH \
    RUST_VERSION=1.90.0

# Define Rust target based on ARCH_ALT ARG
ARG RUSTARCH=${ARCH_ALT}-unknown-linux-gnu

# Install Rust
RUN wget --tries=3 --waitretry=5 "https://static.rust-lang.org/rustup/archive/1.28.1/${RUSTARCH}/rustup-init" && \
    chmod +x rustup-init && \
    ./rustup-init -y --no-modify-path --profile minimal --default-toolchain $RUST_VERSION --default-host ${RUSTARCH} && \
    rm rustup-init && \
    chmod -R a+w $RUSTUP_HOME $CARGO_HOME


##################################
##### Wheel Build Image ##########
##################################

# Redeclare ARCH_ALT ARG so it's available for interpolation in the FROM instruction
ARG ARCH_ALT

FROM quay.io/pypa/manylinux_2_28_${ARCH_ALT} AS wheel_builder

# Redeclare ARGs for this stage
ARG ARCH
ARG ARCH_ALT
ARG CARGO_BUILD_JOBS

WORKDIR /workspace

# Copy CUDA from base stage
COPY --from=dynamo_base /usr/local/cuda /usr/local/cuda
COPY --from=dynamo_base /etc/ld.so.conf.d/hpcx.conf /etc/ld.so.conf.d/hpcx.conf

# Set environment variables first so they can be used in COPY commands
ENV CARGO_BUILD_JOBS=${CARGO_BUILD_JOBS:-16} \
    RUSTUP_HOME=/usr/local/rustup \
    CARGO_HOME=/usr/local/cargo \
    CARGO_TARGET_DIR=/opt/dynamo/target \
    PATH=/usr/local/cargo/bin:$PATH

# Copy artifacts from base stage
COPY --from=dynamo_base $RUSTUP_HOME $RUSTUP_HOME
COPY --from=dynamo_base $CARGO_HOME $CARGO_HOME
# Install system dependencies
RUN yum groupinstall -y 'Development Tools' &&  \
    dnf install -y almalinux-release-synergy && \
    dnf config-manager --set-enabled powertools && \
    dnf install -y \
        # Build tools
        cmake \
        ninja-build \
        clang-devel \
        gcc-c++ \
        flex \
        wget \
        # Kernel module build dependencies
        dkms \
        # Protobuf support
        protobuf-compiler \
        # RDMA/InfiniBand support (required for UCX build with --with-verbs)
        libibverbs \
        libibverbs-devel \
        rdma-core \
        rdma-core-devel \
        libibumad \
        libibumad-devel \
        librdmacm-devel \
        numactl-devel

# Ensure a modern protoc is available (required for --experimental_allow_proto3_optional)
RUN set -eux; \
    PROTOC_VERSION=25.3; \
    case "${ARCH_ALT}" in \
      x86_64) PROTOC_ZIP="protoc-${PROTOC_VERSION}-linux-x86_64.zip" ;; \
      aarch64) PROTOC_ZIP="protoc-${PROTOC_VERSION}-linux-aarch_64.zip" ;; \
      *) echo "Unsupported architecture: ${ARCH_ALT}" >&2; exit 1 ;; \
    esac; \
    wget --tries=3 --waitretry=5 -O /tmp/protoc.zip "https://github.com/protocolbuffers/protobuf/releases/download/v${PROTOC_VERSION}/${PROTOC_ZIP}"; \
    rm -f /usr/local/bin/protoc /usr/bin/protoc; \
    unzip -o /tmp/protoc.zip -d /usr/local bin/protoc include/*; \
    chmod +x /usr/local/bin/protoc; \
    ln -s /usr/local/bin/protoc /usr/bin/protoc; \
    protoc --version

# Point build tools explicitly at the modern protoc
ENV PROTOC=/usr/local/bin/protoc

ENV CUDA_PATH=/usr/local/cuda \
    PATH=/usr/local/cuda/bin:$PATH \
    LD_LIBRARY_PATH=/usr/local/cuda/lib64:/usr/local/lib:/usr/local/lib64:$LD_LIBRARY_PATH \
    NVIDIA_DRIVER_CAPABILITIES=video,compute,utility

# Create virtual environment for building wheels
ARG PYTHON_VERSION
ENV VIRTUAL_ENV=/workspace/.venv
RUN uv venv ${VIRTUAL_ENV} --python $PYTHON_VERSION && \
    uv pip install --upgrade meson pybind11 patchelf maturin[patchelf]

ARG NIXL_UCX_REF
ARG NIXL_REF
ARG NIXL_GDRCOPY_REF

# Build and install gdrcopy
RUN git clone --depth 1 --branch ${NIXL_GDRCOPY_REF} https://github.com/NVIDIA/gdrcopy.git && \
    cd gdrcopy/packages && \
    CUDA=/usr/local/cuda ./build-rpm-packages.sh && \
    rpm -Uvh gdrcopy-kmod-*.el8.noarch.rpm && \
    rpm -Uvh gdrcopy-*.el8.${ARCH_ALT}.rpm && \
    rpm -Uvh gdrcopy-devel-*.el8.noarch.rpm

# Install SCCACHE if requested
ARG USE_SCCACHE
ARG SCCACHE_BUCKET
ARG SCCACHE_REGION
COPY container/use-sccache.sh /tmp/use-sccache.sh
RUN if [ "$USE_SCCACHE" = "true" ]; then \
        /tmp/use-sccache.sh install; \
    fi

# Set SCCACHE environment variables
ENV SCCACHE_BUCKET=${USE_SCCACHE:+${SCCACHE_BUCKET}} \
    SCCACHE_REGION=${USE_SCCACHE:+${SCCACHE_REGION}}

# Build and install UCX
RUN --mount=type=secret,id=aws-key-id,env=AWS_ACCESS_KEY_ID \
    --mount=type=secret,id=aws-secret-id,env=AWS_SECRET_ACCESS_KEY \
    export SCCACHE_S3_KEY_PREFIX="${SCCACHE_S3_KEY_PREFIX:-${ARCH}}" && \
    if [ "$USE_SCCACHE" = "true" ]; then \
        export CMAKE_C_COMPILER_LAUNCHER="sccache" && \
        export CMAKE_CXX_COMPILER_LAUNCHER="sccache" && \
        export CMAKE_CUDA_COMPILER_LAUNCHER="sccache"; \
    fi && \
    cd /usr/local/src && \
     git clone https://github.com/openucx/ucx.git && \
     cd ucx && 			     \
     git checkout $NIXL_UCX_REF &&	 \
     ./autogen.sh &&      \
     ./contrib/configure-release    \
        --prefix=/usr/local/ucx     \
        --enable-shared             \
        --disable-static            \
        --disable-doxygen-doc       \
        --enable-optimizations      \
        --enable-cma                \
        --enable-devel-headers      \
        --with-cuda=/usr/local/cuda \
        --with-verbs                \
        --with-dm                   \
        --with-gdrcopy=/usr/local   \
        --with-efa                  \
        --enable-mt &&              \
     make -j &&                      \
     make -j install-strip &&        \
     /tmp/use-sccache.sh show-stats "UCX" && \
     echo "/usr/local/ucx/lib" > /etc/ld.so.conf.d/ucx.conf && \
     echo "/usr/local/ucx/lib/ucx" >> /etc/ld.so.conf.d/ucx.conf && \
     ldconfig

# build and install nixl
RUN --mount=type=secret,id=aws-key-id,env=AWS_ACCESS_KEY_ID \
    --mount=type=secret,id=aws-secret-id,env=AWS_SECRET_ACCESS_KEY \
    export SCCACHE_S3_KEY_PREFIX="${SCCACHE_S3_KEY_PREFIX:-${ARCH}}" && \
    if [ "$USE_SCCACHE" = "true" ]; then \
        export CMAKE_C_COMPILER_LAUNCHER="sccache" && \
        export CMAKE_CXX_COMPILER_LAUNCHER="sccache" && \
        export CMAKE_CUDA_COMPILER_LAUNCHER="sccache"; \
    fi && \
    source ${VIRTUAL_ENV}/bin/activate && \
    git clone --depth 1 --branch ${NIXL_REF} "https://github.com/ai-dynamo/nixl.git" && \
    cd nixl && \
    mkdir build && \
    meson setup build/ --prefix=/opt/nvidia/nvda_nixl --buildtype=release \
    -Dcudapath_lib="/usr/local/cuda/lib64" \
    -Dcudapath_inc="/usr/local/cuda/include" \
    -Ducx_path="/usr/local/ucx" && \
    cd build && \
    ninja && \
    ninja install && \
    /tmp/use-sccache.sh show-stats "NIXL"

ENV NIXL_LIB_DIR=/opt/nvidia/nvda_nixl/lib64  \
    NIXL_PLUGIN_DIR=/opt/nvidia/nvda_nixl/lib64/plugins \
    NIXL_PREFIX=/opt/nvidia/nvda_nixl
ENV LD_LIBRARY_PATH=${NIXL_LIB_DIR}:${NIXL_PLUGIN_DIR}:/usr/local/ucx/lib:/usr/local/ucx/lib/ucx:${LD_LIBRARY_PATH}

RUN echo "$NIXL_LIB_DIR" > /etc/ld.so.conf.d/nixl.conf && \
    echo "$NIXL_PLUGIN_DIR" >> /etc/ld.so.conf.d/nixl.conf && \
    ldconfig

RUN --mount=type=secret,id=aws-key-id,env=AWS_ACCESS_KEY_ID \
    --mount=type=secret,id=aws-secret-id,env=AWS_SECRET_ACCESS_KEY \
    export SCCACHE_S3_KEY_PREFIX="${SCCACHE_S3_KEY_PREFIX:-${ARCH}}" && \
    if [ "$USE_SCCACHE" = "true" ]; then \
        export CMAKE_C_COMPILER_LAUNCHER="sccache" && \
        export CMAKE_CXX_COMPILER_LAUNCHER="sccache" && \
        export CMAKE_CUDA_COMPILER_LAUNCHER="sccache"; \
    fi && \
    cd /workspace/nixl && \
    uv build . --out-dir /opt/dynamo/dist/nixl --python $PYTHON_VERSION

# Copy source code (order matters for layer caching)
COPY pyproject.toml README.md LICENSE Cargo.toml Cargo.lock rust-toolchain.toml hatch_build.py /opt/dynamo/
COPY launch/ /opt/dynamo/launch/
COPY lib/ /opt/dynamo/lib/
COPY components/ /opt/dynamo/components/

# Build dynamo wheels
ARG ENABLE_KVBM
RUN --mount=type=secret,id=aws-key-id,env=AWS_ACCESS_KEY_ID \
    --mount=type=secret,id=aws-secret-id,env=AWS_SECRET_ACCESS_KEY \
    export SCCACHE_S3_KEY_PREFIX=${SCCACHE_S3_KEY_PREFIX:-${ARCH}} && \
    if [ "$USE_SCCACHE" = "true" ]; then \
        export CMAKE_C_COMPILER_LAUNCHER="sccache" && \
        export CMAKE_CXX_COMPILER_LAUNCHER="sccache" && \
        export RUSTC_WRAPPER="sccache"; \
    fi && \
    source ${VIRTUAL_ENV}/bin/activate && \
    cd /opt/dynamo && \
    uv build --wheel --out-dir /opt/dynamo/dist && \
    cd /opt/dynamo/lib/bindings/python && \
    if [ "$ENABLE_MEDIA_NIXL" == "true" ]; then \
        maturin build --release --features dynamo-llm/media-nixl --out /opt/dynamo/dist; \
    else \
        maturin build --release --out /opt/dynamo/dist; \
    fi && \
    if [ "$ENABLE_KVBM" == "true" ]; then \
        cd /opt/dynamo/lib/bindings/kvbm && \
        maturin build --release --out target/wheels && \
        auditwheel repair \
            --exclude libnixl.so \
            --exclude libnixl_build.so \
            --exclude libnixl_common.so \
            --plat manylinux_2_28_${ARCH_ALT} \
            --wheel-dir /opt/dynamo/dist \
            target/wheels/*.whl; \
    fi && \
    /tmp/use-sccache.sh show-stats "Dynamo"

########################################################
########## Framework Development Image ################
########################################################
#
# PURPOSE: Framework development and vLLM compilation
#
# This stage builds and compiles framework dependencies including:
# - vLLM inference engine with CUDA support
# - DeepGEMM and FlashInfer optimizations
# - All necessary build tools and compilation dependencies
# - Framework-level Python packages and extensions
#
# Use this stage when you need to:
# - Build vLLM from source with custom modifications
# - Develop or debug framework-level components
# - Create custom builds with specific optimization flags
#

# Use dynamo base image (see /container/Dockerfile for more details)
FROM ${BASE_IMAGE}:${BASE_IMAGE_TAG} AS framework

COPY --from=dynamo_base /bin/uv /bin/uvx /bin/

ARG PYTHON_VERSION

RUN apt-get update -y \
    && DEBIAN_FRONTEND=noninteractive apt-get install -y --no-install-recommends \
        # Python runtime - CRITICAL for virtual environment to work
        python${PYTHON_VERSION}-dev \
        build-essential \
        # vLLM build dependencies
        cmake \
        ibverbs-providers \
        ibverbs-utils \
        libibumad-dev \
        libibverbs-dev \
        libnuma-dev \
        librdmacm-dev \
        rdma-core \
    && apt-get clean \
    && rm -rf /var/lib/apt/lists/*

# if libmlx5.so not shipped with 24.04 rdma-core packaging, CMAKE will fail when looking for
# generic dev name .so so we symlink .s0.1 -> .so
RUN ln -sf /usr/lib/aarch64-linux-gnu/libmlx5.so.1 /usr/lib/aarch64-linux-gnu/libmlx5.so || true

# Create virtual environment
RUN mkdir -p /opt/dynamo/venv && \
    uv venv /opt/dynamo/venv --python $PYTHON_VERSION

# Activate virtual environment
ENV VIRTUAL_ENV=/opt/dynamo/venv \
    PATH="/opt/dynamo/venv/bin:${PATH}"

ARG ARCH
# Install vllm - keep this early in Dockerfile to avoid
# rebuilds from unrelated source code changes
ARG VLLM_REF
ARG VLLM_GIT_URL
ARG DEEPGEMM_REF
ARG FLASHINF_REF
ARG LMCACHE_REF
ARG CUDA_VERSION

ARG MAX_JOBS=16
ENV MAX_JOBS=$MAX_JOBS
ENV CUDA_HOME=/usr/local/cuda

# Install VLLM and related dependencies
RUN --mount=type=bind,source=./container/deps/,target=/tmp/deps \
    --mount=type=cache,target=/root/.cache/uv \
<<<<<<< HEAD
    --mount=type=secret,id=aws-key-id,env=AWS_ACCESS_KEY_ID \
    --mount=type=secret,id=aws-secret-id,env=AWS_SECRET_ACCESS_KEY \
    export SCCACHE_S3_KEY_PREFIX=${SCCACHE_S3_KEY_PREFIX:-${ARCH}} && \
        cp /tmp/deps/vllm/install_vllm.sh /tmp/install_vllm.sh && \
        chmod +x /tmp/install_vllm.sh && \
        /tmp/install_vllm.sh --editable --vllm-ref $VLLM_REF --max-jobs $MAX_JOBS --arch $ARCH --installation-dir /opt ${DEEPGEMM_REF:+--deepgemm-ref "$DEEPGEMM_REF"} ${FLASHINF_REF:+--flashinf-ref "$FLASHINF_REF"} --torch-backend $TORCH_BACKEND --cuda-version $CUDA_VERSION && \
        /tmp/use-sccache.sh show-stats "vLLM"
=======
    cp /tmp/deps/vllm/install_vllm.sh /tmp/install_vllm.sh && \
    chmod +x /tmp/install_vllm.sh && \
    /tmp/install_vllm.sh --vllm-ref $VLLM_REF --max-jobs $MAX_JOBS --arch $ARCH --installation-dir /opt ${DEEPGEMM_REF:+--deepgemm-ref "$DEEPGEMM_REF"} ${FLASHINF_REF:+--flashinf-ref "$FLASHINF_REF"} ${LMCACHE_REF:+--lmcache-ref "$LMCACHE_REF"} --cuda-version $CUDA_VERSION
>>>>>>> 82577b06

ENV LD_LIBRARY_PATH=\
/opt/vllm/tools/ep_kernels/ep_kernels_workspace/nvshmem_install/lib:\
$LD_LIBRARY_PATH

##################################################
########## Runtime Image ########################
##################################################
#
# PURPOSE: Production runtime environment
#
# This stage creates a lightweight production-ready image containing:
# - Pre-compiled vLLM and framework dependencies
# - Dynamo runtime libraries and Python packages
# - Essential runtime dependencies and configurations
# - Optimized for inference workloads and deployment
#
# Use this stage when you need:
# - Production deployment of Dynamo with vLLM
# - Minimal runtime footprint without build tools
# - Ready-to-run inference server environment
# - Base for custom application containers
#

FROM ${RUNTIME_IMAGE}:${RUNTIME_IMAGE_TAG} AS runtime

WORKDIR /workspace
ENV DYNAMO_HOME=/opt/dynamo
ENV VIRTUAL_ENV=/opt/dynamo/venv
ENV PATH="${VIRTUAL_ENV}/bin:${PATH}"
# Set CUDA_DEVICE_ORDER to ensure CUDA logical device IDs match NVML physical device IDs
# This fixes NVML InvalidArgument errors when CUDA_VISIBLE_DEVICES is set
ENV CUDA_DEVICE_ORDER=PCI_BUS_ID

# Copy CUDA development tools (nvcc, headers, dependencies, etc.) from base devel image
COPY --from=dynamo_base /usr/local/cuda/bin/nvcc /usr/local/cuda/bin/nvcc
COPY --from=dynamo_base /usr/local/cuda/bin/cudafe++ /usr/local/cuda/bin/cudafe++
COPY --from=dynamo_base /usr/local/cuda/bin/ptxas /usr/local/cuda/bin/ptxas
COPY --from=dynamo_base /usr/local/cuda/bin/fatbinary /usr/local/cuda/bin/fatbinary
COPY --from=dynamo_base /usr/local/cuda/include/ /usr/local/cuda/include/
COPY --from=dynamo_base /usr/local/cuda/nvvm /usr/local/cuda/nvvm
COPY --from=dynamo_base /usr/local/cuda/lib64/libcudart.so* /usr/local/cuda/lib64/
RUN ln -s /usr/local/cuda/lib64/libcublas.so.12 /usr/local/cuda/lib64/libcublas.so
RUN ln -s /usr/local/cuda/lib64/libcublasLt.so.12 /usr/local/cuda/lib64/libcublasLt.so

# DeepGemm runs nvcc for JIT kernel compilation, however the CUDA include path
# is not properly set for complilation. Set CPATH to help nvcc find the headers.
ENV CPATH=/usr/local/cuda/include

### COPY NATS & ETCD ###
# Copy nats and etcd from dev image
COPY --from=dynamo_base /usr/bin/nats-server /usr/bin/nats-server
COPY --from=dynamo_base /usr/local/bin/etcd/ /usr/local/bin/etcd/
# Add ETCD and CUDA binaries to PATH so cicc and other CUDA tools are accessible
ENV PATH=/usr/local/bin/etcd/:/usr/local/cuda/nvvm/bin:$PATH

# Copy uv to system /bin
COPY --from=dynamo_base /bin/uv /bin/uvx /bin/

# Create dynamo user with group 0 for OpenShift compatibility
RUN userdel -r ubuntu > /dev/null 2>&1 || true \
    && useradd -m -s /bin/bash -g 0 dynamo \
    && [ `id -u dynamo` -eq 1000 ] \
    && mkdir -p /home/dynamo/.cache /opt/dynamo \
    # Non-recursive chown - only the directories themselves, not contents
    && chown dynamo:0 /home/dynamo /home/dynamo/.cache /opt/dynamo /workspace \
    # No chmod needed: umask 002 handles new files, COPY --chmod handles copied content
    # Set umask globally for all subsequent RUN commands (must be done as root before USER dynamo)
    # NOTE: Setting ENV UMASK=002 does NOT work - umask is a shell builtin, not an environment variable
    && mkdir -p /etc/profile.d && echo 'umask 002' > /etc/profile.d/00-umask.sh

ARG ARCH_ALT
ARG PYTHON_VERSION

# Install Python, build-essential and python3-dev as apt dependencies
RUN apt-get update && \
    DEBIAN_FRONTEND=noninteractive apt-get install -y --no-install-recommends \
        # Python runtime - CRITICAL for virtual environment to work
        python${PYTHON_VERSION}-dev \
        build-essential \
        # jq and curl for polling various endpoints and health checks
        jq \
        git \
        git-lfs \
        curl \
        # Libraries required by UCX to find RDMA devices
        libibverbs1 rdma-core ibverbs-utils libibumad3 \
        libnuma1 librdmacm1 ibverbs-providers \
        # JIT Kernel Compilation, flashinfer
        ninja-build \
        g++ \
        # prometheus dependencies
        ca-certificates \
        # DeepGemm uses 'cuobjdump' which does not come with CUDA image
        cuda-command-line-tools-12-9 && \
    rm -rf /var/lib/apt/lists/*

USER dynamo
ENV HOME=/home/dynamo
# This picks up the umask 002 from the /etc/profile.d/00-umask.sh file for subsequent RUN commands
SHELL ["/bin/bash", "-l", "-o", "pipefail", "-c"]

ENV NIXL_PREFIX=/opt/nvidia/nvda_nixl
ENV NIXL_LIB_DIR=$NIXL_PREFIX/lib/${ARCH_ALT}-linux-gnu
ENV NIXL_PLUGIN_DIR=$NIXL_LIB_DIR/plugins

### VIRTUAL ENVIRONMENT SETUP ###
# Copy entire virtual environment from framework container with correct ownership
# Pattern: COPY --chmod=775 <path>; chmod g+w <path> done later as root because COPY --chmod only affects <path>/*, not <path>
COPY --chmod=775 --chown=dynamo:0 --from=framework ${VIRTUAL_ENV} ${VIRTUAL_ENV}

# Copy vllm with correct ownership (read-only, no group-write needed)
COPY --chown=dynamo:0 --from=framework /opt/vllm /opt/vllm

# Copy UCX and NIXL to system directories (read-only, no group-write needed)
COPY --from=wheel_builder /usr/local/ucx /usr/local/ucx
COPY --chown=dynamo: --from=wheel_builder $NIXL_PREFIX $NIXL_PREFIX
COPY --chown=dynamo: --from=wheel_builder /opt/nvidia/nvda_nixl/lib64/. ${NIXL_LIB_DIR}/
COPY --chown=dynamo: --from=wheel_builder /opt/dynamo/dist/nixl/ /opt/dynamo/wheelhouse/nixl/
COPY --chown=dynamo: --from=wheel_builder /workspace/nixl/build/src/bindings/python/nixl-meta/nixl-*.whl /opt/dynamo/wheelhouse/nixl/
ENV PATH=/usr/local/ucx/bin:$PATH

ENV LD_LIBRARY_PATH=\
/opt/vllm/tools/ep_kernels/ep_kernels_workspace/nvshmem_install/lib:\
$NIXL_LIB_DIR:\
$NIXL_PLUGIN_DIR:\
/usr/local/ucx/lib:\
/usr/local/ucx/lib/ucx:\
$LD_LIBRARY_PATH

# Copy attribution files
COPY --chmod=664 --chown=dynamo:0 ATTRIBUTION* LICENSE /workspace/
# Pattern: COPY --chmod=775 <path>; chmod g+w <path> done later as root because COPY --chmod only affects <path>/*, not <path>
COPY --chmod=775 --chown=dynamo:0 benchmarks/ /workspace/benchmarks/

# Install dynamo, NIXL, and dynamo-specific dependencies
# Pattern: COPY --chmod=775 <path>; chmod g+w <path> done later as root because COPY --chmod only affects <path>/*, not <path>
ARG ENABLE_KVBM
COPY --chmod=775 --chown=dynamo:0 --from=wheel_builder /opt/dynamo/dist/*.whl /opt/dynamo/wheelhouse/
RUN uv pip install \
      /opt/dynamo/wheelhouse/ai_dynamo_runtime*.whl \
      /opt/dynamo/wheelhouse/ai_dynamo*any.whl \
      /opt/dynamo/wheelhouse/nixl/nixl*.whl && \
    if [ "${ENABLE_KVBM}" = "true" ]; then \
        KVBM_WHEEL=$(ls /opt/dynamo/wheelhouse/kvbm*.whl 2>/dev/null | head -1); \
        if [ -z "$KVBM_WHEEL" ]; then \
            echo "ERROR: ENABLE_KVBM is true but no KVBM wheel found in wheelhouse" >&2; \
            exit 1; \
        fi; \
        uv pip install "$KVBM_WHEEL"; \
    fi && \
    cd /workspace/benchmarks && \
    UV_GIT_LFS=1 uv pip install --no-cache . && \
    # pip/uv bypasses umask when creating .egg-info files, but chmod -R is fast here (small directory)
    chmod -R g+w /workspace/benchmarks

# Install common and test dependencies
RUN --mount=type=bind,source=./container/deps/requirements.txt,target=/tmp/requirements.txt \
    --mount=type=bind,source=./container/deps/requirements.test.txt,target=/tmp/requirements.test.txt \
    UV_GIT_LFS=1 uv pip install \
        --no-cache \
        --requirement /tmp/requirements.txt \
        --requirement /tmp/requirements.test.txt

# Copy tests, deploy and components for CI with correct ownership
# Pattern: COPY --chmod=775 <path>; chmod g+w <path> done later as root because COPY --chmod only affects <path>/*, not <path>
COPY --chmod=775 --chown=dynamo:0 tests /workspace/tests
COPY --chmod=775 --chown=dynamo:0 examples /workspace/examples
COPY --chmod=775 --chown=dynamo:0 deploy /workspace/deploy
COPY --chmod=775 --chown=dynamo:0 recipes/ /workspace/recipes/
COPY --chmod=775 --chown=dynamo:0 components/ /workspace/components/
COPY --chmod=775 --chown=dynamo:0 lib/ /workspace/lib/

# Setup launch banner in common directory accessible to all users
RUN --mount=type=bind,source=./container/launch_message/runtime.txt,target=/opt/dynamo/launch_message.txt \
    sed '/^#\s/d' /opt/dynamo/launch_message.txt > /opt/dynamo/.launch_screen

# Setup environment for all users
USER root
# Fix directory permissions: COPY --chmod only affects contents, not the directory itself
RUN chmod g+w /workspace /workspace/* /opt/dynamo /opt/dynamo/* ${VIRTUAL_ENV} && \
    chmod 755 /opt/dynamo/.launch_screen && \
    echo 'source /opt/dynamo/venv/bin/activate' >> /etc/bash.bashrc && \
    echo 'cat /opt/dynamo/.launch_screen' >> /etc/bash.bashrc

USER dynamo
ARG DYNAMO_COMMIT_SHA
ENV DYNAMO_COMMIT_SHA=$DYNAMO_COMMIT_SHA

ENTRYPOINT ["/opt/nvidia/nvidia_entrypoint.sh"]
CMD []

###########################################################
########## Development (run.sh, runs as root user) ########
###########################################################
#
# PURPOSE: Local development environment for use with run.sh (not Dev Container plug-in)
#
# This stage runs as root and provides:
# - Development tools and utilities for local debugging
# - Support for vscode/cursor development outside the Dev Container plug-in
#
# Use this stage if you need a full-featured development environment with extra tools,
# but do not use it with the Dev Container plug-in.

FROM runtime AS dev

# Don't want ubuntu to be editable, just change uid and gid.
ARG WORKSPACE_DIR=/workspace

USER root
# Install utilities as root
RUN apt-get update -y && \
    apt-get install -y --no-install-recommends  \
    # Install utilities
    nvtop \
    wget \
    tmux \
    vim \
    git \
    openssh-client \
    iproute2 \
    rsync \
    zip \
    unzip \
    htop \
    # Build Dependencies
    autoconf \
    automake \
    cmake \
    libtool \
    meson \
    net-tools \
    pybind11-dev \
    # Rust build dependencies
    clang \
    libclang-dev \
    protobuf-compiler && \
    rm -rf /var/lib/apt/lists/*

# Set umask for group-writable files in dev stage (runs as root)
RUN mkdir -p /etc/profile.d && echo 'umask 002' > /etc/profile.d/00-umask.sh
SHELL ["/bin/bash", "-l", "-o", "pipefail", "-c"]

# Set workspace directory variable
ENV WORKSPACE_DIR=${WORKSPACE_DIR} \
    DYNAMO_HOME=${WORKSPACE_DIR} \
    RUSTUP_HOME=/usr/local/rustup \
    CARGO_HOME=/usr/local/cargo \
    CARGO_TARGET_DIR=/workspace/target \
    VIRTUAL_ENV=/opt/dynamo/venv \
    PATH=/usr/local/cargo/bin:$PATH

# Copy rust installation from dynamo_base to avoid duplication efforts
# Pattern: COPY --chmod=775 <path>; chmod g+w <path> because COPY --chmod only affects <path>/*, not <path>
COPY --from=dynamo_base --chmod=775 /usr/local/rustup /usr/local/rustup
COPY --from=dynamo_base --chmod=775 /usr/local/cargo /usr/local/cargo
RUN chmod g+w /usr/local/rustup /usr/local/cargo

# Install maturin, for maturin develop
# Editable install of dynamo
COPY pyproject.toml README.md hatch_build.py /workspace/
RUN uv pip install maturin[patchelf] && \
    uv pip install --no-deps -e .

ENTRYPOINT ["/opt/nvidia/nvidia_entrypoint.sh"]
CMD []<|MERGE_RESOLUTION|>--- conflicted
+++ resolved
@@ -423,19 +423,9 @@
 # Install VLLM and related dependencies
 RUN --mount=type=bind,source=./container/deps/,target=/tmp/deps \
     --mount=type=cache,target=/root/.cache/uv \
-<<<<<<< HEAD
-    --mount=type=secret,id=aws-key-id,env=AWS_ACCESS_KEY_ID \
-    --mount=type=secret,id=aws-secret-id,env=AWS_SECRET_ACCESS_KEY \
-    export SCCACHE_S3_KEY_PREFIX=${SCCACHE_S3_KEY_PREFIX:-${ARCH}} && \
-        cp /tmp/deps/vllm/install_vllm.sh /tmp/install_vllm.sh && \
-        chmod +x /tmp/install_vllm.sh && \
-        /tmp/install_vllm.sh --editable --vllm-ref $VLLM_REF --max-jobs $MAX_JOBS --arch $ARCH --installation-dir /opt ${DEEPGEMM_REF:+--deepgemm-ref "$DEEPGEMM_REF"} ${FLASHINF_REF:+--flashinf-ref "$FLASHINF_REF"} --torch-backend $TORCH_BACKEND --cuda-version $CUDA_VERSION && \
-        /tmp/use-sccache.sh show-stats "vLLM"
-=======
     cp /tmp/deps/vllm/install_vllm.sh /tmp/install_vllm.sh && \
     chmod +x /tmp/install_vllm.sh && \
     /tmp/install_vllm.sh --vllm-ref $VLLM_REF --max-jobs $MAX_JOBS --arch $ARCH --installation-dir /opt ${DEEPGEMM_REF:+--deepgemm-ref "$DEEPGEMM_REF"} ${FLASHINF_REF:+--flashinf-ref "$FLASHINF_REF"} ${LMCACHE_REF:+--lmcache-ref "$LMCACHE_REF"} --cuda-version $CUDA_VERSION
->>>>>>> 82577b06
 
 ENV LD_LIBRARY_PATH=\
 /opt/vllm/tools/ep_kernels/ep_kernels_workspace/nvshmem_install/lib:\
