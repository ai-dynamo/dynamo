--- conflicted
+++ resolved
@@ -16,11 +16,7 @@
 
 import logging
 import os
-<<<<<<< HEAD
 from typing import Any, Dict, Optional, Type, TypeVar, Union, Set, List, Tuple
-=======
-from typing import Any, Callable, Optional, Type, TypeVar
->>>>>>> 25c711f8
 
 from fastapi import FastAPI
 
@@ -31,6 +27,7 @@
     ServiceInterface,
     AbstractDynamoService,
     validate_dynamo_interfaces,
+    DynamoConfig,
 )
 from dynamo.sdk.core.decorators.endpoint import DynamoEndpoint
 
@@ -40,14 +37,11 @@
 # this should be set to a concrete implementation of the DeploymentTarget interface
 _target: DeploymentTarget
 
-<<<<<<< HEAD
 # Add global cache for abstract services
 _abstract_service_cache: Dict[Type[AbstractDynamoService], ServiceInterface[Any]] = {}
 
 
-=======
 logger = logging.getLogger(__name__)
->>>>>>> 25c711f8
 
 DYNAMO_IMAGE = os.getenv("DYNAMO_IMAGE", "dynamo:latest-vllm")
 
@@ -64,7 +58,6 @@
     return _target
 
 
-<<<<<<< HEAD
 # Helper function to get or create service instance for AbstractDynamoService
 def _get_or_create_abstract_service_instance(
     abstract_service_cls: Type[AbstractDynamoService], provider: DeploymentTarget
@@ -82,7 +75,7 @@
         dynamo_config_for_abstract = DynamoConfig(enabled=True)
 
         # Call the main service() decorator/function to create the service instance
-        # validate_dynamo_interfaces is False because validating an interface has implemented dynamo endpoints will obviously fail
+        # validate_dynamo_interfaces is False because validating an interface has implemented dynamo endpoints will obviously failc
         service_instance = service(
             inner=abstract_service_cls,
             dynamo=dynamo_config_for_abstract,
@@ -93,35 +86,12 @@
 
 
 # TODO: dynamo_component
-=======
->>>>>>> 25c711f8
 def service(
     inner: Optional[Type[G]] = None,
     /,
     *,
     app: Optional[FastAPI] = None,
-<<<<<<< HEAD
     validate_dynamo_interfaces: bool = True,
-    **kwargs: Any,
-) -> Any:
-    """Service decorator that's adapter-agnostic"""
-    config = ServiceConfig(kwargs)
-    # Parse dict into DynamoConfig object
-    dynamo_config: Optional[DynamoConfig] = None
-    if dynamo is not None:
-        if isinstance(dynamo, dict):
-            dynamo_config = DynamoConfig(**dynamo)
-        else:
-            dynamo_config = dynamo
-
-    assert isinstance(dynamo_config, DynamoConfig)
-
-    def decorator(inner: Type[T]) -> ServiceInterface[T]:
-        # Ensures that all declared dynamo endpoints on the parent interfaces are implemented
-        if validate_dynamo_interfaces:
-            validate_dynamo_interfaces(inner)
-
-=======
     system_app: Optional[FastAPI] = None,
     **kwargs: Any,
 ) -> Any:
@@ -129,7 +99,9 @@
     config = ServiceConfig(**kwargs)
 
     def decorator(inner: Type[G]) -> ServiceInterface[G]:
->>>>>>> 25c711f8
+        # Ensures that all declared dynamo endpoints on the parent interfaces are implemented
+        if validate_dynamo_interfaces:
+            validate_dynamo_interfaces(inner)
         provider = get_target()
         if inner is not None:
             config.dynamo.name = inner.__name__
@@ -146,10 +118,8 @@
 
 
 def depends(
-<<<<<<< HEAD
-    on: Optional[Union[ServiceInterface[T], Type[AbstractDynamoService]]] = None,
-    **kwargs: Any
-) -> DependencyInterface[T]:
+    on: Optional[Union[ServiceInterface[G], Type[AbstractDynamoService]]] = None, **kwargs: Any
+) -> DependencyInterface[G]:
     """Create a dependency using the current service provider.
 
     If 'on' is an AbstractDynamoService type, a placeholder service will be
@@ -172,12 +142,6 @@
         raise TypeError(
             "depends() expects 'on' to be a ServiceInterface, an AbstractDynamoService type"
         )
-=======
-    on: Optional[ServiceInterface[G]] = None, **kwargs: Any
-) -> DependencyInterface[G]:
-    """Create a dependency using the current service provider"""
-    provider = get_target()
-    return provider.create_dependency(on=on, **kwargs)
 
 
 def liveness(func: G) -> G:
@@ -211,5 +175,4 @@
         fn = getattr(obj, attr)
         if callable(fn) and getattr(fn, "__is_readiness_probe__", False):
             return fn
-    return None
->>>>>>> 25c711f8
+    return None