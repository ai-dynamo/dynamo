#  SPDX-FileCopyrightText: Copyright (c) 2020 Atalaya Tech. Inc
#  SPDX-FileCopyrightText: Copyright (c) 2025 NVIDIA CORPORATION & AFFILIATES. All rights reserved.
#  SPDX-License-Identifier: Apache-2.0
#  #
#  Licensed under the Apache License, Version 2.0 (the "License");
#  you may not use this file except in compliance with the License.
#  You may obtain a copy of the License at
#  #
#  http://www.apache.org/licenses/LICENSE-2.0
#  #
#  Unless required by applicable law or agreed to in writing, software
#  distributed under the License is distributed on an "AS IS" BASIS,
#  WITHOUT WARRANTIES OR CONDITIONS OF ANY KIND, either express or implied.
#  See the License for the specific language governing permissions and
#  limitations under the License.
#  Modifications Copyright (c) 2025 NVIDIA CORPORATION & AFFILIATES

from dataclasses import asdict
from typing import Any, Dict, List, Optional, Set, Type, TypeVar

from _bentoml_sdk import Service as BentoService
from _bentoml_sdk.service.dependency import Dependency as BentoDependency
from fastapi import FastAPI

from dynamo.sdk.core.decorators.endpoint import DynamoClient, DynamoEndpoint
from dynamo.sdk.core.protocol.interface import (
    DependencyInterface,
    DeploymentTarget,
    DynamoConfig,
    DynamoEndpointInterface,
    DynamoTransport,
    LinkedServices,
    ServiceConfig,
    ServiceInterface,
)
from dynamo.sdk.core.runner.common import ServiceMixin

T = TypeVar("T", bound=object)


class BentoEndpoint(DynamoEndpoint):
    """BentoML-specific endpoint implementation"""

    def __init__(
        self,
        bentoml_endpoint: Any,
        name: Optional[str] = None,
        transports: Optional[List[DynamoTransport]] = None,
    ):
        self.bentoml_endpoint = bentoml_endpoint
        self._name = name or bentoml_endpoint.name
        self._transports = transports or bentoml_endpoint.transports

    @property
    def name(self) -> str:
        return self._name

    async def __call__(self, *args: Any, **kwargs: Any) -> Any:
        return await self.bentoml_endpoint(*args, **kwargs)

    @property
    def transports(self) -> List[DynamoTransport]:
        return self._transports


<<<<<<< HEAD
class BentoMLService(ServiceMixin, ServiceInterface[T]):
=======
class BentoServiceAdapter(ServiceMixin, ServiceInterface[T]):
>>>>>>> a0cabdfa
    """BentoML adapter implementing the ServiceInterface"""

    def __init__(
        self,
        service_cls: Type[T],
        config: ServiceConfig,
        dynamo_config: Optional[DynamoConfig] = None,
        app: Optional[FastAPI] = None,
        **kwargs,
    ):
        name = service_cls.__name__
        self._dynamo_config = dynamo_config or DynamoConfig(
            name=name, namespace="default"
        )
        image = kwargs.get("image")
        envs = kwargs.get("envs", [])
        self.image = image
        # Get service args from environment if available
        service_args = self._get_service_args(name)
        if service_args:
            # Update config with service args
            for key, value in service_args.items():
                if key not in config:
                    config[key] = value

            # Extract and apply specific args if needed
            if "workers" in service_args:
                config["workers"] = service_args["workers"]
            if "envs" in service_args and envs:
                envs.extend(service_args["envs"])
            elif "envs" in service_args:
                envs = service_args["envs"]

        # Initialize BentoML service
        self._bentoml_service = BentoService(
            config=config,
            inner=service_cls,
            image=image,
            envs=envs or [],
        )

        self._endpoints: Dict[str, BentoEndpoint] = {}
        if not app:
            self.app = FastAPI(title=name)
        else:
            self.app = app
        self._dependencies: Dict[str, "DependencyInterface"] = {}
        self._bentoml_service.config["dynamo"] = asdict(self._dynamo_config)
        self._api_endpoints: list[str] = []
        # Map BentoML endpoints to our generic interface
        for field_name in dir(service_cls):
            field = getattr(service_cls, field_name)
            if isinstance(field, DynamoEndpoint):
                self._endpoints[field.name] = BentoEndpoint(
                    field, field.name, field.transports
                )
                if DynamoTransport.HTTP in field.transports:
                    # Ensure endpoint path starts with '/'
                    path = (
                        field.name if field.name.startswith("/") else f"/{field.name}"
                    )
                    self._api_endpoints.append(path)
            if isinstance(field, DependencyInterface):
                self._dependencies[field_name] = field
        # If any API endpoints exist, mark service as HTTP-exposed and list endpoints
        if self._api_endpoints:
            self._bentoml_service.config["http_exposed"] = True
            self._bentoml_service.config["api_endpoints"] = self._api_endpoints.copy()

    @property
    def dependencies(self) -> dict[str, "DependencyInterface"]:
        return self._dependencies

    @property
    def name(self) -> str:
        return self._bentoml_service.name

    @property
    def config(self) -> ServiceConfig:
        return ServiceConfig(self._bentoml_service.config)

    @property
    def inner(self) -> Type[T]:
        return self._bentoml_service.inner

    def get_endpoints(self) -> Dict[str, DynamoEndpointInterface]:
        return self._endpoints

    def get_endpoint(self, name: str) -> DynamoEndpointInterface:
        if name not in self._endpoints:
            raise ValueError(f"No endpoint found with name: {name}")
        return self._endpoints[name]

    def list_endpoints(self) -> List[str]:
        return list(self._endpoints.keys())

    def link(self, next_service: "ServiceInterface") -> "ServiceInterface":
        # Check if the next service is a BentoML service adapter
        LinkedServices.add((self, next_service))
        return next_service

    def remove_unused_edges(self, used_edges: Set["ServiceInterface"]) -> None:
        current_deps = dict(self._dependencies)
        for dep_key, dep_value in current_deps.items():
            if dep_value.on not in used_edges:
                del self._dependencies[dep_key]

    # Add methods to expose underlying BentoML service when needed
    def get_bentoml_service(self) -> BentoService:
        return self._bentoml_service

    def __call__(self) -> T:
        instance = self.inner()
        return instance

    def find_dependent_by_name(self, name: str) -> "ServiceInterface":
        """Find dynamo service by name"""
        return self.all_services()[name]

    def dynamo_address(self) -> tuple[str, str]:
        return (self._dynamo_config.namespace, self._dynamo_config.name)

    def all_services(self) -> dict[str, "ServiceInterface"]:
        """Get a map of the service and all recursive dependencies"""
        services: dict[str, "ServiceInterface"] = {self.name: self}
        for dep in self.dependencies.values():
            services.update(dep.on.all_services())
        return services


class BentoMLDependency(DependencyInterface[T]):
    """BentoML adapter implementing the DependencyInterface"""

    def __init__(
        self,
        bentoml_dependency: BentoDependency,
        on_service: Optional[BentoServiceAdapter[T]] = None,
    ):
        self._bentoml_dependency = bentoml_dependency
        self._on_service = on_service
        self._dynamo_client = None
        self._runtime = None

    @property
    def on(self) -> Optional[ServiceInterface[T]]:
        return self._on_service

    def get(self, *args: Any, **kwargs: Any) -> Any:
        return self._bentoml_dependency.get(*args, **kwargs)

    def set_runtime(self, runtime: Any) -> None:
        """Set the Dynamo runtime for this dependency"""
        self._runtime = runtime
        if self._dynamo_client:
            self._dynamo_client._runtime = runtime

    async def get_endpoint(self, name: str) -> Any:
        # Implementation depends on what BentoML provides
        # This is a simplified version
        client = self.get()
        if hasattr(client, name):
            return getattr(client, name)
        raise ValueError(f"No endpoint found with name: {name}")

    # Add method to expose underlying BentoML dependency when needed
    def get_bentoml_dependency(self) -> BentoDependency:
        return self._bentoml_dependency

    def __get__(
        self: "DependencyInterface[T]", instance: Any, owner: Any
    ) -> "DependencyInterface[T]" | T | Any:
        if instance is None:
            return self
        if self._dynamo_client is None:
            self._dynamo_client = DynamoClient(self.on)
            if self._runtime:
                self._dynamo_client._runtime = self._runtime
        return self._dynamo_client


class BentoDeploymentTarget(DeploymentTarget):
    """Kubernetes implementation of the DeploymentTarget"""

    def create_service(
        self,
        service_cls: Type[T],
        config: ServiceConfig,
        dynamo_config: Optional[DynamoConfig] = None,
        app: Optional[FastAPI] = None,
        **kwargs,
    ) -> ServiceInterface[T]:
        """Create a BentoServiceAdapter with the given parameters"""
        return BentoServiceAdapter(
            service_cls=service_cls,
            config=config,
            dynamo_config=dynamo_config,
            app=app,
            **kwargs,
        )

    def create_dependency(
        self, on: Optional[ServiceInterface[T]] = None, **kwargs
    ) -> DependencyInterface[T]:
        url = kwargs.get("url")
        deployment = kwargs.get("deployment")
        cluster = kwargs.get("cluster")

        # Get the underlying BentoML service if available
        bentoml_service = None
        if on is not None and isinstance(on, BentoServiceAdapter):
            # this is underlying bentoml service
            bentoml_service = on.get_bentoml_service()

        # Create underlying BentoML dependency
        bentoml_dependency = BentoDependency(
            bentoml_service, url=url, deployment=deployment, cluster=cluster
        )

        # Wrap in our adapter
        return BentoMLDependency(bentoml_dependency, on)<|MERGE_RESOLUTION|>--- conflicted
+++ resolved
@@ -63,11 +63,7 @@
         return self._transports
 
 
-<<<<<<< HEAD
-class BentoMLService(ServiceMixin, ServiceInterface[T]):
-=======
 class BentoServiceAdapter(ServiceMixin, ServiceInterface[T]):
->>>>>>> a0cabdfa
     """BentoML adapter implementing the ServiceInterface"""
 
     def __init__(
