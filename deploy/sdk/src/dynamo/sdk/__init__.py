#  SPDX-FileCopyrightText: Copyright (c) 2025 NVIDIA CORPORATION & AFFILIATES. All rights reserved.
#  SPDX-License-Identifier: Apache-2.0
#  #
#  Licensed under the Apache License, Version 2.0 (the "License");
#  you may not use this file except in compliance with the License.
#  You may obtain a copy of the License at
#  #
#  http://www.apache.org/licenses/LICENSE-2.0
#  #
#  Unless required by applicable law or agreed to in writing, software
#  distributed under the License is distributed on an "AS IS" BASIS,
#  WITHOUT WARRANTIES OR CONDITIONS OF ANY KIND, either express or implied.
#  See the License for the specific language governing permissions and
#  limitations under the License.

from typing import Any

from bentoml import on_shutdown as async_on_shutdown

from dynamo.sdk.core.decorators.endpoint import api, endpoint
from dynamo.sdk.core.lib import DYNAMO_IMAGE, depends, liveness, readiness, service
<<<<<<< HEAD
from dynamo.sdk.lib.decorators import async_on_start
=======
from dynamo.sdk.lib.decorators import async_on_start, dynamo_endpoint
>>>>>>> 5c54e124
from dynamo.sdk.request_tracing import (
    RequestTracingMixin,
    auto_trace_endpoints,
    extract_or_generate_request_id,
    get_current_request_id,
    trace_frontend_endpoint,
    trace_processor_method,
    with_request_tracing,
)

dynamo_context: dict[str, Any] = {}

__all__ = [
    "DYNAMO_IMAGE",
    "async_on_shutdown",
    "async_on_start",
    "auto_trace_endpoints",
    "depends",
    "dynamo_context",
    "endpoint",
    "api",
    "dynamo_endpoint",
    "extract_or_generate_request_id",
    "get_current_request_id",
    "RequestTracingMixin",
    "service",
    "trace_frontend_endpoint",
    "trace_processor_method",
    "with_request_tracing",
    "liveness",
    "readiness",
]<|MERGE_RESOLUTION|>--- conflicted
+++ resolved
@@ -19,11 +19,7 @@
 
 from dynamo.sdk.core.decorators.endpoint import api, endpoint
 from dynamo.sdk.core.lib import DYNAMO_IMAGE, depends, liveness, readiness, service
-<<<<<<< HEAD
-from dynamo.sdk.lib.decorators import async_on_start
-=======
 from dynamo.sdk.lib.decorators import async_on_start, dynamo_endpoint
->>>>>>> 5c54e124
 from dynamo.sdk.request_tracing import (
     RequestTracingMixin,
     auto_trace_endpoints,
