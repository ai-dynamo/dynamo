#  SPDX-FileCopyrightText: Copyright (c) 2025 NVIDIA CORPORATION & AFFILIATES. All rights reserved.
#  SPDX-License-Identifier: Apache-2.0
#  #
#  Licensed under the Apache License, Version 2.0 (the "License");
#  you may not use this file except in compliance with the License.
#  You may obtain a copy of the License at
#  #
#  http://www.apache.org/licenses/LICENSE-2.0
#  #
#  Unless required by applicable law or agreed to in writing, software
#  distributed under the License is distributed on an "AS IS" BASIS,
#  WITHOUT WARRANTIES OR CONDITIONS OF ANY KIND, either express or implied.
#  See the License for the specific language governing permissions and
#  limitations under the License.

import warnings
from typing import Any

# Suppress warning from setuptools caused by bentoml
# TODO: Remove this line after the bentoml import is removed from this file
warnings.filterwarnings("ignore", category=UserWarning, message=".*pkg_resources.*")

# flake8: noqa: E402
from dynamo.sdk.core.decorators.endpoint import abstract_endpoint, api, endpoint
from dynamo.sdk.core.lib import DYNAMO_IMAGE, depends, liveness, readiness, service
<<<<<<< HEAD
from dynamo.sdk.lib.decorators import async_on_start
from dynamo.sdk.request_tracing import (
    RequestTracingMixin,
    auto_trace_endpoints,
    extract_or_generate_request_id,
    get_current_request_id,
    trace_frontend_endpoint,
    trace_processor_method,
    with_request_id,
    with_request_tracing,
)
=======
from dynamo.sdk.core.protocol.interface import AbstractService
from dynamo.sdk.lib.decorators import async_on_start, on_shutdown
>>>>>>> b293b45b

dynamo_context: dict[str, Any] = {}

__all__ = [
    "DYNAMO_IMAGE",
    "on_shutdown",
    "async_on_start",
    "auto_trace_endpoints",
    "depends",
    "dynamo_context",
    "endpoint",
    "api",
    "extract_or_generate_request_id",
    "get_current_request_id",
    "RequestTracingMixin",
    "service",
<<<<<<< HEAD
    "trace_frontend_endpoint",
    "trace_processor_method",
    "with_request_tracing",
    "with_request_id",
=======
    "AbstractService",
    "abstract_endpoint",
>>>>>>> b293b45b
    "liveness",
    "readiness",
]<|MERGE_RESOLUTION|>--- conflicted
+++ resolved
@@ -23,8 +23,8 @@
 # flake8: noqa: E402
 from dynamo.sdk.core.decorators.endpoint import abstract_endpoint, api, endpoint
 from dynamo.sdk.core.lib import DYNAMO_IMAGE, depends, liveness, readiness, service
-<<<<<<< HEAD
-from dynamo.sdk.lib.decorators import async_on_start
+from dynamo.sdk.core.protocol.interface import AbstractService
+from dynamo.sdk.lib.decorators import async_on_start, on_shutdown
 from dynamo.sdk.request_tracing import (
     RequestTracingMixin,
     auto_trace_endpoints,
@@ -35,10 +35,6 @@
     with_request_id,
     with_request_tracing,
 )
-=======
-from dynamo.sdk.core.protocol.interface import AbstractService
-from dynamo.sdk.lib.decorators import async_on_start, on_shutdown
->>>>>>> b293b45b
 
 dynamo_context: dict[str, Any] = {}
 
@@ -55,15 +51,12 @@
     "get_current_request_id",
     "RequestTracingMixin",
     "service",
-<<<<<<< HEAD
     "trace_frontend_endpoint",
     "trace_processor_method",
     "with_request_tracing",
     "with_request_id",
-=======
     "AbstractService",
     "abstract_endpoint",
->>>>>>> b293b45b
     "liveness",
     "readiness",
 ]