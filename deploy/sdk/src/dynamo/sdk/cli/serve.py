#  SPDX-FileCopyrightText: Copyright (c) 2020 Atalaya Tech. Inc
#  SPDX-FileCopyrightText: Copyright (c) 2025 NVIDIA CORPORATION & AFFILIATES. All rights reserved.
#  SPDX-License-Identifier: Apache-2.0
#  #
#  Licensed under the Apache License, Version 2.0 (the "License");
#  you may not use this file except in compliance with the License.
#  You may obtain a copy of the License at
#  #
#  http://www.apache.org/licenses/LICENSE-2.0
#  #
#  Unless required by applicable law or agreed to in writing, software
#  distributed under the License is distributed on an "AS IS" BASIS,
#  WITHOUT WARRANTIES OR CONDITIONS OF ANY KIND, either express or implied.
#  See the License for the specific language governing permissions and
#  limitations under the License.
#  Modifications Copyright (c) 2025 NVIDIA CORPORATION & AFFILIATES

from __future__ import annotations

import json
import logging
import os
import sys
import typing as t
from pathlib import Path
from typing import List, Optional

import typer
from rich.console import Console
from rich.panel import Panel

from dynamo.sdk.cli.utils import (
    is_local_planner_enabled,
    raise_local_planner_warning,
    resolve_service_config,
)
from dynamo.sdk.core.runner import TargetEnum

if t.TYPE_CHECKING:
    P = t.ParamSpec("P")  # type: ignore
    F = t.Callable[P, t.Any]  # type: ignore

logger = logging.getLogger(__name__)
console = Console()


def serve(
    ctx: typer.Context,
    dynamo_pipeline: str = typer.Argument(
        ..., help="The path to the Dynamo pipeline to serve"
    ),
    service_name: str = typer.Option(
        "",
        help="Only serve the specified service. Don't serve any dependencies of this service.",
        envvar="DYNAMO_SERVICE_NAME",
    ),
    depends: List[str] = typer.Option(
        [],
        help="List of runner dependencies in name=value format",
        envvar="DYNAMO_SERVE_DEPENDS",
    ),
    config_file: Optional[Path] = typer.Option(
        None,
        "--config-file",
        "-f",
        help="Path to YAML config file for service configuration",
        exists=True,
    ),
    port: Optional[int] = typer.Option(
        None,
        "--port",
        "-p",
        help="The port to listen on for the REST API server",
        envvar="DYNAMO_PORT",
    ),
    host: Optional[str] = typer.Option(
        None,
        help="The host to bind for the REST API server",
        envvar="DYNAMO_HOST",
    ),
    working_dir: Optional[Path] = typer.Option(
        None,
        help="When loading from source code, specify the directory to find the Service instance",
    ),
    dry_run: bool = typer.Option(
        False,
        help="Print the final service configuration and exit without starting the server",
    ),
    target: TargetEnum = typer.Option(
        TargetEnum.DYNAMO,
        "--target",
        help="Specify the target: 'dynamo' or 'bento'.",
        case_sensitive=False,
    ),
):
    """Locally serve a Dynamo pipeline.

    Starts a local server for the specified Dynamo pipeline.
    """
    from dynamo.runtime.logging import configure_dynamo_logging
    from dynamo.sdk.cli.utils import configure_target_environment
    from dynamo.sdk.core.protocol.interface import LinkedServices
    from dynamo.sdk.lib.loader import find_and_load_service

    configure_target_environment(target)
    # Extract extra arguments not captured by typer
    service_configs = resolve_service_config(config_file, ctx.args)

    # Process depends
    runner_map_dict = {}
    if depends:
        try:
            runner_map_dict = dict([s.split("=", maxsplit=2) for s in depends or []])
        except ValueError:
            console.print(
                "[bold red]Error:[/bold red] Invalid format for --depends option. Use format 'name=value'"
            )
            raise typer.Exit(code=1)

    if dry_run:
        console.print("[bold green]Service Configuration:[/bold green]")
        console.print_json(json.dumps(service_configs))
        console.print(
            "\n[bold green]Environment Variable that would be set:[/bold green]"
        )
        console.print(f"DYNAMO_SERVICE_CONFIG={json.dumps(service_configs)}")
        raise typer.Exit()

    configure_dynamo_logging()

    if service_configs:
        logger.info(f"Running dynamo serve with service configs {service_configs}")
        os.environ["DYNAMO_SERVICE_CONFIG"] = json.dumps(service_configs)

    if working_dir is None:
        if os.path.isdir(os.path.expanduser(dynamo_pipeline)):
            working_dir = Path(os.path.expanduser(dynamo_pipeline))
        else:
            working_dir = Path(".")

    # Convert Path objects to strings where string is required
    working_dir_str = str(working_dir)

    if sys.path[0] != working_dir_str:
        sys.path.insert(0, working_dir_str)

    svc = find_and_load_service(dynamo_pipeline, working_dir=working_dir)
    logger.info(f"Loaded service: {svc.name}")
<<<<<<< HEAD
=======
    logger.debug("Dependencies: %s", [dep.on.name for dep in svc.dependencies.values()])
>>>>>>> 34f3fc6d
    LinkedServices.remove_unused_edges()
    logger.info("Dependencies: %s", [dep.on.name for dep in svc.dependencies.values()])

    # Check if local planner is enabled
    enable_local_planner = is_local_planner_enabled(svc, service_configs)
    if enable_local_planner:
        # Raise warning if local planner is enabled, but workers for prefill or decode is > 1. Not supported.
        raise_local_planner_warning(svc, service_configs)

    from dynamo.sdk.cli.serving import serve_dynamo_graph  # type: ignore

    svc.inject_config()

    # Start the service
    console.print(
        Panel.fit(
            f"[bold]Starting Dynamo service:[/bold] [cyan]{dynamo_pipeline}[/cyan]",
            title="[bold green]Dynamo Serve[/bold green]",
            border_style="green",
        )
    )
    serve_dynamo_graph(
        dynamo_pipeline,
        working_dir=working_dir_str,
        # host=host,
        # port=port,
        dependency_map=runner_map_dict,
        service_name=service_name,
        enable_local_planner=enable_local_planner,
        target=target,
    )<|MERGE_RESOLUTION|>--- conflicted
+++ resolved
@@ -146,10 +146,7 @@
 
     svc = find_and_load_service(dynamo_pipeline, working_dir=working_dir)
     logger.info(f"Loaded service: {svc.name}")
-<<<<<<< HEAD
-=======
     logger.debug("Dependencies: %s", [dep.on.name for dep in svc.dependencies.values()])
->>>>>>> 34f3fc6d
     LinkedServices.remove_unused_edges()
     logger.info("Dependencies: %s", [dep.on.name for dep in svc.dependencies.values()])
 
