#  SPDX-FileCopyrightText: Copyright (c) 2020 Atalaya Tech. Inc
#  SPDX-FileCopyrightText: Copyright (c) 2025 NVIDIA CORPORATION & AFFILIATES. All rights reserved.
#  SPDX-License-Identifier: Apache-2.0
#  #
#  Licensed under the Apache License, Version 2.0 (the "License");
#  you may not use this file except in compliance with the License.
#  You may obtain a copy of the License at
#  #
#  http://www.apache.org/licenses/LICENSE-2.0
#  #
#  Unless required by applicable law or agreed to in writing, software
#  distributed under the License is distributed on an "AS IS" BASIS,
#  WITHOUT WARRANTIES OR CONDITIONS OF ANY KIND, either express or implied.
#  See the License for the specific language governing permissions and
#  limitations under the License.
#  Modifications Copyright (c) 2025 NVIDIA CORPORATION & AFFILIATES

from __future__ import annotations

import typing as t

import typer
from rich.console import Console
from rich.panel import Panel

from dynamo.sdk.core.deploy.bento_cloud import BentoCloudDeploymentManager
from dynamo.sdk.core.deploy.kubernetes import KubernetesDeploymentManager
from dynamo.sdk.core.protocol.deployment import Deployment, DeploymentManager, Service
from dynamo.sdk.core.runner import TargetEnum

app = typer.Typer(
    help="Deploy Dynamo applications to Dynamo Cloud Kubernetes Platform",
    add_completion=True,
    no_args_is_help=True,
)

console = Console(highlight=False)


def get_deployment_manager(target: str, endpoint: str) -> DeploymentManager:
    """Return the appropriate DeploymentManager for the given target and endpoint."""
    if target == "kubernetes":
        return KubernetesDeploymentManager(endpoint)
    elif target == "bento_cloud":
        return BentoCloudDeploymentManager(endpoint)
    else:
        raise ValueError(f"Unknown deployment target: {target}")


def display_deployment_info(
    deployment_manager: DeploymentManager, deployment: dict[str, t.Any]
) -> None:
    """Display deployment summary, status, and endpoint URLs using rich panels."""
    name = deployment.get("name") or deployment.get("uid") or deployment.get("id")
    status = deployment_manager.get_status(deployment=deployment)
    urls = deployment_manager.get_endpoint_urls(deployment=deployment)
    created_at = deployment.get("created_at", "")
    summary = (
        f"[white]Name:[/] [cyan]{name}[/]\n"
        f"[white]Status:[/] [{status.color}]{status.value}[/]"
    )
    if created_at:
        summary += f"\n[white]Created:[/] [magenta]{created_at}[/]"
    if urls:
        summary += f"\n[white]URLs:[/] [blue]{' | '.join(urls)}[/]"
    console.print(Panel(summary, title="Deployment", style="cyan"))

<<<<<<< HEAD

def _handle_deploy_create(
    ctx: typer.Context,
    pipeline: t.Optional[str] = typer.Argument(None, help="Dynamo pipeline to deploy"),
    name: t.Optional[str] = typer.Option(None, "--name", "-n", help="Deployment name"),
    config_file: t.Optional[typer.FileText] = typer.Option(
        None, "--config-file", "-f", help="Configuration file path"
    ),
    wait: bool = typer.Option(
        True, "--wait/--no-wait", help="Do not wait for deployment to be ready"
    ),
    timeout: int = typer.Option(
        3600, "--timeout", help="Timeout for deployment to be ready in seconds"
    ),
    endpoint: str = typer.Option(
        ..., "--endpoint", "-e", help="Dynamo Cloud endpoint", envvar="DYNAMO_CLOUD"
    ),
    envs: t.Optional[t.List[str]] = typer.Option(
        None,
        "--env",
        help="Environment variable(s) to set (format: KEY=VALUE). Note: These environment variables will be set on ALL services in your Dynamo pipeline.",
    ),
    target: str = typer.Option(..., "--target", "-t", help="Deployment target"),
    dev: bool = typer.Option(False, "--dev", help="Development mode for deployment"),
) -> None:
    """Handle deployment creation. This is a helper function for the create and deploy commands.
=======
def _get_urls(deployment: Deployment) -> List[str]:
    """Get URLs from deployment."""
    latest = deployment._client.v2.get_deployment(deployment.name, deployment.cluster)
    urls = latest.urls if hasattr(latest, "urls") else None
    return urls if urls is not None else []


def _display_deployment_info(spinner: Spinner, deployment: Deployment) -> None:
    """Helper function to display deployment status and URLs consistently."""
    # Get status directly from schema and escape any Rich markup
    status = deployment._schema.status if deployment._schema.status else "unknown"
    # Escape any characters that are interpreted as markup
    reformatted_status = status.replace("[", "\\[")
    spinner.log(f"[bold]Status:[/] {reformatted_status}")

    # Get URLs directly from schema
    spinner.log("[bold]Ingress URLs:[/]")
    try:
        # Get latest deployment info for URLs
        urls = _get_urls(deployment)
        if urls:
            for url in urls:
                spinner.log(f"  - {url}")
        else:
            spinner.log("    No URLs available")
    except Exception:
        # If refresh fails, fall back to existing URLs
        if deployment._urls:
            for url in deployment._urls:
                spinner.log(f"  - {url}")
        else:
            spinner.log("    No URLs available")


def _build_env_dicts(
    config_file: Optional[TextIO] = None,
    args: Optional[list[str]] = None,
    envs: Optional[list[str]] = None,
) -> list[dict]:
    """
    Build a list of environment variable dicts from config file, args, and env strings.

    Args:
        config_file: Optional configuration file
        args: Optional list of extra arguments
        envs: Optional list of environment variable strings (KEY=VALUE)

    Returns:
        List of dicts suitable for use as envs
    """
    service_configs = resolve_service_config(config_file=config_file, args=args)
    env_dicts = []
    if service_configs:
        config_json = json.dumps(service_configs)
        logger.info(f"Deployment service configuration: {config_json}")
        env_dicts.append({"name": "DYN_DEPLOYMENT_CONFIG", "value": config_json})
    if envs:
        for env in envs:
            if "=" not in env:
                raise CLIException(f"Invalid env format: {env}. Use KEY=VALUE.")
            key, value = env.split("=", 1)
            env_dicts.append({"name": key, "value": value})
    return env_dicts


@inject
def create_deployment(
    pipeline: Optional[str] = None,
    name: Optional[str] = None,
    config_file: Optional[TextIO] = None,
    wait: bool = True,
    timeout: int = 3600,
    dev: bool = False,
    args: Optional[List[str]] = None,
    envs: Optional[List[str]] = None,
    _cloud_client: BentoCloudClient = Provide[BentoMLContainer.bentocloud_client],
) -> Deployment:
    # Build env_dicts from config_file, args, and envs
    env_dicts = _build_env_dicts(config_file=config_file, args=args, envs=envs)
>>>>>>> a6899da9

    Args:
        ctx: typer context
        pipeline: pipeline to deploy
        name: name of the deployment
    """

    from dynamo.sdk.cli.utils import configure_target_environment
    from dynamo.sdk.lib.loader import find_and_load_service

    # TODO: hardcoding this is a hack to get the services for the deployment
    # we should find a better way to do this once build is finished/generic
    configure_target_environment(TargetEnum.BENTO)
    svc = find_and_load_service(pipeline)
    pipeline_services = svc.all_services()

    services_for_deployment = [
        Service(
            name=svc.name,
            namespace=svc.config["dynamo"]["namespace"],
            envs=svc.envs,
            apis=svc.get_bentoml_service().apis,
            size_bytes=getattr(svc, "size_bytes", 0),
            # TODO: add the rest later
        )
        for svc in pipeline_services.values()
    ]

    deployment_manager = get_deployment_manager(target, endpoint)
    deployment = Deployment(
        name=name or (pipeline if pipeline else "unnamed-deployment"),
        namespace="default",
        services=services_for_deployment,
    )
    try:
        with console.status("[bold green]Creating deployment...") as status:
            deployment_id = deployment_manager.create_deployment(
                deployment,
                wait=wait,
                timeout=timeout,
                envs=envs,
                config_file=config_file,
                pipeline=pipeline,
                dev=dev,
                args=ctx.args if hasattr(ctx, "args") else None,
            )
            status.update(
                f"[bold green]Deployment '{deployment_id}' created. Waiting for status..."
            )
            if wait:
                ready = deployment_manager.wait_until_ready(
                    deployment_id, timeout=timeout
                )
                if ready:
                    console.print(
                        Panel(
                            f"Deployment [bold]{deployment_id}[/] is [green]ready[/]",
                            title="Status",
                        )
                    )
                else:
                    console.print(
                        Panel(
                            f"Deployment [bold]{deployment_id}[/] did not become ready in time.",
                            title="Status",
                            style="red",
                        )
                    )
            display_deployment_info(deployment_manager, deployment_id)
    except Exception as e:
        if isinstance(e, RuntimeError) and isinstance(e.args[0], tuple):
            status, msg, url = e.args[0]
            if status == 409:
                console.print(
                    Panel(
                        f"Deployment already exists.\n{msg}", title="Error", style="red"
                    )
                )
<<<<<<< HEAD
            elif status in (400, 422):
                console.print(
                    Panel(f"Validation error:\n{msg}", title="Error", style="red")
=======
                sys.exit(1)
            spinner.log(f"[red]:x: Error:[/] {str(e)}")
            sys.exit(1)


@inject
def update_deployment(
    name: str,
    config_file: Optional[TextIO] = None,
    args: Optional[List[str]] = None,
    envs: Optional[List[str]] = None,
    _cloud_client: BentoCloudClient = Provide[BentoMLContainer.bentocloud_client],
) -> Deployment:
    """Update an existing deployment on Dynamo Cloud.

    Args:
        name: The name of the deployment to update
        config_file: Optional configuration file for the update
        args: Optional extra arguments for config
        envs: Optional list of environment variables (KEY=VALUE)

    Returns:
        Deployment: The updated deployment object
    """
    # Build env_dicts from config_file, args, and envs
    env_dicts = _build_env_dicts(config_file=config_file, args=args, envs=envs)
    config_params = DeploymentConfigParameters(
        name=name,
        envs=env_dicts,
        cli=True,
    )
    try:
        config_params.verify(create=False)
    except BentoMLException as e:
        print(f"Error: {str(e)}")
        sys.exit(1)
    with Spinner(console=console) as spinner:
        try:
            spinner.update(f'Updating deployment "{name}" on Dynamo Cloud...')
            deployment = _cloud_client.deployment.update(
                deployment_config_params=config_params
            )
            spinner.log(
                f':white_check_mark: Updated deployment "{deployment.name}" in cluster "{deployment.cluster}"'
            )
            spinner.log(
                "[yellow]Update submitted. It may take a short time for the new pods to become active. Please wait a bit before accessing the deployment to ensure your changes are live.[/yellow]"
            )
            _display_deployment_info(spinner, deployment)
            return deployment
        except BentoMLException as e:
            spinner.log(f"[red]:x: Error:[/] Failed to update deployment: {str(e)}")
            sys.exit(1)


@inject
def get_deployment(
    name: str,
    cluster: Optional[str] = None,
    _cloud_client: BentoCloudClient = Provide[BentoMLContainer.bentocloud_client],
) -> Deployment:
    """Get deployment details from Dynamo Cloud."""
    with Spinner(console=console) as spinner:
        try:
            spinner.update(f'Getting deployment "{name}" from Dynamo Cloud...')
            deployment = _cloud_client.deployment.get(name=name, cluster=cluster)
            spinner.log(
                f':white_check_mark: Found deployment "{deployment.name}" in cluster "{deployment.cluster}"'
            )
            _display_deployment_info(spinner, deployment)
            return deployment
        except BentoMLException as e:
            error_msg = str(e)
            if "No cloud context default found" in error_msg:
                spinner.log(
                    "[red]:x: Error:[/] Not logged in to Dynamo Cloud. Please provide a valid endpoint with --endpoint option."
>>>>>>> a6899da9
                )
            elif status == 404:
                console.print(
                    Panel(
                        f"Endpoint not found: {url}\n{msg}", title="Error", style="red"
                    )
                )
            elif status == 500:
                console.print(
                    Panel(f"Internal server error:\n{msg}", title="Error", style="red")
                )
            else:
                console.print(
                    Panel(
                        f"Failed to create deployment:\n{msg}",
                        title="Error",
                        style="red",
                    )
                )
        else:
            console.print(Panel(str(e), title="Error", style="red"))
        raise typer.Exit(1)


@app.command()
def create(
    ctx: typer.Context,
    pipeline: t.Optional[str] = typer.Argument(None, help="Dynamo pipeline to deploy"),
    name: t.Optional[str] = typer.Option(None, "--name", "-n", help="Deployment name"),
    config_file: t.Optional[typer.FileText] = typer.Option(
        None, "--config-file", "-f", help="Configuration file path"
    ),
    wait: bool = typer.Option(
        True, "--wait/--no-wait", help="Do not wait for deployment to be ready"
    ),
    timeout: int = typer.Option(
        3600, "--timeout", help="Timeout for deployment to be ready in seconds"
    ),
    endpoint: str = typer.Option(
        ..., "--endpoint", "-e", help="Dynamo Cloud endpoint", envvar="DYNAMO_CLOUD"
    ),
    envs: t.Optional[t.List[str]] = typer.Option(
        None,
        "--env",
        help="Environment variable(s) to set (format: KEY=VALUE). Note: These environment variables will be set on ALL services in your Dynamo pipeline.",
    ),
    target: str = typer.Option(..., "--target", "-t", help="Deployment target"),
    dev: bool = typer.Option(False, "--dev", help="Development mode for deployment"),
) -> None:
    """Create a deployment on Dynamo Cloud."""
    _handle_deploy_create(
        ctx, pipeline, name, config_file, wait, timeout, endpoint, envs, target, dev
    )


@app.command()
def get(
    name: str = typer.Argument(..., help="Deployment name"),
    target: str = typer.Option(..., "--target", "-t", help="Deployment target"),
    endpoint: str = typer.Option(
        ..., "--endpoint", "-e", help="Dynamo Cloud endpoint", envvar="DYNAMO_CLOUD"
    ),
) -> None:
    """Get details for a specific deployment by name."""
    deployment_manager = get_deployment_manager(target, endpoint)
    try:
        with console.status(f"[bold green]Getting deployment '{name}'..."):
            deployment = deployment_manager.get_deployment(name)
            display_deployment_info(deployment_manager, deployment)
    except Exception as e:
        if isinstance(e, RuntimeError) and isinstance(e.args[0], tuple):
            status, msg, url = e.args[0]
            if status == 404:
                console.print(
                    Panel(
                        f"Deployment '{name}' not found.\n{msg}",
                        title="Error",
                        style="red",
                    )
                )
            else:
                console.print(
                    Panel(
                        f"Failed to get deployment:\n{msg}", title="Error", style="red"
                    )
                )
        else:
            console.print(Panel(str(e), title="Error", style="red"))
        raise typer.Exit(1)


@app.command("list")
<<<<<<< HEAD
def list_deployments(
    target: str = typer.Option(..., "--target", "-t", help="Deployment target"),
=======
def list_deployments_command(
    cluster: Optional[str] = typer.Option(None, "--cluster", help="Cluster name"),
    search: Optional[str] = typer.Option(None, "--search", help="Search query"),
    dev: bool = typer.Option(False, "--dev", help="List development deployments"),
    query: Optional[str] = typer.Option(
        None, "--query", "-q", help="Advanced  query string"
    ),
>>>>>>> a6899da9
    endpoint: str = typer.Option(
        ..., "--endpoint", "-e", help="Dynamo Cloud endpoint", envvar="DYNAMO_CLOUD"
    ),
) -> None:
    """List all deployments."""
    deployment_manager = get_deployment_manager(target, endpoint)
    try:
        with console.status("[bold green]Listing deployments..."):
            deployments = deployment_manager.list_deployments()
            if not deployments:
                console.print(
                    Panel("No deployments found.", title="Deployments", style="yellow")
                )
            else:
                console.print(Panel("[bold]Deployments List[/]", style="blue"))
                for dep in deployments:
                    display_deployment_info(deployment_manager, dep)
    except Exception as e:
        if isinstance(e, RuntimeError) and isinstance(e.args[0], tuple):
            status, msg, url = e.args[0]
            if status == 404:
                console.print(
                    Panel(
                        f"Endpoint not found: {url}\n{msg}", title="Error", style="red"
                    )
                )
            else:
                console.print(
                    Panel(
                        f"Failed to list deployments:\n{msg}",
                        title="Error",
                        style="red",
                    )
                )
        else:
            console.print(Panel(str(e), title="Error", style="red"))
        raise typer.Exit(1)


@app.command()
def update(
    name: str = typer.Argument(..., help="Deployment name to update"),
    config_file: Optional[typer.FileText] = typer.Option(
        None, "--config-file", "-f", help="Configuration file path"
    ),
    envs: Optional[List[str]] = typer.Option(
        None,
        "--env",
        help="Environment variable(s) to set (format: KEY=VALUE). Note: These environment variables will be set on ALL services in your Dynamo pipeline.",
    ),
    endpoint: str = typer.Option(
        ..., "--endpoint", "-e", help="Dynamo Cloud endpoint", envvar="DYNAMO_CLOUD"
    ),
) -> None:
    """Update an existing deployment on Dynamo Cloud.

    Update a deployment using parameters or a config yaml file.
    """
    login_to_cloud(endpoint)
    update_deployment(
        name=name,
        config_file=config_file,
        envs=envs,
    )


@app.command()
def delete(
    name: str = typer.Argument(..., help="Deployment name"),
    target: str = typer.Option(..., "--target", "-t", help="Deployment target"),
    endpoint: str = typer.Option(
        ..., "--endpoint", "-e", help="Dynamo Cloud endpoint", envvar="DYNAMO_CLOUD"
    ),
) -> None:
    """Delete a deployment by name."""
    deployment_manager = get_deployment_manager(target, endpoint)
    try:
        with console.status(f"[bold green]Deleting deployment '{name}'..."):
            deployment_manager.delete_deployment(name)
            console.print(
                Panel(f"Deleted deployment {name}", title="Success", style="green")
            )
    except Exception as e:
        if isinstance(e, RuntimeError) and isinstance(e.args[0], tuple):
            status, msg, url = e.args[0]
            if status == 404:
                console.print(
                    Panel(
                        f"Deployment '{name}' not found.\n{msg}",
                        title="Error",
                        style="red",
                    )
                )
            else:
                console.print(
                    Panel(
                        f"Failed to delete deployment:\n{msg}",
                        title="Error",
                        style="red",
                    )
                )
        else:
            console.print(Panel(str(e), title="Error", style="red"))
        raise typer.Exit(1)


def deploy(
    ctx: typer.Context,
    pipeline: t.Optional[str] = typer.Argument(None, help="Dynamo pipeline to deploy"),
    name: t.Optional[str] = typer.Option(None, "--name", "-n", help="Deployment name"),
    config_file: t.Optional[typer.FileText] = typer.Option(
        None, "--config-file", "-f", help="Configuration file path"
    ),
    wait: bool = typer.Option(
        True, "--wait/--no-wait", help="Do not wait for deployment to be ready"
    ),
    timeout: int = typer.Option(
        3600, "--timeout", help="Timeout for deployment to be ready in seconds"
    ),
    endpoint: str = typer.Option(
        ..., "--endpoint", "-e", help="Dynamo Cloud endpoint", envvar="DYNAMO_CLOUD"
    ),
    envs: t.Optional[t.List[str]] = typer.Option(
        None,
        "--env",
        help="Environment variable(s) to set (format: KEY=VALUE). Note: These environment variables will be set on ALL services in your Dynamo pipeline.",
    ),
    target: str = typer.Option(..., "--target", "-t", help="Deployment target"),
    dev: bool = typer.Option(False, "--dev", help="Development mode for deployment"),
) -> None:
    """Deploy a Dynamo pipeline (same as deployment create)."""
    _handle_deploy_create(
        ctx, pipeline, name, config_file, wait, timeout, endpoint, envs, target, dev
    )<|MERGE_RESOLUTION|>--- conflicted
+++ resolved
@@ -65,7 +65,6 @@
         summary += f"\n[white]URLs:[/] [blue]{' | '.join(urls)}[/]"
     console.print(Panel(summary, title="Deployment", style="cyan"))
 
-<<<<<<< HEAD
 
 def _handle_deploy_create(
     ctx: typer.Context,
@@ -92,87 +91,6 @@
     dev: bool = typer.Option(False, "--dev", help="Development mode for deployment"),
 ) -> None:
     """Handle deployment creation. This is a helper function for the create and deploy commands.
-=======
-def _get_urls(deployment: Deployment) -> List[str]:
-    """Get URLs from deployment."""
-    latest = deployment._client.v2.get_deployment(deployment.name, deployment.cluster)
-    urls = latest.urls if hasattr(latest, "urls") else None
-    return urls if urls is not None else []
-
-
-def _display_deployment_info(spinner: Spinner, deployment: Deployment) -> None:
-    """Helper function to display deployment status and URLs consistently."""
-    # Get status directly from schema and escape any Rich markup
-    status = deployment._schema.status if deployment._schema.status else "unknown"
-    # Escape any characters that are interpreted as markup
-    reformatted_status = status.replace("[", "\\[")
-    spinner.log(f"[bold]Status:[/] {reformatted_status}")
-
-    # Get URLs directly from schema
-    spinner.log("[bold]Ingress URLs:[/]")
-    try:
-        # Get latest deployment info for URLs
-        urls = _get_urls(deployment)
-        if urls:
-            for url in urls:
-                spinner.log(f"  - {url}")
-        else:
-            spinner.log("    No URLs available")
-    except Exception:
-        # If refresh fails, fall back to existing URLs
-        if deployment._urls:
-            for url in deployment._urls:
-                spinner.log(f"  - {url}")
-        else:
-            spinner.log("    No URLs available")
-
-
-def _build_env_dicts(
-    config_file: Optional[TextIO] = None,
-    args: Optional[list[str]] = None,
-    envs: Optional[list[str]] = None,
-) -> list[dict]:
-    """
-    Build a list of environment variable dicts from config file, args, and env strings.
-
-    Args:
-        config_file: Optional configuration file
-        args: Optional list of extra arguments
-        envs: Optional list of environment variable strings (KEY=VALUE)
-
-    Returns:
-        List of dicts suitable for use as envs
-    """
-    service_configs = resolve_service_config(config_file=config_file, args=args)
-    env_dicts = []
-    if service_configs:
-        config_json = json.dumps(service_configs)
-        logger.info(f"Deployment service configuration: {config_json}")
-        env_dicts.append({"name": "DYN_DEPLOYMENT_CONFIG", "value": config_json})
-    if envs:
-        for env in envs:
-            if "=" not in env:
-                raise CLIException(f"Invalid env format: {env}. Use KEY=VALUE.")
-            key, value = env.split("=", 1)
-            env_dicts.append({"name": key, "value": value})
-    return env_dicts
-
-
-@inject
-def create_deployment(
-    pipeline: Optional[str] = None,
-    name: Optional[str] = None,
-    config_file: Optional[TextIO] = None,
-    wait: bool = True,
-    timeout: int = 3600,
-    dev: bool = False,
-    args: Optional[List[str]] = None,
-    envs: Optional[List[str]] = None,
-    _cloud_client: BentoCloudClient = Provide[BentoMLContainer.bentocloud_client],
-) -> Deployment:
-    # Build env_dicts from config_file, args, and envs
-    env_dicts = _build_env_dicts(config_file=config_file, args=args, envs=envs)
->>>>>>> a6899da9
 
     Args:
         ctx: typer context
@@ -251,88 +169,9 @@
                         f"Deployment already exists.\n{msg}", title="Error", style="red"
                     )
                 )
-<<<<<<< HEAD
             elif status in (400, 422):
                 console.print(
                     Panel(f"Validation error:\n{msg}", title="Error", style="red")
-=======
-                sys.exit(1)
-            spinner.log(f"[red]:x: Error:[/] {str(e)}")
-            sys.exit(1)
-
-
-@inject
-def update_deployment(
-    name: str,
-    config_file: Optional[TextIO] = None,
-    args: Optional[List[str]] = None,
-    envs: Optional[List[str]] = None,
-    _cloud_client: BentoCloudClient = Provide[BentoMLContainer.bentocloud_client],
-) -> Deployment:
-    """Update an existing deployment on Dynamo Cloud.
-
-    Args:
-        name: The name of the deployment to update
-        config_file: Optional configuration file for the update
-        args: Optional extra arguments for config
-        envs: Optional list of environment variables (KEY=VALUE)
-
-    Returns:
-        Deployment: The updated deployment object
-    """
-    # Build env_dicts from config_file, args, and envs
-    env_dicts = _build_env_dicts(config_file=config_file, args=args, envs=envs)
-    config_params = DeploymentConfigParameters(
-        name=name,
-        envs=env_dicts,
-        cli=True,
-    )
-    try:
-        config_params.verify(create=False)
-    except BentoMLException as e:
-        print(f"Error: {str(e)}")
-        sys.exit(1)
-    with Spinner(console=console) as spinner:
-        try:
-            spinner.update(f'Updating deployment "{name}" on Dynamo Cloud...')
-            deployment = _cloud_client.deployment.update(
-                deployment_config_params=config_params
-            )
-            spinner.log(
-                f':white_check_mark: Updated deployment "{deployment.name}" in cluster "{deployment.cluster}"'
-            )
-            spinner.log(
-                "[yellow]Update submitted. It may take a short time for the new pods to become active. Please wait a bit before accessing the deployment to ensure your changes are live.[/yellow]"
-            )
-            _display_deployment_info(spinner, deployment)
-            return deployment
-        except BentoMLException as e:
-            spinner.log(f"[red]:x: Error:[/] Failed to update deployment: {str(e)}")
-            sys.exit(1)
-
-
-@inject
-def get_deployment(
-    name: str,
-    cluster: Optional[str] = None,
-    _cloud_client: BentoCloudClient = Provide[BentoMLContainer.bentocloud_client],
-) -> Deployment:
-    """Get deployment details from Dynamo Cloud."""
-    with Spinner(console=console) as spinner:
-        try:
-            spinner.update(f'Getting deployment "{name}" from Dynamo Cloud...')
-            deployment = _cloud_client.deployment.get(name=name, cluster=cluster)
-            spinner.log(
-                f':white_check_mark: Found deployment "{deployment.name}" in cluster "{deployment.cluster}"'
-            )
-            _display_deployment_info(spinner, deployment)
-            return deployment
-        except BentoMLException as e:
-            error_msg = str(e)
-            if "No cloud context default found" in error_msg:
-                spinner.log(
-                    "[red]:x: Error:[/] Not logged in to Dynamo Cloud. Please provide a valid endpoint with --endpoint option."
->>>>>>> a6899da9
                 )
             elif status == 404:
                 console.print(
@@ -425,18 +264,8 @@
 
 
 @app.command("list")
-<<<<<<< HEAD
 def list_deployments(
     target: str = typer.Option(..., "--target", "-t", help="Deployment target"),
-=======
-def list_deployments_command(
-    cluster: Optional[str] = typer.Option(None, "--cluster", help="Cluster name"),
-    search: Optional[str] = typer.Option(None, "--search", help="Search query"),
-    dev: bool = typer.Option(False, "--dev", help="List development deployments"),
-    query: Optional[str] = typer.Option(
-        None, "--query", "-q", help="Advanced  query string"
-    ),
->>>>>>> a6899da9
     endpoint: str = typer.Option(
         ..., "--endpoint", "-e", help="Dynamo Cloud endpoint", envvar="DYNAMO_CLOUD"
     ),
@@ -479,10 +308,11 @@
 @app.command()
 def update(
     name: str = typer.Argument(..., help="Deployment name to update"),
-    config_file: Optional[typer.FileText] = typer.Option(
+    target: str = typer.Option(..., "--target", "-t", help="Deployment target"),
+    config_file: t.Optional[typer.FileText] = typer.Option(
         None, "--config-file", "-f", help="Configuration file path"
     ),
-    envs: Optional[List[str]] = typer.Option(
+    envs: t.Optional[t.List[str]] = typer.Option(
         None,
         "--env",
         help="Environment variable(s) to set (format: KEY=VALUE). Note: These environment variables will be set on ALL services in your Dynamo pipeline.",
@@ -495,12 +325,43 @@
 
     Update a deployment using parameters or a config yaml file.
     """
-    login_to_cloud(endpoint)
-    update_deployment(
-        name=name,
-        config_file=config_file,
-        envs=envs,
-    )
+    deployment_manager = get_deployment_manager(target, endpoint)
+    try:
+        with console.status(f"[bold green]Updating deployment '{name}'..."):
+            deployment = deployment_manager.update_deployment(
+                name=name,
+                config_file=config_file,
+                envs=envs,
+            )
+            console.print(
+                Panel(
+                    "[yellow]Update submitted. It may take a short time for the new pods to become active. Please wait a bit before accessing the deployment to ensure your changes are live.[/yellow]",
+                    title="Status",
+                )
+            )
+            display_deployment_info(deployment_manager, deployment)
+    except Exception as e:
+        if isinstance(e, RuntimeError) and isinstance(e.args[0], tuple):
+            status, msg, url = e.args[0]
+            if status == 404:
+                console.print(
+                    Panel(
+                        f"Deployment '{name}' not found.\n{msg}",
+                        title="Error",
+                        style="red",
+                    )
+                )
+            else:
+                console.print(
+                    Panel(
+                        f"Failed to update deployment:\n{msg}",
+                        title="Error",
+                        style="red",
+                    )
+                )
+        else:
+            console.print(Panel(str(e), title="Error", style="red"))
+        raise typer.Exit(1)
 
 
 @app.command()
