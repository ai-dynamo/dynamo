/*
 * SPDX-FileCopyrightText: Copyright (c) 2025 NVIDIA CORPORATION & AFFILIATES. All rights reserved.
 * SPDX-License-Identifier: Apache-2.0
 *
 * Licensed under the Apache License, Version 2.0 (the "License");
 * you may not use this file except in compliance with the License.
 * You may obtain a copy of the License at
 *
 * http://www.apache.org/licenses/LICENSE-2.0
 *
 * Unless required by applicable law or agreed to in writing, software
 * distributed under the License is distributed on an "AS IS" BASIS,
 * WITHOUT WARRANTIES OR CONDITIONS OF ANY KIND, either express or implied.
 * See the License for the specific language governing permissions and
 * limitations under the License.
 */

package controller

import (
	"context"
	"encoding/json"
	"time"

	nvidiacomv1alpha1 "github.com/ai-dynamo/dynamo/deploy/cloud/operator/api/v1alpha1"
	commonController "github.com/ai-dynamo/dynamo/deploy/cloud/operator/internal/controller_common"
	. "github.com/onsi/ginkgo/v2"
	. "github.com/onsi/gomega"
	batchv1 "k8s.io/api/batch/v1"
	corev1 "k8s.io/api/core/v1"
<<<<<<< HEAD
	apiextensionsv1 "k8s.io/apiextensions-apiserver/pkg/apis/apiextensions/v1"
=======
	"k8s.io/apimachinery/pkg/api/meta"
>>>>>>> ad0648f4
	metav1 "k8s.io/apimachinery/pkg/apis/meta/v1"
	"k8s.io/apimachinery/pkg/types"
	"k8s.io/client-go/tools/record"
	"sigs.k8s.io/controller-runtime/pkg/reconcile"
	"sigs.k8s.io/yaml"
)

// MockRBACManager implements RBACManager for testing
type MockRBACManager struct {
	EnsureServiceAccountWithRBACFunc func(ctx context.Context, targetNamespace, serviceAccountName, clusterRoleName string) error
}

func (m *MockRBACManager) EnsureServiceAccountWithRBAC(ctx context.Context, targetNamespace, serviceAccountName, clusterRoleName string) error {
	if m.EnsureServiceAccountWithRBACFunc != nil {
		return m.EnsureServiceAccountWithRBACFunc(ctx, targetNamespace, serviceAccountName, clusterRoleName)
	}
	return nil
}

// Helper function to create JSON config for tests
func createTestConfig(config map[string]interface{}) *apiextensionsv1.JSON {
	jsonBytes, err := json.Marshal(config)
	if err != nil {
		panic(err)
	}
	return &apiextensionsv1.JSON{Raw: jsonBytes}
}

var _ = Describe("DynamoGraphDeploymentRequest Controller", func() {
	const (
		timeout  = time.Second * 10
		interval = time.Millisecond * 250
	)

	var (
		reconciler *DynamoGraphDeploymentRequestReconciler
		recorder   *record.FakeRecorder
	)

	BeforeEach(func() {
		recorder = record.NewFakeRecorder(100)
		reconciler = &DynamoGraphDeploymentRequestReconciler{
			Client:        k8sClient,
			Recorder:      recorder,
			ProfilerImage: "test-profiler:latest",
			Config: commonController.Config{
				RestrictedNamespace: "",
				RBAC: commonController.RBACConfig{
					DGDRProfilingClusterRoleName: "test-cluster-role",
				},
			},
			RBACManager: &MockRBACManager{},
		}
	})

	Context("When reconciling initial DGDR", func() {
		It("Should validate spec and transition to Pending", func() {
			ctx := context.Background()
			dgdrName := "test-dgdr-initial"
			namespace := "default"

			dgdr := &nvidiacomv1alpha1.DynamoGraphDeploymentRequest{
				ObjectMeta: metav1.ObjectMeta{
					Name:      dgdrName,
					Namespace: namespace,
				},
				Spec: nvidiacomv1alpha1.DynamoGraphDeploymentRequestSpec{
					ProfilingConfig: nvidiacomv1alpha1.ProfilingConfigSpec{
						Config: createTestConfig(map[string]interface{}{
							"engine": map[string]interface{}{
								"backend": "vllm",
								"config":  "/tmp/test-config.yaml",
							},
							"sla": map[string]interface{}{
								"ttft": 100.0,
								"itl":  1500.0,
								"isl":  3000,
								"osl":  5,
							},
							"hardware": map[string]interface{}{
								"min_num_gpus_per_engine": 1,
								"max_num_gpus_per_engine": 8,
							},
						}),
					},
				},
			}

			Expect(k8sClient.Create(ctx, dgdr)).Should(Succeed())
			defer k8sClient.Delete(ctx, dgdr)

			// First reconcile: Empty -> Pending
			_, err := reconciler.Reconcile(ctx, reconcile.Request{
				NamespacedName: types.NamespacedName{
					Name:      dgdrName,
					Namespace: namespace,
				},
			})
			Expect(err).NotTo(HaveOccurred())

			// Check status
			Eventually(func() string {
				var updated nvidiacomv1alpha1.DynamoGraphDeploymentRequest
				k8sClient.Get(ctx, types.NamespacedName{Name: dgdrName, Namespace: namespace}, &updated)
				return updated.Status.State
			}, timeout, interval).Should(Equal(StatePending))

			// Verify observedGeneration is set
			var updated nvidiacomv1alpha1.DynamoGraphDeploymentRequest
			k8sClient.Get(ctx, types.NamespacedName{Name: dgdrName, Namespace: namespace}, &updated)
			Expect(updated.Status.ObservedGeneration).Should(Equal(updated.Generation))
		})

		It("Should fail validation with missing config", func() {
			ctx := context.Background()
			dgdrName := "test-dgdr-invalid"
			namespace := "default"

			dgdr := &nvidiacomv1alpha1.DynamoGraphDeploymentRequest{
				ObjectMeta: metav1.ObjectMeta{
					Name:      dgdrName,
					Namespace: namespace,
				},
				Spec: nvidiacomv1alpha1.DynamoGraphDeploymentRequestSpec{
					ProfilingConfig: nvidiacomv1alpha1.ProfilingConfigSpec{
						Config: createTestConfig(map[string]interface{}{}),
					},
				},
			}

			Expect(k8sClient.Create(ctx, dgdr)).Should(Succeed())
			defer k8sClient.Delete(ctx, dgdr)

			// Reconcile
			_, err := reconciler.Reconcile(ctx, reconcile.Request{
				NamespacedName: types.NamespacedName{
					Name:      dgdrName,
					Namespace: namespace,
				},
			})
			Expect(err).NotTo(HaveOccurred())

			// Check status transitions to Failed
			Eventually(func() string {
				var updated nvidiacomv1alpha1.DynamoGraphDeploymentRequest
				k8sClient.Get(ctx, types.NamespacedName{Name: dgdrName, Namespace: namespace}, &updated)
				return updated.Status.State
			}, timeout, interval).Should(Equal(StateFailed))
		})
	})

	Context("When creating profiling job", func() {
		It("Should create online profiling job", func() {
			ctx := context.Background()
			dgdrName := "test-dgdr-profiling-online"
			namespace := "default"

			// Create ConfigMap for DGD base config
			configMap := &corev1.ConfigMap{
				ObjectMeta: metav1.ObjectMeta{
					Name:      "test-config",
					Namespace: namespace,
				},
				Data: map[string]string{
					"disagg.yaml": "test: config",
				},
			}
			Expect(k8sClient.Create(ctx, configMap)).Should(Succeed())
			defer k8sClient.Delete(ctx, configMap)

			// Create ServiceAccount
			sa := &corev1.ServiceAccount{
				ObjectMeta: metav1.ObjectMeta{
					Name:      ServiceAccountProfilingJob,
					Namespace: namespace,
				},
			}
			Expect(k8sClient.Create(ctx, sa)).Should(Succeed())
			defer k8sClient.Delete(ctx, sa)

			dgdr := &nvidiacomv1alpha1.DynamoGraphDeploymentRequest{
				ObjectMeta: metav1.ObjectMeta{
					Name:      dgdrName,
					Namespace: namespace,
				},
				Spec: nvidiacomv1alpha1.DynamoGraphDeploymentRequestSpec{
					ProfilingConfig: nvidiacomv1alpha1.ProfilingConfigSpec{
						Config: createTestConfig(map[string]interface{}{
							"engine": map[string]interface{}{
								"backend":        "vllm",
								"profiler_image": "test-profiler:latest",
							},
							"sla": map[string]interface{}{
								"ttft": 100.0,
								"itl":  1500.0,
								"isl":  3000,
								"osl":  5,
							},
							"hardware": map[string]interface{}{
								"min_num_gpus_per_engine": 1,
								"max_num_gpus_per_engine": 8,
							},
						}),
						ConfigMapRef: &nvidiacomv1alpha1.ConfigMapKeySelector{
							Name: "test-config",
							Key:  "disagg.yaml",
						},
					},
				},
			}

			Expect(k8sClient.Create(ctx, dgdr)).Should(Succeed())
			defer k8sClient.Delete(ctx, dgdr)

			// Reconcile multiple times to move through states
			_, err := reconciler.Reconcile(ctx, reconcile.Request{
				NamespacedName: types.NamespacedName{Name: dgdrName, Namespace: namespace},
			})
			Expect(err).NotTo(HaveOccurred())

			// Second reconcile: Pending -> Profiling
			_, err = reconciler.Reconcile(ctx, reconcile.Request{
				NamespacedName: types.NamespacedName{Name: dgdrName, Namespace: namespace},
			})
			Expect(err).NotTo(HaveOccurred())

			// Verify profiling job was created
			Eventually(func() bool {
				jobName := getProfilingJobName(dgdr)
				job := &batchv1.Job{}
				err := k8sClient.Get(ctx, types.NamespacedName{Name: jobName, Namespace: namespace}, job)
				return err == nil
			}, timeout, interval).Should(BeTrue())

			// Verify job has correct labels
			jobName := getProfilingJobName(dgdr)
			job := &batchv1.Job{}
			k8sClient.Get(ctx, types.NamespacedName{Name: jobName, Namespace: namespace}, job)
			Expect(job.Labels[LabelApp]).Should(Equal(LabelValueDynamoProfiler))
			Expect(job.Labels[LabelDGDR]).Should(Equal(dgdrName))

			// Verify job has profiler container
			Expect(job.Spec.Template.Spec.Containers).Should(HaveLen(2))
			Expect(job.Spec.Template.Spec.Containers[0].Name).Should(Equal(ContainerNameProfiler))
			Expect(job.Spec.Template.Spec.Containers[1].Name).Should(Equal(ContainerNameOutputCopier))

			// Verify PVC volume mount
			Expect(job.Spec.Template.Spec.Volumes).Should(ContainElement(
				corev1.Volume{
					Name: VolumeNameProfilingOutput,
					VolumeSource: corev1.VolumeSource{
						PersistentVolumeClaim: &corev1.PersistentVolumeClaimVolumeSource{
							ClaimName: "dynamo-pvc",
						},
					},
				},
			))

			// Clean up job
			k8sClient.Delete(ctx, job)
		})

		It("Should create offline (AIC) profiling job", func() {
			ctx := context.Background()
			dgdrName := "test-dgdr-profiling-aic"
			namespace := "default"

			// Create ServiceAccount
			sa := &corev1.ServiceAccount{
				ObjectMeta: metav1.ObjectMeta{
					Name:      ServiceAccountProfilingJob,
					Namespace: namespace,
				},
			}
			_ = k8sClient.Create(ctx, sa)
			defer k8sClient.Delete(ctx, sa)

			dgdr := &nvidiacomv1alpha1.DynamoGraphDeploymentRequest{
				ObjectMeta: metav1.ObjectMeta{
					Name:      dgdrName,
					Namespace: namespace,
				},
				Spec: nvidiacomv1alpha1.DynamoGraphDeploymentRequestSpec{
					ProfilingConfig: nvidiacomv1alpha1.ProfilingConfigSpec{
						Config: createTestConfig(map[string]interface{}{
							"engine": map[string]interface{}{
								"backend":        "trtllm",
								"config":         "/tmp/test-config.yaml",
								"profiler_image": "test-profiler:latest",
							},
							"sla": map[string]interface{}{
								"ttft": 100.0,
								"itl":  1500.0,
								"isl":  3000,
								"osl":  5,
							},
							"hardware": map[string]interface{}{
								"min_num_gpus_per_engine": 1,
								"max_num_gpus_per_engine": 8,
							},
							"sweep": map[string]interface{}{
								"use_ai_configurator": true,
								"aic_system":          "h200_sxm",
								"aic_model_name":      "QWEN3_32B",
								"aic_backend_version": "0.20.0",
							},
						}),
					},
				},
			}

			Expect(k8sClient.Create(ctx, dgdr)).Should(Succeed())
			defer k8sClient.Delete(ctx, dgdr)

			// Reconcile
			_, err := reconciler.Reconcile(ctx, reconcile.Request{
				NamespacedName: types.NamespacedName{Name: dgdrName, Namespace: namespace},
			})
			Expect(err).NotTo(HaveOccurred())

			_, err = reconciler.Reconcile(ctx, reconcile.Request{
				NamespacedName: types.NamespacedName{Name: dgdrName, Namespace: namespace},
			})
			Expect(err).NotTo(HaveOccurred())

			// Verify job was created with AIC label
			Eventually(func() string {
				jobName := getProfilingJobName(dgdr)
				job := &batchv1.Job{}
				if err := k8sClient.Get(ctx, types.NamespacedName{Name: jobName, Namespace: namespace}, job); err != nil {
					return ""
				}
				return job.Labels[LabelApp]
			}, timeout, interval).Should(Equal(LabelValueAICProfiler))

			// Clean up
			jobName := getProfilingJobName(dgdr)
			job := &batchv1.Job{}
			if err := k8sClient.Get(ctx, types.NamespacedName{Name: jobName, Namespace: namespace}, job); err == nil {
				k8sClient.Delete(ctx, job)
			}
		})
	})

	Context("When profiling completes", func() {
		It("Should generate DGD spec from ConfigMap", func() {
			ctx := context.Background()
			dgdrName := "test-dgdr-profiling-complete"
			namespace := "default"

			dgdr := &nvidiacomv1alpha1.DynamoGraphDeploymentRequest{
				ObjectMeta: metav1.ObjectMeta{
					Name:      dgdrName,
					Namespace: namespace,
				},
				Spec: nvidiacomv1alpha1.DynamoGraphDeploymentRequestSpec{
					ProfilingConfig: nvidiacomv1alpha1.ProfilingConfigSpec{
						Config: createTestConfig(map[string]interface{}{
							"engine": map[string]interface{}{
								"backend": "vllm",
								"config":  "/tmp/test-config.yaml",
							},
							"sla": map[string]interface{}{
								"ttft": 100.0,
								"itl":  1500.0,
								"isl":  3000,
								"osl":  5,
							},
						}),
					},
				},
			}

			Expect(k8sClient.Create(ctx, dgdr)).Should(Succeed())
			defer k8sClient.Delete(ctx, dgdr)

			// Update status to Profiling using Status subresource
			dgdr.Status.State = StateProfiling
			Expect(k8sClient.Status().Update(ctx, dgdr)).Should(Succeed())

			// Create completed profiling job
			jobName := getProfilingJobName(dgdr)
			job := &batchv1.Job{
				ObjectMeta: metav1.ObjectMeta{
					Name:      jobName,
					Namespace: namespace,
				},
				Spec: batchv1.JobSpec{
					Template: corev1.PodTemplateSpec{
						Spec: corev1.PodSpec{
							Containers: []corev1.Container{{
								Name:  "test",
								Image: "test",
							}},
							RestartPolicy: corev1.RestartPolicyNever,
						},
					},
				},
				Status: batchv1.JobStatus{
					Conditions: []batchv1.JobCondition{{
						Type:   batchv1.JobComplete,
						Status: corev1.ConditionTrue,
					}},
				},
			}
			Expect(k8sClient.Create(ctx, job)).Should(Succeed())
			defer k8sClient.Delete(ctx, job)

			// Update job status to completed using Status subresource
			job.Status.Conditions = []batchv1.JobCondition{{
				Type:   batchv1.JobComplete,
				Status: corev1.ConditionTrue,
			}}
			Expect(k8sClient.Status().Update(ctx, job)).Should(Succeed())

			// Create output ConfigMap with DGD spec
			dgdYAML := `apiVersion: nvidia.com/v1alpha1
kind: DynamoGraphDeployment
metadata:
  name: test-dgd
spec:
  services:
    Frontend:
      replicas: 1`

			outputConfigMapName := getOutputConfigMapName(dgdr)
			cm := &corev1.ConfigMap{
				ObjectMeta: metav1.ObjectMeta{
					Name:      outputConfigMapName,
					Namespace: namespace,
				},
				Data: map[string]string{
					ProfilingOutputFile: dgdYAML,
				},
			}
			Expect(k8sClient.Create(ctx, cm)).Should(Succeed())
			defer k8sClient.Delete(ctx, cm)

			// Reconcile to process the profiling completion
			_, err := reconciler.Reconcile(ctx, reconcile.Request{
				NamespacedName: types.NamespacedName{Name: dgdrName, Namespace: namespace},
			})
			Expect(err).NotTo(HaveOccurred())

			// Get the updated DGDR
			var updated nvidiacomv1alpha1.DynamoGraphDeploymentRequest
			Expect(k8sClient.Get(ctx, types.NamespacedName{Name: dgdrName, Namespace: namespace}, &updated)).Should(Succeed())

			// Check that DGD spec was generated
			Expect(updated.Status.GeneratedDeployment).NotTo(BeNil())

			// Verify state transitioned to Ready (since autoApply is false by default)
			Expect(updated.Status.State).Should(Equal(StateReady))
		})
	})

	Context("When autoApply is enabled", func() {
		It("Should create DGD after profiling", func() {
			ctx := context.Background()
			dgdrName := "test-dgdr-autoapply"
			namespace := "default"

			dgdr := &nvidiacomv1alpha1.DynamoGraphDeploymentRequest{
				ObjectMeta: metav1.ObjectMeta{
					Name:      dgdrName,
					Namespace: namespace,
				},
				Spec: nvidiacomv1alpha1.DynamoGraphDeploymentRequestSpec{
					ProfilingConfig: nvidiacomv1alpha1.ProfilingConfigSpec{
						Config: createTestConfig(map[string]interface{}{
							"engine": map[string]interface{}{
								"backend": "vllm",
								"config":  "/tmp/test-config.yaml",
							},
							"sla": map[string]interface{}{
								"ttft": 100.0,
								"itl":  1500.0,
								"isl":  3000,
								"osl":  5,
							},
						}),
					},
					AutoApply: true,
				},
			}

			Expect(k8sClient.Create(ctx, dgdr)).Should(Succeed())
			defer k8sClient.Delete(ctx, dgdr)

			// Update status to Profiling using Status subresource
			dgdr.Status.State = StateProfiling
			Expect(k8sClient.Status().Update(ctx, dgdr)).Should(Succeed())

			// Create completed profiling job
			jobName := getProfilingJobName(dgdr)
			job := &batchv1.Job{
				ObjectMeta: metav1.ObjectMeta{
					Name:      jobName,
					Namespace: namespace,
				},
				Spec: batchv1.JobSpec{
					Template: corev1.PodTemplateSpec{
						Spec: corev1.PodSpec{
							Containers: []corev1.Container{{
								Name:  "test",
								Image: "test",
							}},
							RestartPolicy: corev1.RestartPolicyNever,
						},
					},
				},
				Status: batchv1.JobStatus{
					Conditions: []batchv1.JobCondition{{
						Type:   batchv1.JobComplete,
						Status: corev1.ConditionTrue,
					}},
				},
			}
			Expect(k8sClient.Create(ctx, job)).Should(Succeed())
			defer k8sClient.Delete(ctx, job)

			// Update job status to completed using Status subresource
			job.Status.Conditions = []batchv1.JobCondition{{
				Type:   batchv1.JobComplete,
				Status: corev1.ConditionTrue,
			}}
			Expect(k8sClient.Status().Update(ctx, job)).Should(Succeed())

			// Create output ConfigMap
			dgdYAML := `apiVersion: nvidia.com/v1alpha1
kind: DynamoGraphDeployment
metadata:
  name: test-dgd-auto
spec:
  services:
    Frontend:
      replicas: 1`

			outputConfigMapName := getOutputConfigMapName(dgdr)
			cm := &corev1.ConfigMap{
				ObjectMeta: metav1.ObjectMeta{
					Name:      outputConfigMapName,
					Namespace: namespace,
				},
				Data: map[string]string{
					ProfilingOutputFile: dgdYAML,
				},
			}
			Expect(k8sClient.Create(ctx, cm)).Should(Succeed())
			defer k8sClient.Delete(ctx, cm)

			// Reconcile to generate spec (transitions to Deploying because autoApply=true)
			_, err := reconciler.Reconcile(ctx, reconcile.Request{
				NamespacedName: types.NamespacedName{Name: dgdrName, Namespace: namespace},
			})
			Expect(err).NotTo(HaveOccurred())

			// Get updated DGDR and check state is Deploying
			var updated nvidiacomv1alpha1.DynamoGraphDeploymentRequest
			Expect(k8sClient.Get(ctx, types.NamespacedName{Name: dgdrName, Namespace: namespace}, &updated)).Should(Succeed())
			Expect(updated.Status.State).Should(Equal(StateDeploying))

			// Reconcile again to create DGD
			_, err = reconciler.Reconcile(ctx, reconcile.Request{
				NamespacedName: types.NamespacedName{Name: dgdrName, Namespace: namespace},
			})
			Expect(err).NotTo(HaveOccurred())

			// Verify DGD was created
			dgd := &nvidiacomv1alpha1.DynamoGraphDeployment{}
			Expect(k8sClient.Get(ctx, types.NamespacedName{Name: "test-dgd-auto", Namespace: namespace}, dgd)).Should(Succeed())

			// Get final DGDR status
			k8sClient.Get(ctx, types.NamespacedName{Name: dgdrName, Namespace: namespace}, &updated)
			Expect(updated.Status.Deployment).NotTo(BeNil())
			Expect(updated.Status.Deployment.Created).Should(BeTrue())
			Expect(updated.Status.Deployment.Name).Should(Equal("test-dgd-auto"))

			// Clean up DGD
			k8sClient.Get(ctx, types.NamespacedName{Name: "test-dgd-auto", Namespace: namespace}, dgd)
			k8sClient.Delete(ctx, dgd)
		})
	})

	Context("When enforcing spec immutability", func() {
		It("Should reject spec changes after profiling starts", func() {
			ctx := context.Background()
			dgdrName := "test-dgdr-immutable"
			namespace := "default"

			dgdr := &nvidiacomv1alpha1.DynamoGraphDeploymentRequest{
				ObjectMeta: metav1.ObjectMeta{
					Name:      dgdrName,
					Namespace: namespace,
				},
				Spec: nvidiacomv1alpha1.DynamoGraphDeploymentRequestSpec{
					ProfilingConfig: nvidiacomv1alpha1.ProfilingConfigSpec{
						Config: createTestConfig(map[string]interface{}{
							"engine": map[string]interface{}{
								"backend": "vllm",
								"config":  "/tmp/test-config.yaml",
							},
							"sla": map[string]interface{}{
								"ttft": 100.0,
								"itl":  1500.0,
								"isl":  3000,
								"osl":  5,
							},
						}),
					},
				},
			}

			Expect(k8sClient.Create(ctx, dgdr)).Should(Succeed())
			defer k8sClient.Delete(ctx, dgdr)

			// Reconcile to initialize
			_, err := reconciler.Reconcile(ctx, reconcile.Request{
				NamespacedName: types.NamespacedName{Name: dgdrName, Namespace: namespace},
			})
			Expect(err).NotTo(HaveOccurred())

			// Get current generation
			var current nvidiacomv1alpha1.DynamoGraphDeploymentRequest
			k8sClient.Get(ctx, types.NamespacedName{Name: dgdrName, Namespace: namespace}, &current)
			initialGeneration := current.Generation
			observedGeneration := current.Status.ObservedGeneration

			// Manually set state to Profiling to simulate in-progress profiling
			current.Status.State = StateProfiling
			k8sClient.Status().Update(ctx, &current)

			// Try to modify spec
			k8sClient.Get(ctx, types.NamespacedName{Name: dgdrName, Namespace: namespace}, &current)
			// Unmarshal config, modify it, and marshal back
			var config map[string]interface{}
			yaml.Unmarshal(current.Spec.ProfilingConfig.Config.Raw, &config)
			config["sla"].(map[string]interface{})["ttft"] = 200.0
			current.Spec.ProfilingConfig.Config = createTestConfig(config)
			k8sClient.Update(ctx, &current)

			// Reconcile
			_, err = reconciler.Reconcile(ctx, reconcile.Request{
				NamespacedName: types.NamespacedName{Name: dgdrName, Namespace: namespace},
			})
			Expect(err).NotTo(HaveOccurred())

			// Verify generation changed but observedGeneration stayed the same
			k8sClient.Get(ctx, types.NamespacedName{Name: dgdrName, Namespace: namespace}, &current)
			Expect(current.Generation).Should(BeNumerically(">", initialGeneration))
			Expect(current.Status.ObservedGeneration).Should(Equal(observedGeneration))
			Expect(current.Status.State).Should(Equal(StateProfiling)) // State unchanged

			// Verify event was recorded
			Eventually(func() bool {
				select {
				case event := <-recorder.Events:
					return event == "Warning SpecChangeRejected Cannot modify spec in state 'Profiling'. DynamoGraphDeploymentRequest is immutable once profiling starts. Create a new resource with a different name instead."
				default:
					return false
				}
			}, timeout, interval).Should(BeTrue())
		})
	})

	Context("When handling DGD deletion", func() {
		It("Should transition to DeploymentDeleted state", func() {
			ctx := context.Background()
			dgdrName := "test-dgdr-dgd-deleted"
			namespace := "default"

			dgdr := &nvidiacomv1alpha1.DynamoGraphDeploymentRequest{
				ObjectMeta: metav1.ObjectMeta{
					Name:      dgdrName,
					Namespace: namespace,
				},
				Spec: nvidiacomv1alpha1.DynamoGraphDeploymentRequestSpec{
					ProfilingConfig: nvidiacomv1alpha1.ProfilingConfigSpec{
						Config: createTestConfig(map[string]interface{}{
							"engine": map[string]interface{}{
								"backend": "vllm",
								"config":  "/tmp/test-config.yaml",
							},
							"sla": map[string]interface{}{
								"ttft": 100.0,
								"itl":  1500.0,
								"isl":  3000,
								"osl":  5,
							},
						}),
					},
					AutoApply: true,
				},
			}

			Expect(k8sClient.Create(ctx, dgdr)).Should(Succeed())
			defer k8sClient.Delete(ctx, dgdr)

			// Update status to Ready with Deployment info using Status subresource
			dgdr.Status.State = StateReady
			dgdr.Status.Deployment = &nvidiacomv1alpha1.DeploymentStatus{
				Name:      "test-dgd-to-delete",
				Namespace: namespace,
				Created:   true,
				State:     "Ready",
			}
			Expect(k8sClient.Status().Update(ctx, dgdr)).Should(Succeed())

			// Reconcile when DGD doesn't exist (simulating deletion)
			_, err := reconciler.Reconcile(ctx, reconcile.Request{
				NamespacedName: types.NamespacedName{Name: dgdrName, Namespace: namespace},
			})
			Expect(err).NotTo(HaveOccurred())

			// Get updated DGDR and check state transitioned to DeploymentDeleted
			var updated nvidiacomv1alpha1.DynamoGraphDeploymentRequest
			Expect(k8sClient.Get(ctx, types.NamespacedName{Name: dgdrName, Namespace: namespace}, &updated)).Should(Succeed())
			Expect(updated.Status.State).Should(Equal(StateDeploymentDeleted))
		})
	})
})

var _ = Describe("DGDR Helper Functions", func() {
	Context("getProfilingJobName", func() {
		It("Should return correct job name", func() {
			dgdr := &nvidiacomv1alpha1.DynamoGraphDeploymentRequest{
				ObjectMeta: metav1.ObjectMeta{
					Name: "test-dgdr",
				},
			}
			Expect(getProfilingJobName(dgdr)).Should(Equal("profile-test-dgdr"))
		})
	})

	Context("getOutputConfigMapName", func() {
		It("Should return correct ConfigMap name", func() {
			dgdr := &nvidiacomv1alpha1.DynamoGraphDeploymentRequest{
				ObjectMeta: metav1.ObjectMeta{
					Name: "test-dgdr",
				},
			}
			Expect(getOutputConfigMapName(dgdr)).Should(Equal("dgdr-output-test-dgdr"))
		})
	})

	Context("isOnlineProfiling", func() {
		It("Should return true for online profiling (use_ai_configurator=false)", func() {
			dgdr := &nvidiacomv1alpha1.DynamoGraphDeploymentRequest{
				Spec: nvidiacomv1alpha1.DynamoGraphDeploymentRequestSpec{
					ProfilingConfig: nvidiacomv1alpha1.ProfilingConfigSpec{
						Config: createTestConfig(map[string]interface{}{
							"sweep": map[string]interface{}{
								"use_ai_configurator": false,
							},
						}),
					},
				},
			}
			Expect(isOnlineProfiling(dgdr)).Should(BeTrue())
		})

		It("Should return false for AI Configurator profiling (use_ai_configurator=true)", func() {
			dgdr := &nvidiacomv1alpha1.DynamoGraphDeploymentRequest{
				Spec: nvidiacomv1alpha1.DynamoGraphDeploymentRequestSpec{
					ProfilingConfig: nvidiacomv1alpha1.ProfilingConfigSpec{
						Config: createTestConfig(map[string]interface{}{
							"sweep": map[string]interface{}{
								"use_ai_configurator": true,
							},
						}),
					},
				},
			}
			Expect(isOnlineProfiling(dgdr)).Should(BeFalse())
		})

		It("Should return true by default when sweep section is missing", func() {
			dgdr := &nvidiacomv1alpha1.DynamoGraphDeploymentRequest{
				Spec: nvidiacomv1alpha1.DynamoGraphDeploymentRequestSpec{
					ProfilingConfig: nvidiacomv1alpha1.ProfilingConfigSpec{
						Config: createTestConfig(map[string]interface{}{
							"engine": map[string]interface{}{
								"backend": "vllm",
							},
						}),
					},
				},
			}
			Expect(isOnlineProfiling(dgdr)).Should(BeTrue())
		})

		It("Should return true by default when use_ai_configurator is not specified", func() {
			dgdr := &nvidiacomv1alpha1.DynamoGraphDeploymentRequest{
				Spec: nvidiacomv1alpha1.DynamoGraphDeploymentRequestSpec{
					ProfilingConfig: nvidiacomv1alpha1.ProfilingConfigSpec{
						Config: createTestConfig(map[string]interface{}{
							"sweep": map[string]interface{}{
								"force_rerun": true,
							},
						}),
					},
				},
			}
			Expect(isOnlineProfiling(dgdr)).Should(BeTrue())
		})
	})
})

var _ = Describe("DGDR Validation", func() {
	var reconciler *DynamoGraphDeploymentRequestReconciler

	BeforeEach(func() {
		reconciler = &DynamoGraphDeploymentRequestReconciler{
			Client: k8sClient,
		}
	})

	Context("validateSpec", func() {
		It("Should pass validation for valid spec", func() {
			ctx := context.Background()
			dgdr := &nvidiacomv1alpha1.DynamoGraphDeploymentRequest{
				Spec: nvidiacomv1alpha1.DynamoGraphDeploymentRequestSpec{
					ProfilingConfig: nvidiacomv1alpha1.ProfilingConfigSpec{
						Config: createTestConfig(map[string]interface{}{
							"engine": map[string]interface{}{
								"backend": "vllm",
								"config":  "/tmp/test-config.yaml",
							},
							"sla": map[string]interface{}{
								"ttft": 100.0,
								"itl":  1500.0,
								"isl":  3000,
								"osl":  5,
							},
						}),
					},
				},
			}

			err := reconciler.validateSpec(ctx, dgdr)
			Expect(err).NotTo(HaveOccurred())
		})

		It("Should fail validation when config is empty", func() {
			ctx := context.Background()
			dgdr := &nvidiacomv1alpha1.DynamoGraphDeploymentRequest{
				Spec: nvidiacomv1alpha1.DynamoGraphDeploymentRequestSpec{
					ProfilingConfig: nvidiacomv1alpha1.ProfilingConfigSpec{
						Config: createTestConfig(map[string]interface{}{}),
					},
				},
			}

			err := reconciler.validateSpec(ctx, dgdr)
			Expect(err).To(HaveOccurred())
			Expect(err.Error()).Should(ContainSubstring("config"))
		})

		It("Should fail validation when engine section is missing", func() {
			ctx := context.Background()
			dgdr := &nvidiacomv1alpha1.DynamoGraphDeploymentRequest{
				Spec: nvidiacomv1alpha1.DynamoGraphDeploymentRequestSpec{
					ProfilingConfig: nvidiacomv1alpha1.ProfilingConfigSpec{
						Config: createTestConfig(map[string]interface{}{
							"sla": map[string]interface{}{
								"ttft": 100.0,
								"itl":  1500.0,
							},
						}),
					},
				},
			}

			err := reconciler.validateSpec(ctx, dgdr)
			Expect(err).To(HaveOccurred())
			Expect(err.Error()).Should(ContainSubstring("engine"))
		})

		It("Should fail validation when engine.config and configMapRef are both missing", func() {
			ctx := context.Background()
			dgdr := &nvidiacomv1alpha1.DynamoGraphDeploymentRequest{
				Spec: nvidiacomv1alpha1.DynamoGraphDeploymentRequestSpec{
					ProfilingConfig: nvidiacomv1alpha1.ProfilingConfigSpec{
						Config: createTestConfig(map[string]interface{}{
							"engine": map[string]interface{}{
								"backend": "vllm",
							},
							"sla": map[string]interface{}{
								"ttft": 100.0,
								"itl":  1500.0,
							},
						}),
					},
				},
			}

			err := reconciler.validateSpec(ctx, dgdr)
			Expect(err).To(HaveOccurred())
			Expect(err.Error()).Should(ContainSubstring("engine.config"))
		})
	})
})

var _ = Describe("DGDR Profiler Arguments", func() {
	var reconciler *DynamoGraphDeploymentRequestReconciler

	BeforeEach(func() {
		reconciler = &DynamoGraphDeploymentRequestReconciler{
			Client:        k8sClient,
			Recorder:      record.NewFakeRecorder(100),
			ProfilerImage: "test-profiler:latest",
			Config: commonController.Config{
				RestrictedNamespace: "",
			},
			RBACManager: &MockRBACManager{},
		}
	})

	Context("When creating profiling job with all arguments", func() {
		It("Should include all SLA and GPU arguments for online profiling", func() {
			ctx := context.Background()
			namespace := "default"
			dgdrName := "test-args-online"

			// Create ServiceAccount
			sa := &corev1.ServiceAccount{
				ObjectMeta: metav1.ObjectMeta{
					Name:      ServiceAccountProfilingJob,
					Namespace: namespace,
				},
			}
			_ = k8sClient.Create(ctx, sa)
			defer k8sClient.Delete(ctx, sa)

			dgdr := &nvidiacomv1alpha1.DynamoGraphDeploymentRequest{
				ObjectMeta: metav1.ObjectMeta{
					Name:      dgdrName,
					Namespace: namespace,
				},
				Spec: nvidiacomv1alpha1.DynamoGraphDeploymentRequestSpec{
					ModelName: "test-model",
					Backend:   BackendTRTLLM,
					SLA: nvidiacomv1alpha1.SLASpec{
						TTFT: 50,
						ITL:  10,
						ISL:  3000,
						OSL:  500,
					},
					Online: true,
					GPU: &nvidiacomv1alpha1.GPUSpec{
						Type:                "h200_sxm",
						MinNumGPUsPerEngine: 2,
						MaxNumGPUsPerEngine: 4,
					},
				},
			}

			Expect(k8sClient.Create(ctx, dgdr)).Should(Succeed())
			defer k8sClient.Delete(ctx, dgdr)

			// Re-fetch DGDR to get proper metadata from API server
			var fetchedDGDR nvidiacomv1alpha1.DynamoGraphDeploymentRequest
			Expect(k8sClient.Get(ctx, types.NamespacedName{Name: dgdrName, Namespace: namespace}, &fetchedDGDR)).Should(Succeed())

			// Create profiling job with properly initialized DGDR
			err := reconciler.createProfilingJob(ctx, &fetchedDGDR)
			Expect(err).NotTo(HaveOccurred())

			// Verify job was created
			jobName := getProfilingJobName(&fetchedDGDR)
			job := &batchv1.Job{}
			Expect(k8sClient.Get(ctx, types.NamespacedName{Name: jobName, Namespace: namespace}, job)).Should(Succeed())

			// Verify profiler container arguments
			profilerContainer := job.Spec.Template.Spec.Containers[0]
			args := profilerContainer.Args

			// Check all required arguments are present
			Expect(args).Should(ContainElement("--namespace"))
			Expect(args).Should(ContainElement(namespace))
			Expect(args).Should(ContainElement("--backend"))
			Expect(args).Should(ContainElement(BackendTRTLLM))
			Expect(args).Should(ContainElement("--ttft"))
			Expect(args).Should(ContainElement("50"))
			Expect(args).Should(ContainElement("--itl"))
			Expect(args).Should(ContainElement("10"))
			Expect(args).Should(ContainElement("--isl"))
			Expect(args).Should(ContainElement("3000"))
			Expect(args).Should(ContainElement("--osl"))
			Expect(args).Should(ContainElement("500"))
			Expect(args).Should(ContainElement("--min-num-gpus-per-engine"))
			Expect(args).Should(ContainElement("2"))
			Expect(args).Should(ContainElement("--max-num-gpus-per-engine"))
			Expect(args).Should(ContainElement("4"))
			Expect(args).Should(ContainElement("--output-dir"))

			// Verify AI Configurator args are NOT present for online profiling
			Expect(args).ShouldNot(ContainElement("--use-ai-configurator"))

			// Clean up
			k8sClient.Delete(ctx, job)
		})

		It("Should include AI Configurator arguments for offline profiling", func() {
			ctx := context.Background()
			namespace := "default"
			dgdrName := "test-args-offline"

			// Create ServiceAccount
			sa := &corev1.ServiceAccount{
				ObjectMeta: metav1.ObjectMeta{
					Name:      ServiceAccountProfilingJob,
					Namespace: namespace,
				},
			}
			_ = k8sClient.Create(ctx, sa)
			defer k8sClient.Delete(ctx, sa)

			dgdr := &nvidiacomv1alpha1.DynamoGraphDeploymentRequest{
				ObjectMeta: metav1.ObjectMeta{
					Name:      dgdrName,
					Namespace: namespace,
				},
				Spec: nvidiacomv1alpha1.DynamoGraphDeploymentRequestSpec{
					ModelName: "QWEN3_32B",
					Backend:   BackendTRTLLM,
					SLA: nvidiacomv1alpha1.SLASpec{
						TTFT: 50,
						ITL:  10,
						ISL:  3000,
						OSL:  500,
					},
					Online: false, // Offline profiling
					GPU: &nvidiacomv1alpha1.GPUSpec{
						Type:                "h200_sxm",
						MinNumGPUsPerEngine: 1,
						MaxNumGPUsPerEngine: 8,
					},
				},
			}

			Expect(k8sClient.Create(ctx, dgdr)).Should(Succeed())
			defer k8sClient.Delete(ctx, dgdr)

			// Re-fetch DGDR to get proper metadata from API server
			var fetchedDGDR nvidiacomv1alpha1.DynamoGraphDeploymentRequest
			Expect(k8sClient.Get(ctx, types.NamespacedName{Name: dgdrName, Namespace: namespace}, &fetchedDGDR)).Should(Succeed())

			// Create profiling job with properly initialized DGDR
			err := reconciler.createProfilingJob(ctx, &fetchedDGDR)
			Expect(err).NotTo(HaveOccurred())

			// Verify job was created
			jobName := getProfilingJobName(&fetchedDGDR)
			job := &batchv1.Job{}
			Expect(k8sClient.Get(ctx, types.NamespacedName{Name: jobName, Namespace: namespace}, job)).Should(Succeed())

			// Verify profiler container arguments
			profilerContainer := job.Spec.Template.Spec.Containers[0]
			args := profilerContainer.Args

			// Check AI Configurator arguments are present
			Expect(args).Should(ContainElement("--use-ai-configurator"))
			Expect(args).Should(ContainElement("--aic-model-name"))
			Expect(args).Should(ContainElement("QWEN3_32B"))
			Expect(args).Should(ContainElement("--aic-system"))
			Expect(args).Should(ContainElement("h200_sxm"))
			Expect(args).Should(ContainElement("--aic-backend-version"))
			Expect(args).Should(ContainElement("0.20.0"))

			// Clean up
			k8sClient.Delete(ctx, job)
		})
	})
})

var _ = Describe("DGDR Error Handling", func() {
	var reconciler *DynamoGraphDeploymentRequestReconciler
	var recorder *record.FakeRecorder

	BeforeEach(func() {
		recorder = record.NewFakeRecorder(100)
		reconciler = &DynamoGraphDeploymentRequestReconciler{
			Client:        k8sClient,
			Recorder:      recorder,
			ProfilerImage: "test-profiler:latest",
			Config: commonController.Config{
				RestrictedNamespace: "",
			},
			RBACManager: &MockRBACManager{},
		}
	})

	Context("When profiling job fails", func() {
		It("Should capture detailed error from pod termination state", func() {
			ctx := context.Background()
			namespace := "default"
			dgdrName := "test-error-capture"

			dgdr := &nvidiacomv1alpha1.DynamoGraphDeploymentRequest{
				ObjectMeta: metav1.ObjectMeta{
					Name:      dgdrName,
					Namespace: namespace,
				},
				Spec: nvidiacomv1alpha1.DynamoGraphDeploymentRequestSpec{
					ModelName: "test-model",
					Backend:   BackendVLLM,
					SLA: nvidiacomv1alpha1.SLASpec{
						TTFT: 100,
						ITL:  1500,
						ISL:  3000,
						OSL:  5,
					},
					Online: true,
				},
			}

			Expect(k8sClient.Create(ctx, dgdr)).Should(Succeed())
			defer k8sClient.Delete(ctx, dgdr)

			// Set status to Profiling
			dgdr.Status.State = StateProfiling
			Expect(k8sClient.Status().Update(ctx, dgdr)).Should(Succeed())

			// Create failed job
			jobName := getProfilingJobName(dgdr)
			job := &batchv1.Job{
				ObjectMeta: metav1.ObjectMeta{
					Name:      jobName,
					Namespace: namespace,
				},
				Spec: batchv1.JobSpec{
					Template: corev1.PodTemplateSpec{
						Spec: corev1.PodSpec{
							Containers: []corev1.Container{{
								Name:  ContainerNameProfiler,
								Image: "test",
							}},
							RestartPolicy: corev1.RestartPolicyNever,
						},
					},
				},
				Status: batchv1.JobStatus{
					Conditions: []batchv1.JobCondition{{
						Type:    batchv1.JobFailed,
						Status:  corev1.ConditionTrue,
						Message: "BackoffLimitExceeded",
					}},
				},
			}
			Expect(k8sClient.Create(ctx, job)).Should(Succeed())
			defer k8sClient.Delete(ctx, job)

			// Update job status
			job.Status.Conditions = []batchv1.JobCondition{{
				Type:    batchv1.JobFailed,
				Status:  corev1.ConditionTrue,
				Message: "BackoffLimitExceeded",
			}}
			Expect(k8sClient.Status().Update(ctx, job)).Should(Succeed())

			// Create failed pod with termination details
			pod := &corev1.Pod{
				ObjectMeta: metav1.ObjectMeta{
					Name:      jobName + "-pod",
					Namespace: namespace,
					Labels: map[string]string{
						"job-name": jobName,
					},
				},
				Spec: corev1.PodSpec{
					Containers: []corev1.Container{{
						Name:  ContainerNameProfiler,
						Image: "test",
					}},
					RestartPolicy: corev1.RestartPolicyNever,
				},
				Status: corev1.PodStatus{
					Phase: corev1.PodFailed,
					ContainerStatuses: []corev1.ContainerStatus{{
						Name: ContainerNameProfiler,
						State: corev1.ContainerState{
							Terminated: &corev1.ContainerStateTerminated{
								ExitCode: 1,
								Reason:   "Error",
								Message:  "ValueError: Invalid model name for AI Configurator",
							},
						},
					}},
				},
			}
			Expect(k8sClient.Create(ctx, pod)).Should(Succeed())
			defer k8sClient.Delete(ctx, pod)

			// Reconcile - should capture error details
			_, err := reconciler.Reconcile(ctx, reconcile.Request{
				NamespacedName: types.NamespacedName{Name: dgdrName, Namespace: namespace},
			})
			Expect(err).NotTo(HaveOccurred())

			// Verify DGDR transitioned to Failed state
			var updated nvidiacomv1alpha1.DynamoGraphDeploymentRequest
			Expect(k8sClient.Get(ctx, types.NamespacedName{Name: dgdrName, Namespace: namespace}, &updated)).Should(Succeed())
			Expect(updated.Status.State).Should(Equal(StateFailed))

			// Verify error condition contains detailed error
			condition := meta.FindStatusCondition(updated.Status.Conditions, ConditionTypeProfiling)
			Expect(condition).NotTo(BeNil())
			Expect(condition.Status).Should(Equal(metav1.ConditionFalse))
			Expect(condition.Message).Should(ContainSubstring("profiling job failed"))
		})
	})
})<|MERGE_RESOLUTION|>--- conflicted
+++ resolved
@@ -28,11 +28,8 @@
 	. "github.com/onsi/gomega"
 	batchv1 "k8s.io/api/batch/v1"
 	corev1 "k8s.io/api/core/v1"
-<<<<<<< HEAD
 	apiextensionsv1 "k8s.io/apiextensions-apiserver/pkg/apis/apiextensions/v1"
-=======
 	"k8s.io/apimachinery/pkg/api/meta"
->>>>>>> ad0648f4
 	metav1 "k8s.io/apimachinery/pkg/apis/meta/v1"
 	"k8s.io/apimachinery/pkg/types"
 	"k8s.io/client-go/tools/record"
@@ -951,8 +948,8 @@
 		}
 	})
 
-	Context("When creating profiling job with all arguments", func() {
-		It("Should include all SLA and GPU arguments for online profiling", func() {
+	Context("When creating profiling job with inline config", func() {
+		It("Should pass config as --profile-config argument for online profiling", func() {
 			ctx := context.Background()
 			namespace := "default"
 			dgdrName := "test-args-online"
@@ -973,19 +970,28 @@
 					Namespace: namespace,
 				},
 				Spec: nvidiacomv1alpha1.DynamoGraphDeploymentRequestSpec{
-					ModelName: "test-model",
-					Backend:   BackendTRTLLM,
-					SLA: nvidiacomv1alpha1.SLASpec{
-						TTFT: 50,
-						ITL:  10,
-						ISL:  3000,
-						OSL:  500,
-					},
-					Online: true,
-					GPU: &nvidiacomv1alpha1.GPUSpec{
-						Type:                "h200_sxm",
-						MinNumGPUsPerEngine: 2,
-						MaxNumGPUsPerEngine: 4,
+					ProfilingConfig: nvidiacomv1alpha1.ProfilingConfigSpec{
+						Config: createTestConfig(map[string]interface{}{
+							"engine": map[string]interface{}{
+								"backend":        "trtllm",
+								"config":         "/tmp/test-config.yaml",
+								"profiler_image": "test-profiler:latest",
+							},
+							"sla": map[string]interface{}{
+								"ttft": 50.0,
+								"itl":  10.0,
+								"isl":  3000,
+								"osl":  500,
+							},
+							"hardware": map[string]interface{}{
+								"gpu_type":                "h200_sxm",
+								"min_num_gpus_per_engine": 2,
+								"max_num_gpus_per_engine": 4,
+							},
+							"sweep": map[string]interface{}{
+								"use_ai_configurator": false,
+							},
+						}),
 					},
 				},
 			}
@@ -1006,37 +1012,18 @@
 			job := &batchv1.Job{}
 			Expect(k8sClient.Get(ctx, types.NamespacedName{Name: jobName, Namespace: namespace}, job)).Should(Succeed())
 
-			// Verify profiler container arguments
+			// Verify profiler container has --profile-config argument
 			profilerContainer := job.Spec.Template.Spec.Containers[0]
 			args := profilerContainer.Args
 
-			// Check all required arguments are present
-			Expect(args).Should(ContainElement("--namespace"))
-			Expect(args).Should(ContainElement(namespace))
-			Expect(args).Should(ContainElement("--backend"))
-			Expect(args).Should(ContainElement(BackendTRTLLM))
-			Expect(args).Should(ContainElement("--ttft"))
-			Expect(args).Should(ContainElement("50"))
-			Expect(args).Should(ContainElement("--itl"))
-			Expect(args).Should(ContainElement("10"))
-			Expect(args).Should(ContainElement("--isl"))
-			Expect(args).Should(ContainElement("3000"))
-			Expect(args).Should(ContainElement("--osl"))
-			Expect(args).Should(ContainElement("500"))
-			Expect(args).Should(ContainElement("--min-num-gpus-per-engine"))
-			Expect(args).Should(ContainElement("2"))
-			Expect(args).Should(ContainElement("--max-num-gpus-per-engine"))
-			Expect(args).Should(ContainElement("4"))
-			Expect(args).Should(ContainElement("--output-dir"))
-
-			// Verify AI Configurator args are NOT present for online profiling
-			Expect(args).ShouldNot(ContainElement("--use-ai-configurator"))
+			// Check that --profile-config argument is present
+			Expect(args).Should(ContainElement("--profile-config"))
 
 			// Clean up
 			k8sClient.Delete(ctx, job)
 		})
 
-		It("Should include AI Configurator arguments for offline profiling", func() {
+		It("Should pass config with AI Configurator settings for offline profiling", func() {
 			ctx := context.Background()
 			namespace := "default"
 			dgdrName := "test-args-offline"
@@ -1057,19 +1044,31 @@
 					Namespace: namespace,
 				},
 				Spec: nvidiacomv1alpha1.DynamoGraphDeploymentRequestSpec{
-					ModelName: "QWEN3_32B",
-					Backend:   BackendTRTLLM,
-					SLA: nvidiacomv1alpha1.SLASpec{
-						TTFT: 50,
-						ITL:  10,
-						ISL:  3000,
-						OSL:  500,
-					},
-					Online: false, // Offline profiling
-					GPU: &nvidiacomv1alpha1.GPUSpec{
-						Type:                "h200_sxm",
-						MinNumGPUsPerEngine: 1,
-						MaxNumGPUsPerEngine: 8,
+					ProfilingConfig: nvidiacomv1alpha1.ProfilingConfigSpec{
+						Config: createTestConfig(map[string]interface{}{
+							"engine": map[string]interface{}{
+								"backend":        "trtllm",
+								"config":         "/tmp/test-config.yaml",
+								"profiler_image": "test-profiler:latest",
+							},
+							"sla": map[string]interface{}{
+								"ttft": 50.0,
+								"itl":  10.0,
+								"isl":  3000,
+								"osl":  500,
+							},
+							"hardware": map[string]interface{}{
+								"gpu_type":                "h200_sxm",
+								"min_num_gpus_per_engine": 1,
+								"max_num_gpus_per_engine": 8,
+							},
+							"sweep": map[string]interface{}{
+								"use_ai_configurator": true,
+								"aic_system":          "h200_sxm",
+								"aic_model_name":      "QWEN3_32B",
+								"aic_backend_version": "0.20.0",
+							},
+						}),
 					},
 				},
 			}
@@ -1090,18 +1089,12 @@
 			job := &batchv1.Job{}
 			Expect(k8sClient.Get(ctx, types.NamespacedName{Name: jobName, Namespace: namespace}, job)).Should(Succeed())
 
-			// Verify profiler container arguments
+			// Verify profiler container has --profile-config argument
 			profilerContainer := job.Spec.Template.Spec.Containers[0]
 			args := profilerContainer.Args
 
-			// Check AI Configurator arguments are present
-			Expect(args).Should(ContainElement("--use-ai-configurator"))
-			Expect(args).Should(ContainElement("--aic-model-name"))
-			Expect(args).Should(ContainElement("QWEN3_32B"))
-			Expect(args).Should(ContainElement("--aic-system"))
-			Expect(args).Should(ContainElement("h200_sxm"))
-			Expect(args).Should(ContainElement("--aic-backend-version"))
-			Expect(args).Should(ContainElement("0.20.0"))
+			// Check that --profile-config argument is present
+			Expect(args).Should(ContainElement("--profile-config"))
 
 			// Clean up
 			k8sClient.Delete(ctx, job)
@@ -1138,15 +1131,24 @@
 					Namespace: namespace,
 				},
 				Spec: nvidiacomv1alpha1.DynamoGraphDeploymentRequestSpec{
-					ModelName: "test-model",
-					Backend:   BackendVLLM,
-					SLA: nvidiacomv1alpha1.SLASpec{
-						TTFT: 100,
-						ITL:  1500,
-						ISL:  3000,
-						OSL:  5,
-					},
-					Online: true,
+					ProfilingConfig: nvidiacomv1alpha1.ProfilingConfigSpec{
+						Config: createTestConfig(map[string]interface{}{
+							"engine": map[string]interface{}{
+								"backend": "vllm",
+								"config":  "/tmp/test-config.yaml",
+							},
+							"sla": map[string]interface{}{
+								"ttft": 100.0,
+								"itl":  1500.0,
+								"isl":  3000,
+								"osl":  5,
+							},
+							"hardware": map[string]interface{}{
+								"min_num_gpus_per_engine": 1,
+								"max_num_gpus_per_engine": 8,
+							},
+						}),
+					},
 				},
 			}
 
