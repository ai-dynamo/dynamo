/*
 * SPDX-FileCopyrightText: Copyright (c) 2025 NVIDIA CORPORATION & AFFILIATES. All rights reserved.
 * SPDX-License-Identifier: Apache-2.0
 *
 * Licensed under the Apache License, Version 2.0 (the "License");
 * you may not use this file except in compliance with the License.
 * You may obtain a copy of the License at
 *
 * http://www.apache.org/licenses/LICENSE-2.0
 *
 * Unless required by applicable law or agreed to in writing, software
 * distributed under the License is distributed on an "AS IS" BASIS,
 * WITHOUT WARRANTIES OR CONDITIONS OF ANY KIND, either express or implied.
 * See the License for the specific language governing permissions and
 * limitations under the License.
 */

package controller_common

import (
	"testing"

<<<<<<< HEAD
	"github.com/cisco-open/k8s-objectmatcher/patch"
=======
	appsv1 "k8s.io/api/apps/v1"
	metav1 "k8s.io/apimachinery/pkg/apis/meta/v1"

	"github.com/bsm/gomega"
>>>>>>> dd417a56
	"k8s.io/apimachinery/pkg/apis/meta/v1/unstructured"
	"sigs.k8s.io/controller-runtime/pkg/client"
)

<<<<<<< HEAD
func TestIsSpecChanged(t *testing.T) {
=======
func TestIsSpecChanged2(t *testing.T) {
>>>>>>> dd417a56
	tests := []struct {
		name          string
		current       client.Object
		desired       client.Object
<<<<<<< HEAD
		expected      bool
=======
		expectedHash  bool
>>>>>>> dd417a56
		expectedError bool
	}{
		{
			name: "no change in hash with deployment spec and env variables",
			current: &unstructured.Unstructured{
				Object: map[string]interface{}{
					"apiVersion": "apps/v1",
					"kind":       "Deployment",
					"metadata": map[string]interface{}{
						"name":      "nim-deployment",
						"namespace": "default",
					},
					"spec": map[string]interface{}{
<<<<<<< HEAD
						"replicas": 2,
=======
						"replicas": int64(2),
>>>>>>> dd417a56
						"selector": map[string]interface{}{
							"matchLabels": map[string]interface{}{
								"app": "nim",
							},
						},
						"template": map[string]interface{}{
							"metadata": map[string]interface{}{
								"labels": map[string]interface{}{
									"app": "nim",
								},
							},
							"spec": map[string]interface{}{
								"containers": []interface{}{
									map[string]interface{}{
										"name":  "nim",
										"image": "nim:v0.1.0",
										"ports": []interface{}{
											map[string]interface{}{
<<<<<<< HEAD
												"containerPort": 80,
=======
												"containerPort": int64(80),
>>>>>>> dd417a56
											},
										},
										"env": []interface{}{
											map[string]interface{}{"name": "ENV_VAR1", "value": "value1"},
											map[string]interface{}{"name": "ENV_VAR2", "value": "value2"},
										},
									},
								},
							},
						},
					},
				},
			},
			desired: &unstructured.Unstructured{
				Object: map[string]interface{}{
					"apiVersion": "apps/v1",
					"kind":       "Deployment",
					"metadata": map[string]interface{}{
						"name":      "nim-deployment",
						"namespace": "default",
					},
					"spec": map[string]interface{}{
<<<<<<< HEAD
						"replicas": 2,
=======
						"replicas": int64(2),
>>>>>>> dd417a56
						"selector": map[string]interface{}{
							"matchLabels": map[string]interface{}{
								"app": "nim",
							},
						},
						"template": map[string]interface{}{
							"metadata": map[string]interface{}{
								"labels": map[string]interface{}{
									"app": "nim",
								},
							},
							"spec": map[string]interface{}{
								"containers": []interface{}{
									map[string]interface{}{
										"name":  "nim",
										"image": "nim:v0.1.0",
										"ports": []interface{}{
											map[string]interface{}{
<<<<<<< HEAD
												"containerPort": 80,
=======
												"containerPort": int64(80),
>>>>>>> dd417a56
											},
										},
										"env": []interface{}{
											map[string]interface{}{"name": "ENV_VAR1", "value": "value1"},
											map[string]interface{}{"name": "ENV_VAR2", "value": "value2"},
										},
									},
								},
							},
						},
					},
				},
			},
<<<<<<< HEAD
			expected:      false,
			expectedError: false,
		},
		{
			name: "no change in hash with change in metadata and status",
=======
			expectedHash:  false,
			expectedError: false,
		},
		{
			name: "no change in hash with deployment spec and env variables, change in order",
>>>>>>> dd417a56
			current: &unstructured.Unstructured{
				Object: map[string]interface{}{
					"apiVersion": "apps/v1",
					"kind":       "Deployment",
					"metadata": map[string]interface{}{
						"name":      "nim-deployment",
						"namespace": "default",
					},
					"spec": map[string]interface{}{
<<<<<<< HEAD
						"replicas": 2,
=======
						"replicas": int64(2),
>>>>>>> dd417a56
						"selector": map[string]interface{}{
							"matchLabels": map[string]interface{}{
								"app": "nim",
							},
						},
						"template": map[string]interface{}{
							"metadata": map[string]interface{}{
								"labels": map[string]interface{}{
									"app": "nim",
								},
							},
							"spec": map[string]interface{}{
								"containers": []interface{}{
									map[string]interface{}{
										"name":  "nim",
										"image": "nim:v0.1.0",
										"ports": []interface{}{
											map[string]interface{}{
<<<<<<< HEAD
												"containerPort": 80,
=======
												"containerPort": int64(80),
											},
										},
										"env": []interface{}{
											map[string]interface{}{"name": "ENV_VAR1", "value": "value1"},
											map[string]interface{}{"name": "ENV_VAR2", "value": "value2"},
										},
									},
								},
							},
						},
					},
				},
			},
			desired: &unstructured.Unstructured{
				Object: map[string]interface{}{
					"apiVersion": "apps/v1",
					"kind":       "Deployment",
					"metadata": map[string]interface{}{
						"name":      "nim-deployment",
						"namespace": "default",
					},
					"spec": map[string]interface{}{
						"replicas": int64(2),
						"selector": map[string]interface{}{
							"matchLabels": map[string]interface{}{
								"app": "nim",
							},
						},
						"template": map[string]interface{}{
							"metadata": map[string]interface{}{
								"labels": map[string]interface{}{
									"app": "nim",
								},
							},
							"spec": map[string]interface{}{
								"containers": []interface{}{
									map[string]interface{}{
										"name":  "nim",
										"image": "nim:v0.1.0",
										"ports": []interface{}{
											map[string]interface{}{
												"containerPort": int64(80),
>>>>>>> dd417a56
											},
										}, // switch order of env
										"env": []interface{}{
											map[string]interface{}{"name": "ENV_VAR1", "value": "value1"},
											map[string]interface{}{"name": "ENV_VAR2", "value": "value2"},
										},
										"env": []interface{}{
											map[string]interface{}{"name": "ENV_VAR2", "value": "value2"},
											map[string]interface{}{"name": "ENV_VAR1", "value": "value1"},
										},
									},
								},
							},
						},
					},
				},
			},
<<<<<<< HEAD
			desired: &unstructured.Unstructured{
=======
			expectedHash:  false,
			expectedError: false,
		},
		{
			name: "no change in hash with change in metadata and status",
			current: &unstructured.Unstructured{
>>>>>>> dd417a56
				Object: map[string]interface{}{
					"apiVersion": "apps/v1",
					"kind":       "Deployment",
					"metadata": map[string]interface{}{
						"name":      "nim-deployment",
						"namespace": "default",
<<<<<<< HEAD
						"blah":      "blah",
					},
					"spec": map[string]interface{}{
						"replicas": 2,
=======
					},
					"spec": map[string]interface{}{
						"replicas": int64(2),
>>>>>>> dd417a56
						"selector": map[string]interface{}{
							"matchLabels": map[string]interface{}{
								"app": "nim",
							},
						},
						"template": map[string]interface{}{
							"metadata": map[string]interface{}{
								"labels": map[string]interface{}{
									"app": "nim",
								},
							},
							"spec": map[string]interface{}{
								"containers": []interface{}{
									map[string]interface{}{
										"name":  "nim",
										"image": "nim:v0.1.0",
										"ports": []interface{}{
											map[string]interface{}{
<<<<<<< HEAD
												"containerPort": 80,
=======
												"containerPort": int64(80),
											},
										}, // switch order of env
										"env": []interface{}{
											map[string]interface{}{"name": "ENV_VAR1", "value": "value1"},
											map[string]interface{}{"name": "ENV_VAR2", "value": "value2"},
										},
									},
								},
							},
						},
					},
				},
			},
			desired: &unstructured.Unstructured{
				Object: map[string]interface{}{
					"apiVersion": "apps/v1",
					"kind":       "Deployment",
					"metadata": map[string]interface{}{
						"name":      "nim-deployment",
						"namespace": "default",
						"blah":      "blah",
					},
					"spec": map[string]interface{}{
						"replicas": int64(2),
						"selector": map[string]interface{}{
							"matchLabels": map[string]interface{}{
								"app": "nim",
							},
						},
						"template": map[string]interface{}{
							"metadata": map[string]interface{}{
								"labels": map[string]interface{}{
									"app": "nim",
								},
							},
							"spec": map[string]interface{}{
								"containers": []interface{}{
									map[string]interface{}{
										"name":  "nim",
										"image": "nim:v0.1.0",
										"ports": []interface{}{
											map[string]interface{}{
												"containerPort": int64(80),
>>>>>>> dd417a56
											},
										},
										"env": []interface{}{
											map[string]interface{}{"name": "ENV_VAR1", "value": "value1"},
											map[string]interface{}{"name": "ENV_VAR2", "value": "value2"},
										},
									},
								},
							},
						},
					},
					"status": map[string]interface{}{
						"ready": true,
					},
				},
			},
<<<<<<< HEAD
			expected:      false,
=======
			expectedHash:  false,
>>>>>>> dd417a56
			expectedError: false,
		},
		{
			name: "change in hash with change in value of elements",
			current: &unstructured.Unstructured{
				Object: map[string]interface{}{
					"apiVersion": "apps/v1",
					"kind":       "Deployment",
					"metadata": map[string]interface{}{
						"name":      "nim-deployment",
						"namespace": "default",
					},
					"spec": map[string]interface{}{
<<<<<<< HEAD
						"replicas": 2,
=======
						"replicas": int64(2),
>>>>>>> dd417a56
						"selector": map[string]interface{}{
							"matchLabels": map[string]interface{}{
								"app": "nim",
							},
						},
						"template": map[string]interface{}{
							"metadata": map[string]interface{}{
								"labels": map[string]interface{}{
									"app": "nim",
								},
							},
							"spec": map[string]interface{}{
								"containers": []interface{}{
									map[string]interface{}{
										"name":  "nim",
										"image": "nim:v0.1.0",
										"ports": []interface{}{
											map[string]interface{}{
<<<<<<< HEAD
												"containerPort": 80,
=======
												"containerPort": int64(80),
>>>>>>> dd417a56
											},
										},
										"env": []interface{}{
											map[string]interface{}{"name": "ENV_VAR1", "value": "value2"},
											map[string]interface{}{"name": "ENV_VAR2", "value": "value1"},
										},
									},
								},
							},
						},
					},
				},
			},
			desired: &unstructured.Unstructured{
				Object: map[string]interface{}{
					"apiVersion": "apps/v1",
					"kind":       "Deployment",
					"metadata": map[string]interface{}{
						"name":      "nim-deployment",
						"namespace": "default",
					},
					"spec": map[string]interface{}{
<<<<<<< HEAD
						"replicas": 3,
=======
						"replicas": int64(3),
>>>>>>> dd417a56
						"selector": map[string]interface{}{
							"matchLabels": map[string]interface{}{
								"app": "nim",
							},
						},
						"template": map[string]interface{}{
							"metadata": map[string]interface{}{
								"labels": map[string]interface{}{
									"app": "nim",
								},
							},
							"spec": map[string]interface{}{
								"containers": []interface{}{
									map[string]interface{}{
										"name":  "nim",
										"image": "nim:v0.1.0",
										"ports": []interface{}{
											map[string]interface{}{
<<<<<<< HEAD
												"containerPort": 80,
=======
												"containerPort": int64(80),
>>>>>>> dd417a56
											},
										},
										"env": []interface{}{
											map[string]interface{}{"name": "ENV_VAR1", "value": "asdf"},
											map[string]interface{}{"name": "ENV_VAR2", "value": "jljl"},
										},
									},
								},
							},
						},
					},
				},
			},
<<<<<<< HEAD
			expected:      true,
=======
			expectedHash:  true,
>>>>>>> dd417a56
			expectedError: false,
		},
	}

	for _, tt := range tests {
		t.Run(tt.name, func(t *testing.T) {
<<<<<<< HEAD
			err := patch.DefaultAnnotator.SetLastAppliedAnnotation(tt.current)
			if err != nil {
				t.Errorf("failed to set last applied annotation in test for resource %s: %s", tt.current.GetName(), err)
			}
			got, err := IsSpecChanged(tt.current, tt.desired)
			if err != nil {
				t.Errorf("failed to check if spec has changed in test for resource %s: %s", tt.current.GetName(), err)
			}
			if got != tt.expected {
				t.Errorf("IsSpecChanged() = %v, want %v", got, tt.expected)
=======
			hash, err := GetSpecHash(tt.current)
			if err != nil {
				t.Errorf("failed to get spec hash in test for resource %s: %s", tt.current.GetName(), err)
			}
			updateHashAnnotation(tt.current, hash)
			gotHash, err := IsSpecChanged(tt.current, tt.desired)
			if err != nil {
				t.Errorf("failed to check if spec has changed in test for resource %s: %s", tt.current.GetName(), err)
			}
			if tt.expectedHash && gotHash == nil {
				t.Errorf("IsSpecChanged() = %v, want %v", gotHash, tt.expectedHash)
			}
			if !tt.expectedHash && gotHash != nil {
				t.Errorf("IsSpecChanged() = %v, want %v", gotHash, tt.expectedHash)
>>>>>>> dd417a56
			}
		})
	}
}

func TestCopySpec(t *testing.T) {
	src := appsv1.Deployment{
		ObjectMeta: metav1.ObjectMeta{
			Name:      "nim-deployment",
			Namespace: "default",
		},
		Spec: appsv1.DeploymentSpec{
			Replicas: &[]int32{2}[0],
		},
	}

	dst := appsv1.Deployment{
		ObjectMeta: metav1.ObjectMeta{
			Name:      "nim-deployment",
			Namespace: "default",
			OwnerReferences: []metav1.OwnerReference{
				{
					APIVersion: "apps/v1",
					Kind:       "Deployment",
					Name:       "nim-deployment",
					UID:        "1234567890",
				},
			},
		},
		Spec: appsv1.DeploymentSpec{
			Replicas: &[]int32{1}[0],
		},
	}

	err := CopySpec(&src, &dst)
	if err != nil {
		t.Errorf("failed to copy spec in test for resource %s: %s", src.GetName(), err)
	}

	expected := appsv1.Deployment{
		ObjectMeta: metav1.ObjectMeta{
			Name:      "nim-deployment",
			Namespace: "default",
			OwnerReferences: []metav1.OwnerReference{
				{
					APIVersion: "apps/v1",
					Kind:       "Deployment",
					Name:       "nim-deployment",
					UID:        "1234567890",
				},
			},
		},
		Spec: appsv1.DeploymentSpec{
			Replicas: &[]int32{2}[0],
		},
	}

	g := gomega.NewGomegaWithT(t)
	g.Expect(dst).To(gomega.Equal(expected))
}<|MERGE_RESOLUTION|>--- conflicted
+++ resolved
@@ -20,32 +20,20 @@
 import (
 	"testing"
 
-<<<<<<< HEAD
-	"github.com/cisco-open/k8s-objectmatcher/patch"
-=======
 	appsv1 "k8s.io/api/apps/v1"
 	metav1 "k8s.io/apimachinery/pkg/apis/meta/v1"
 
 	"github.com/bsm/gomega"
->>>>>>> dd417a56
 	"k8s.io/apimachinery/pkg/apis/meta/v1/unstructured"
 	"sigs.k8s.io/controller-runtime/pkg/client"
 )
 
-<<<<<<< HEAD
-func TestIsSpecChanged(t *testing.T) {
-=======
 func TestIsSpecChanged2(t *testing.T) {
->>>>>>> dd417a56
 	tests := []struct {
 		name          string
 		current       client.Object
 		desired       client.Object
-<<<<<<< HEAD
-		expected      bool
-=======
 		expectedHash  bool
->>>>>>> dd417a56
 		expectedError bool
 	}{
 		{
@@ -59,34 +47,26 @@
 						"namespace": "default",
 					},
 					"spec": map[string]interface{}{
-<<<<<<< HEAD
-						"replicas": 2,
-=======
-						"replicas": int64(2),
->>>>>>> dd417a56
-						"selector": map[string]interface{}{
-							"matchLabels": map[string]interface{}{
-								"app": "nim",
-							},
-						},
-						"template": map[string]interface{}{
-							"metadata": map[string]interface{}{
-								"labels": map[string]interface{}{
-									"app": "nim",
-								},
-							},
-							"spec": map[string]interface{}{
-								"containers": []interface{}{
-									map[string]interface{}{
-										"name":  "nim",
-										"image": "nim:v0.1.0",
-										"ports": []interface{}{
-											map[string]interface{}{
-<<<<<<< HEAD
-												"containerPort": 80,
-=======
-												"containerPort": int64(80),
->>>>>>> dd417a56
+						"replicas": int64(2),
+						"selector": map[string]interface{}{
+							"matchLabels": map[string]interface{}{
+								"app": "nim",
+							},
+						},
+						"template": map[string]interface{}{
+							"metadata": map[string]interface{}{
+								"labels": map[string]interface{}{
+									"app": "nim",
+								},
+							},
+							"spec": map[string]interface{}{
+								"containers": []interface{}{
+									map[string]interface{}{
+										"name":  "nim",
+										"image": "nim:v0.1.0",
+										"ports": []interface{}{
+											map[string]interface{}{
+												"containerPort": int64(80),
 											},
 										},
 										"env": []interface{}{
@@ -109,60 +89,44 @@
 						"namespace": "default",
 					},
 					"spec": map[string]interface{}{
-<<<<<<< HEAD
-						"replicas": 2,
-=======
-						"replicas": int64(2),
->>>>>>> dd417a56
-						"selector": map[string]interface{}{
-							"matchLabels": map[string]interface{}{
-								"app": "nim",
-							},
-						},
-						"template": map[string]interface{}{
-							"metadata": map[string]interface{}{
-								"labels": map[string]interface{}{
-									"app": "nim",
-								},
-							},
-							"spec": map[string]interface{}{
-								"containers": []interface{}{
-									map[string]interface{}{
-										"name":  "nim",
-										"image": "nim:v0.1.0",
-										"ports": []interface{}{
-											map[string]interface{}{
-<<<<<<< HEAD
-												"containerPort": 80,
-=======
-												"containerPort": int64(80),
->>>>>>> dd417a56
-											},
-										},
-										"env": []interface{}{
-											map[string]interface{}{"name": "ENV_VAR1", "value": "value1"},
-											map[string]interface{}{"name": "ENV_VAR2", "value": "value2"},
-										},
-									},
-								},
-							},
-						},
-					},
-				},
-			},
-<<<<<<< HEAD
-			expected:      false,
-			expectedError: false,
-		},
-		{
-			name: "no change in hash with change in metadata and status",
-=======
+						"replicas": int64(2),
+						"selector": map[string]interface{}{
+							"matchLabels": map[string]interface{}{
+								"app": "nim",
+							},
+						},
+						"template": map[string]interface{}{
+							"metadata": map[string]interface{}{
+								"labels": map[string]interface{}{
+									"app": "nim",
+								},
+							},
+							"spec": map[string]interface{}{
+								"containers": []interface{}{
+									map[string]interface{}{
+										"name":  "nim",
+										"image": "nim:v0.1.0",
+										"ports": []interface{}{
+											map[string]interface{}{
+												"containerPort": int64(80),
+											},
+										},
+										"env": []interface{}{
+											map[string]interface{}{"name": "ENV_VAR1", "value": "value1"},
+											map[string]interface{}{"name": "ENV_VAR2", "value": "value2"},
+										},
+									},
+								},
+							},
+						},
+					},
+				},
+			},
 			expectedHash:  false,
 			expectedError: false,
 		},
 		{
 			name: "no change in hash with deployment spec and env variables, change in order",
->>>>>>> dd417a56
 			current: &unstructured.Unstructured{
 				Object: map[string]interface{}{
 					"apiVersion": "apps/v1",
@@ -172,32 +136,25 @@
 						"namespace": "default",
 					},
 					"spec": map[string]interface{}{
-<<<<<<< HEAD
-						"replicas": 2,
-=======
-						"replicas": int64(2),
->>>>>>> dd417a56
-						"selector": map[string]interface{}{
-							"matchLabels": map[string]interface{}{
-								"app": "nim",
-							},
-						},
-						"template": map[string]interface{}{
-							"metadata": map[string]interface{}{
-								"labels": map[string]interface{}{
-									"app": "nim",
-								},
-							},
-							"spec": map[string]interface{}{
-								"containers": []interface{}{
-									map[string]interface{}{
-										"name":  "nim",
-										"image": "nim:v0.1.0",
-										"ports": []interface{}{
-											map[string]interface{}{
-<<<<<<< HEAD
-												"containerPort": 80,
-=======
+						"replicas": int64(2),
+						"selector": map[string]interface{}{
+							"matchLabels": map[string]interface{}{
+								"app": "nim",
+							},
+						},
+						"template": map[string]interface{}{
+							"metadata": map[string]interface{}{
+								"labels": map[string]interface{}{
+									"app": "nim",
+								},
+							},
+							"spec": map[string]interface{}{
+								"containers": []interface{}{
+									map[string]interface{}{
+										"name":  "nim",
+										"image": "nim:v0.1.0",
+										"ports": []interface{}{
+											map[string]interface{}{
 												"containerPort": int64(80),
 											},
 										},
@@ -241,116 +198,96 @@
 										"ports": []interface{}{
 											map[string]interface{}{
 												"containerPort": int64(80),
->>>>>>> dd417a56
-											},
-										}, // switch order of env
-										"env": []interface{}{
-											map[string]interface{}{"name": "ENV_VAR1", "value": "value1"},
-											map[string]interface{}{"name": "ENV_VAR2", "value": "value2"},
-										},
-										"env": []interface{}{
-											map[string]interface{}{"name": "ENV_VAR2", "value": "value2"},
-											map[string]interface{}{"name": "ENV_VAR1", "value": "value1"},
-										},
-									},
-								},
-							},
-						},
-					},
-				},
-			},
-<<<<<<< HEAD
-			desired: &unstructured.Unstructured{
-=======
+											},
+										},
+										"env": []interface{}{
+											map[string]interface{}{"name": "ENV_VAR2", "value": "value2"},
+											map[string]interface{}{"name": "ENV_VAR1", "value": "value1"},
+										},
+									},
+								},
+							},
+						},
+					},
+				},
+			},
 			expectedHash:  false,
 			expectedError: false,
 		},
 		{
 			name: "no change in hash with change in metadata and status",
 			current: &unstructured.Unstructured{
->>>>>>> dd417a56
-				Object: map[string]interface{}{
-					"apiVersion": "apps/v1",
-					"kind":       "Deployment",
-					"metadata": map[string]interface{}{
-						"name":      "nim-deployment",
-						"namespace": "default",
-<<<<<<< HEAD
+				Object: map[string]interface{}{
+					"apiVersion": "apps/v1",
+					"kind":       "Deployment",
+					"metadata": map[string]interface{}{
+						"name":      "nim-deployment",
+						"namespace": "default",
+					},
+					"spec": map[string]interface{}{
+						"replicas": int64(2),
+						"selector": map[string]interface{}{
+							"matchLabels": map[string]interface{}{
+								"app": "nim",
+							},
+						},
+						"template": map[string]interface{}{
+							"metadata": map[string]interface{}{
+								"labels": map[string]interface{}{
+									"app": "nim",
+								},
+							},
+							"spec": map[string]interface{}{
+								"containers": []interface{}{
+									map[string]interface{}{
+										"name":  "nim",
+										"image": "nim:v0.1.0",
+										"ports": []interface{}{
+											map[string]interface{}{
+												"containerPort": int64(80),
+											},
+										}, // switch order of env
+										"env": []interface{}{
+											map[string]interface{}{"name": "ENV_VAR1", "value": "value1"},
+											map[string]interface{}{"name": "ENV_VAR2", "value": "value2"},
+										},
+									},
+								},
+							},
+						},
+					},
+				},
+			},
+			desired: &unstructured.Unstructured{
+				Object: map[string]interface{}{
+					"apiVersion": "apps/v1",
+					"kind":       "Deployment",
+					"metadata": map[string]interface{}{
+						"name":      "nim-deployment",
+						"namespace": "default",
 						"blah":      "blah",
 					},
 					"spec": map[string]interface{}{
-						"replicas": 2,
-=======
-					},
-					"spec": map[string]interface{}{
-						"replicas": int64(2),
->>>>>>> dd417a56
-						"selector": map[string]interface{}{
-							"matchLabels": map[string]interface{}{
-								"app": "nim",
-							},
-						},
-						"template": map[string]interface{}{
-							"metadata": map[string]interface{}{
-								"labels": map[string]interface{}{
-									"app": "nim",
-								},
-							},
-							"spec": map[string]interface{}{
-								"containers": []interface{}{
-									map[string]interface{}{
-										"name":  "nim",
-										"image": "nim:v0.1.0",
-										"ports": []interface{}{
-											map[string]interface{}{
-<<<<<<< HEAD
-												"containerPort": 80,
-=======
-												"containerPort": int64(80),
-											},
-										}, // switch order of env
-										"env": []interface{}{
-											map[string]interface{}{"name": "ENV_VAR1", "value": "value1"},
-											map[string]interface{}{"name": "ENV_VAR2", "value": "value2"},
-										},
-									},
-								},
-							},
-						},
-					},
-				},
-			},
-			desired: &unstructured.Unstructured{
-				Object: map[string]interface{}{
-					"apiVersion": "apps/v1",
-					"kind":       "Deployment",
-					"metadata": map[string]interface{}{
-						"name":      "nim-deployment",
-						"namespace": "default",
-						"blah":      "blah",
-					},
-					"spec": map[string]interface{}{
-						"replicas": int64(2),
-						"selector": map[string]interface{}{
-							"matchLabels": map[string]interface{}{
-								"app": "nim",
-							},
-						},
-						"template": map[string]interface{}{
-							"metadata": map[string]interface{}{
-								"labels": map[string]interface{}{
-									"app": "nim",
-								},
-							},
-							"spec": map[string]interface{}{
-								"containers": []interface{}{
-									map[string]interface{}{
-										"name":  "nim",
-										"image": "nim:v0.1.0",
-										"ports": []interface{}{
-											map[string]interface{}{
-												"containerPort": int64(80),
->>>>>>> dd417a56
+						"replicas": int64(2),
+						"selector": map[string]interface{}{
+							"matchLabels": map[string]interface{}{
+								"app": "nim",
+							},
+						},
+						"template": map[string]interface{}{
+							"metadata": map[string]interface{}{
+								"labels": map[string]interface{}{
+									"app": "nim",
+								},
+							},
+							"spec": map[string]interface{}{
+								"containers": []interface{}{
+									map[string]interface{}{
+										"name":  "nim",
+										"image": "nim:v0.1.0",
+										"ports": []interface{}{
+											map[string]interface{}{
+												"containerPort": int64(80),
 											},
 										},
 										"env": []interface{}{
@@ -367,11 +304,7 @@
 					},
 				},
 			},
-<<<<<<< HEAD
-			expected:      false,
-=======
 			expectedHash:  false,
->>>>>>> dd417a56
 			expectedError: false,
 		},
 		{
@@ -385,34 +318,26 @@
 						"namespace": "default",
 					},
 					"spec": map[string]interface{}{
-<<<<<<< HEAD
-						"replicas": 2,
-=======
-						"replicas": int64(2),
->>>>>>> dd417a56
-						"selector": map[string]interface{}{
-							"matchLabels": map[string]interface{}{
-								"app": "nim",
-							},
-						},
-						"template": map[string]interface{}{
-							"metadata": map[string]interface{}{
-								"labels": map[string]interface{}{
-									"app": "nim",
-								},
-							},
-							"spec": map[string]interface{}{
-								"containers": []interface{}{
-									map[string]interface{}{
-										"name":  "nim",
-										"image": "nim:v0.1.0",
-										"ports": []interface{}{
-											map[string]interface{}{
-<<<<<<< HEAD
-												"containerPort": 80,
-=======
-												"containerPort": int64(80),
->>>>>>> dd417a56
+						"replicas": int64(2),
+						"selector": map[string]interface{}{
+							"matchLabels": map[string]interface{}{
+								"app": "nim",
+							},
+						},
+						"template": map[string]interface{}{
+							"metadata": map[string]interface{}{
+								"labels": map[string]interface{}{
+									"app": "nim",
+								},
+							},
+							"spec": map[string]interface{}{
+								"containers": []interface{}{
+									map[string]interface{}{
+										"name":  "nim",
+										"image": "nim:v0.1.0",
+										"ports": []interface{}{
+											map[string]interface{}{
+												"containerPort": int64(80),
 											},
 										},
 										"env": []interface{}{
@@ -435,34 +360,26 @@
 						"namespace": "default",
 					},
 					"spec": map[string]interface{}{
-<<<<<<< HEAD
-						"replicas": 3,
-=======
 						"replicas": int64(3),
->>>>>>> dd417a56
-						"selector": map[string]interface{}{
-							"matchLabels": map[string]interface{}{
-								"app": "nim",
-							},
-						},
-						"template": map[string]interface{}{
-							"metadata": map[string]interface{}{
-								"labels": map[string]interface{}{
-									"app": "nim",
-								},
-							},
-							"spec": map[string]interface{}{
-								"containers": []interface{}{
-									map[string]interface{}{
-										"name":  "nim",
-										"image": "nim:v0.1.0",
-										"ports": []interface{}{
-											map[string]interface{}{
-<<<<<<< HEAD
-												"containerPort": 80,
-=======
-												"containerPort": int64(80),
->>>>>>> dd417a56
+						"selector": map[string]interface{}{
+							"matchLabels": map[string]interface{}{
+								"app": "nim",
+							},
+						},
+						"template": map[string]interface{}{
+							"metadata": map[string]interface{}{
+								"labels": map[string]interface{}{
+									"app": "nim",
+								},
+							},
+							"spec": map[string]interface{}{
+								"containers": []interface{}{
+									map[string]interface{}{
+										"name":  "nim",
+										"image": "nim:v0.1.0",
+										"ports": []interface{}{
+											map[string]interface{}{
+												"containerPort": int64(80),
 											},
 										},
 										"env": []interface{}{
@@ -476,29 +393,13 @@
 					},
 				},
 			},
-<<<<<<< HEAD
-			expected:      true,
-=======
 			expectedHash:  true,
->>>>>>> dd417a56
 			expectedError: false,
 		},
 	}
 
 	for _, tt := range tests {
 		t.Run(tt.name, func(t *testing.T) {
-<<<<<<< HEAD
-			err := patch.DefaultAnnotator.SetLastAppliedAnnotation(tt.current)
-			if err != nil {
-				t.Errorf("failed to set last applied annotation in test for resource %s: %s", tt.current.GetName(), err)
-			}
-			got, err := IsSpecChanged(tt.current, tt.desired)
-			if err != nil {
-				t.Errorf("failed to check if spec has changed in test for resource %s: %s", tt.current.GetName(), err)
-			}
-			if got != tt.expected {
-				t.Errorf("IsSpecChanged() = %v, want %v", got, tt.expected)
-=======
 			hash, err := GetSpecHash(tt.current)
 			if err != nil {
 				t.Errorf("failed to get spec hash in test for resource %s: %s", tt.current.GetName(), err)
@@ -513,7 +414,6 @@
 			}
 			if !tt.expectedHash && gotHash != nil {
 				t.Errorf("IsSpecChanged() = %v, want %v", gotHash, tt.expectedHash)
->>>>>>> dd417a56
 			}
 		})
 	}
