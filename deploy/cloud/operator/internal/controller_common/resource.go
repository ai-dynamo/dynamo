/*
 * SPDX-FileCopyrightText: Copyright (c) 2025 NVIDIA CORPORATION & AFFILIATES. All rights reserved.
 * SPDX-License-Identifier: Apache-2.0
 *
 * Licensed under the Apache License, Version 2.0 (the "License");
 * you may not use this file except in compliance with the License.
 * You may obtain a copy of the License at
 *
 * http://www.apache.org/licenses/LICENSE-2.0
 *
 * Unless required by applicable law or agreed to in writing, software
 * distributed under the License is distributed on an "AS IS" BASIS,
 * WITHOUT WARRANTIES OR CONDITIONS OF ANY KIND, either express or implied.
 * See the License for the specific language governing permissions and
 * limitations under the License.
 */

package controller_common

import (
	"context"
	"fmt"
	"reflect"
<<<<<<< HEAD

	"github.com/cisco-open/k8s-objectmatcher/patch"
=======
	"sort"

>>>>>>> dd417a56
	corev1 "k8s.io/api/core/v1"
	"k8s.io/apimachinery/pkg/api/errors"
	"k8s.io/apimachinery/pkg/apis/meta/v1/unstructured"
	"k8s.io/apimachinery/pkg/runtime"
	"k8s.io/apimachinery/pkg/types"
	"k8s.io/client-go/tools/record"
	ctrl "sigs.k8s.io/controller-runtime"
	"sigs.k8s.io/controller-runtime/pkg/client"
	"sigs.k8s.io/controller-runtime/pkg/client/apiutil"
	"sigs.k8s.io/controller-runtime/pkg/log"
)

const (
	// NvidiaAnnotationHashKey indicates annotation name for last applied hash by the operator
	NvidiaAnnotationHashKey = "nvidia.com/last-applied-hash"
)

<<<<<<< HEAD
var (
	annotator  = patch.NewAnnotator(NvidiaAnnotationHashKey)
	patchMaker = patch.NewPatchMaker(annotator, &patch.K8sStrategicMergePatcher{}, &patch.BaseJSONMergePatcher{})
)

// IsSpecChanged returns true if the spec has changed between the existing one
// and the new resource spec compared by hash.
func IsSpecChanged(current client.Object, desired client.Object) (bool, error) {
	if current == nil && desired != nil {
		return true, nil
	}

	var patchResult *patch.PatchResult
	opts := []patch.CalculateOption{
		patch.IgnoreStatusFields(),
		patch.IgnoreField("metadata"),
	}
	patchResult, err := patchMaker.Calculate(current, desired, opts...)
	if err != nil {
		return false, fmt.Errorf("failed to calculate patch: %w", err)
	}

	if !patchResult.IsEmpty() {
		err = annotator.SetLastAppliedAnnotation(desired)
		if err != nil {
			return false, fmt.Errorf("failed to set last applied annotation for resource %s: %w", desired.GetName(), err)
=======
type Reconciler interface {
	client.Client
	GetRecorder() record.EventRecorder
}

//nolint:nakedret
func SyncResource[T client.Object](ctx context.Context, r Reconciler, parentResource client.Object, generateResource func(ctx context.Context) (T, bool, error)) (modified bool, res T, err error) {
	logs := log.FromContext(ctx)

	resource, toDelete, err := generateResource(ctx)
	if err != nil {
		return
	}
	resourceNamespace := resource.GetNamespace()
	resourceName := resource.GetName()
	resourceType := reflect.TypeOf(resource).Elem().Name()
	logs = logs.WithValues("namespace", resourceNamespace, "resourceName", resourceName, "resourceType", resourceType)

	// Retrieve the GroupVersionKind (GVK) of the desired object
	gvk, err := apiutil.GVKForObject(resource, r.Scheme())
	if err != nil {
		logs.Error(err, "Failed to get GVK for object")
		return
	}

	// Create a new instance of the object
	obj, err := r.Scheme().New(gvk)
	if err != nil {
		logs.Error(err, "Failed to create a new object for GVK")
		return
	}

	// Type assertion to ensure the object implements client.Object
	oldResource, ok := obj.(T)
	if !ok {
		return
	}

	err = r.Get(ctx, types.NamespacedName{Name: resourceName, Namespace: resourceNamespace}, oldResource)
	oldResourceIsNotFound := errors.IsNotFound(err)
	if err != nil && !oldResourceIsNotFound {
		r.GetRecorder().Eventf(parentResource, corev1.EventTypeWarning, fmt.Sprintf("Get%s", resourceType), "Failed to get %s %s: %s", resourceType, resourceNamespace, err)
		logs.Error(err, "Failed to get resource.")
		return
	}
	err = nil

	if oldResourceIsNotFound {
		if toDelete {
			logs.Info("Resource not found. Nothing to do.")
			return
		}
		logs.Info("Resource not found. Creating a new one.")

		err = ctrl.SetControllerReference(parentResource, resource, r.Scheme())
		if err != nil {
			logs.Error(err, "Failed to set controller reference.")
			r.GetRecorder().Eventf(parentResource, corev1.EventTypeWarning, "SetControllerReference", "Failed to set controller reference for %s %s: %s", resourceType, resourceNamespace, err)
			return
		}

		var hash string
		hash, err = GetSpecHash(resource)
		if err != nil {
			logs.Error(err, "Failed to get spec hash.")
			r.GetRecorder().Eventf(parentResource, corev1.EventTypeWarning, "GetSpecHash", "Failed to get spec hash for %s %s: %s", resourceType, resourceNamespace, err)
			return
		}

		updateHashAnnotation(resource, hash)

		r.GetRecorder().Eventf(parentResource, corev1.EventTypeNormal, fmt.Sprintf("Create%s", resourceType), "Creating a new %s %s", resourceType, resourceNamespace)
		err = r.Create(ctx, resource)
		if err != nil {
			logs.Error(err, "Failed to create Resource.")
			r.GetRecorder().Eventf(parentResource, corev1.EventTypeWarning, fmt.Sprintf("Create%s", resourceType), "Failed to create %s %s: %s", resourceType, resourceNamespace, err)
			return
		}
		logs.Info(fmt.Sprintf("%s created.", resourceType))
		r.GetRecorder().Eventf(parentResource, corev1.EventTypeNormal, fmt.Sprintf("Create%s", resourceType), "Created %s %s", resourceType, resourceNamespace)
		modified = true
		res = resource
	} else {
		logs.Info(fmt.Sprintf("%s found.", resourceType))
		if toDelete {
			logs.Info(fmt.Sprintf("%s not found. Deleting the existing one.", resourceType))
			err = r.Delete(ctx, oldResource)
			if err != nil {
				logs.Error(err, fmt.Sprintf("Failed to delete %s.", resourceType))
				r.GetRecorder().Eventf(parentResource, corev1.EventTypeWarning, fmt.Sprintf("Delete%s", resourceType), "Failed to delete %s %s: %s", resourceType, resourceNamespace, err)
				return
			}
			logs.Info(fmt.Sprintf("%s deleted.", resourceType))
			r.GetRecorder().Eventf(parentResource, corev1.EventTypeNormal, fmt.Sprintf("Delete%s", resourceType), "Deleted %s %s", resourceType, resourceNamespace)
			modified = true
			return
		}

		// Check if the Spec has changed and update if necessary
		var newHash *string
		newHash, err = IsSpecChanged(oldResource, resource)
		if err != nil {
			r.GetRecorder().Eventf(parentResource, corev1.EventTypeWarning, fmt.Sprintf("CalculatePatch%s", resourceType), "Failed to calculate patch for %s %s: %s", resourceType, resourceNamespace, err)
			return false, resource, fmt.Errorf("failed to check if spec has changed: %w", err)
		}
		if newHash != nil {
			// update the spec of the current object with the desired spec
			err = CopySpec(resource, oldResource)
			if err != nil {
				logs.Error(err, fmt.Sprintf("Failed to copy spec for %s.", resourceType))
				r.GetRecorder().Eventf(parentResource, corev1.EventTypeWarning, fmt.Sprintf("CopySpec%s", resourceType), "Failed to copy spec for %s %s: %s", resourceType, resourceNamespace, err)
				return
			}

			updateHashAnnotation(oldResource, *newHash)

			err = r.Update(ctx, oldResource)
			if err != nil {
				logs.Error(err, fmt.Sprintf("Failed to update %s.", resourceType))
				r.GetRecorder().Eventf(parentResource, corev1.EventTypeWarning, fmt.Sprintf("Update%s", resourceType), "Failed to update %s %s: %s", resourceType, resourceNamespace, err)
				return
			}
			logs.Info(fmt.Sprintf("%s updated.", resourceType))
			r.GetRecorder().Eventf(parentResource, corev1.EventTypeNormal, fmt.Sprintf("Update%s", resourceType), "Updated %s %s", resourceType, resourceNamespace)
			modified = true
			res = oldResource
		} else {
			logs.Info(fmt.Sprintf("%s spec is the same. Skipping update.", resourceType))
			r.GetRecorder().Eventf(parentResource, corev1.EventTypeNormal, fmt.Sprintf("Update%s", resourceType), "Skipping update %s %s", resourceType, resourceNamespace)
			res = oldResource
		}
	}
	return
}

// CopySpec copies only the Spec field from source to destination using Unstructured
func CopySpec(source, destination client.Object) error {
	// Convert source to unstructured
	sourceMap, err := runtime.DefaultUnstructuredConverter.ToUnstructured(source)
	if err != nil {
		return err
	}
	sourceUnstructured := &unstructured.Unstructured{Object: sourceMap}

	// Convert destination to unstructured
	destMap, err := runtime.DefaultUnstructuredConverter.ToUnstructured(destination)
	if err != nil {
		return err
	}
	destUnstructured := &unstructured.Unstructured{Object: destMap}

	// Extract only the spec from source
	sourceSpec, found, err := unstructured.NestedFieldCopy(sourceUnstructured.Object, "spec")
	if err != nil {
		return err
	}
	if !found {
		return fmt.Errorf("spec not found in source object")
	}

	// Set the spec in the destination
	err = unstructured.SetNestedField(destUnstructured.Object, sourceSpec, "spec")
	if err != nil {
		return err
	}

	// Convert back to the original object
	return runtime.DefaultUnstructuredConverter.FromUnstructured(destUnstructured.Object, destination)
}

func getSpec(obj client.Object) (any, error) {
	// Convert source to unstructured
	sourceMap, err := runtime.DefaultUnstructuredConverter.ToUnstructured(obj)
	if err != nil {
		return nil, err
	}
	sourceUnstructured := &unstructured.Unstructured{Object: sourceMap}
	// Extract only the spec from source
	spec, found, err := unstructured.NestedFieldCopy(sourceUnstructured.Object, "spec")
	if err != nil {
		return nil, err
	}
	if !found {
		return nil, nil
	}
	return spec, nil
}

// IsSpecChanged returns the new hash if the spec has changed between the existing one
func IsSpecChanged(current client.Object, desired client.Object) (*string, error) {
	hashStr, err := GetSpecHash(desired)
	if err != nil {
		return nil, err
	}
	if currentHash, ok := current.GetAnnotations()[NvidiaAnnotationHashKey]; ok {
		if currentHash == hashStr {
			return nil, nil
>>>>>>> dd417a56
		}
		return true, nil
	}
<<<<<<< HEAD
	return false, nil
}

type Reconciler interface {
	client.Client
	GetRecorder() record.EventRecorder
}

//nolint:nakedret
func SyncResource[T client.Object](ctx context.Context, r Reconciler, parentResource client.Object, generateResource func(ctx context.Context) (T, bool, error)) (modified bool, res T, err error) {
	logs := log.FromContext(ctx)

	resource, toDelete, err := generateResource(ctx)
	if err != nil {
		return
=======
	return &hashStr, nil
}

func GetSpecHash(obj client.Object) (string, error) {
	spec, err := getSpec(obj)
	if err != nil {
		return "", err
	}
	return GetResourceHash(spec)
}

func updateHashAnnotation(obj client.Object, hash string) {
	annotations := obj.GetAnnotations()
	if annotations == nil {
		annotations = map[string]string{}
	}
	annotations[NvidiaAnnotationHashKey] = hash
	obj.SetAnnotations(annotations)
}

// GetResourceHash returns a consistent hash for the given object spec
func GetResourceHash(obj any) (string, error) {
	// Convert obj to a map[string]interface{}
	objMap, err := json.Marshal(obj)
	if err != nil {
		return "", err
>>>>>>> dd417a56
	}
	resourceNamespace := resource.GetNamespace()
	resourceName := resource.GetName()
	resourceType := reflect.TypeOf(resource).Elem().Name()
	logs = logs.WithValues("namespace", resourceNamespace, "resourceName", resourceName, "resourceType", resourceType)

<<<<<<< HEAD
	// Retrieve the GroupVersionKind (GVK) of the desired object
	gvk, err := apiutil.GVKForObject(resource, r.Scheme())
	if err != nil {
		logs.Error(err, "Failed to get GVK for object")
		return
=======
	var objData map[string]interface{}
	if err := json.Unmarshal(objMap, &objData); err != nil {
		return "", err
>>>>>>> dd417a56
	}

	// Create a new instance of the object
	obj, err := r.Scheme().New(gvk)
	if err != nil {
<<<<<<< HEAD
		logs.Error(err, "Failed to create a new object for GVK")
		return
	}

	// Type assertion to ensure the object implements client.Object
	oldResource, ok := obj.(T)
	if !ok {
		return
	}

	err = r.Get(ctx, types.NamespacedName{Name: resourceName, Namespace: resourceNamespace}, oldResource)
	oldResourceIsNotFound := errors.IsNotFound(err)
	if err != nil && !oldResourceIsNotFound {
		r.GetRecorder().Eventf(parentResource, corev1.EventTypeWarning, fmt.Sprintf("Get%s", resourceType), "Failed to get %s %s: %s", resourceType, resourceNamespace, err)
		logs.Error(err, "Failed to get resource.")
		return
	}
	err = nil

	if oldResourceIsNotFound {
		if toDelete {
			logs.Info("Resource not found. Nothing to do.")
			return
		}
		logs.Info("Resource not found. Creating a new one.")

		err = annotator.SetLastAppliedAnnotation(resource)
		if err != nil {
			logs.Error(err, "Failed to set last applied annotation.")
			r.GetRecorder().Eventf(parentResource, corev1.EventTypeWarning, "SetLastAppliedAnnotation", "Failed to set last applied annotation for %s %s: %s", resourceType, resourceNamespace, err)
			return
		}
=======
		return "", err
	}

	// Compute the hash
	hasher := sha256.New()
	hasher.Write(serialized)
	return fmt.Sprintf("%x", hasher.Sum(nil)), nil
}
>>>>>>> dd417a56

		err = ctrl.SetControllerReference(parentResource, resource, r.Scheme())
		if err != nil {
			logs.Error(err, "Failed to set controller reference.")
			r.GetRecorder().Eventf(parentResource, corev1.EventTypeWarning, "SetControllerReference", "Failed to set controller reference for %s %s: %s", resourceType, resourceNamespace, err)
			return
		}

		r.GetRecorder().Eventf(parentResource, corev1.EventTypeNormal, fmt.Sprintf("Create%s", resourceType), "Creating a new %s %s", resourceType, resourceNamespace)
		err = r.Create(ctx, resource)
		if err != nil {
			logs.Error(err, "Failed to create Resource.")
			r.GetRecorder().Eventf(parentResource, corev1.EventTypeWarning, fmt.Sprintf("Create%s", resourceType), "Failed to create %s %s: %s", resourceType, resourceNamespace, err)
			return
		}
		logs.Info(fmt.Sprintf("%s created.", resourceType))
		r.GetRecorder().Eventf(parentResource, corev1.EventTypeNormal, fmt.Sprintf("Create%s", resourceType), "Created %s %s", resourceType, resourceNamespace)
		modified = true
		res = resource
	} else {
		logs.Info(fmt.Sprintf("%s found.", resourceType))
		if toDelete {
			logs.Info(fmt.Sprintf("%s not found. Deleting the existing one.", resourceType))
			err = r.Delete(ctx, oldResource)
			if err != nil {
				logs.Error(err, fmt.Sprintf("Failed to delete %s.", resourceType))
				r.GetRecorder().Eventf(parentResource, corev1.EventTypeWarning, fmt.Sprintf("Delete%s", resourceType), "Failed to delete %s %s: %s", resourceType, resourceNamespace, err)
				return
			}
			logs.Info(fmt.Sprintf("%s deleted.", resourceType))
			r.GetRecorder().Eventf(parentResource, corev1.EventTypeNormal, fmt.Sprintf("Delete%s", resourceType), "Deleted %s %s", resourceType, resourceNamespace)
			modified = true
			return
		}

		// Check if the Spec has changed and update if necessary
		var changed bool
		changed, err = IsSpecChanged(oldResource, resource)
		if err != nil {
			r.GetRecorder().Eventf(parentResource, corev1.EventTypeWarning, fmt.Sprintf("CalculatePatch%s", resourceType), "Failed to calculate patch for %s %s: %s", resourceType, resourceNamespace, err)
			return false, resource, fmt.Errorf("failed to check if spec has changed: %w", err)
		}
		if changed {
			// update the spec of the current object with the desired spec
			resource.SetResourceVersion(oldResource.GetResourceVersion())
			err = r.Update(ctx, resource)
			if err != nil {
				logs.Error(err, fmt.Sprintf("Failed to update %s.", resourceType))
				r.GetRecorder().Eventf(parentResource, corev1.EventTypeWarning, fmt.Sprintf("Update%s", resourceType), "Failed to update %s %s: %s", resourceType, resourceNamespace, err)
				return
			}
			logs.Info(fmt.Sprintf("%s updated.", resourceType))
			r.GetRecorder().Eventf(parentResource, corev1.EventTypeNormal, fmt.Sprintf("Update%s", resourceType), "Updated %s %s", resourceType, resourceNamespace)
			modified = true
			res = resource
		} else {
			logs.Info(fmt.Sprintf("%s spec is the same. Skipping update.", resourceType))
			r.GetRecorder().Eventf(parentResource, corev1.EventTypeNormal, fmt.Sprintf("Update%s", resourceType), "Skipping update %s %s", resourceType, resourceNamespace)
			res = oldResource
		}
	}
	return
}<|MERGE_RESOLUTION|>--- conflicted
+++ resolved
@@ -19,15 +19,12 @@
 
 import (
 	"context"
+	"crypto/sha256"
+	"encoding/json"
 	"fmt"
 	"reflect"
-<<<<<<< HEAD
-
-	"github.com/cisco-open/k8s-objectmatcher/patch"
-=======
 	"sort"
 
->>>>>>> dd417a56
 	corev1 "k8s.io/api/core/v1"
 	"k8s.io/apimachinery/pkg/api/errors"
 	"k8s.io/apimachinery/pkg/apis/meta/v1/unstructured"
@@ -45,34 +42,6 @@
 	NvidiaAnnotationHashKey = "nvidia.com/last-applied-hash"
 )
 
-<<<<<<< HEAD
-var (
-	annotator  = patch.NewAnnotator(NvidiaAnnotationHashKey)
-	patchMaker = patch.NewPatchMaker(annotator, &patch.K8sStrategicMergePatcher{}, &patch.BaseJSONMergePatcher{})
-)
-
-// IsSpecChanged returns true if the spec has changed between the existing one
-// and the new resource spec compared by hash.
-func IsSpecChanged(current client.Object, desired client.Object) (bool, error) {
-	if current == nil && desired != nil {
-		return true, nil
-	}
-
-	var patchResult *patch.PatchResult
-	opts := []patch.CalculateOption{
-		patch.IgnoreStatusFields(),
-		patch.IgnoreField("metadata"),
-	}
-	patchResult, err := patchMaker.Calculate(current, desired, opts...)
-	if err != nil {
-		return false, fmt.Errorf("failed to calculate patch: %w", err)
-	}
-
-	if !patchResult.IsEmpty() {
-		err = annotator.SetLastAppliedAnnotation(desired)
-		if err != nil {
-			return false, fmt.Errorf("failed to set last applied annotation for resource %s: %w", desired.GetName(), err)
-=======
 type Reconciler interface {
 	client.Client
 	GetRecorder() record.EventRecorder
@@ -270,27 +239,8 @@
 	if currentHash, ok := current.GetAnnotations()[NvidiaAnnotationHashKey]; ok {
 		if currentHash == hashStr {
 			return nil, nil
->>>>>>> dd417a56
-		}
-		return true, nil
-	}
-<<<<<<< HEAD
-	return false, nil
-}
-
-type Reconciler interface {
-	client.Client
-	GetRecorder() record.EventRecorder
-}
-
-//nolint:nakedret
-func SyncResource[T client.Object](ctx context.Context, r Reconciler, parentResource client.Object, generateResource func(ctx context.Context) (T, bool, error)) (modified bool, res T, err error) {
-	logs := log.FromContext(ctx)
-
-	resource, toDelete, err := generateResource(ctx)
-	if err != nil {
-		return
-=======
+		}
+	}
 	return &hashStr, nil
 }
 
@@ -317,63 +267,19 @@
 	objMap, err := json.Marshal(obj)
 	if err != nil {
 		return "", err
->>>>>>> dd417a56
-	}
-	resourceNamespace := resource.GetNamespace()
-	resourceName := resource.GetName()
-	resourceType := reflect.TypeOf(resource).Elem().Name()
-	logs = logs.WithValues("namespace", resourceNamespace, "resourceName", resourceName, "resourceType", resourceType)
-
-<<<<<<< HEAD
-	// Retrieve the GroupVersionKind (GVK) of the desired object
-	gvk, err := apiutil.GVKForObject(resource, r.Scheme())
-	if err != nil {
-		logs.Error(err, "Failed to get GVK for object")
-		return
-=======
+	}
+
 	var objData map[string]interface{}
 	if err := json.Unmarshal(objMap, &objData); err != nil {
 		return "", err
->>>>>>> dd417a56
-	}
-
-	// Create a new instance of the object
-	obj, err := r.Scheme().New(gvk)
-	if err != nil {
-<<<<<<< HEAD
-		logs.Error(err, "Failed to create a new object for GVK")
-		return
-	}
-
-	// Type assertion to ensure the object implements client.Object
-	oldResource, ok := obj.(T)
-	if !ok {
-		return
-	}
-
-	err = r.Get(ctx, types.NamespacedName{Name: resourceName, Namespace: resourceNamespace}, oldResource)
-	oldResourceIsNotFound := errors.IsNotFound(err)
-	if err != nil && !oldResourceIsNotFound {
-		r.GetRecorder().Eventf(parentResource, corev1.EventTypeWarning, fmt.Sprintf("Get%s", resourceType), "Failed to get %s %s: %s", resourceType, resourceNamespace, err)
-		logs.Error(err, "Failed to get resource.")
-		return
-	}
-	err = nil
-
-	if oldResourceIsNotFound {
-		if toDelete {
-			logs.Info("Resource not found. Nothing to do.")
-			return
-		}
-		logs.Info("Resource not found. Creating a new one.")
-
-		err = annotator.SetLastAppliedAnnotation(resource)
-		if err != nil {
-			logs.Error(err, "Failed to set last applied annotation.")
-			r.GetRecorder().Eventf(parentResource, corev1.EventTypeWarning, "SetLastAppliedAnnotation", "Failed to set last applied annotation for %s %s: %s", resourceType, resourceNamespace, err)
-			return
-		}
-=======
+	}
+
+	// Sort keys to ensure consistent serialization
+	sortedObjData := SortKeys(objData)
+
+	// Serialize to JSON
+	serialized, err := json.Marshal(sortedObjData)
+	if err != nil {
 		return "", err
 	}
 
@@ -382,67 +288,62 @@
 	hasher.Write(serialized)
 	return fmt.Sprintf("%x", hasher.Sum(nil)), nil
 }
->>>>>>> dd417a56
-
-		err = ctrl.SetControllerReference(parentResource, resource, r.Scheme())
-		if err != nil {
-			logs.Error(err, "Failed to set controller reference.")
-			r.GetRecorder().Eventf(parentResource, corev1.EventTypeWarning, "SetControllerReference", "Failed to set controller reference for %s %s: %s", resourceType, resourceNamespace, err)
-			return
-		}
-
-		r.GetRecorder().Eventf(parentResource, corev1.EventTypeNormal, fmt.Sprintf("Create%s", resourceType), "Creating a new %s %s", resourceType, resourceNamespace)
-		err = r.Create(ctx, resource)
-		if err != nil {
-			logs.Error(err, "Failed to create Resource.")
-			r.GetRecorder().Eventf(parentResource, corev1.EventTypeWarning, fmt.Sprintf("Create%s", resourceType), "Failed to create %s %s: %s", resourceType, resourceNamespace, err)
-			return
-		}
-		logs.Info(fmt.Sprintf("%s created.", resourceType))
-		r.GetRecorder().Eventf(parentResource, corev1.EventTypeNormal, fmt.Sprintf("Create%s", resourceType), "Created %s %s", resourceType, resourceNamespace)
-		modified = true
-		res = resource
-	} else {
-		logs.Info(fmt.Sprintf("%s found.", resourceType))
-		if toDelete {
-			logs.Info(fmt.Sprintf("%s not found. Deleting the existing one.", resourceType))
-			err = r.Delete(ctx, oldResource)
-			if err != nil {
-				logs.Error(err, fmt.Sprintf("Failed to delete %s.", resourceType))
-				r.GetRecorder().Eventf(parentResource, corev1.EventTypeWarning, fmt.Sprintf("Delete%s", resourceType), "Failed to delete %s %s: %s", resourceType, resourceNamespace, err)
-				return
+
+// SortKeys recursively sorts the keys of a map to ensure consistent serialization
+func SortKeys(obj interface{}) interface{} {
+	switch obj := obj.(type) {
+	case map[string]interface{}:
+		sortedMap := make(map[string]interface{})
+		keys := make([]string, 0, len(obj))
+		for k := range obj {
+			keys = append(keys, k)
+		}
+		sort.Strings(keys)
+		for _, k := range keys {
+			sortedMap[k] = SortKeys(obj[k])
+		}
+		return sortedMap
+	case []interface{}:
+		// Check if the slice contains maps and sort them by the "name" field or the first available field
+		if len(obj) > 0 {
+
+			if _, ok := obj[0].(map[string]interface{}); ok {
+				sort.SliceStable(obj, func(i, j int) bool {
+					iMap, iOk := obj[i].(map[string]interface{})
+					jMap, jOk := obj[j].(map[string]interface{})
+					if iOk && jOk {
+						// Try to sort by "name" if present
+						iName, iNameOk := iMap["name"].(string)
+						jName, jNameOk := jMap["name"].(string)
+						if iNameOk && jNameOk {
+							return iName < jName
+						}
+
+						// If "name" is not available, sort by the first key in each map
+						if len(iMap) > 0 && len(jMap) > 0 {
+							iFirstKey := firstKey(iMap)
+							jFirstKey := firstKey(jMap)
+							return iFirstKey < jFirstKey
+						}
+					}
+					// If no valid comparison is possible, maintain the original order
+					return false
+				})
 			}
-			logs.Info(fmt.Sprintf("%s deleted.", resourceType))
-			r.GetRecorder().Eventf(parentResource, corev1.EventTypeNormal, fmt.Sprintf("Delete%s", resourceType), "Deleted %s %s", resourceType, resourceNamespace)
-			modified = true
-			return
-		}
-
-		// Check if the Spec has changed and update if necessary
-		var changed bool
-		changed, err = IsSpecChanged(oldResource, resource)
-		if err != nil {
-			r.GetRecorder().Eventf(parentResource, corev1.EventTypeWarning, fmt.Sprintf("CalculatePatch%s", resourceType), "Failed to calculate patch for %s %s: %s", resourceType, resourceNamespace, err)
-			return false, resource, fmt.Errorf("failed to check if spec has changed: %w", err)
-		}
-		if changed {
-			// update the spec of the current object with the desired spec
-			resource.SetResourceVersion(oldResource.GetResourceVersion())
-			err = r.Update(ctx, resource)
-			if err != nil {
-				logs.Error(err, fmt.Sprintf("Failed to update %s.", resourceType))
-				r.GetRecorder().Eventf(parentResource, corev1.EventTypeWarning, fmt.Sprintf("Update%s", resourceType), "Failed to update %s %s: %s", resourceType, resourceNamespace, err)
-				return
-			}
-			logs.Info(fmt.Sprintf("%s updated.", resourceType))
-			r.GetRecorder().Eventf(parentResource, corev1.EventTypeNormal, fmt.Sprintf("Update%s", resourceType), "Updated %s %s", resourceType, resourceNamespace)
-			modified = true
-			res = resource
-		} else {
-			logs.Info(fmt.Sprintf("%s spec is the same. Skipping update.", resourceType))
-			r.GetRecorder().Eventf(parentResource, corev1.EventTypeNormal, fmt.Sprintf("Update%s", resourceType), "Skipping update %s %s", resourceType, resourceNamespace)
-			res = oldResource
-		}
-	}
-	return
+		}
+		for i, v := range obj {
+			obj[i] = SortKeys(v)
+		}
+	}
+	return obj
+}
+
+// Helper function to get the first key of a map (alphabetically sorted)
+func firstKey(m map[string]interface{}) string {
+	keys := make([]string, 0, len(m))
+	for k := range m {
+		keys = append(keys, k)
+	}
+	sort.Strings(keys)
+	return keys[0]
 }