--- conflicted
+++ resolved
@@ -81,10 +81,9 @@
 }
 
 type ServiceConfig struct {
-	Name          string              `yaml:"name"`
-	ComponentType string              `yaml:"component_type,omitempty"`
-	Dependencies  []map[string]string `yaml:"dependencies,omitempty"`
-	Config        Config              `yaml:"config"`
+	Name         string              `yaml:"name"`
+	Dependencies []map[string]string `yaml:"dependencies,omitempty"`
+	Config       Config              `yaml:"config"`
 }
 
 func (s ServiceConfig) GetNamespace() *string {
@@ -267,18 +266,10 @@
 				return nil, fmt.Errorf("different namespaces for the same graph, expected %s, got %s", graphDynamoNamespace, dynamoNamespace)
 			}
 			graphDynamoNamespace = dynamoNamespace
-<<<<<<< HEAD
-		} else {
-			// dynamo is not enabled
-			if config.EntryService == service.Name {
-				// enable virtual service for the entry service
-				deployment.Spec.Ingress = *ingressSpec
-=======
 			if service.Config.Dynamo.ComponentType == ComponentTypePlanner {
 				deployment.Spec.ExtraPodSpec = &common.ExtraPodSpec{
 					ServiceAccountName: PlannerServiceAccountName,
 				}
->>>>>>> dd417a56
 			}
 		}
 		// Check http_exposed independently
@@ -311,11 +302,6 @@
 			deployment.Spec.Autoscaling.MinReplicas = service.Config.Autoscaling.MinReplicas
 			deployment.Spec.Autoscaling.MaxReplicas = service.Config.Autoscaling.MaxReplicas
 		}
-		if service.ComponentType == ComponentTypePlanner {
-			deployment.Spec.ExtraPodSpec = &common.ExtraPodSpec{
-				ServiceAccountName: PlannerServiceAccountName,
-			}
-		}
 		deployments[service.Name] = deployment
 	}
 	for _, service := range config.Services {
