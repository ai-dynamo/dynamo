## Inference Gateway Setup with Dynamo

When integrating Dynamo with the Inference Gateway you could either use the default EPP image provided by the extension or use the custom Dynamo image.

<<<<<<< HEAD
1. When using the Dynamo custom EPP image you will take advantage of the Dynamo router when EPP chooses the best worker to route the request to. This setup uses a custom Dynamo plugin `dyn-kv` to pick the best worker. In this case the Dynamo routing logic is moved upstream. We recommend this approach especially if you have more than one Dynamo deployment within an InferencePool.
2. When using the GAIE-provided image for the EPP, the Dynamo deployment is treated as a black box and the EPP would route round-robin among Dynamo FrontEnds. In this case GAIE just fans out the traffic, and the smarts only remain within the Dynamo graph. Use this if you have one Dynamo graph and do not want to obtain the Dynamo EPP image. This is a "backup" approach.
=======
1. When using the Dynamo custom EPP image you will take advantage of the Dynamo router when EPP chooses the best worker to route the request to. This setup uses a custom Dynamo plugin `dyn-kv` to pick the best worker. In this case the Dynamo routing logic is moved upstream. We recommend this approach.

2. When using the GAIE-provided image for the EPP, the Dynamo deployment is treated as a black box and the EPP would route round-robin. In this case GAIE just fans out the traffic, and the smarts only remain within the Dynamo graph. Use this if you have one Dynamo graph and do not want to obtain the Dynamo EPP image. This is a "backup" approach.
>>>>>>> 29f5b822

The setup provided here uses the Dynamo custom EPP by default. Set `epp.useDynamo=false` in your deployment to pick the approach 2.

EPP’s default kv-routing approach is token-aware only `by approximation` because the prompt is tokenized with a generic tokenizer unaware of the model deployed. But the Dynamo plugin uses a token-aware KV algorithm. It employs the dynamo router which implements kv routing by running your model’s tokenizer inline. The EPP plugin configuration lives in [`helm/dynamo-gaie/epp-config-dynamo.yaml`](helm/dynamo-gaie/epp-config-dynamo.yaml) per EPP [convention](https://gateway-api-inference-extension.sigs.k8s.io/guides/epp-configuration/config-text/).

Currently, these setups are only supported with the kGateway based Inference Gateway.

## Table of Contents

- [Prerequisites](#prerequisites)
- [Installation Steps](#installation-steps)
- [Usage](#usage)

## Prerequisites

- Kubernetes cluster with kubectl configured
- NVIDIA GPU drivers installed on worker nodes

## Installation Steps

### 1. Install Dynamo Platform ###

[See Quickstart Guide](../../docs/kubernetes/README.md) to install Dynamo Cloud.

### 2. Deploy Inference Gateway ###

First, deploy an inference gateway service. In this example, we'll install `kgateway` based gateway implementation.
You can use the script below or follow the steps manually.

Script:

```bash
./install_gaie_crd_kgateway.sh
```

Manual steps:

a. Deploy the Gateway API CRDs:

```bash
GATEWAY_API_VERSION=v1.3.0
kubectl apply -f https://github.com/kubernetes-sigs/gateway-api/releases/download/$GATEWAY_API_VERSION/standard-install.yaml
```

b. Install the Inference Extension CRDs (Inference Model and Inference Pool CRDs)

```bash
INFERENCE_EXTENSION_VERSION=v0.5.1
kubectl apply -f https://github.com/kubernetes-sigs/gateway-api-inference-extension/releases/download/$INFERENCE_EXTENSION_VERSION/manifests.yaml
```

c. Install `kgateway` CRDs and kgateway.

```bash
KGATEWAY_VERSION=v2.0.3

# Install the Kgateway CRDs
helm upgrade -i --create-namespace --namespace kgateway-system --version $KGATEWAY_VERSION kgateway-crds oci://cr.kgateway.dev/kgateway-dev/charts/kgateway-crds

# Install Kgateway
helm upgrade -i --namespace kgateway-system --version $KGATEWAY_VERSION kgateway oci://cr.kgateway.dev/kgateway-dev/charts/kgateway --set inferenceExtension.enabled=true
```

d. Deploy the Gateway Instance

```bash
kubectl create namespace my-model
kubectl apply -f https://github.com/kubernetes-sigs/gateway-api-inference-extension/raw/main/config/manifests/gateway/kgateway/gateway.yaml -n  my-model
```

```bash
kubectl get gateway inference-gateway -n my-model

# Sample output
# NAME                CLASS      ADDRESS   PROGRAMMED   AGE
# inference-gateway   kgateway   x.x.x.x   True         1m
```

### 3. Deploy Your Model ###

Follow the steps in [model deployment](../../components/backends/vllm/deploy/README.md) to deploy `Qwen/Qwen3-0.6B` model in aggregate mode using [agg.yaml](../../components/backends/vllm/deploy/agg.yaml) in `my-model` kubernetes namespace.

Sample commands to deploy model:

```bash
cd <dynamo-source-root>/components/backends/vllm/deploy
kubectl apply -f agg.yaml -n my-model
```

Take a note of or change the DYNAMO_IMAGE in the model deployment file.

Do not forget docker registry secret if needed.

```bash
kubectl create secret docker-registry docker-imagepullsecret \
  --docker-server=$DOCKER_SERVER \
  --docker-username=$DOCKER_USERNAME \
  --docker-password=$DOCKER_PASSWORD \
  --namespace=$NAMESPACE
```

<<<<<<< HEAD
Do not forget to include the the HuggingFace token if required.
=======
Do not forget to include the HuggingFace token if required.
>>>>>>> 29f5b822

```bash
export HF_TOKEN=your_hf_token
kubectl create secret generic hf-token-secret \
  --from-literal=HF_TOKEN=${HF_TOKEN} \
  -n ${NAMESPACE}
```

Create a model configuration file similar to the vllm_agg_qwen.yaml for your model.
This file demonstrates the values needed for the Vllm Agg setup in [agg.yaml](../../components/backends/vllm/deploy/agg.yaml)
Take a note of the model's block size provided in the model card.

### 4. Install Dynamo GAIE helm chart ###

The Inference Gateway is configured through the `inference-gateway-resources.yaml` file.

Deploy the Inference Gateway resources to your Kubernetes cluster by running the command below.

```bash
cd deploy/inference-gateway

# Export the Dynamo image you have used when deploying your model in Step 3.
export DYNAMO_IMAGE=<the-dynamo-image-you-have-used-when-deploying-the-model>
# Export the image tag provided by Dynamo (nvcr.io/nvstaging/ai-dynamo/epp-inference-extension-dynamo:v0.6.0-1) or you can build the Dynamo EPP image by following the commands later in this README.
export EPP_IMAGE=<the-epp-image-you-built>
```

```bash
<<<<<<< HEAD
helm install dynamo-gaie ./helm/dynamo-gaie -n my-model -f ./vllm_agg_qwen.yaml --set-string extension.image=$EPP_IMAGE
=======
helm upgrade --install dynamo-gaie ./helm/dynamo-gaie -n my-model -f ./vllm_agg_qwen.yaml --set-string extension.image=$EPP_IMAGE
# do not include --set-string extension.image=$EPP_IMAGE to use the default images
>>>>>>> 29f5b822
```

Key configurations include:

- An InferenceModel resource for the Qwen model
- A service for the inference gateway
- Required RBAC roles and bindings
- RBAC permissions
- values-dynamo-epp.yaml sets epp.dynamo.namespace=vllm-agg for the bundled example. Point it at your actual Dynamo namespace by editing that file or adding --set epp.dynamo.namespace=<namespace> (and likewise for epp.dynamo.component, epp.dynamo.kvBlockSize if they differ).


**Configuration**
You can configure the plugin by setting environment vars in your [values-dynamo-epp.yaml].

- Overwrite the `DYN_NAMESPACE` env var if needed to match your model's dynamo namespace.
- Set `DYNAMO_BUSY_THRESHOLD` to configure the upper bound on how “full” a worker can be (often derived from kv_active_blocks or other load metrics) before the router skips it. If the selected worker exceeds this value, routing falls back to the next best candidate. By default the value is negative meaning this is not enabled.
- Set `DYNAMO_ROUTER_REPLICA_SYNC=true` to enable a background watcher to keep multiple router instances in sync (important if you run more than one KV router per component).
- By default the Dynamo plugin uses KV routing. You can expose `DYNAMO_USE_KV_ROUTING=false`  in your [values-dynamo-epp.yaml] if you prefer to route in the round-robin fashion.
- If using kv-routing:
  - Overwrite the `DYNAMO_KV_BLOCK_SIZE` in your [values-dynamo-epp.yaml](./values-dynamo-epp.yaml) to match your model's block size.The `DYNAMO_KV_BLOCK_SIZE` env var is ***MANDATORY*** to prevent silent KV routing failures.
  - Set `DYNAMO_OVERLAP_SCORE_WEIGHT` to weigh how heavily the score uses token overlap (predicted KV cache hits) versus other factors (load, historical hit rate). Higher weight biases toward reusing workers with similar cached prefixes.
  - Set `DYNAMO_ROUTER_TEMPERATURE` to soften or sharpen the selection curve when combining scores. Low temperature makes the router pick the top candidate deterministically; higher temperature lets lower-scoring workers through more often (exploration).
  - Set `DYNAMO_USE_KV_EVENTS=false` if you want to disable KV event tracking while using kv-routing
  - See the [KV cache routing design](../../docs/architecture/kv_cache_routing.md) for details.



Dynamo provides a custom routing plugin `pkg/epp/scheduling/plugins/dynamo_kv_scorer/plugin.go` to perform efficient kv routing.
The Dynamo router is built as a static library, the EPP router will call to provide fast inference.
You can either use the image `nvcr.io/nvstaging/ai-dynamo/epp-inference-extension-dynamo:v0.6.0-1` for the EPP_IMAGE in the Helm deployment command and proceed to the step 2 or you can build the image yourself following the steps below.

##### 1. Build the custom EPP image #####

If you choose to build your own image use the steps below.

##### 1.1 Clone the official GAIE repo in a separate folder #####

```bash
git clone https://github.com/kubernetes-sigs/gateway-api-inference-extension.git
cd gateway-api-inference-extension
git checkout v0.5.1
```

##### 1.2 Build the Dynamo Custom EPP #####

###### 1.2.1 Clone the official EPP repo ######

```bash
# Clone the official GAIE repo in a separate folder
cd path/to/gateway-api-inference-extension
git clone git@github.com:kubernetes-sigs/gateway-api-inference-extension.git
git checkout v0.5.1
```

###### 1.2.2 Run the script to build the EPP image ######

The script will apply a custom patch to the code with your GAIE repo and build the image for you to use.

```bash
# Use your custom paths
export DYNAMO_DIR=/path/to/dynamo
export GAIE_DIR=/path/to/gateway-api-inference-extension

# Run the script
cd deploy/inference-gateway
./build-epp-dynamo.sh
```

Under the hood the script applies the Dynamo Patch to the EPP code base; creates a Dynamo Router static library and builds a custom EPP image with it.
Re-tag the freshly built image and push it to your registry.

```bash
docker images
docker tag <your-new-id> <your-image-tag>
docker push  <your-image-tag>
```


**Note**
You can also use the standard EPP image`us-central1-docker.pkg.dev/k8s-staging-images/gateway-api-inference-extension/epp:v0.4.0`. For the basic black box integration run:

```bash
cd deploy/inference-gateway
<<<<<<< HEAD
helm install dynamo-gaie ./helm/dynamo-gaie -n my-model -f ./vllm_agg_qwen.yaml -f ./values-blackbox-epp.yaml
=======
# Optionally export the standard EPP image if you do not want to use the default we suggest.
export EPP_IMAGE=us-central1-docker.pkg.dev/k8s-artifacts-prod/images/gateway-api-inference-extension/epp:v0.4.0
helm upgrade --install dynamo-gaie ./helm/dynamo-gaie -n my-model -f ./vllm_agg_qwen.yaml --set epp.useDynamo=false
# Optionally overwrite the image --set-string extension.image=$EPP_IMAGE
>>>>>>> 29f5b822
```

### 5. Verify Installation ###

Check that all resources are properly deployed:

```bash
kubectl get inferencepool
kubectl get inferencemodel
kubectl get httproute
kubectl get service
kubectl get gateway
```

Sample output:

```bash
# kubectl get inferencepool
NAME        AGE
qwen-pool   33m

# kubectl get inferencemodel
NAME         MODEL NAME        INFERENCE POOL   CRITICALITY   AGE
qwen-model   Qwen/Qwen3-0.6B   qwen-pool        Critical      33m

# kubectl get httproute
NAME        HOSTNAMES   AGE
qwen-route               33m
```

### 6. Usage ###

The Inference Gateway provides HTTP endpoints for model inference.

#### 1: Populate gateway URL for your k8s cluster ####

```bash
export GATEWAY_URL=<Gateway-URL>
```

To test the gateway in minikube, use the following command:
a. User minikube tunnel to expose the gateway to the host
   This requires `sudo` access to the host machine. alternatively, you can use port-forward to expose the gateway to the host as shown in alternative (b).

```bash
# in first terminal
ps aux | grep "minikube tunnel" | grep -v grep # make sure minikube tunnel is not already running.
minikube tunnel & # start the tunnel

# in second terminal where you want to send inference requests
GATEWAY_URL=$(kubectl get svc inference-gateway -n my-model -o yaml -o jsonpath='{.spec.clusterIP}')
echo $GATEWAY_URL
```

b. use port-forward to expose the gateway to the host

```bash
# in first terminal
kubectl port-forward svc/inference-gateway 8000:80 -n my-model

# in second terminal where you want to send inference requests
GATEWAY_URL=http://localhost:8000
```

#### 2: Check models deployed to inference gateway ####

a. Query models:

```bash
# in the second terminal where you GATEWAY_URL is set

curl $GATEWAY_URL/v1/models | jq .
```

Sample output:

```json
{
  "data": [
    {
      "created": 1753768323,
      "id": "Qwen/Qwen3-0.6B",
      "object": "object",
      "owned_by": "nvidia"
    }
  ],
  "object": "list"
}
```

b. Send inference request to gateway:

```bash
MODEL_NAME="Qwen/Qwen3-0.6B"
curl $GATEWAY_URL/v1/chat/completions \
  -H "Content-Type: application/json" \
  -d '{
      "model": "'"${MODEL_NAME}"'",
      "messages": [
      {
          "role": "user",
          "content": "In the heart of Eldoria, an ancient land of boundless magic and mysterious creatures, lies the long-forgotten city of Aeloria. Once a beacon of knowledge and power, Aeloria was buried beneath the shifting sands of time, lost to the world for centuries. You are an intrepid explorer, known for your unparalleled curiosity and courage, who has stumbled upon an ancient map hinting at ests that Aeloria holds a secret so profound that it has the potential to reshape the very fabric of reality. Your journey will take you through treacherous deserts, enchanted forests, and across perilous mountain ranges. Your Task: Character Background: Develop a detailed background for your character. Describe their motivations for seeking out Aeloria, their skills and weaknesses, and any personal connections to the ancient city or its legends. Are they driven by a quest for knowledge, a search for lost familt clue is hidden."
      }
      ],
      "stream":false,
      "max_tokens": 30,
      "temperature": 0.0
    }'
```

Sample inference output:

```json
{
  "choices": [
    {
      "finish_reason": "stop",
      "index": 0,
      "logprobs": null,
      "message": {
        "audio": null,
        "content": "<think>\nOkay, I need to develop a character background for the user's query. Let me start by understanding the requirements. The character is an",
        "function_call": null,
        "refusal": null,
        "role": "assistant",
        "tool_calls": null
      }
    }
  ],
  "created": 1753768682,
  "id": "chatcmpl-772289b8-5998-4f6d-bd61-3659b684b347",
  "model": "Qwen/Qwen3-0.6B",
  "object": "chat.completion",
  "service_tier": null,
  "system_fingerprint": null,
  "usage": {
    "completion_tokens": 29,
    "completion_tokens_details": null,
    "prompt_tokens": 196,
    "prompt_tokens_details": null,
    "total_tokens": 225
  }
}
```

### 7. Deleting the installation ###

If you need to uninstall run:

```bash
kubectl delete dynamoGraphDeployment vllm-agg
helm uninstall dynamo-gaie -n my-model
```<|MERGE_RESOLUTION|>--- conflicted
+++ resolved
@@ -2,14 +2,9 @@
 
 When integrating Dynamo with the Inference Gateway you could either use the default EPP image provided by the extension or use the custom Dynamo image.
 
-<<<<<<< HEAD
-1. When using the Dynamo custom EPP image you will take advantage of the Dynamo router when EPP chooses the best worker to route the request to. This setup uses a custom Dynamo plugin `dyn-kv` to pick the best worker. In this case the Dynamo routing logic is moved upstream. We recommend this approach especially if you have more than one Dynamo deployment within an InferencePool.
-2. When using the GAIE-provided image for the EPP, the Dynamo deployment is treated as a black box and the EPP would route round-robin among Dynamo FrontEnds. In this case GAIE just fans out the traffic, and the smarts only remain within the Dynamo graph. Use this if you have one Dynamo graph and do not want to obtain the Dynamo EPP image. This is a "backup" approach.
-=======
 1. When using the Dynamo custom EPP image you will take advantage of the Dynamo router when EPP chooses the best worker to route the request to. This setup uses a custom Dynamo plugin `dyn-kv` to pick the best worker. In this case the Dynamo routing logic is moved upstream. We recommend this approach.
 
 2. When using the GAIE-provided image for the EPP, the Dynamo deployment is treated as a black box and the EPP would route round-robin. In this case GAIE just fans out the traffic, and the smarts only remain within the Dynamo graph. Use this if you have one Dynamo graph and do not want to obtain the Dynamo EPP image. This is a "backup" approach.
->>>>>>> 29f5b822
 
 The setup provided here uses the Dynamo custom EPP by default. Set `epp.useDynamo=false` in your deployment to pick the approach 2.
 
@@ -111,11 +106,7 @@
   --namespace=$NAMESPACE
 ```
 
-<<<<<<< HEAD
-Do not forget to include the the HuggingFace token if required.
-=======
 Do not forget to include the HuggingFace token if required.
->>>>>>> 29f5b822
 
 ```bash
 export HF_TOKEN=your_hf_token
@@ -144,12 +135,8 @@
 ```
 
 ```bash
-<<<<<<< HEAD
-helm install dynamo-gaie ./helm/dynamo-gaie -n my-model -f ./vllm_agg_qwen.yaml --set-string extension.image=$EPP_IMAGE
-=======
 helm upgrade --install dynamo-gaie ./helm/dynamo-gaie -n my-model -f ./vllm_agg_qwen.yaml --set-string extension.image=$EPP_IMAGE
 # do not include --set-string extension.image=$EPP_IMAGE to use the default images
->>>>>>> 29f5b822
 ```
 
 Key configurations include:
@@ -233,14 +220,10 @@
 
 ```bash
 cd deploy/inference-gateway
-<<<<<<< HEAD
-helm install dynamo-gaie ./helm/dynamo-gaie -n my-model -f ./vllm_agg_qwen.yaml -f ./values-blackbox-epp.yaml
-=======
 # Optionally export the standard EPP image if you do not want to use the default we suggest.
 export EPP_IMAGE=us-central1-docker.pkg.dev/k8s-artifacts-prod/images/gateway-api-inference-extension/epp:v0.4.0
 helm upgrade --install dynamo-gaie ./helm/dynamo-gaie -n my-model -f ./vllm_agg_qwen.yaml --set epp.useDynamo=false
 # Optionally overwrite the image --set-string extension.image=$EPP_IMAGE
->>>>>>> 29f5b822
 ```
 
 ### 5. Verify Installation ###
