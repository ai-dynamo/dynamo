## Inference Gateway Setup with Dynamo

When integrating Dynamo with the Inference Gateway you could either use the default EPP image provided by the extension or use the custom Dynamo image.

1. When using the Dynamo custom EPP image you will take advantage of the Dynamo router when EPP chooses the best worker to route the request to. This setup uses a custom Dynamo plugin `dyn-kv` to pick the best worker. In this case the Dynamo routing logic is moved upstream. We recommend this approach.

2. When using the GAIE-provided image for the EPP, the Dynamo deployment is treated as a black box and the EPP would route round-robin. In this case GAIE just fans out the traffic, and the smarts only remain within the Dynamo graph. Use this if you have one Dynamo graph and do not want to obtain the Dynamo EPP image. This is a "backup" approach.

The setup provided here uses the Dynamo custom EPP by default. Set `epp.useDynamo=false` in your deployment to pick the approach 2.

EPP’s default kv-routing approach is token-aware only `by approximation` because the prompt is tokenized with a generic tokenizer unaware of the model deployed. But the Dynamo plugin uses a token-aware KV algorithm. It employs the dynamo router which implements kv routing by running your model’s tokenizer inline. The EPP plugin configuration lives in [`helm/dynamo-gaie/epp-config-dynamo.yaml`](helm/dynamo-gaie/epp-config-dynamo.yaml) per EPP [convention](https://gateway-api-inference-extension.sigs.k8s.io/guides/epp-configuration/config-text/).

Currently, these setups are only supported with the kGateway based Inference Gateway.

## Table of Contents

- [Prerequisites](#prerequisites)
- [Installation Steps](#installation-steps)
- [Usage](#usage)

## Prerequisites

- Kubernetes cluster with kubectl configured
- NVIDIA GPU drivers installed on worker nodes

## Installation Steps

### 1. Install Dynamo Platform ###

[See Quickstart Guide](../../docs/kubernetes/README.md) to install Dynamo Cloud.

### 2. Deploy Inference Gateway ###

First, deploy an inference gateway service. In this example, we'll install `kgateway` based gateway implementation.
You can use the script below or follow the steps manually.

Script:

```bash
./install_gaie_crd_kgateway.sh
```

Manual steps:

a. Deploy the Gateway API CRDs:

```bash
GATEWAY_API_VERSION=v1.3.0
kubectl apply -f https://github.com/kubernetes-sigs/gateway-api/releases/download/$GATEWAY_API_VERSION/standard-install.yaml
```

b. Install the Inference Extension CRDs (Inference Model and Inference Pool CRDs)

```bash
INFERENCE_EXTENSION_VERSION=v0.5.1
kubectl apply -f https://github.com/kubernetes-sigs/gateway-api-inference-extension/releases/download/$INFERENCE_EXTENSION_VERSION/manifests.yaml -n  my-model
```

c. Install `kgateway` CRDs and kgateway.

```bash
KGATEWAY_VERSION=v2.0.3

# Install the Kgateway CRDs
helm upgrade -i --create-namespace --namespace kgateway-system --version $KGATEWAY_VERSION kgateway-crds oci://cr.kgateway.dev/kgateway-dev/charts/kgateway-crds

# Install Kgateway
helm upgrade -i --namespace kgateway-system --version $KGATEWAY_VERSION kgateway oci://cr.kgateway.dev/kgateway-dev/charts/kgateway --set inferenceExtension.enabled=true
```

d. Deploy the Gateway Instance

```bash
kubectl create namespace my-model
kubectl apply -f https://github.com/kubernetes-sigs/gateway-api-inference-extension/raw/main/config/manifests/gateway/kgateway/gateway.yaml -n  my-model
```

```bash
kubectl get gateway inference-gateway -n my-model

# Sample output
# NAME                CLASS      ADDRESS   PROGRAMMED   AGE
# inference-gateway   kgateway   x.x.x.x   True         1m
```

### 3. Deploy Your Model ###

Follow the steps in [model deployment](../../components/backends/vllm/deploy/README.md) to deploy `Qwen/Qwen3-0.6B` model in aggregate mode using [agg.yaml](../../components/backends/vllm/deploy/agg.yaml) in `my-model` kubernetes namespace.

Sample commands to deploy model:

```bash
cd <dynamo-source-root>/components/backends/vllm/deploy
kubectl apply -f agg.yaml -n my-model
```

Take a note of or change the DYNAMO_IMAGE in the model deployment file.

Do not forget docker registry secret if needed.

```bash
kubectl create secret docker-registry docker-imagepullsecret \
  --docker-server=$DOCKER_SERVER \
  --docker-username=$DOCKER_USERNAME \
  --docker-password=$DOCKER_PASSWORD \
  --namespace=$NAMESPACE
```

Do not forget to include the HuggingFace token if required.

```bash
export HF_TOKEN=your_hf_token
kubectl create secret generic hf-token-secret \
  --from-literal=HF_TOKEN=${HF_TOKEN} \
  -n ${NAMESPACE}
```

Create a model configuration file similar to the vllm_agg_qwen.yaml for your model.
This file demonstrates the values needed for the Vllm Agg setup in [agg.yaml](../../components/backends/vllm/deploy/agg.yaml)
Take a note of the model's block size provided in the model card.

### 4. Install Dynamo GAIE helm chart ###

The Inference Gateway is configured through the `inference-gateway-resources.yaml` file.

Deploy the Inference Gateway resources to your Kubernetes cluster by running the command below.

```bash
cd deploy/inference-gateway

# Export the Dynamo image you have used when deploying your model in Step 3.
export DYNAMO_IMAGE=<the-dynamo-image-you-have-used-when-deploying-the-model>
# Export the image tag provided by Dynamo (nvcr.io/nvstaging/ai-dynamo/epp-inference-extension-dynamo:v0.6.0-1) or you can build the Dynamo EPP image by following the commands later in this README.
export EPP_IMAGE=<the-epp-image-you-built>
```

```bash
helm upgrade --install dynamo-gaie ./helm/dynamo-gaie -n my-model -f ./vllm_agg_qwen.yaml --set-string extension.image=$EPP_IMAGE
# do not include --set-string extension.image=$EPP_IMAGE to use the default images
```

Key configurations include:

- An InferenceModel resource for the Qwen model
- A service for the inference gateway
- Required RBAC roles and bindings
- RBAC permissions
- values-dynamo-epp.yaml sets epp.dynamo.namespace=vllm-agg for the bundled example. Point it at your actual Dynamo namespace by editing that file or adding --set epp.dynamo.namespace=<namespace> (and likewise for epp.dynamo.component, epp.dynamo.kvBlockSize if they differ).


**Configuration**
You can configure the plugin by setting environment vars in your [values-dynamo-epp.yaml].

- Overwrite the `DYN_NAMESPACE` env var if needed to match your model's dynamo namespace.
- Set `DYNAMO_BUSY_THRESHOLD` to configure the upper bound on how “full” a worker can be (often derived from kv_active_blocks or other load metrics) before the router skips it. If the selected worker exceeds this value, routing falls back to the next best candidate. By default the value is negative meaning this is not enabled.
- Set `DYNAMO_ROUTER_REPLICA_SYNC=true` to enable a background watcher to keep multiple router instances in sync (important if you run more than one KV router per component).
- By default the Dynamo plugin uses KV routing. You can expose `DYNAMO_USE_KV_ROUTING=false`  in your [values-dynamo-epp.yaml] if you prefer to route in the round-robin fashion.
- If using kv-routing:
  - Overwrite the `DYNAMO_KV_BLOCK_SIZE` in your [values-dynamo-epp.yaml](./values-dynamo-epp.yaml) to match your model's block size.The `DYNAMO_KV_BLOCK_SIZE` env var is ***MANDATORY*** to prevent silent KV routing failures.
  - Set `DYNAMO_OVERLAP_SCORE_WEIGHT` to weigh how heavily the score uses token overlap (predicted KV cache hits) versus other factors (load, historical hit rate). Higher weight biases toward reusing workers with similar cached prefixes.
  - Set `DYNAMO_ROUTER_TEMPERATURE` to soften or sharpen the selection curve when combining scores. Low temperature makes the router pick the top candidate deterministically; higher temperature lets lower-scoring workers through more often (exploration).
  - Set `DYNAMO_USE_KV_EVENTS=false` if you want to disable KV event tracking while using kv-routing
  - See the [KV cache routing design](../../docs/architecture/kv_cache_routing.md) for details.



Dynamo provides a custom routing plugin `pkg/epp/scheduling/plugins/dynamo_kv_scorer/plugin.go` to perform efficient kv routing.
The Dynamo router is built as a static library, the EPP router will call to provide fast inference.
You can either use the image `nvcr.io/nvstaging/ai-dynamo/epp-inference-extension-dynamo:v0.6.0-1` for the EPP_IMAGE in the Helm deployment command and proceed to the step 2 or you can build the image yourself following the steps below.

##### 1. Build the custom EPP image #####

If you choose to build your own image use the steps below.

##### 1.1 Clone the official GAIE repo in a separate folder #####

```bash
git clone https://github.com/kubernetes-sigs/gateway-api-inference-extension.git
cd gateway-api-inference-extension
git checkout v0.5.1
```

##### 1.2 Build the Dynamo Custom EPP #####

###### 1.2.1 Clone the official EPP repo ######

```bash
# Clone the official GAIE repo in a separate folder
cd path/to/gateway-api-inference-extension
git clone git@github.com:kubernetes-sigs/gateway-api-inference-extension.git
git checkout v0.5.1
```

###### 1.2.2 Run the script to build the EPP image ######

The script will apply a custom patch to the code with your GAIE repo and build the image for you to use.

```bash
# Use your custom paths
export DYNAMO_DIR=/path/to/dynamo
export GAIE_DIR=/path/to/gateway-api-inference-extension

# Run the script
cd deploy/inference-gateway
./build-epp-dynamo.sh
```

Under the hood the script applies the Dynamo Patch to the EPP code base; creates a Dynamo Router static library and builds a custom EPP image with it.
Re-tag the freshly built image and push it to your registry.

```bash
docker images
docker tag <your-new-id> <your-image-tag>
docker push  <your-image-tag>
```

<<<<<<< HEAD
##### 2. Deploy through helm #####

```bash
cd deploy/inference-gateway

# Export the Dynamo image you have used when deploying your model in Step 3.
export DYNAMO_IMAGE=<the-dynamo-image-you-have-used-when-deploying-the-model>
# Export the image tag you have used when building the EPP i.e. docker.io/lambda108/epp-inference-extension-dynamo:v0.5.1-2
export EPP_IMAGE=<the-epp-image-you-built>
```

**Configuration**
You can configure the plugin by setting environment vars in your [values-epp-aware.yaml].
- Overwrite the `DYN_NAMESPACE` env var if needed to match your model's dynamo namespace.
- Set `DYNAMO_BUSY_THRESHOLD` to configure the upper bound on how “full” a worker can be (often derived from kv_active_blocks or other load metrics) before the router skips it. If the selected worker exceeds this value, routing falls back to the next best candidate. By default the value is negative meaning this is not enabled.
- Set `DYNAMO_ROUTER_REPLICA_SYNC=true` The default is true for this integration so that the background watcher keeps multiple router instances in sync.
- By default the Dynamo plugin uses KV routing. You can expose `DYNAMO_USE_KV_ROUTING=false`  in your [values-epp-aware.yaml] if you prefer to route in the round-robin fashion.
- If using kv-routing:
  - Overwrite the `DYNAMO_KV_BLOCK_SIZE` in your [values-epp-aware.yaml](./values-epp-aware.yaml) to match your model's block size.The `DYNAMO_KV_BLOCK_SIZE` env var is ***MANDATORY*** to prevent silent KV routing failures.
  - Set `DYNAMO_OVERLAP_SCORE_WEIGHT` to weigh how heavily the score uses token overlap (predicted KV cache hits) versus other factors (load, historical hit rate). Higher weight biases toward reusing workers with similar cached prefixes.
  - Set `DYNAMO_ROUTER_TEMPERATURE` to soften or sharpen the selection curve when combining scores. Low temperature makes the router pick the top candidate deterministically; higher temperature lets lower-scoring workers through more often (exploration).
  - Set `DYNAMO_USE_KV_EVENTS=false` if you want to disable KV event tracking while using kv-routing
  - See the [KV cache routing design](../../docs/architecture/kv_cache_routing.md) for details.
=======
>>>>>>> 34fc9693

**Note**
You can also use the standard EPP image`us-central1-docker.pkg.dev/k8s-staging-images/gateway-api-inference-extension/epp:v0.4.0`. For the basic black box integration run:

```bash
cd deploy/inference-gateway
# Optionally export the standard EPP image if you do not want to use the default we suggest.
export EPP_IMAGE=us-central1-docker.pkg.dev/k8s-artifacts-prod/images/gateway-api-inference-extension/epp:v0.4.0
helm upgrade --install dynamo-gaie ./helm/dynamo-gaie -n my-model -f ./vllm_agg_qwen.yaml --set epp.useDynamo=false
# Optionally overwrite the image --set-string extension.image=$EPP_IMAGE
```

### 5. Verify Installation ###

Check that all resources are properly deployed:

```bash
kubectl get inferencepool
kubectl get inferencemodel
kubectl get httproute
kubectl get service
kubectl get gateway
```

Sample output:

```bash
# kubectl get inferencepool
NAME        AGE
qwen-pool   33m

# kubectl get inferencemodel
NAME         MODEL NAME        INFERENCE POOL   CRITICALITY   AGE
qwen-model   Qwen/Qwen3-0.6B   qwen-pool        Critical      33m

# kubectl get httproute
NAME        HOSTNAMES   AGE
qwen-route               33m
```

### 6. Usage ###

The Inference Gateway provides HTTP endpoints for model inference.

#### 1: Populate gateway URL for your k8s cluster ####

```bash
export GATEWAY_URL=<Gateway-URL>
```

To test the gateway in minikube, use the following command:
a. User minikube tunnel to expose the gateway to the host
   This requires `sudo` access to the host machine. alternatively, you can use port-forward to expose the gateway to the host as shown in alternative (b).

```bash
# in first terminal
ps aux | grep "minikube tunnel" | grep -v grep # make sure minikube tunnel is not already running.
minikube tunnel & # start the tunnel

# in second terminal where you want to send inference requests
GATEWAY_URL=$(kubectl get svc inference-gateway -n my-model -o yaml -o jsonpath='{.spec.clusterIP}')
echo $GATEWAY_URL
```

b. use port-forward to expose the gateway to the host

```bash
# in first terminal
kubectl port-forward svc/inference-gateway 8000:80 -n my-model

# in second terminal where you want to send inference requests
GATEWAY_URL=http://localhost:8000
```

#### 2: Check models deployed to inference gateway ####

a. Query models:

```bash
# in the second terminal where you GATEWAY_URL is set

curl $GATEWAY_URL/v1/models | jq .
```

Sample output:

```json
{
  "data": [
    {
      "created": 1753768323,
      "id": "Qwen/Qwen3-0.6B",
      "object": "object",
      "owned_by": "nvidia"
    }
  ],
  "object": "list"
}
```

b. Send inference request to gateway:

```bash
MODEL_NAME="Qwen/Qwen3-0.6B"
curl $GATEWAY_URL/v1/chat/completions \
  -H "Content-Type: application/json" \
  -d '{
      "model": "'"${MODEL_NAME}"'",
      "messages": [
      {
          "role": "user",
          "content": "In the heart of Eldoria, an ancient land of boundless magic and mysterious creatures, lies the long-forgotten city of Aeloria. Once a beacon of knowledge and power, Aeloria was buried beneath the shifting sands of time, lost to the world for centuries. You are an intrepid explorer, known for your unparalleled curiosity and courage, who has stumbled upon an ancient map hinting at ests that Aeloria holds a secret so profound that it has the potential to reshape the very fabric of reality. Your journey will take you through treacherous deserts, enchanted forests, and across perilous mountain ranges. Your Task: Character Background: Develop a detailed background for your character. Describe their motivations for seeking out Aeloria, their skills and weaknesses, and any personal connections to the ancient city or its legends. Are they driven by a quest for knowledge, a search for lost familt clue is hidden."
      }
      ],
      "stream":false,
      "max_tokens": 30,
      "temperature": 0.0
    }'
```

Sample inference output:

```json
{
  "choices": [
    {
      "finish_reason": "stop",
      "index": 0,
      "logprobs": null,
      "message": {
        "audio": null,
        "content": "<think>\nOkay, I need to develop a character background for the user's query. Let me start by understanding the requirements. The character is an",
        "function_call": null,
        "refusal": null,
        "role": "assistant",
        "tool_calls": null
      }
    }
  ],
  "created": 1753768682,
  "id": "chatcmpl-772289b8-5998-4f6d-bd61-3659b684b347",
  "model": "Qwen/Qwen3-0.6B",
  "object": "chat.completion",
  "service_tier": null,
  "system_fingerprint": null,
  "usage": {
    "completion_tokens": 29,
    "completion_tokens_details": null,
    "prompt_tokens": 196,
    "prompt_tokens_details": null,
    "total_tokens": 225
  }
}
```

### 7. Deleting the installation ###

If you need to uninstall run:

```bash
kubectl delete dynamoGraphDeployment vllm-agg
helm uninstall dynamo-gaie -n my-model
```<|MERGE_RESOLUTION|>--- conflicted
+++ resolved
@@ -214,32 +214,6 @@
 docker push  <your-image-tag>
 ```
 
-<<<<<<< HEAD
-##### 2. Deploy through helm #####
-
-```bash
-cd deploy/inference-gateway
-
-# Export the Dynamo image you have used when deploying your model in Step 3.
-export DYNAMO_IMAGE=<the-dynamo-image-you-have-used-when-deploying-the-model>
-# Export the image tag you have used when building the EPP i.e. docker.io/lambda108/epp-inference-extension-dynamo:v0.5.1-2
-export EPP_IMAGE=<the-epp-image-you-built>
-```
-
-**Configuration**
-You can configure the plugin by setting environment vars in your [values-epp-aware.yaml].
-- Overwrite the `DYN_NAMESPACE` env var if needed to match your model's dynamo namespace.
-- Set `DYNAMO_BUSY_THRESHOLD` to configure the upper bound on how “full” a worker can be (often derived from kv_active_blocks or other load metrics) before the router skips it. If the selected worker exceeds this value, routing falls back to the next best candidate. By default the value is negative meaning this is not enabled.
-- Set `DYNAMO_ROUTER_REPLICA_SYNC=true` The default is true for this integration so that the background watcher keeps multiple router instances in sync.
-- By default the Dynamo plugin uses KV routing. You can expose `DYNAMO_USE_KV_ROUTING=false`  in your [values-epp-aware.yaml] if you prefer to route in the round-robin fashion.
-- If using kv-routing:
-  - Overwrite the `DYNAMO_KV_BLOCK_SIZE` in your [values-epp-aware.yaml](./values-epp-aware.yaml) to match your model's block size.The `DYNAMO_KV_BLOCK_SIZE` env var is ***MANDATORY*** to prevent silent KV routing failures.
-  - Set `DYNAMO_OVERLAP_SCORE_WEIGHT` to weigh how heavily the score uses token overlap (predicted KV cache hits) versus other factors (load, historical hit rate). Higher weight biases toward reusing workers with similar cached prefixes.
-  - Set `DYNAMO_ROUTER_TEMPERATURE` to soften or sharpen the selection curve when combining scores. Low temperature makes the router pick the top candidate deterministically; higher temperature lets lower-scoring workers through more often (exploration).
-  - Set `DYNAMO_USE_KV_EVENTS=false` if you want to disable KV event tracking while using kv-routing
-  - See the [KV cache routing design](../../docs/architecture/kv_cache_routing.md) for details.
-=======
->>>>>>> 34fc9693
 
 **Note**
 You can also use the standard EPP image`us-central1-docker.pkg.dev/k8s-staging-images/gateway-api-inference-extension/epp:v0.4.0`. For the basic black box integration run:
