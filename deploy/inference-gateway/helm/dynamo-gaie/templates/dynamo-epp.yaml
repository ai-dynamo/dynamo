# SPDX-FileCopyrightText: Copyright (c) 2025 NVIDIA CORPORATION & AFFILIATES. All rights reserved.
# SPDX-License-Identifier: Apache-2.0
#
# Licensed under the Apache License, Version 2.0 (the "License");
# you may not use this file except in compliance with the License.
# You may obtain a copy of the License at
#
# http://www.apache.org/licenses/LICENSE-2.0
#
# Unless required by applicable law or agreed to in writing, software
# distributed under the License is distributed on an "AS IS" BASIS,
# WITHOUT WARRANTIES OR CONDITIONS OF ANY KIND, either express or implied.
# See the License for the specific language governing permissions and
# limitations under the License.
{{- /* ------------ file-scope vars (no output) ------------ */ -}}
{{- $platformNs   := default .Release.Namespace .Values.platformNamespace -}}
{{- $platformName := default "dynamo-platform" .Values.platformReleaseName -}}
{{- $useDynamo    := default false .Values.epp.useDynamo -}}
{{- $dynNsAll     := default .Values.dynamoNamespace .Values.epp.dynamo.namespace -}}
{{- $ns           := ternary (required "set epp.dynamo.namespace (or top-level dynamoNamespace) when epp.useDynamo=true" $dynNsAll) "" $useDynamo -}}
{{- $comp         := default "backend" .Values.epp.dynamo.component -}}
{{- $kv           := default "16" .Values.epp.dynamo.kvBlockSize -}}
{{- $std          := .Values.extension.standardImage -}}
{{- $dyn          := .Values.extension.dynamoImage -}}
{{- $fallback     := ternary $dyn $std .Values.epp.useDynamo -}}
{{- $eppImage     := default $fallback .Values.extension.image -}}


---  # <-- start of actual YAML document
apiVersion: apps/v1
kind: Deployment
metadata:
  name: {{ .Values.model.shortName }}-epp
  namespace: {{ .Release.Namespace }}
  labels:
    app: {{ .Values.model.shortName }}-epp
spec:
  replicas: 1
  selector:
    matchLabels:
      app: {{ .Values.model.shortName }}-epp
  template:
    metadata:
      labels:
        app: {{ .Values.model.shortName }}-epp
    spec:
      terminationGracePeriodSeconds: 130

      {{- if .Values.imagePullSecrets }}
      imagePullSecrets:
      {{- range .Values.imagePullSecrets }}
        - name: {{ . | quote }}
      {{- end }}
      {{- end }}

      containers:
      - name: epp
<<<<<<< HEAD
        image: "{{ .Values.extension.image }}"
=======
        image: "{{ $eppImage }}"
>>>>>>> 29f5b822
        imagePullPolicy: {{ default "IfNotPresent" .Values.epp.imagePullPolicy }}
        args:
        {{- if .Values.epp.argsOverride }}
        {{- toYaml .Values.epp.argsOverride | nindent 8 }}
        {{- else }}
          - -poolName
          - "{{ .Values.model.shortName }}-pool"
          - -poolNamespace
          - "{{ .Release.Namespace }}"
          - -v
          - "4"
          - --zap-encoder
          - "json"
          - -grpcPort
          - "9002"
          - -grpcHealthPort
          - "9003"
<<<<<<< HEAD
        {{- if .Values.epp.useDynamo }}
          - -configFile
          - "{{ .Values.epp.configFile }}"
        {{- end }}
        {{- end }}

        {{- $platformNs := default .Release.Namespace .Values.platformNamespace -}}
        {{- $platformName := default "dynamo-platform" .Values.platformReleaseName -}}
        {{- if .Values.epp.useDynamo }}
        {{- $ns := required "set epp.dynamo.namespace via values" .Values.epp.dynamo.namespace -}}
        {{- $comp := default "backend" .Values.epp.dynamo.component -}}
        {{- $kv := default "16" .Values.epp.dynamo.kvBlockSize -}}

        {{- end }}
        {{- if .Values.epp.useDynamo }}
=======
          {{- if $useDynamo }}
          - -configFile
          - "{{ .Values.epp.configFile }}"
          {{- end }}
        {{- end }}

        {{- if $useDynamo }}
>>>>>>> 29f5b822
        volumeMounts:
          - name: epp-config
            mountPath: /etc/epp
            readOnly: true
        {{- end }}

        env:
<<<<<<< HEAD
        {{- if .Values.epp.useDynamo }}
=======
        {{- if $useDynamo }}
>>>>>>> 29f5b822
          - name: ETCD_ENDPOINTS
            value: "{{ $platformName }}-etcd.{{ $platformNs }}:2379"
          - name: NATS_SERVER
            value: "nats://{{ $platformName }}-nats.{{ $platformNs }}:4222"
          - name: DYN_NAMESPACE
            value: "{{ $ns }}"
          - name: DYNAMO_COMPONENT
            value: "{{ $comp }}"
          - name: DYNAMO_KV_BLOCK_SIZE
            value: "{{ $kv }}"
          - name: USE_STREAMING
            value: "true"
        {{- end }}
        {{- range .Values.epp.extraEnv }}
          - name: {{ .name }}
            value: {{ .value | quote }}
        {{- end }}

        ports:
          - containerPort: 9002
          - containerPort: 9003
          - name: metrics
            containerPort: 9090
        livenessProbe:
          grpc:
            port: 9003
            service: inference-extension
          initialDelaySeconds: 5
          periodSeconds: 10
        readinessProbe:
          grpc:
            port: 9003
            service: inference-extension
          initialDelaySeconds: 5
          periodSeconds: 10

<<<<<<< HEAD
      {{- if .Values.epp.useDynamo }}
=======
      {{- if $useDynamo }}
>>>>>>> 29f5b822
      volumes:
        - name: epp-config
          configMap:
            name: {{ include "dynamo-gaie.fullname" . }}-epp-config
            items:
              - key: epp-config-dynamo.yaml
                path: epp-config-dynamo.yaml
      {{- end }}<|MERGE_RESOLUTION|>--- conflicted
+++ resolved
@@ -55,11 +55,7 @@
 
       containers:
       - name: epp
-<<<<<<< HEAD
-        image: "{{ .Values.extension.image }}"
-=======
         image: "{{ $eppImage }}"
->>>>>>> 29f5b822
         imagePullPolicy: {{ default "IfNotPresent" .Values.epp.imagePullPolicy }}
         args:
         {{- if .Values.epp.argsOverride }}
@@ -77,23 +73,6 @@
           - "9002"
           - -grpcHealthPort
           - "9003"
-<<<<<<< HEAD
-        {{- if .Values.epp.useDynamo }}
-          - -configFile
-          - "{{ .Values.epp.configFile }}"
-        {{- end }}
-        {{- end }}
-
-        {{- $platformNs := default .Release.Namespace .Values.platformNamespace -}}
-        {{- $platformName := default "dynamo-platform" .Values.platformReleaseName -}}
-        {{- if .Values.epp.useDynamo }}
-        {{- $ns := required "set epp.dynamo.namespace via values" .Values.epp.dynamo.namespace -}}
-        {{- $comp := default "backend" .Values.epp.dynamo.component -}}
-        {{- $kv := default "16" .Values.epp.dynamo.kvBlockSize -}}
-
-        {{- end }}
-        {{- if .Values.epp.useDynamo }}
-=======
           {{- if $useDynamo }}
           - -configFile
           - "{{ .Values.epp.configFile }}"
@@ -101,7 +80,6 @@
         {{- end }}
 
         {{- if $useDynamo }}
->>>>>>> 29f5b822
         volumeMounts:
           - name: epp-config
             mountPath: /etc/epp
@@ -109,11 +87,7 @@
         {{- end }}
 
         env:
-<<<<<<< HEAD
-        {{- if .Values.epp.useDynamo }}
-=======
         {{- if $useDynamo }}
->>>>>>> 29f5b822
           - name: ETCD_ENDPOINTS
             value: "{{ $platformName }}-etcd.{{ $platformNs }}:2379"
           - name: NATS_SERVER
@@ -150,11 +124,7 @@
           initialDelaySeconds: 5
           periodSeconds: 10
 
-<<<<<<< HEAD
-      {{- if .Values.epp.useDynamo }}
-=======
       {{- if $useDynamo }}
->>>>>>> 29f5b822
       volumes:
         - name: epp-config
           configMap:
