#  SPDX-FileCopyrightText: Copyright (c) 2025 NVIDIA CORPORATION & AFFILIATES. All rights reserved.
#  SPDX-License-Identifier: Apache-2.0
#  #
#  Licensed under the Apache License, Version 2.0 (the "License");
#  you may not use this file except in compliance with the License.
#  You may obtain a copy of the License at
#  #
#  http://www.apache.org/licenses/LICENSE-2.0
#  #
#  Unless required by applicable law or agreed to in writing, software
#  distributed under the License is distributed on an "AS IS" BASIS,
#  WITHOUT WARRANTIES OR CONDITIONS OF ANY KIND, either express or implied.
#  See the License for the specific language governing permissions and
#  limitations under the License.

import uuid
from datetime import datetime
from typing import Any, Dict, List, Optional

from fastapi import APIRouter, HTTPException

from ..models.schemas import (
    CreateDeploymentSchema,
    DeploymentFullSchema,
    ResourceSchema,
    create_default_cluster,
    create_default_user,
)
from .k8s import (
    create_dynamo_deployment,
    delete_dynamo_deployment,
    get_dynamo_deployment,
    get_namespace,
    list_dynamo_deployments,
)

router = APIRouter(prefix="/api/v2/deployments", tags=["deployments"])


def sanitize_deployment_name(name: Optional[str], dynamo_nim: str) -> str:
    """
    Resolve a name for the DynamoDeployment that will work safely in k8s

    Args:
        name: Optional custom name
        dynamo_nim: Bento name and version (format: name:version)

    Returns:
        A unique deployment name that is at most 63 characters
    """
    if name:
        # If name is provided, truncate it to 55 chars to leave room for UUID
        base_name = name[:55]
    else:
        # Generate base name from dynamoNim
        dynamo_nim_parts = dynamo_nim.split(":")
        if len(dynamo_nim_parts) != 2:
            raise ValueError("Invalid dynamoNim format, expected 'name:version'")
        base_name = f"dep-{dynamo_nim_parts[0]}-{dynamo_nim_parts[1]}"
        # Truncate to 55 chars to leave room for UUID
        base_name = base_name[:55]

    # Add UUID and ensure total length is <= 63
    return f"{base_name}-{uuid.uuid4().hex[:7]}"


@router.post("", response_model=DeploymentFullSchema)
async def create_deployment(deployment: CreateDeploymentSchema):
    """
    Create a new deployment.

    Args:
        deployment: The deployment configuration following CreateDeploymentSchema

    Returns:
        DeploymentFullSchema: The created deployment details
    """
    try:
        # Get ownership info for labels
        ownership = {"organization_id": "default-org", "user_id": "default-user"}

        # Get the k8s namespace from environment variable
        kube_namespace = get_namespace()

        # Generate deployment name
        deployment_name = sanitize_deployment_name(deployment.name, deployment.bento)

        # Create the deployment using helper function
        created_crd = create_dynamo_deployment(
            name=deployment_name,
            namespace=kube_namespace,
            dynamo_nim=deployment.bento,
            labels={
                "ngc-organization": ownership["organization_id"],
                "ngc-user": ownership["user_id"],
            },
            envs=deployment.envs,
        )

        # Create response schema
        resource = ResourceSchema(
            uid=created_crd["metadata"]["uid"],
            name=created_crd["metadata"]["name"],
            created_at=datetime.utcnow(),
            updated_at=datetime.utcnow(),
            resource_type="deployment",
            labels=[],
        )

        # Use helper functions for default resources
        creator = create_default_user()
        cluster = create_default_cluster(creator)

        deployment_schema = DeploymentFullSchema(
            **resource.dict(),
            status="running",
            kube_namespace=kube_namespace,
            creator=creator,
            cluster=cluster,
            latest_revision=None,
            manifest=None,
        )

        return deployment_schema

    except Exception as e:
        print("Error creating deployment:")
        print(e)
        raise HTTPException(status_code=500, detail=str(e))


@router.get("/{name}", response_model=DeploymentFullSchema)
def get_deployment(name: str) -> DeploymentFullSchema:
    try:
        kube_namespace = get_namespace()
        cr = get_dynamo_deployment(
            name=name,
            namespace=kube_namespace,
        )
        cr_data = cr.copy()
        if "status" in cr_data:
            del cr_data["status"]
        deployment_schema = DeploymentFullSchema(
<<<<<<< HEAD
            **cr_data,
=======
            name=name,
            created_at=cr["metadata"]["creationTimestamp"],
            uid=cr["metadata"]["uid"],
            resource_type="deployment",
            labels=[],
>>>>>>> 4d1d1c27
            kube_namespace=kube_namespace,
            status=get_deployment_status(cr),
            urls=get_urls(cr),
            creator=create_default_user(),
            cluster=create_default_cluster(create_default_user()),
            latest_revision=None,
            manifest=None,
        )
        return deployment_schema
    except HTTPException as e:
        raise e
    except Exception as e:
        print("Error retrieving deployment:")
        print(e)
        raise HTTPException(status_code=500, detail=str(e))


# function to look for a condition with type "Ready" in the status of the deployment
# and return the "message" field
def get_deployment_status(resource: Dict[str, Any]) -> str:
    # look for a condition with type "Ready" in the status of the deployment
    for condition in resource.get("status", {}).get("conditions", []):
        if condition.get("type") == "Ready":
            return condition.get("message", "unknown")
    return "unknown"


def get_urls(resource: Dict[str, Any]) -> List[str]:
    urls = []
    for condition in resource.get("status", {}).get("conditions", []):
        if condition.get("type") == "IngressHostSet":
            urls.append(condition.get("message"))
    return urls


<<<<<<< HEAD
@router.delete("/{name}", response_model=DeploymentFullSchema)
def delete_deployment(name: str) -> DeploymentFullSchema:
=======
@router.delete("/{name}")
def delete_deployment(name: str):
>>>>>>> 4d1d1c27
    try:
        kube_namespace = get_namespace()
        delete_dynamo_deployment(name, kube_namespace)
    except HTTPException as e:
        raise e
    except Exception as e:
        print("Error deleting deployment:")
        print(e)
        raise HTTPException(status_code=500, detail=str(e))


@router.get("", response_model=List[DeploymentFullSchema])
def list_deployments(
    search: Optional[str] = None,
    dev: bool = False,
    q: Optional[str] = None,
) -> List[DeploymentFullSchema]:
    """
    List all deployments with optional filtering.

    Args:
        search: Simple text search
        dev: Filter development deployments
        q: Advanced query string

    Returns:
        List[DeploymentFullSchema]: List of deployments
    """
    try:
        kube_namespace = get_namespace()
        crs = list_dynamo_deployments(
            namespace=kube_namespace,
            label_selector=q,
        )

        deployments = []
        for cr in crs:
            cr_data = cr.copy()
            if "status" in cr_data:
                del cr_data["status"]
            deployment_schema = DeploymentFullSchema(
                **cr_data,
                kube_namespace=kube_namespace,
                status=get_deployment_status(cr),
                urls=get_urls(cr),
            )

            # Apply search filter if provided
            if search and search.lower() not in deployment_schema.name.lower():
                continue

            # Apply dev filter if enabled
            if dev and not deployment_schema.name.startswith("dev-"):
                continue

            deployments.append(deployment_schema)

        return deployments

    except HTTPException as e:
        raise e
    except Exception as e:
        print("Error listing deployments:")
        print(e)
        raise HTTPException(status_code=500, detail=str(e))<|MERGE_RESOLUTION|>--- conflicted
+++ resolved
@@ -141,15 +141,11 @@
         if "status" in cr_data:
             del cr_data["status"]
         deployment_schema = DeploymentFullSchema(
-<<<<<<< HEAD
-            **cr_data,
-=======
             name=name,
             created_at=cr["metadata"]["creationTimestamp"],
             uid=cr["metadata"]["uid"],
             resource_type="deployment",
             labels=[],
->>>>>>> 4d1d1c27
             kube_namespace=kube_namespace,
             status=get_deployment_status(cr),
             urls=get_urls(cr),
@@ -185,13 +181,8 @@
     return urls
 
 
-<<<<<<< HEAD
-@router.delete("/{name}", response_model=DeploymentFullSchema)
-def delete_deployment(name: str) -> DeploymentFullSchema:
-=======
 @router.delete("/{name}")
 def delete_deployment(name: str):
->>>>>>> 4d1d1c27
     try:
         kube_namespace = get_namespace()
         delete_dynamo_deployment(name, kube_namespace)
@@ -229,14 +220,19 @@
 
         deployments = []
         for cr in crs:
-            cr_data = cr.copy()
-            if "status" in cr_data:
-                del cr_data["status"]
             deployment_schema = DeploymentFullSchema(
-                **cr_data,
+                name=cr["metadata"]["name"],
+                created_at=cr["metadata"]["creationTimestamp"],
+                uid=cr["metadata"]["uid"],
+                resource_type="deployment",
+                labels=[],
                 kube_namespace=kube_namespace,
                 status=get_deployment_status(cr),
                 urls=get_urls(cr),
+                creator=create_default_user(),
+                cluster=create_default_cluster(create_default_user()),
+                latest_revision=None,
+                manifest=None,
             )
 
             # Apply search filter if provided
