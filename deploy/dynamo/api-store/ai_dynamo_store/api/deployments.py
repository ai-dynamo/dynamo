--- conflicted
+++ resolved
@@ -13,10 +13,6 @@
 #  See the License for the specific language governing permissions and
 #  limitations under the License.
 
-<<<<<<< HEAD
-=======
-import uuid
->>>>>>> 6857d9db
 from datetime import datetime
 from typing import Any, Dict, List, Optional
 
@@ -35,10 +31,7 @@
     delete_dynamo_deployment,
     get_dynamo_deployment,
     get_namespace,
-<<<<<<< HEAD
     list_dynamo_deployments,
-=======
->>>>>>> 6857d9db
 )
 
 router = APIRouter(prefix="/api/v2/deployments", tags=["deployments"])
@@ -135,11 +128,7 @@
         raise HTTPException(status_code=500, detail=str(e))
 
 
-<<<<<<< HEAD
 @router.get("/{name}", response_model=DeploymentFullSchema)
-=======
-@router.get("/{name}")
->>>>>>> 6857d9db
 def get_deployment(name: str) -> DeploymentFullSchema:
     try:
         kube_namespace = get_namespace()
@@ -147,12 +136,6 @@
             name=name,
             namespace=kube_namespace,
         )
-<<<<<<< HEAD
-        cr_data = cr.copy()
-        if "status" in cr_data:
-            del cr_data["status"]
-=======
->>>>>>> 6857d9db
         deployment_schema = DeploymentFullSchema(
             name=name,
             created_at=cr["metadata"]["creationTimestamp"],
@@ -204,7 +187,6 @@
     except Exception as e:
         print("Error deleting deployment:")
         print(e)
-<<<<<<< HEAD
         raise HTTPException(status_code=500, detail=str(e))
 
 
@@ -300,6 +282,4 @@
     except Exception as e:
         print("Error listing deployments:")
         print(e)
-=======
->>>>>>> 6857d9db
         raise HTTPException(status_code=500, detail=str(e))