--- conflicted
+++ resolved
@@ -31,10 +31,7 @@
     delete_dynamo_deployment,
     get_dynamo_deployment,
     get_namespace,
-<<<<<<< HEAD
     list_dynamo_deployments,
-=======
->>>>>>> 37bbe825
 )
 
 router = APIRouter(prefix="/api/v2/deployments", tags=["deployments"])
@@ -132,11 +129,7 @@
         raise HTTPException(status_code=500, detail=str(e))
 
 
-<<<<<<< HEAD
 @router.get("/{name}", response_model=DeploymentFullSchema)
-=======
-@router.get("/{name}")
->>>>>>> 37bbe825
 def get_deployment(name: str) -> DeploymentFullSchema:
     try:
         kube_namespace = get_namespace()
@@ -177,11 +170,7 @@
     return urls
 
 
-<<<<<<< HEAD
 @router.delete("/{name}", response_model=DeploymentFullSchema)
-=======
-@router.delete("/{name}")
->>>>>>> 37bbe825
 def delete_deployment(name: str) -> DeploymentFullSchema:
     try:
         kube_namespace = get_namespace()
