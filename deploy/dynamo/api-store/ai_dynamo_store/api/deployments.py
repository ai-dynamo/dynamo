#  SPDX-FileCopyrightText: Copyright (c) 2025 NVIDIA CORPORATION & AFFILIATES. All rights reserved.
#  SPDX-License-Identifier: Apache-2.0
#  #
#  Licensed under the Apache License, Version 2.0 (the "License");
#  you may not use this file except in compliance with the License.
#  You may obtain a copy of the License at
#  #
#  http://www.apache.org/licenses/LICENSE-2.0
#  #
#  Unless required by applicable law or agreed to in writing, software
#  distributed under the License is distributed on an "AS IS" BASIS,
#  WITHOUT WARRANTIES OR CONDITIONS OF ANY KIND, either express or implied.
#  See the License for the specific language governing permissions and
#  limitations under the License.

from datetime import datetime
from typing import Any, Dict, List, Optional

from fastapi import APIRouter, HTTPException, Query

from ..models.schemas import (
    CreateDeploymentSchema,
    DeploymentFullSchema,
    DeploymentListResponse,
    ResourceSchema,
    create_default_cluster,
    create_default_user,
)
from .k8s import (
    create_dynamo_deployment,
    delete_dynamo_deployment,
    get_dynamo_deployment,
    get_namespace,
    list_dynamo_deployments,
)

router = APIRouter(prefix="/api/v2/deployments", tags=["deployments"])


def sanitize_deployment_name(name: Optional[str], dynamo_nim: str) -> str:
    """
    Resolve a name for the DynamoDeployment that will work safely in k8s

    Args:
        name: Optional custom name
        dynamo_nim: Bento name and version (format: name:version)

    Returns:
        A unique deployment name that is at most 63 characters
    """
    if name:
        # If name is provided, truncate it to 63
        base_name = name[:63]
    else:
        # Generate base name from dynamoNim
        dynamo_nim_parts = dynamo_nim.split(":")
        if len(dynamo_nim_parts) != 2:
            raise ValueError("Invalid dynamoNim format, expected 'name:version'")
        base_name = f"dep-{dynamo_nim_parts[0]}-{dynamo_nim_parts[1]}"
        # Truncate to 63 chars
        base_name = base_name[:63]

    return base_name


@router.post("", response_model=DeploymentFullSchema)
async def create_deployment(deployment: CreateDeploymentSchema):
    """
    Create a new deployment.

    Args:
        deployment: The deployment configuration following CreateDeploymentSchema

    Returns:
        DeploymentFullSchema: The created deployment details
    """
    try:
        # Get ownership info for labels
        ownership = {"organization_id": "default-org", "user_id": "default-user"}

        # Get the k8s namespace from environment variable
        kube_namespace = get_namespace()

        # Generate deployment name
        deployment_name = sanitize_deployment_name(deployment.name, deployment.bento)

        # Create the deployment using helper function
        created_crd = create_dynamo_deployment(
            name=deployment_name,
            namespace=kube_namespace,
            dynamo_nim=deployment.bento,
            labels={
                "ngc-organization": ownership["organization_id"],
                "ngc-user": ownership["user_id"],
            },
            envs=deployment.envs,
        )

        # Create response schema
        resource = ResourceSchema(
            uid=created_crd["metadata"]["uid"],
            name=created_crd["metadata"]["name"],
            created_at=datetime.utcnow(),
            updated_at=datetime.utcnow(),
            resource_type="deployment",
            labels=[],
        )

        # Use helper functions for default resources
        creator = create_default_user()
        cluster = create_default_cluster(creator)

        deployment_schema = DeploymentFullSchema(
            **resource.dict(),
            status="deploying",
            kube_namespace=kube_namespace,
            creator=creator,
            cluster=cluster,
            latest_revision=None,
            manifest=None,
        )

        return deployment_schema

    except Exception as e:
        print("Error creating deployment:")
        print(e)
        raise HTTPException(status_code=500, detail=str(e))


@router.get("/{name}", response_model=DeploymentFullSchema)
def get_deployment(name: str) -> DeploymentFullSchema:
    try:
        kube_namespace = get_namespace()
        cr = get_dynamo_deployment(
            name=name,
            namespace=kube_namespace,
        )
        deployment_schema = DeploymentFullSchema(
            name=name,
            created_at=cr["metadata"]["creationTimestamp"],
            uid=cr["metadata"]["uid"],
            resource_type="deployment",
            labels=[],
            kube_namespace=kube_namespace,
            status=get_deployment_status(cr),
            urls=get_urls(cr),
            creator=create_default_user(),
            cluster=create_default_cluster(create_default_user()),
            latest_revision=None,
            manifest=None,
        )
        return deployment_schema
    except HTTPException as e:
        raise e
    except Exception as e:
        print("Error retrieving deployment:")
        print(e)
        raise HTTPException(status_code=500, detail=str(e))


<<<<<<< HEAD
def get_deployment_status(resource: Dict[str, Any]) -> str:
    """
    Get the current status of a deployment.
    Maps operator status to BentoML status values.
    Returns lowercase status values matching BentoML's DeploymentStatus enum.
    """
    status = resource.get("status", {})
    conditions = status.get("conditions", [])
    state = status.get("state", "")

    # First check Ready condition
    for condition in conditions:
        if condition.get("type") == "Ready":
            if condition.get("status") == "True":
                # If state is "successful", map to "running"
                if state == "successful":
                    return "running"
                return condition.get("message", "running").lower()
            elif condition.get("message"):
                return condition.get("message").lower()

    # If no Ready condition or not True, check state
    if state == "failed":
        return "failed"
    elif state == "pending":
        return "deploying"  # map pending to deploying to match BentoML states

    # Default fallback
=======
# function to look for a condition with type "Ready" in the status of the deployment
# and return the "message" field
def get_deployment_status(resource: Dict[str, Any]) -> str:
    # look for a condition with type "Ready" in the status of the deployment
    for condition in resource.get("status", {}).get("conditions", []):
        if condition.get("type") == "Ready":
            return condition.get("message", "unknown")
>>>>>>> a03fd307
    return "unknown"


def get_urls(resource: Dict[str, Any]) -> List[str]:
<<<<<<< HEAD
    """
    Get the URLs for a deployment.
    Returns URLs as soon as they are available from IngressHostSet condition.
    """
    urls = []
    conditions = resource.get("status", {}).get("conditions", [])

    # Check for IngressHostSet condition
    for condition in conditions:
        if (
            condition.get("type") == "IngressHostSet"
            and condition.get("status") == "True"
        ):
            if message := condition.get("message"):
                urls.append(message)
=======
    urls = []
    for condition in resource.get("status", {}).get("conditions", []):
        if condition.get("type") == "EndpointExposed":
            urls.append(condition.get("message"))
>>>>>>> a03fd307
    return urls


@router.delete("/{name}", response_model=DeploymentFullSchema)
def delete_deployment(name: str) -> DeploymentFullSchema:
    try:
        kube_namespace = get_namespace()
        # Get deployment details before deletion
        cr = get_dynamo_deployment(name, kube_namespace)
        deployment_schema = DeploymentFullSchema(
            name=name,
            created_at=cr["metadata"]["creationTimestamp"],
            uid=cr["metadata"]["uid"],
            resource_type="deployment",
            labels=[],
            kube_namespace=kube_namespace,
            status=get_deployment_status(cr),
            urls=get_urls(cr),
            creator=create_default_user(),
            cluster=create_default_cluster(create_default_user()),
            latest_revision=None,
            manifest=None,
        )
        # Delete the deployment
        delete_dynamo_deployment(name, kube_namespace)
        return deployment_schema
    except HTTPException as e:
        raise e
    except Exception as e:
        print("Error deleting deployment:")
        print(e)
        raise HTTPException(status_code=500, detail=str(e))


@router.get("/", response_model=DeploymentListResponse)
@router.get("", response_model=DeploymentListResponse)
def list_deployments(
    search: str = Query(default="", description="Search query"),
    dev: bool = Query(default=False, description="Filter development deployments"),
    q: str = Query(default="", description="Advanced query string"),
    all: bool = Query(default=False, description="Return all deployments"),
    count: str = Query(default="", description="Number of items to return"),
    start: str = Query(default="", description="Starting index"),
    cluster: str = Query(default="", description="Filter by cluster name"),
) -> Dict[str, Any]:
    """
    List all deployments with optional filtering.

    Args:
        search: Simple text search
        dev: Filter development deployments
        q: Advanced query string
        all: Whether to return all deployments
        count: Number of deployments to return
        start: Starting index for pagination
        cluster: Filter by cluster name

    Returns:
        Dict containing paginated deployment list
    """
    try:
        # Convert count and start to integers if they're not empty
        count_val = int(count) if count else None
        start_val = int(start) if start else None

        if count_val is not None and count_val <= 0:
            raise HTTPException(status_code=400, detail="Count must be greater than 0")
        if start_val is not None and start_val < 0:
            raise HTTPException(status_code=400, detail="Start must be non-negative")

        kube_namespace = get_namespace()
        crs = list_dynamo_deployments(
            namespace=kube_namespace,
            label_selector=q,
        )

        deployments = []
        for cr in crs:
            deployment_schema = DeploymentFullSchema(
                name=cr["metadata"]["name"],
                created_at=cr["metadata"]["creationTimestamp"],
                uid=cr["metadata"]["uid"],
                resource_type="deployment",
                labels=[],
                kube_namespace=kube_namespace,
                status=get_deployment_status(cr),
                urls=get_urls(cr),
                creator=create_default_user(),
                cluster=create_default_cluster(create_default_user()),
                latest_revision=None,
                manifest=None,
            )

            # Apply cluster filter if provided
            if cluster and cluster != deployment_schema.cluster.name:
                continue

            # Apply search filter if provided
            if search and search.lower() not in deployment_schema.name.lower():
                continue

            # Apply dev filter if enabled and all is not True
            if not all and dev and not deployment_schema.name.startswith("dev-"):
                continue

            deployments.append(deployment_schema)

        # Handle pagination
        total = len(deployments)
        start_idx = start_val if start_val is not None else 0
        if count_val is not None:
            deployments = deployments[start_idx : start_idx + count_val]
        else:
            deployments = deployments[start_idx:]

        return {
            "start": start_idx,
            "count": len(deployments),
            "total": total,
            "items": deployments,
        }

    except HTTPException as e:
        raise e
    except Exception as e:
        print("Error listing deployments:")
        print(e)
        raise HTTPException(status_code=500, detail=str(e))<|MERGE_RESOLUTION|>--- conflicted
+++ resolved
@@ -159,7 +159,6 @@
         raise HTTPException(status_code=500, detail=str(e))
 
 
-<<<<<<< HEAD
 def get_deployment_status(resource: Dict[str, Any]) -> str:
     """
     Get the current status of a deployment.
@@ -188,41 +187,25 @@
         return "deploying"  # map pending to deploying to match BentoML states
 
     # Default fallback
-=======
-# function to look for a condition with type "Ready" in the status of the deployment
-# and return the "message" field
-def get_deployment_status(resource: Dict[str, Any]) -> str:
-    # look for a condition with type "Ready" in the status of the deployment
-    for condition in resource.get("status", {}).get("conditions", []):
-        if condition.get("type") == "Ready":
-            return condition.get("message", "unknown")
->>>>>>> a03fd307
     return "unknown"
 
 
 def get_urls(resource: Dict[str, Any]) -> List[str]:
-<<<<<<< HEAD
     """
     Get the URLs for a deployment.
-    Returns URLs as soon as they are available from IngressHostSet condition.
+    Returns URLs as soon as they are available from EndpointExposed condition.
     """
     urls = []
     conditions = resource.get("status", {}).get("conditions", [])
 
-    # Check for IngressHostSet condition
+    # Check for EndpointExposed condition
     for condition in conditions:
         if (
-            condition.get("type") == "IngressHostSet"
+            condition.get("type") == "EndpointExposed"
             and condition.get("status") == "True"
         ):
             if message := condition.get("message"):
                 urls.append(message)
-=======
-    urls = []
-    for condition in resource.get("status", {}).get("conditions", []):
-        if condition.get("type") == "EndpointExposed":
-            urls.append(condition.get("message"))
->>>>>>> a03fd307
     return urls
 
 
