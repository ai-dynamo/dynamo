--- conflicted
+++ resolved
@@ -209,21 +209,6 @@
 }
 
 func (r *DynamoDeploymentReconciler) generateDefaultIngressSpec(dynamoDeployment *nvidiacomv1alpha1.DynamoDeployment) *nvidiacomv1alpha1.IngressSpec {
-<<<<<<< HEAD
-	return &nvidiacomv1alpha1.IngressSpec{
-		Enabled:                    r.VirtualServiceGateway != "" || r.IngressControllerClassName != "",
-		Host:                       dynamoDeployment.Name,
-		UseVirtualService:          r.VirtualServiceGateway != "",
-		VirtualServiceGateway:      &r.VirtualServiceGateway,
-		IngressControllerClassName: &r.IngressControllerClassName,
-		IngressControllerTLSSecret: &r.IngressControllerTLSSecret,
-		HostSuffix:                 &r.IngressHostSuffix,
-	}
-}
-
-func (r *DynamoDeploymentReconciler) isIngressSecured() bool {
-	return r.IngressControllerTLSSecret != ""
-=======
 	res := &nvidiacomv1alpha1.IngressSpec{
 		Enabled:           r.VirtualServiceGateway != "" || r.IngressControllerClassName != "",
 		Host:              dynamoDeployment.Name,
@@ -248,7 +233,6 @@
 
 func (r *DynamoDeploymentReconciler) isIngressSecured() bool {
 	return r.IngressControllerTLSSecret != "" || r.VirtualServiceGateway != ""
->>>>>>> 6857d9db
 }
 
 func mergeEnvs(common, specific []corev1.EnvVar) []corev1.EnvVar {
