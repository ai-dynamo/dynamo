--- conflicted
+++ resolved
@@ -1756,11 +1756,6 @@
                           type: string
                         ingressControllerClassName:
                           type: string
-<<<<<<< HEAD
-                        ingressControllerTLSSecret:
-                          type: string
-=======
->>>>>>> 6857d9db
                         labels:
                           additionalProperties:
                             type: string
