# SPDX-FileCopyrightText: Copyright (c) 2025 NVIDIA CORPORATION & AFFILIATES. All rights reserved.
# SPDX-License-Identifier: Apache-2.0
#
# Licensed under the Apache License, Version 2.0 (the "License");
# you may not use this file except in compliance with the License.
# You may obtain a copy of the License at
#
# http://www.apache.org/licenses/LICENSE-2.0
#
# Unless required by applicable law or agreed to in writing, software
# distributed under the License is distributed on an "AS IS" BASIS,
# WITHOUT WARRANTIES OR CONDITIONS OF ANY KIND, either express or implied.
# See the License for the specific language governing permissions and
# limitations under the License.

# Global values used across charts
global:
  NGC_API_KEY: ${DOCKER_PASSWORD}

dynamo-operator:
  natsAddr: "nats://${RELEASE_NAME}-nats:4222"
  etcdAddr: "${RELEASE_NAME}-etcd:2379"
  namespaceRestriction:
    targetNamespace: ${NAMESPACE}
  controllerManager:
    manager:
      image:
        repository: ${DOCKER_SERVER}/dynamo-operator
        tag: ${IMAGE_TAG}

  dynamo:
    ingress:
      enabled: false
      className: nginx
      tlsSecretName: my-tls-secret
    istio:
      enabled: false
      gateway: istio-system/ingress-alb
<<<<<<< HEAD
    hostSuffix: ${DYNAMO_INGRESS_SUFFIX}
=======
    ingressHostSuffix: ${DYNAMO_INGRESS_SUFFIX}
>>>>>>> 6857d9db
    dockerRegistry:
      server: ${DOCKER_SERVER}
      username: ${DOCKER_USERNAME}
      password: ${DOCKER_PASSWORD}

dynamo-api-store:
  namespaceRestriction:
    enabled: true
    targetNamespace: ${NAMESPACE}
  istio:
    host: ${NAMESPACE}.${DYNAMO_INGRESS_SUFFIX}
  image:
    repository: ${DOCKER_SERVER}/dynamo-api-store
    tag: ${IMAGE_TAG}
    pullPolicy: IfNotPresent
  imagePullSecrets:
    - name: docker-imagepullsecret
  ingress:
    hosts:
      - host: ${NAMESPACE}.${DYNAMO_INGRESS_SUFFIX}
        paths:
          - path: /
            pathType: Prefix

etcd:
  enabled: true
  persistence:
    enabled: true
    storageClass: ""
    size: 1Gi
  preUpgrade:
    enabled: false

nats:
  enabled: true
  config:
    jetstream:
      enabled: true
      fileStore:
        pvc:
          size: 1Gi
          storageClassName: ""<|MERGE_RESOLUTION|>--- conflicted
+++ resolved
@@ -36,11 +36,7 @@
     istio:
       enabled: false
       gateway: istio-system/ingress-alb
-<<<<<<< HEAD
-    hostSuffix: ${DYNAMO_INGRESS_SUFFIX}
-=======
     ingressHostSuffix: ${DYNAMO_INGRESS_SUFFIX}
->>>>>>> 6857d9db
     dockerRegistry:
       server: ${DOCKER_SERVER}
       username: ${DOCKER_USERNAME}
