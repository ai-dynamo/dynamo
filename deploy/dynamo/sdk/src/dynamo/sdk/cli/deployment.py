--- conflicted
+++ resolved
@@ -269,12 +269,12 @@
                 _display_deployment_info(spinner, deployment)
         except BentoMLException as e:
             if "No cloud context default found" in str(e):
-<<<<<<< HEAD
-                raise BentoMLException(
-                    "Not logged in to Dynamo Cloud. Please run 'dynamo cloud login' first."
-                ) from None
-            raise_deployment_config_error(e, "list")
-
+                spinner.log(
+                    "[red]:x: Error:[/] Not logged in to Dynamo Cloud. Please run 'dynamo cloud login' first."
+                )
+                sys.exit(1)
+            spinner.log(f"[red]:x: Error:[/] Failed to list deployments: {str(e)}")
+            sys.exit(1)
 
 @app.command()
 @add_experimental_docstring
@@ -372,12 +372,4 @@
         wait=wait,
         timeout=timeout,
         args=ctx.args if hasattr(ctx, "args") else None,
-    )
-=======
-                spinner.log(
-                    "[red]:x: Error:[/] Not logged in to Dynamo Cloud. Please run 'dynamo cloud login' first."
-                )
-                sys.exit(1)
-            spinner.log(f"[red]:x: Error:[/] Failed to list deployments: {str(e)}")
-            sys.exit(1)
->>>>>>> c0bdf412
+    )