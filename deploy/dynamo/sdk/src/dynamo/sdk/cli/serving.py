--- conflicted
+++ resolved
@@ -44,16 +44,12 @@
 from simple_di import Provide, inject
 
 from .allocator import ResourceAllocator
-<<<<<<< HEAD
-from .utils import path_to_uri, reserve_free_port, save_dynamo_state
-=======
 from .utils import (
     DYN_LOCAL_STATE_DIR,
     path_to_uri,
     reserve_free_port,
     save_dynamo_state,
 )
->>>>>>> a8fbc0b9
 
 
 # Define a Protocol for services to ensure type safety
@@ -129,8 +125,6 @@
 # WARNING: internal
 _BENTO_WORKER_SCRIPT = "_bentoml_impl.worker.service"
 _DYNAMO_WORKER_SCRIPT = "dynamo.sdk.cli.serve_dynamo"
-<<<<<<< HEAD
-=======
 
 
 def _get_dynamo_worker_script(bento_identifier: str, svc_name: str) -> list[str]:
@@ -160,7 +154,6 @@
     ]
 
     return args
->>>>>>> a8fbc0b9
 
 
 def create_dependency_watcher(
@@ -176,22 +169,7 @@
 
     num_workers, resource_envs = scheduler.get_resource_envs(svc)
     uri, socket = _get_server_socket(svc, uds_path, port_stack)
-<<<<<<< HEAD
-    args = [
-        "-m",
-        _BENTO_WORKER_SCRIPT,
-        bento_identifier,
-        "--service-name",
-        svc.name,
-        "--fd",
-        f"$(circus.sockets.{svc.name})",
-        "--worker-id",
-        "$(CIRCUS.WID)",
-    ]
-
-=======
     args = _get_bento_worker_script(bento_identifier, svc.name)
->>>>>>> a8fbc0b9
     if resource_envs:
         args.extend(["--worker-env", json.dumps(resource_envs)])
 
@@ -218,23 +196,8 @@
     from bentoml.serving import create_watcher
 
     num_workers, resource_envs = scheduler.get_resource_envs(svc)
-<<<<<<< HEAD
-
-    # Create Dynamo-specific worker args
-    args = [
-        "-m",
-        _DYNAMO_WORKER_SCRIPT,  # Use our Dynamo worker module
-        bento_identifier,
-        "--service-name",
-        svc.name,
-        "--worker-id",
-        "$(CIRCUS.WID)",
-    ]
-
-=======
     uri, socket = _get_server_socket(svc, uds_path, port_stack)
     args = _get_dynamo_worker_script(bento_identifier, svc.name)
->>>>>>> a8fbc0b9
     if resource_envs:
         args.extend(["--worker-env", json.dumps(resource_envs)])
 
@@ -272,25 +235,6 @@
     )
 
     logger.info(f"Created watcher for {svc.name}'s in the {namespace} namespace")
-<<<<<<< HEAD
-
-    return watcher, socket, uri
-
-
-@inject
-# TODO: do we need this?
-def server_on_deployment(
-    svc: ServiceProtocol, result_file: str = Provide[BentoMLContainer.result_store_file]
-) -> None:
-    # Resolve models before server starts.
-    if hasattr(svc, "bento") and (bento := getattr(svc, "bento")):
-        for model in bento.info.all_models:
-            model.to_model().resolve()
-    elif hasattr(svc, "models"):
-        for model in svc.models:
-            model.resolve()
-=======
->>>>>>> a8fbc0b9
 
     return watcher, socket, uri
 
@@ -444,10 +388,6 @@
 
         # Check if this is a Dynamo service
         if hasattr(svc, "is_dynamo_component") and svc.is_dynamo_component():
-<<<<<<< HEAD
-            # Create Dynamo-specific watcher using existing socket
-=======
->>>>>>> a8fbc0b9
             # resource_envs is the resource allocation (ie CUDA_VISIBLE_DEVICES) for each worker created by the allocator
             # these resource_envs are passed to each individual worker's environment which is set in serve_dynamo
             if resource_envs:
@@ -513,29 +453,6 @@
 
         arbiter = create_standalone_arbiter(**arbiter_kwargs)
         arbiter.exit_stack.callback(shutil.rmtree, uds_path, ignore_errors=True)
-<<<<<<< HEAD
-        arbiter.exit_stack.callback(
-            shutil.rmtree, os.path.expanduser("~/.dynamo/state"), ignore_errors=True
-        )
-        logger.warn(f"arbiter: {arbiter.endpoint}")
-        # save deployment state for planner
-        if not namespace:
-            raise ValueError("No namespace found for service")
-        save_dynamo_state(
-            namespace,
-            arbiter.endpoint,
-            components={
-                watcher.name: {
-                    "watcher_name": watcher.name,
-                    "cmd": watcher.cmd + " ".join(watcher.args),
-                }
-                for watcher in watchers
-            },
-            environment={
-                "DYNAMO_SERVICE_CONFIG": os.environ["DYNAMO_SERVICE_CONFIG"],
-            },
-        )
-=======
         if enable_planner:
             arbiter.exit_stack.callback(
                 shutil.rmtree,
@@ -562,7 +479,6 @@
                     "DYNAMO_SERVICE_CONFIG": os.environ["DYNAMO_SERVICE_CONFIG"],
                 },
             )
->>>>>>> a8fbc0b9
         arbiter.start(
             cb=lambda _: logger.info(  # type: ignore
                 (
