--- conflicted
+++ resolved
@@ -22,20 +22,12 @@
 def create_bentoml_cli() -> click.Command:
     from bentoml._internal.configuration import BENTOML_VERSION
     from bentoml._internal.context import server_context
-<<<<<<< HEAD
-    from bentoml_cli.containerize import containerize_command
-    from bentoml_cli.utils import get_entry_points
-
-    from dynamo.sdk.cli.bentos import bento_command
-    from dynamo.sdk.cli.deploy import deploy_command
-=======
     from bentoml_cli.bentos import bento_command
 
     # from bentoml_cli.containerize import containerize_command
     from bentoml_cli.utils import get_entry_points
 
     # from dynamo.sdk.cli.deploy import deploy_command
->>>>>>> 3aab150d
     from dynamo.sdk.cli.run import run_command
     from dynamo.sdk.cli.serve import serve_command
 
@@ -60,15 +52,9 @@
         """
 
     # Add top-level CLI commands
-<<<<<<< HEAD
-    bentoml_cli.add_command(cloud_command)
-    bentoml_cli.add_subcommands(bento_command)
-    bentoml_cli.add_subcommands(start_command)
-=======
     # bentoml_cli.add_command(cloud_command)
     bentoml_cli.add_single_command(bento_command, "build")
     # bentoml_cli.add_subcommands(start_command)
->>>>>>> 3aab150d
     bentoml_cli.add_subcommands(serve_command)
     bentoml_cli.add_subcommands(run_command)
     # bentoml_cli.add_command(containerize_command)
