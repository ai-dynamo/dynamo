--- conflicted
+++ resolved
@@ -51,22 +51,8 @@
 clap = { version = "4.5", features = ["derive", "env"] }
 dialoguer = { version = "0.11", default-features = false, features = ["editor", "history"] }
 futures-util = "0.3"
-<<<<<<< HEAD
-libc = { version = "0.2" }
-netlink-packet-route = { version = "0.19", optional = true }
-rtnetlink = { version = "0.14", optional = true }
 tracing-subscriber = { version = "0.3", features = ["env-filter", "local-time", "json"] }
-=======
-serde = { version = "1", features = ["derive"] }
-serde_json = "1"
-tokio = { version = "1", features = ["full"] }
-tokio-util = { version = "0.7", features = ["codec", "net"] }
-tracing = { version = "0.1" }
-tracing-subscriber = { version = "0.3", features = ["env-filter", "local-time", "json"] }
-dynamo-runtime = { path = "../../lib/runtime" }
-dynamo-llm = { path = "../../lib/llm" }
 
 [target.x86_64-unknown-linux-gnu.dependencies]
 netlink-packet-route = { version = "0.19", optional = true }
-rtnetlink = { version = "0.14", optional = true }
->>>>>>> f0759bd3
+rtnetlink = { version = "0.14", optional = true }