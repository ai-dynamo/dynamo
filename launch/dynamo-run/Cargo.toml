# SPDX-FileCopyrightText: Copyright (c) 2025 NVIDIA CORPORATION & AFFILIATES. All rights reserved.
# SPDX-License-Identifier: Apache-2.0

[package]
name = "dynamo-run"
version.workspace = true
edition.workspace = true
authors.workspace = true
homepage.workspace = true
license.workspace = true
repository.workspace = true
readme.workspace = true
description = "Dynamo Run CLI"

[features]
# Build with `--no-default-features` to disable these defaults
default = ["mistralrs", "llamacpp"]
mistralrs = ["dep:dynamo-engine-mistralrs"]
llamacpp = ["dep:dynamo-engine-llamacpp"]

cuda = ["dynamo-engine-llamacpp/cuda", "dynamo-engine-mistralrs/cuda"]
metal = ["dynamo-engine-llamacpp/metal", "dynamo-engine-mistralrs/metal"]
vulkan = ["dynamo-engine-llamacpp/vulkan"]
openmp = ["dynamo-engine-llamacpp/openmp"]

[dependencies]
dynamo-llm = { workspace = true }
dynamo-runtime = { workspace = true }

dynamo-engine-llamacpp = { path = "../../lib/engines/llamacpp", optional = true }
dynamo-engine-mistralrs = { path = "../../lib/engines/mistralrs", optional = true }

anyhow = { workspace = true }
async-stream = { workspace = true }
async-trait = { workspace = true }
futures = { workspace = true }
humantime = { workspace = true }
libc = { workspace = true }
serde = { workspace = true }
serde_json = { workspace = true }
tempfile = { workspace = true }
tokio = { workspace = true }
tokio-util = { workspace = true }
tracing = { workspace = true }
tracing-subscriber = { workspace = true }
uuid = { workspace = true }

<<<<<<< HEAD
async-openai = { version = "0.29.0" }
=======
async-openai = { workspace = true }
>>>>>>> 82eae1fd
clap = { version = "4.5", features = ["derive", "env"] }
dialoguer = { version = "0.11", default-features = false, features = ["editor", "history"] }
futures-util = { version = "0.3" }
regex = "1"

[build-dependencies]
vergen-gitcl = "1.0"
anyhow = { workspace = true }<|MERGE_RESOLUTION|>--- conflicted
+++ resolved
@@ -45,11 +45,7 @@
 tracing-subscriber = { workspace = true }
 uuid = { workspace = true }
 
-<<<<<<< HEAD
-async-openai = { version = "0.29.0" }
-=======
 async-openai = { workspace = true }
->>>>>>> 82eae1fd
 clap = { version = "4.5", features = ["derive", "env"] }
 dialoguer = { version = "0.11", default-features = false, features = ["editor", "history"] }
 futures-util = { version = "0.3" }
