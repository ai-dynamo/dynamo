// SPDX-FileCopyrightText: Copyright (c) 2024-2025 NVIDIA CORPORATION & AFFILIATES. All rights reserved.
// SPDX-License-Identifier: Apache-2.0
//
// Licensed under the Apache License, Version 2.0 (the "License");
// you may not use this file except in compliance with the License.
// You may obtain a copy of the License at
//
// http://www.apache.org/licenses/LICENSE-2.0
//
// Unless required by applicable law or agreed to in writing, software
// distributed under the License is distributed on an "AS IS" BASIS,
// WITHOUT WARRANTIES OR CONDITIONS OF ANY KIND, either express or implied.
// See the License for the specific language governing permissions and
// limitations under the License.

use std::pin::Pin;

use crate::{flags::RouterMode, EngineConfig, Flags};
use dynamo_llm::{
    backend::ExecutionContext,
    model_card::model::ModelDeploymentCard,
    backend::Backend,
    preprocessor::OpenAIPreprocessor,
    engines::StreamingEngineAdapter,
    types::{
        openai::chat_completions::{
            NvCreateChatCompletionRequest, NvCreateChatCompletionStreamResponse,
            OpenAIChatCompletionsStreamingEngine,
        },
        Annotated,
    },
    protocols::common::llm_backend::{BackendInput, BackendOutput},
};
use dynamo_runtime::{
    pipeline::{ManyOut, Operator, ServiceBackend, ServiceFrontend, SingleIn, Source, Context,},
    engine::{Data, AsyncEngineStream},
    DistributedRuntime, Runtime,
};
use std::sync::Arc;

/// Turns an EngineConfig into an OpenAI chat-completions and completions supported StreamingEngine.
pub async fn prepare_engine(
    runtime: Runtime,
    flags: Flags,
    engine_config: EngineConfig,
) -> anyhow::Result<(String, OpenAIChatCompletionsStreamingEngine, bool)> {
    match engine_config {
        EngineConfig::Dynamic(endpoint_id) => {
            let distributed_runtime = DistributedRuntime::from_settings(runtime.clone()).await?;

            let endpoint = distributed_runtime
                .namespace(endpoint_id.namespace.clone())?
                .component(endpoint_id.component.clone())?
                .endpoint(endpoint_id.name.clone());

            let mut client = endpoint.client::<NvCreateChatCompletionRequest, Annotated<NvCreateChatCompletionStreamResponse>>().await?;

            match &flags.router_mode {
                RouterMode::Random | RouterMode::RoundRobin => {
                    client.set_router_mode(flags.router_mode.into());
                    tracing::info!("Waiting for remote model..");
                    client.wait_for_endpoints().await?;
                    tracing::info!("Model discovered");
                }
                RouterMode::KV => todo!(),
            }

            // The service_name isn't used for text chat outside of logs,
            // so use the path. That avoids having to listen on etcd for model registration.
            let service_name = endpoint.subject();
            Ok((service_name, Arc::new(client), false))
        }
        EngineConfig::StaticFull {
            service_name,
            engine,
            card: _card,
        } => {
            tracing::debug!("Model: {service_name}");
<<<<<<< HEAD
            //Ok((service_name, engine, false))

            todo!()
=======
            let engine = Arc::new(StreamingEngineAdapter::new(engine));
            Ok((service_name, engine, false))
>>>>>>> 37ded300
        }
        EngineConfig::StaticCore {
            service_name,
            engine: inner_engine,
            card,
        } => {

            let pipeline = build_pipeline::<NvCreateChatCompletionRequest, NvCreateChatCompletionStreamResponse>(&card, inner_engine).await?;

            tracing::debug!("Model: {service_name} with pre-processing");
            Ok((service_name, pipeline, true))
        }
        EngineConfig::None => unreachable!(),
    }
}

pub async fn build_pipeline<Req, Resp>(
    card: &ModelDeploymentCard,
    engine: ExecutionContext,
) -> anyhow::Result<Arc<ServiceFrontend<SingleIn<Req>, ManyOut<Annotated<Resp>>>>>
where
    Req: Data,
    Resp: Data,
    OpenAIPreprocessor: Operator<
        Context<Req>,
        Pin<Box<dyn AsyncEngineStream<Annotated<Resp>>>>,
        Context<BackendInput>,
        Pin<Box<dyn AsyncEngineStream<Annotated<BackendOutput>>>>
    >,
{
    let frontend = ServiceFrontend::<SingleIn<Req>, ManyOut<Annotated<Resp>>>::new();
    let preprocessor = OpenAIPreprocessor::new((*card).clone()).await?.into_operator();
    let backend = Backend::from_mdc((*card).clone()).await?.into_operator();
    let engine = ServiceBackend::from_engine(engine);

    Ok(frontend
        .link(preprocessor.forward_edge())?
        .link(backend.forward_edge())?
        .link(engine)?
        .link(backend.backward_edge())?
        .link(preprocessor.backward_edge())?
        .link(frontend)?)
}

#[cfg(test)]
mod tests {
    use super::*;
    use dynamo_llm::{
        types::openai::{
            chat_completions::{NvCreateChatCompletionRequest, NvCreateChatCompletionStreamResponse},
            completions::{CompletionRequest, CompletionResponse},
        },
    };

    const HF_PATH: &str = concat!(
        env!("CARGO_MANIFEST_DIR"),
        "/../../lib/llm/tests/data/sample-models/mock-llama-3.1-8b-instruct"
    );

    #[tokio::test]
    async fn test_build_chat_completions_pipeline_core_engine_succeeds() -> anyhow::Result<()> {
        // Create test model card
        let card = ModelDeploymentCard::from_local_path(HF_PATH, None).await?;
        let engine = dynamo_llm::engines::make_engine_core();

        // Build pipeline for chat completions
        let pipeline = build_pipeline::<
            NvCreateChatCompletionRequest,
            NvCreateChatCompletionStreamResponse
        >(&card, engine).await?;

        // Verify pipeline was created
        assert!(Arc::strong_count(&pipeline) >= 1);

        Ok(())
    }

    #[tokio::test]
    async fn test_build_completions_pipeline_core_engine_succeeds() -> anyhow::Result<()> {
        // Create test model card
        let card = ModelDeploymentCard::from_local_path(HF_PATH, None).await?;
        let engine = dynamo_llm::engines::make_engine_core();

        // Build pipeline for chat completions
        let pipeline = build_pipeline::<
            CompletionRequest,
            CompletionResponse
        >(&card, engine).await?;

        // Verify pipeline was created
        assert!(Arc::strong_count(&pipeline) >= 1);

        Ok(())
    }
}<|MERGE_RESOLUTION|>--- conflicted
+++ resolved
@@ -76,14 +76,8 @@
             card: _card,
         } => {
             tracing::debug!("Model: {service_name}");
-<<<<<<< HEAD
-            //Ok((service_name, engine, false))
-
-            todo!()
-=======
             let engine = Arc::new(StreamingEngineAdapter::new(engine));
             Ok((service_name, engine, false))
->>>>>>> 37ded300
         }
         EngineConfig::StaticCore {
             service_name,
