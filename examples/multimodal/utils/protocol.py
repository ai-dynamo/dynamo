--- conflicted
+++ resolved
@@ -127,14 +127,9 @@
 class vLLMMultimodalRequest(vLLMGenerateRequest):
     model_config = ConfigDict(arbitrary_types_allowed=True)
     image_url: Optional[str] = None
-<<<<<<< HEAD
-    serialized_request: Optional[connect.SerializedRequest] = None
     image_grid_thw: Optional[List[Any]] = None
     embeddings_shape: Optional[Tuple[int, int, int]] = None
-=======
-    # image_features: Optional[List[List[List[float]]]] = None # Remove once have NIXL support
     serialized_request: Optional[connect.RdmaMetadata] = None
->>>>>>> 225aee52
 
 
 class EncodeRequest(BaseModel):
@@ -148,18 +143,6 @@
     serialized_request: Optional[connect.RdmaMetadata] = None
 
 
-<<<<<<< HEAD
-=======
-class EncodeResponse(BaseModel):
-    model_config = ConfigDict(arbitrary_types_allowed=True)
-    request_id: str
-    image_grid_thw: Optional[List[Any]] = None
-    image_sizes: Optional[List[Any]] = None
-    serialized_request: Optional[connect.RdmaMetadata] = None
-    image_features: List[List[List[float]]]  # Remove once have NIXL support
-
-
->>>>>>> 225aee52
 class MyRequestOutput(BaseModel):
     """
     RequestOutput from vLLM is not serializable by default
