--- conflicted
+++ resolved
@@ -16,7 +16,6 @@
 -->
 
 # Hello World Example
-<<<<<<< HEAD
 
 ## Overview
 
@@ -28,14 +27,6 @@
 4. Deploy and interact with a Dynamo service graph
 
 Pipeline Architecture:
-=======
-
-This example demonstrates a basic Dynamo inference graph with three components: a frontend HTTP server, a middle processing layer, and a backend inference engine. This simple architecture showcases Dynamo's core concepts and how to compose services together.
-
-## Architecture Overview
-
-The example implements a three-tier architecture:
->>>>>>> c7627acd
 
 ```
 Users/Clients (HTTP)
@@ -56,7 +47,6 @@
 └─────────────┘
 ```
 
-<<<<<<< HEAD
 ## Component Descriptions
 
 ### Frontend Service
@@ -76,40 +66,18 @@
 
 ## Running the Example
 
+### Running Locally
+
 1. Launch all three services using a single command:
-=======
-Each component has a specific role:
-- **Frontend**: Handles HTTP requests and provides a REST API endpoint at `/generate`
-- **Middle**: Processes requests and coordinates between frontend and backend
-- **Backend**: Performs the actual inference computation
-
-## Running Locally
-
-### 1. Launch the Services
-
-You can launch all three services using a single command:
->>>>>>> c7627acd
 
 ```bash
 cd /workspace/examples/hello_world
 dynamo serve hello_world:Frontend
 ```
 
-<<<<<<< HEAD
 The `dynamo serve` command deploys the entire service graph, automatically handling the dependencies between Frontend, Middle, and Backend services.
 
 2. Send request to frontend using curl:
-=======
-This command will:
-1. Start the frontend HTTP server
-2. Initialize the middle processing layer
-3. Launch the backend inference engine
-4. Establish the necessary connections between components
-
-### 2. Test the API
-
-Once the services are running, you can test the API using curl:
->>>>>>> c7627acd
 
 ```bash
 curl -X 'POST' \
@@ -121,29 +89,13 @@
 }'
 ```
 
-<<<<<<< HEAD
-## Expected Output
-
-When you send the request with "test" as input, the response will show how the text flows through each service:
-
-```
-Frontend: Middle: Backend: test-mid-back
-```
-
-This demonstrates how:
-1. The Frontend receives "test"
-2. The Middle service adds "-mid" to create "test-mid"
-3. The Backend service adds "-back" to create "test-mid-back"
-=======
-The API will respond with a stream of generated text based on your input.
-
-## Deploying to Kubernetes
+### Deploying to and Running in Kubernetes
 
 There are two ways to deploy the hello world example:
 1. Manually using helm charts
 2. Using the Dynamo cloud Kubernetes platform and the Dynamo deploy CLI.
 
-### Deploying with helm charts
+#### Deploying with helm charts
 
 The instructions for deploying the hello world example using helm charts can be found at [Deploying Dynamo Inference Graphs to Kubernetes using Helm](../../docs/guides/dynamo_deploy.md). The guide covers:
 
@@ -153,11 +105,11 @@
 4. Deploying using Helm charts
 5. Testing the deployment
 
-### Deploying with the Dynamo cloud platform
+#### Deploying with the Dynamo cloud platform
 
 This example can be deployed to a Kubernetes cluster using Dynamo cloud and the Dynamo deploy CLI.
 
-#### Prerequisites
+##### Prerequisites
 
 Before deploying, ensure you have:
 - Dynamo CLI installed
@@ -169,7 +121,7 @@
 
 You must have first followed the instructions in [deploy/dynamo/helm/README.md](../../deploy/dynamo/helm/README.md) to create your Dynamo cloud deployment.
 
-#### Deployment Steps
+##### Deployment Steps
 
 1. **Login to Dynamo Server**
 
@@ -223,5 +175,18 @@
     -d '{"text": "test"}'
 ```
 
-For more complex examples, see the [LLM deployment examples](../../examples/llm/README.md)
->>>>>>> c7627acd
+## Expected Output
+
+When you send the request with "test" as input, the response will show how the text flows through each service:
+
+```
+Frontend: Middle: Backend: test-mid-back
+```
+
+This demonstrates how:
+1. The Frontend receives "test"
+2. The Middle service adds "-mid" to create "test-mid"
+3. The Backend service adds "-back" to create "test-mid-back"
+The API will respond with a stream of generated text based on your input.
+
+For more complex examples, see the [LLM deployment examples](../../examples/llm/README.md)