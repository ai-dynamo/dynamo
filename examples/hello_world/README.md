--- conflicted
+++ resolved
@@ -89,23 +89,13 @@
 }'
 ```
 
-<<<<<<< HEAD
-### Deploying to and Running in Kubernetes
-=======
-The API will respond with a stream of generated text based on your input.
-
 ## Deploying to and Running the Example in Kubernetes
->>>>>>> bd02165e
 
 There are two ways to deploy the hello world example:
 1. Manually using helm charts
 2. Using the Dynamo cloud Kubernetes platform and the Dynamo deploy CLI.
 
-<<<<<<< HEAD
 #### Deploying with helm charts
-=======
-### Deploying with helm charts
->>>>>>> bd02165e
 
 The instructions for deploying the hello world example using helm charts can be found at [Deploying Dynamo Inference Graphs to Kubernetes using Helm](../../docs/guides/dynamo_deploy.md). The guide covers:
 
@@ -115,19 +105,11 @@
 4. Deploying using Helm charts
 5. Testing the deployment
 
-<<<<<<< HEAD
 #### Deploying with the Dynamo cloud platform
 
 This example can be deployed to a Kubernetes cluster using Dynamo cloud and the Dynamo deploy CLI.
 
 ##### Prerequisites
-=======
-### Deploying with the Dynamo cloud platform
-
-This example can be deployed to a Kubernetes cluster using Dynamo cloud and the Dynamo deploy CLI.
-
-#### Prerequisites
->>>>>>> bd02165e
 
 Before deploying, ensure you have:
 - Dynamo CLI installed
@@ -139,11 +121,7 @@
 
 You must have first followed the instructions in [deploy/dynamo/helm/README.md](../../deploy/dynamo/helm/README.md) to create your Dynamo cloud deployment.
 
-<<<<<<< HEAD
 ##### Deployment Steps
-=======
-#### Deployment Steps
->>>>>>> bd02165e
 
 1. **Login to Dynamo Server**
 
@@ -197,10 +175,6 @@
     -d '{"text": "test"}'
 ```
 
-<<<<<<< HEAD
-=======
-For more complex examples, see the [LLM deployment examples](../../examples/llm/README.md)
->>>>>>> bd02165e
 ## Expected Output
 
 When you send the request with "test" as input, the response will show how the text flows through each service:
@@ -212,7 +186,4 @@
 This demonstrates how:
 1. The Frontend receives "test"
 2. The Middle service adds "-mid" to create "test-mid"
-3. The Backend service adds "-back" to create "test-mid-back"
-The API will respond with a stream of generated text based on your input.
-
-For more complex examples, see the [LLM deployment examples](../../examples/llm/README.md)+3. The Backend service adds "-back" to create "test-mid-back"