--- conflicted
+++ resolved
@@ -61,10 +61,6 @@
             and queue_size < max_prefill_queue_size
         )
         logger.info(
-<<<<<<< HEAD
-            f"Remote prefill: {decision} (prefill length: {absolute_prefill_length}/{prompt_length}, prefill queue size: {queue_size}/{max_prefill_queue_size})"
-=======
-            f"Remote prefill: {decision} (prefill length: {absolute_prefill_length}/{self.max_local_prefill_length}, prefill queue size: {queue_size}/{self.max_prefill_queue_size})"
->>>>>>> 3fa35f9e
+            f"Remote prefill: {decision} (prefill length: {absolute_prefill_length}/{max_local_prefill_length}, prefill queue size: {queue_size}/{max_prefill_queue_size})"
         )
         return decision