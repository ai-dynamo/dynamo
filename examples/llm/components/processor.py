--- conflicted
+++ resolved
@@ -124,7 +124,6 @@
             {"router": self.engine_args.router},
         )
 
-<<<<<<< HEAD
         # Start multiple worker tasks to process the queue
         self._start_worker_tasks()
 
@@ -187,8 +186,6 @@
             pending_requests[worker_id] = getattr(endpoint, "num_requests_waiting", 0)
         return pending_requests
 
-=======
->>>>>>> 191748e0
     async def _generate(
         self,
         raw_request: Union[CompletionRequest, ChatCompletionRequest],
@@ -196,7 +193,6 @@
     ):
         request_id = str(uuid.uuid4())
         logger.debug(f"Got raw request: {raw_request}")
-<<<<<<< HEAD
 
         # Create a future for this request
         future: asyncio.Future[AsyncIterator[Any]] = asyncio.Future()
@@ -242,130 +238,40 @@
                 # TODO: queue request at processor when engines are full
                 router_mode = (await self.etcd_kv_cache.get("router")).decode()
 
-                # Get the engine generator based on router mode
-                if router_mode == RouterType.KV:
+                self.use_router = router_mode in (RouterType.KV, RouterType.KV_LOAD)
+
+                prefix_hit_rate = 0.0  # Default value
+                if self.use_router:
                     router_generator = await self.router_client.generate(
-                        Tokens(
-                            tokens=engine_prompt["prompt_token_ids"]
-                        ).model_dump_json()
+                        Tokens(tokens=engine_prompt["prompt_token_ids"]).model_dump_json()
                     )
                     decision = await router_generator.__anext__()
-                    decision = decision.data()
-                    worker_id, prefix_hit_rate = decision.split("_")
+                    worker_id, prefix_hit_rate = decision.data()
                     prefix_hit_rate = float(prefix_hit_rate)
-                    logger.info(
-                        f"Worker ID: {worker_id} with estimated prefix hit rate: {prefix_hit_rate}"
-                    )
-
+
+                # Create request object once with default prefix_hit_rate
+                request_obj = vLLMGenerateRequest(
+                    engine_prompt=engine_prompt,
+                    sampling_params=sampling_params,
+                    request_id=request_id,
+                    prefix_hit_rate=prefix_hit_rate,
+                ).model_dump_json()
+
+                if self.use_router:
                     if worker_id == "":
-                        engine_generator = await self.worker_client.generate(
-                            vLLMGenerateRequest(
-                                engine_prompt=engine_prompt,
-                                sampling_params=sampling_params,
-                                request_id=request_id,
-                                prefix_hit_rate=prefix_hit_rate,
-                            ).model_dump_json()
-                        )
+                        engine_generator = await self.worker_client.generate(request_obj)
                     else:
                         engine_generator = await self.worker_client.direct(
-                            vLLMGenerateRequest(
-                                engine_prompt=engine_prompt,
-                                sampling_params=sampling_params,
-                                request_id=request_id,
-                                prefix_hit_rate=prefix_hit_rate,
-                            ).model_dump_json(),
-                            int(worker_id),
+                            request_obj, int(worker_id)
                         )
                 elif router_mode == RouterType.RANDOM:
-                    engine_generator = await self.worker_client.generate(
-                        vLLMGenerateRequest(
-                            engine_prompt=engine_prompt,
-                            sampling_params=sampling_params,
-                            request_id=request_id,
-                        ).model_dump_json()
-                    )
+                    engine_generator = await self.worker_client.generate(request_obj)
                 elif router_mode == RouterType.ROUND_ROBIN:
-                    engine_generator = await self.worker_client.round_robin(
-                        vLLMGenerateRequest(
-                            engine_prompt=engine_prompt,
-                            sampling_params=sampling_params,
-                            request_id=request_id,
-                        ).model_dump_json()
-                    )
-                elif router_mode == RouterType.KV_LOAD:
-                    # route to worker with least kv load
-                    try:
-                        kv_load = await self._get_kv_load()
-                        best_worker_id = min(kv_load, key=kv_load.get)
-                        logger.info(
-                            f"Routing to worker {best_worker_id} (kv load: {kv_load})"
-                        )
-                        engine_generator = await self.worker_client.direct(
-                            vLLMGenerateRequest(
-                                engine_prompt=engine_prompt,
-                                sampling_params=sampling_params,
-                                request_id=request_id,
-                            ).model_dump_json(),
-                            int(best_worker_id),
-                        )
-                    except Exception as e:
-                        logger.info(
-                            f"Error finding worker with least kv load: {e}, fallback to random"
-                        )
-                        engine_generator = await self.worker_client.generate(
-                            vLLMGenerateRequest(
-                                engine_prompt=engine_prompt,
-                                sampling_params=sampling_params,
-                                request_id=request_id,
-                            ).model_dump_json()
-                        )
-
-                # Process the responses
+                    engine_generator = await self.worker_client.round_robin(request_obj)
+
                 output_generator = self._generate_responses(
                     engine_generator, request_type
                 )
-=======
-        (
-            request,
-            conversation,
-            prompt,
-            engine_prompt,
-            sampling_params,
-        ) = await self._parse_raw_request(raw_request)
-
-        router_mode = (await self.etcd_kv_cache.get("router")).decode()
-        prefix_hit_rate = 0.0
-
-        if self.use_router:
-            router_generator = await self.router_client.generate(
-                Tokens(tokens=engine_prompt["prompt_token_ids"]).model_dump_json()
-            )
-            decision = await router_generator.__anext__()
-            worker_id, prefix_hit_rate = decision.data()
-            prefix_hit_rate = float(prefix_hit_rate)
-
-        # Create request object once with default prefix_hit_rate
-        request_obj = vLLMGenerateRequest(
-            engine_prompt=engine_prompt,
-            sampling_params=sampling_params,
-            request_id=request_id,
-            prefix_hit_rate=prefix_hit_rate,
-        ).model_dump_json()
-
-        if self.use_router:
-            if worker_id == "":
-                engine_generator = await self.worker_client.generate(request_obj)
-            else:
-                engine_generator = await self.worker_client.direct(
-                    request_obj, int(worker_id)
-                )
-        elif router_mode == RouterType.RANDOM:
-            engine_generator = await self.worker_client.generate(request_obj)
-        elif router_mode == RouterType.ROUND_ROBIN:
-            engine_generator = await self.worker_client.round_robin(request_obj)
-
-        output = self._generate_responses(engine_generator, request_type)
->>>>>>> 191748e0
 
                 # Stream responses directly to the caller
                 async for response in await self._stream_response(
