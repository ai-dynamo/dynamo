# SPDX-FileCopyrightText: Copyright (c) 2025 NVIDIA CORPORATION & AFFILIATES. All rights reserved.
# SPDX-License-Identifier: Apache-2.0
#
# Licensed under the Apache License, Version 2.0 (the "License");
# you may not use this file except in compliance with the License.
# You may obtain a copy of the License at
#
# http://www.apache.org/licenses/LICENSE-2.0
#
# Unless required by applicable law or agreed to in writing, software
# distributed under the License is distributed on an "AS IS" BASIS,
# WITHOUT WARRANTIES OR CONDITIONS OF ANY KIND, either express or implied.
# See the License for the specific language governing permissions and
# limitations under the License.


Frontend:
  served_model_name: deepseek-ai/DeepSeek-R1-Distill-Llama-8B
  endpoint: dynamo.Processor.chat/completions
  port: 8000

Processor:
  model: deepseek-ai/DeepSeek-R1-Distill-Llama-8B
  router: round-robin

VllmWorker:
  model: deepseek-ai/DeepSeek-R1-Distill-Llama-8B
  kv-transfer-config: '{"kv_connector":"DynamoNixlConnector"}'
  max-model-len: 16384
  remote-prefill: true
  conditional-disagg: true
<<<<<<< HEAD
  tensor-parallel-size: 1
  remote_prefill: true
  max_local_prefill_length: 10
  max-prefill-queue-size: 2
=======
  max-local-prefill-length: 10
  ServiceArgs:
    workers: 1
    resources:
      gpu: 1
>>>>>>> 21f2bf0a

PrefillWorker:
  model: deepseek-ai/DeepSeek-R1-Distill-Llama-8B
  kv-transfer-config: '{"kv_connector":"DynamoNixlConnector"}'
  max-model-len: 16384
  max-num-batched-tokens: 16384
  ServiceArgs:
    workers: 1
    resources:
      gpu: 1<|MERGE_RESOLUTION|>--- conflicted
+++ resolved
@@ -29,18 +29,12 @@
   max-model-len: 16384
   remote-prefill: true
   conditional-disagg: true
-<<<<<<< HEAD
-  tensor-parallel-size: 1
-  remote_prefill: true
-  max_local_prefill_length: 10
+  max-local-prefill-length: 10
   max-prefill-queue-size: 2
-=======
-  max-local-prefill-length: 10
   ServiceArgs:
     workers: 1
     resources:
       gpu: 1
->>>>>>> 21f2bf0a
 
 PrefillWorker:
   model: deepseek-ai/DeepSeek-R1-Distill-Llama-8B
