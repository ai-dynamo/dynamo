# SPDX-FileCopyrightText: Copyright (c) 2025 NVIDIA CORPORATION & AFFILIATES. All rights reserved.
# SPDX-License-Identifier: Apache-2.0

import asyncio
import logging
import random
import signal
import socket
import sys
from typing import Any, Dict, Optional, Union

import sglang as sgl
import uvloop
import zmq
from sglang.srt.server_args import ServerArgs
from sglang.srt.utils import get_ip, get_zmq_socket
from utils.protocol import DisaggPreprocessedRequest
from utils.sgl_utils import parse_sglang_args_inc

from dynamo.llm import (
    ForwardPassMetrics,
    KvStats,
    ModelType,
    WorkerMetricsPublisher,
    WorkerStats,
    ZmqKvEventPublisher,
    ZmqKvEventPublisherConfig,
    register_llm,
)
from dynamo.runtime import DistributedRuntime, dynamo_worker
from dynamo.runtime.logging import configure_dynamo_logging

configure_dynamo_logging()


class RequestHandler:
    def __init__(
        self,
        engine: sgl.Engine,
        server_args: ServerArgs,
        component,
        decode_client: Optional[Any] = None,
    ):
        self.engine = engine
        self.server_args = server_args
        self.component = component
        self.metrics_publisher = WorkerMetricsPublisher()

        self.zmq_context = zmq.asyncio.Context()  # type: ignore
        self.receive_metrics_from_scheduler = None

        if server_args.disaggregation_mode != "null":
            self.bootstrap_host, self.bootstrap_port = self._get_bootstrap_info()
            if decode_client is None:
                raise ValueError(
                    "decode_client must be provided when disaggregation_mode is not 'null'"
                )
            self.decode_client = decode_client
            logging.info(
                f"Disaggregation enabled - bootstrap host: {self.bootstrap_host}, bootstrap port: {self.bootstrap_port}"
            )

        logging.info("Request handler initialized")

    def setup_metrics(self):
<<<<<<< HEAD
        """Set up metrics publisher"""
        self.receive_metrics_from_scheduler = get_zmq_socket(
            self.zmq_context, zmq.PULL, self.engine.port_args.metrics_ipc_name, True
        )

        asyncio.create_task(self._receive_and_publish_metrics_loop())

        self.metrics_publisher.publish(
=======
        """Set up metrics publisher - call this after handler creation"""
        worker_stats = WorkerStats(
>>>>>>> ffccc722
            request_active_slots=0,
            request_total_slots=1024,
            num_requests_waiting=0,
            data_parallel_rank=None,
        )

        kv_stats = KvStats(
            kv_active_blocks=0,
            kv_total_blocks=1024,
            gpu_cache_usage_perc=0.0,
            gpu_prefix_cache_hit_rate=0.0,
        )

        metrics = ForwardPassMetrics(
            worker_stats=worker_stats,
            kv_stats=kv_stats,
            spec_decode_stats=None,
        )
        self.metrics_publisher.publish(metrics)
        task = asyncio.create_task(self.create_metrics_publisher_endpoint())
        task.add_done_callback(
            lambda _: logging.debug("metrics publisher endpoint created")
        )

    async def create_metrics_publisher_endpoint(self):
        logging.debug("Creating metrics publisher endpoint")
        await self.metrics_publisher.create_endpoint(self.component)

<<<<<<< HEAD
    async def _receive_and_publish_metrics_loop(self):
        """Receive metrics from SGL scheduler and publish them"""
        while True:
            try:
                kv_metrics = await self.receive_metrics_from_scheduler.recv_pyobj()  # type: ignore
                self.metrics_publisher.publish(
                    request_active_slots=kv_metrics.request_active_slots,
                    request_total_slots=kv_metrics.request_total_slots,
                    kv_active_blocks=kv_metrics.kv_active_blocks,
                    kv_total_blocks=kv_metrics.kv_total_blocks,
                    num_requests_waiting=kv_metrics.num_requests_waiting,
                    gpu_cache_usage_perc=kv_metrics.gpu_cache_usage_perc,
                    gpu_prefix_cache_hit_rate=kv_metrics.gpu_prefix_cache_hit_rate,
                    data_parallel_rank=getattr(kv_metrics, "data_parallel_rank", None),
                )
            except Exception:
                logging.exception("Failed to recieve or publish metrics")
=======
    def _update_metrics(self):
        """Update metrics with current engine state"""
        # TODO: remove this once the following upstream changes are merged:
        #   • sgl-project/sglang#6721 – "Expose runtime KV-cache & request metrics"
        logging.warning(
            "Publishing placeholder metrics in SGLangWorker; these are NOT real engine metrics yet and will be replaced once upstream support lands."
        )

        worker_stats = WorkerStats(
            request_active_slots=0,
            request_total_slots=1024,
            num_requests_waiting=0,
            data_parallel_rank=None,
        )

        kv_stats = KvStats(
            kv_active_blocks=random.randint(0, 500),
            kv_total_blocks=1000,
            gpu_cache_usage_perc=random.uniform(0.1, 0.8),
            gpu_prefix_cache_hit_rate=random.uniform(0.0, 0.5),
        )
>>>>>>> ffccc722

        # TODO: get spec_dec_stats from sglang once real engine metrics are available
        spec_dec_stats = None

        metrics = ForwardPassMetrics(
            worker_stats=worker_stats,
            kv_stats=kv_stats,
            spec_decode_stats=spec_dec_stats,
        )
        self.metrics_publisher.publish(metrics)

    def _get_bootstrap_info(self):
        """Bootstrap info from tokenizer manager"""
        inner_tm = self.engine.tokenizer_manager
        bootstrap_port = inner_tm.server_args.disaggregation_bootstrap_port

        if inner_tm.server_args.dist_init_addr:
            bootstrap_host = socket.gethostbyname(
                inner_tm.server_args.dist_init_addr.split(":")[0]
            )
        else:
            bootstrap_host = get_ip()

        return bootstrap_host, bootstrap_port

    def _build_sampling_params(self, request: dict) -> dict:
        sampling_params = {}
        if request["sampling_options"]["temperature"]:
            sampling_params["temperature"] = request["sampling_options"]["temperature"]
        if request["sampling_options"]["top_p"]:
            sampling_params["top_p"] = request["sampling_options"]["top_p"]
        if request["sampling_options"]["top_k"]:
            sampling_params["top_k"] = request["sampling_options"]["top_k"]
        sampling_params["max_new_tokens"] = request["stop_conditions"]["max_tokens"]
        if request["stop_conditions"]["ignore_eos"]:
            sampling_params["ignore_eos"] = request["stop_conditions"]["ignore_eos"]
        return sampling_params

    def _get_request_batch_size(self, request: dict):
        """Get batch size from request, returns None for single requests"""
        if request["batch_token_ids"] is not None:
            return len(request["batch_token_ids"])
        return None

    def _is_batch_request(self, request: dict):
        """Check if request is in batch mode"""
        return request["batch_token_ids"] is not None

    def _generate_bootstrap_room(self):
        return random.randint(0, 2**63 - 1)

    async def generate(self, request: dict):
        is_batch = self._is_batch_request(request)
        batch_size = self._get_request_batch_size(request)

        # TODO: maintain a mapping from SGLang's Ouput struct to LLMEngineOuput
        sampling_params = self._build_sampling_params(request)

        if self.server_args.disaggregation_mode != "null":
            if is_batch:
                bootstrap_room = [
                    self._generate_bootstrap_room() for _ in range(batch_size)
                ]
                bootstrap_host = [self.bootstrap_host] * batch_size
                bootstrap_port = [self.bootstrap_port] * batch_size
            else:
                bootstrap_host = self.bootstrap_host
                bootstrap_port = self.bootstrap_port
                bootstrap_room = self._generate_bootstrap_room()

            # decode worker request
            disagg_request = DisaggPreprocessedRequest(
                request=request,
                sampling_params=sampling_params,
                bootstrap_host=bootstrap_host,
                bootstrap_port=bootstrap_port,
                bootstrap_room=bootstrap_room,
            )

            # prefill response is not used
            prefill = await self.engine.async_generate(
                input_ids=request["token_ids"]
                if not is_batch
                else request["batch_token_ids"],
                sampling_params=sampling_params,
                stream=True,
                bootstrap_host=bootstrap_host,
                bootstrap_port=bootstrap_port,
                bootstrap_room=bootstrap_room,
            )
            prefill_task = asyncio.create_task(self._prefill_generator(prefill))

            decode = await self.decode_client.generate(disagg_request.model_dump_json())

            async for out in self._process_stream(
                decode, unpack=True, is_batch=is_batch
            ):
                yield out

            await prefill_task
        else:
            g = await self.engine.async_generate(
                input_ids=request["token_ids"]
                if not is_batch
                else request["batch_token_ids"],
                sampling_params=sampling_params,
                stream=True,
            )

            async for out in self._process_stream(g, unpack=False, is_batch=is_batch):
                yield out

    async def _process_stream(self, stream_source, unpack: bool, is_batch: bool):
        # Initialize based on batch mode
        num_output_tokens_so_far: Union[Dict[int, int], int]
        if is_batch:
            num_output_tokens_so_far = {}
        else:
            num_output_tokens_so_far = 0

        async for res in stream_source:
            data = res.data() if unpack else res
            finish_reason = data["meta_info"]["finish_reason"]

            if is_batch:
                # Handle batch response
                assert isinstance(num_output_tokens_so_far, dict)
                index = data.get("index", 0)
                if index not in num_output_tokens_so_far:
                    num_output_tokens_so_far[index] = 0

                if finish_reason:
                    out = {
                        "token_ids": [],
                        "finish_reason": finish_reason["type"],
                        "index": index,
                    }
                else:
                    next_total_toks = len(data["output_ids"])
                    new_tokens = data["output_ids"][num_output_tokens_so_far[index] :]
                    out = {
                        "token_ids": new_tokens,
                        "index": index,
                    }
                    num_output_tokens_so_far[index] = next_total_toks
            else:
                # Handle single response
                assert isinstance(num_output_tokens_so_far, int)
                if finish_reason:
                    out = {"token_ids": [], "finish_reason": finish_reason["type"]}
                else:
                    next_total_toks = len(data["output_ids"])
                    out = {"token_ids": data["output_ids"][num_output_tokens_so_far:]}
                    num_output_tokens_so_far = next_total_toks

            yield out

    async def _prefill_generator(self, prefill):
        async for _ in prefill:
            pass

    async def flush_cache(self, request: dict):
        _ = request
        asyncio.create_task(self.engine.tokenizer_manager.flush_cache())
        yield {
            "status": "success",
            "message": "Cache flush initiated. Check backend logs for status",
        }


async def graceful_shutdown(runtime):
    logging.info("Received shutdown signal, shutting down DistributedRuntime")
    runtime.shutdown()
    logging.info("DistributedRuntime shutdown complete")


@dynamo_worker(static=False)
async def worker(runtime: DistributedRuntime):
    # Set up signal handler for graceful shutdown
    loop = asyncio.get_running_loop()

    def signal_handler():
        # Schedule the shutdown coroutine instead of calling it directly
        asyncio.create_task(graceful_shutdown(runtime))

    for sig in (signal.SIGTERM, signal.SIGINT):
        loop.add_signal_handler(sig, signal_handler)

    logging.info("Signal handlers set up for graceful shutdown")

    server_args = parse_sglang_args_inc(sys.argv[1:])
    await init(runtime, server_args)


async def init(runtime: DistributedRuntime, server_args: ServerArgs):
    """Initialize worker (either prefill or aggregated)"""

    engine = sgl.Engine(server_args=server_args)

    component = runtime.namespace("dynamo").component("worker")
    await component.create_service()

    endpoint = component.endpoint("generate")
    await register_llm(
        ModelType.Backend,
        endpoint,
        server_args.model_path,
        server_args.served_model_name,
        kv_cache_block_size=server_args.page_size,
    )

    if server_args.disaggregation_mode != "null":
        decode_client = (
            await runtime.namespace("dynamo")
            .component("decode")
            .endpoint("generate")
            .client()
        )
        handler = RequestHandler(engine, server_args, component, decode_client)
    else:
        handler = RequestHandler(engine, server_args, component)

    # Set up the engine metrics reciever
    handler.setup_metrics()

    # Set up ZMQ kv event publisher
    zmq_config = ZmqKvEventPublisherConfig(
        worker_id=endpoint.lease_id(),
        kv_block_size=server_args.page_size,
    )
    _ = ZmqKvEventPublisher(component=component, config=zmq_config)

    tasks = [endpoint.serve_endpoint(handler.generate)]

    flush_endpoint = component.endpoint("flush_cache")
    tasks.append(flush_endpoint.serve_endpoint(handler.flush_cache))

    await asyncio.gather(*tasks)


if __name__ == "__main__":
    uvloop.install()
    asyncio.run(worker())<|MERGE_RESOLUTION|>--- conflicted
+++ resolved
@@ -63,7 +63,6 @@
         logging.info("Request handler initialized")
 
     def setup_metrics(self):
-<<<<<<< HEAD
         """Set up metrics publisher"""
         self.receive_metrics_from_scheduler = get_zmq_socket(
             self.zmq_context, zmq.PULL, self.engine.port_args.metrics_ipc_name, True
@@ -72,10 +71,6 @@
         asyncio.create_task(self._receive_and_publish_metrics_loop())
 
         self.metrics_publisher.publish(
-=======
-        """Set up metrics publisher - call this after handler creation"""
-        worker_stats = WorkerStats(
->>>>>>> ffccc722
             request_active_slots=0,
             request_total_slots=1024,
             num_requests_waiting=0,
@@ -104,7 +99,6 @@
         logging.debug("Creating metrics publisher endpoint")
         await self.metrics_publisher.create_endpoint(self.component)
 
-<<<<<<< HEAD
     async def _receive_and_publish_metrics_loop(self):
         """Receive metrics from SGL scheduler and publish them"""
         while True:
@@ -122,29 +116,6 @@
                 )
             except Exception:
                 logging.exception("Failed to recieve or publish metrics")
-=======
-    def _update_metrics(self):
-        """Update metrics with current engine state"""
-        # TODO: remove this once the following upstream changes are merged:
-        #   • sgl-project/sglang#6721 – "Expose runtime KV-cache & request metrics"
-        logging.warning(
-            "Publishing placeholder metrics in SGLangWorker; these are NOT real engine metrics yet and will be replaced once upstream support lands."
-        )
-
-        worker_stats = WorkerStats(
-            request_active_slots=0,
-            request_total_slots=1024,
-            num_requests_waiting=0,
-            data_parallel_rank=None,
-        )
-
-        kv_stats = KvStats(
-            kv_active_blocks=random.randint(0, 500),
-            kv_total_blocks=1000,
-            gpu_cache_usage_perc=random.uniform(0.1, 0.8),
-            gpu_prefix_cache_hit_rate=random.uniform(0.0, 0.5),
-        )
->>>>>>> ffccc722
 
         # TODO: get spec_dec_stats from sglang once real engine metrics are available
         spec_dec_stats = None
