--- conflicted
+++ resolved
@@ -184,15 +184,11 @@
 
     @endpoint()
     async def generate(self, request: PreprocessedRequest):
-<<<<<<< HEAD
-        self._update_metrics()
-=======
         # Check if we're in batch mode at the start
         is_batch = self._is_batch_request(request)
         batch_size = self._get_request_batch_size(request)
 
         # TODO: maintain a mapping from SGLang's Ouput struct to LLMEngineOuput
->>>>>>> ae47638b
         sampling_params = self._build_sampling_params(request)
 
         if self.engine_args.disaggregation_mode != "null":
