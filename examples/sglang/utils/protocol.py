# SPDX-FileCopyrightText: Copyright (c) 2025 NVIDIA CORPORATION & AFFILIATES. All rights reserved.
# SPDX-License-Identifier: Apache-2.0
#
# Licensed under the Apache License, Version 2.0 (the "License");
# you may not use this file except in compliance with the License.
# You may obtain a copy of the License at
#
# http://www.apache.org/licenses/LICENSE-2.0
#
# Unless required by applicable law or agreed to in writing, software
# distributed under the License is distributed on an "AS IS" BASIS,
# WITHOUT WARRANTIES OR CONDITIONS OF ANY KIND, either express or implied.
# See the License for the specific language governing permissions and
# limitations under the License.

from typing import List, Literal, Optional, Union

from pydantic import BaseModel, Field

TokenIdType = int


# TODO: move these to common for all LLMs once we adopt dynamo-run
# derived from lib/llm/src/protocols/common/preprocessor.rs
class StopConditions(BaseModel):
    max_tokens: Optional[int] = None
    stop: Optional[List[str]] = None
    stop_token_ids_hidden: Optional[List[TokenIdType]] = None
    min_tokens: Optional[int] = None
    ignore_eos: Optional[bool] = None


class SamplingOptions(BaseModel):
    n: Optional[int] = None
    best_of: Optional[int] = None
    presence_penalty: Optional[float] = None
    frequency_penalty: Optional[float] = None
    repetition_penalty: Optional[float] = None
    temperature: Optional[float] = None
    top_p: Optional[float] = None
    top_k: Optional[int] = None
    min_p: Optional[float] = None
    use_beam_search: Optional[bool] = None
    length_penalty: Optional[float] = None
    seed: Optional[int] = None


class PreprocessedRequest(BaseModel):
    token_ids: List[TokenIdType]
    stop_conditions: StopConditions
    sampling_options: SamplingOptions
    eos_token_ids: List[TokenIdType] = Field(default_factory=list)
    mdc_sum: Optional[str] = None
    annotations: List[str] = Field(default_factory=list)


class DisaggPreprocessedRequest(BaseModel):
    request: PreprocessedRequest
    sampling_params: dict
    bootstrap_host: str
    bootstrap_port: int
    bootstrap_room: int
<<<<<<< HEAD


EmbeddingInput = Union[str, List[str], List[int], List[List[int]]]

EncodingFormat = Literal["float", "base64"]


class EmbeddingRequest(BaseModel):
    model: str
    input: EmbeddingInput
    encoding_format: Optional[EncodingFormat] = None
    user: Optional[str] = None
    dimensions: Optional[
        int
    ] = None  # only supported in text-embedding-3 and later models from OpenAI
=======
    data_parallel_rank: Optional[int] = None
>>>>>>> e924a7c7
<|MERGE_RESOLUTION|>--- conflicted
+++ resolved
@@ -60,7 +60,7 @@
     bootstrap_host: str
     bootstrap_port: int
     bootstrap_room: int
-<<<<<<< HEAD
+    data_parallel_rank: Optional[int] = None
 
 
 EmbeddingInput = Union[str, List[str], List[int], List[List[int]]]
@@ -75,7 +75,4 @@
     user: Optional[str] = None
     dimensions: Optional[
         int
-    ] = None  # only supported in text-embedding-3 and later models from OpenAI
-=======
-    data_parallel_rank: Optional[int] = None
->>>>>>> e924a7c7
+    ] = None  # only supported in text-embedding-3 and later models from OpenAI