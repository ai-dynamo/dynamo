--- conflicted
+++ resolved
@@ -29,28 +29,6 @@
 
 Start required services (etcd and NATS) using [Docker Compose](../../deploy/metrics/docker-compose.yml):
 
-<<<<<<< HEAD
-=======
-1. Run Dynamo vLLM V1 docker:
-```bash
-./container/build.sh --framework VLLM_V1 --target dev
-./container/run.sh --framework VLLM_V1 --target dev -it
-```
-
-Or install vLLM manually:
-
-```bash
-export VLLM_REF=3c545c0c3b98ee642373a308197d750d0e449403
-git clone https://github.com/vllm-project/vllm.git
-cd vllm
-git checkout $VLLM_REF
-VLLM_USE_PRECOMPILED=1 uv pip install -e .
-```
-
-If you are in the default vllm container remember to uninstall the old vllm using  'uv pip uninstall ai-dynamo-vllm'
-
-2. Start required services:
->>>>>>> 7ba05754
 ```bash
 docker compose -f deploy/metrics/docker-compose.yml up -d
 ```
@@ -65,7 +43,7 @@
 ./container/run.sh -it --framework VLLM_V1
 ```
 
-This includes the specific commit [vllm-project/vllm#19790](https://github.com/vllm-project/vllm/pull/19790) which enables support for external control of the DP ranks. 
+This includes the specific commit [vllm-project/vllm#19790](https://github.com/vllm-project/vllm/pull/19790) which enables support for external control of the DP ranks.
 
 ## Run Deployment
 
