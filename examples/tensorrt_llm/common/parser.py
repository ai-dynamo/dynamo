# SPDX-FileCopyrightText: Copyright (c) 2025 NVIDIA CORPORATION & AFFILIATES. All rights reserved.
# SPDX-License-Identifier: Apache-2.0
#
# Licensed under the Apache License, Version 2.0 (the "License");
# you may not use this file except in compliance with the License.
# You may obtain a copy of the License at
#
# http://www.apache.org/licenses/LICENSE-2.0
#
# Unless required by applicable law or agreed to in writing, software
# distributed under the License is distributed on an "AS IS" BASIS,
# WITHOUT WARRANTIES OR CONDITIONS OF ANY KIND, either express or implied.
# See the License for the specific language governing permissions and
# limitations under the License.

import argparse
<<<<<<< HEAD
=======
import os
from dataclasses import dataclass
from pathlib import Path
from typing import Any, Dict, Tuple

import yaml
from tensorrt_llm._torch.pyexecutor.config import PyTorchConfig
from tensorrt_llm.llmapi import KvCacheConfig
from tensorrt_llm.llmapi.llm_args import DecodingBaseConfig


@dataclass
class LLMAPIConfig:
    def __init__(
        self,
        model_name: str,
        model_path: str | None = None,
        pytorch_backend_config: PyTorchConfig | None = None,
        kv_cache_config: KvCacheConfig | None = None,
        speculative_config: DecodingBaseConfig | None = None,
        **kwargs,
    ):
        self.model_name = model_name
        self.model_path = model_path
        self.pytorch_backend_config = pytorch_backend_config
        self.kv_cache_config = kv_cache_config
        self.speculative_config = speculative_config
        self.extra_args = kwargs

        # Hardcoded to skip tokenizer init for now.
        # We will handle the tokenization/detokenization
        # in the base engine.
        if "skip_tokenizer_init" in self.extra_args:
            self.extra_args.pop("skip_tokenizer_init")
        self.skip_tokenizer_init = True

    def to_dict(self) -> Dict[str, Any]:
        data = {
            "kv_cache_config": self.kv_cache_config,
            "speculative_config": self.speculative_config,
            "skip_tokenizer_init": self.skip_tokenizer_init,
        }
        if self.extra_args:
            data.update(self.extra_args)
        return data

    def update_sub_configs(self, other_config: Dict[str, Any]):
        # TODO: Consider removing pytorch_backend_config parsing as this section
        # was collapsed to top level config fields in recent TRTLLM versions.
        if "pytorch_backend_config" in other_config:
            self.pytorch_backend_config = PyTorchConfig(
                **other_config["pytorch_backend_config"]
            )
            self.extra_args.pop("pytorch_backend_config", None)

        if "kv_cache_config" in other_config:
            self.kv_cache_config = KvCacheConfig(**other_config["kv_cache_config"])
            self.extra_args.pop("kv_cache_config", None)

        if "speculative_config" in other_config:
            self.speculative_config = DecodingBaseConfig.from_dict(
                other_config["speculative_config"]
            )
            self.extra_args.pop("speculative_config", None)


def _get_llm_args(engine_config):
    # Only do model validation checks and leave other checks to LLMAPI
    if "model_name" not in engine_config:
        raise ValueError("Model name is required in the TRT-LLM engine config.")

    if engine_config.get("model_path", ""):
        if os.path.exists(engine_config.get("model_path", "")):
            engine_config["model_path"] = Path(engine_config["model_path"])
        else:
            raise ValueError(f"Model path {engine_config['model_path']} does not exist")

    model_name = engine_config["model_name"]
    model_path = engine_config.get("model_path", None)

    engine_config.pop("model_name")
    engine_config.pop("model_path", None)

    # Store all other args as kwargs
    llm_api_config = LLMAPIConfig(
        model_name=model_name,
        model_path=model_path,
        **engine_config,
    )
    # Parse supported sub configs and remove from kwargs
    llm_api_config.update_sub_configs(engine_config)

    return llm_api_config


def _init_engine_args(engine_args_filepath):
    """Initialize engine arguments from config file."""
    if not os.path.isfile(engine_args_filepath):
        raise ValueError(
            "'YAML file containing TRT-LLM engine args must be provided in when launching the worker."
        )

    try:
        with open(engine_args_filepath) as file:
            trtllm_engine_config = yaml.safe_load(file)
    except yaml.YAMLError as e:
        raise RuntimeError(f"Failed to parse engine config: {e}")

    return _get_llm_args(trtllm_engine_config)
>>>>>>> d4c2f0a3


def parse_tensorrt_llm_args(
    config_args,
) -> argparse.Namespace:
    parser = argparse.ArgumentParser(description="A TensorRT-LLM Worker parser")
    parser.add_argument(
        "--extra-engine-args",
        type=str,
        default="",
        help="Path to a YAML file containing additional keyword arguments to pass to the TRTLLM engine.",
    )
    parser.add_argument(
        "--model-path",
        type=str,
        default=None,
        help="Path to disk model or HuggingFace model identifier to load.",
    )
    parser.add_argument(
        "--served_model_name",
        type=str,
        help="Name to serve the model under.",
    )
    parser.add_argument(
        "--router",
        type=str,
        choices=["random", "round-robin", "kv"],
        default="random",
        help="Router type to use for scheduling requests to workers",
    )

    parser.add_argument(
        "--kv-block-size",
        type=int,
        default=32,
        help="Number of tokens per KV block in TRTLLM worker. Default is 32 for pytorch backend.",
    )

    parser.add_argument(
        "--enable-disagg",
        action="store_true",
        help="Enable remote prefill for the worker",
    )

    args = parser.parse_args(config_args)
    return args<|MERGE_RESOLUTION|>--- conflicted
+++ resolved
@@ -14,119 +14,6 @@
 # limitations under the License.
 
 import argparse
-<<<<<<< HEAD
-=======
-import os
-from dataclasses import dataclass
-from pathlib import Path
-from typing import Any, Dict, Tuple
-
-import yaml
-from tensorrt_llm._torch.pyexecutor.config import PyTorchConfig
-from tensorrt_llm.llmapi import KvCacheConfig
-from tensorrt_llm.llmapi.llm_args import DecodingBaseConfig
-
-
-@dataclass
-class LLMAPIConfig:
-    def __init__(
-        self,
-        model_name: str,
-        model_path: str | None = None,
-        pytorch_backend_config: PyTorchConfig | None = None,
-        kv_cache_config: KvCacheConfig | None = None,
-        speculative_config: DecodingBaseConfig | None = None,
-        **kwargs,
-    ):
-        self.model_name = model_name
-        self.model_path = model_path
-        self.pytorch_backend_config = pytorch_backend_config
-        self.kv_cache_config = kv_cache_config
-        self.speculative_config = speculative_config
-        self.extra_args = kwargs
-
-        # Hardcoded to skip tokenizer init for now.
-        # We will handle the tokenization/detokenization
-        # in the base engine.
-        if "skip_tokenizer_init" in self.extra_args:
-            self.extra_args.pop("skip_tokenizer_init")
-        self.skip_tokenizer_init = True
-
-    def to_dict(self) -> Dict[str, Any]:
-        data = {
-            "kv_cache_config": self.kv_cache_config,
-            "speculative_config": self.speculative_config,
-            "skip_tokenizer_init": self.skip_tokenizer_init,
-        }
-        if self.extra_args:
-            data.update(self.extra_args)
-        return data
-
-    def update_sub_configs(self, other_config: Dict[str, Any]):
-        # TODO: Consider removing pytorch_backend_config parsing as this section
-        # was collapsed to top level config fields in recent TRTLLM versions.
-        if "pytorch_backend_config" in other_config:
-            self.pytorch_backend_config = PyTorchConfig(
-                **other_config["pytorch_backend_config"]
-            )
-            self.extra_args.pop("pytorch_backend_config", None)
-
-        if "kv_cache_config" in other_config:
-            self.kv_cache_config = KvCacheConfig(**other_config["kv_cache_config"])
-            self.extra_args.pop("kv_cache_config", None)
-
-        if "speculative_config" in other_config:
-            self.speculative_config = DecodingBaseConfig.from_dict(
-                other_config["speculative_config"]
-            )
-            self.extra_args.pop("speculative_config", None)
-
-
-def _get_llm_args(engine_config):
-    # Only do model validation checks and leave other checks to LLMAPI
-    if "model_name" not in engine_config:
-        raise ValueError("Model name is required in the TRT-LLM engine config.")
-
-    if engine_config.get("model_path", ""):
-        if os.path.exists(engine_config.get("model_path", "")):
-            engine_config["model_path"] = Path(engine_config["model_path"])
-        else:
-            raise ValueError(f"Model path {engine_config['model_path']} does not exist")
-
-    model_name = engine_config["model_name"]
-    model_path = engine_config.get("model_path", None)
-
-    engine_config.pop("model_name")
-    engine_config.pop("model_path", None)
-
-    # Store all other args as kwargs
-    llm_api_config = LLMAPIConfig(
-        model_name=model_name,
-        model_path=model_path,
-        **engine_config,
-    )
-    # Parse supported sub configs and remove from kwargs
-    llm_api_config.update_sub_configs(engine_config)
-
-    return llm_api_config
-
-
-def _init_engine_args(engine_args_filepath):
-    """Initialize engine arguments from config file."""
-    if not os.path.isfile(engine_args_filepath):
-        raise ValueError(
-            "'YAML file containing TRT-LLM engine args must be provided in when launching the worker."
-        )
-
-    try:
-        with open(engine_args_filepath) as file:
-            trtllm_engine_config = yaml.safe_load(file)
-    except yaml.YAMLError as e:
-        raise RuntimeError(f"Failed to parse engine config: {e}")
-
-    return _get_llm_args(trtllm_engine_config)
->>>>>>> d4c2f0a3
-
 
 def parse_tensorrt_llm_args(
     config_args,
