--- conflicted
+++ resolved
@@ -199,11 +199,9 @@
 DISAGGREGATION_STRATEGY="prefill_first" ./launch/disagg.sh
 ```
 
-<<<<<<< HEAD
 ## KV Cache Transfer in Disaggregated Serving
 
 Dynamo with TensorRT-LLM supports two methods for transferring KV cache in disaggregated serving: UCX (default) and NIXL (experimental). For detailed information and configuration instructions for each method, see the [KV cache transfer guide](./kv-cache-tranfer.md).
-=======
 
 ### Example architectures for Llama 4 Maverick Instruct + Eagle Speculative Decoding
 
@@ -251,5 +249,4 @@
 ```bash
 cd /workspace/examples/tensorrt_llm
 dynamo serve components.prefill_worker:TensorRTLLMPrefillWorker -f configs/llama4/eagle/eagle_disagg.yaml --service-name TensorRTLLMPrefillWorker &
-```
->>>>>>> ef59ac8d
+```