# SPDX-FileCopyrightText: Copyright (c) 2025 NVIDIA CORPORATION & AFFILIATES. All rights reserved.
# SPDX-License-Identifier: Apache-2.0
#
# Licensed under the Apache License, Version 2.0 (the "License");
# you may not use this file except in compliance with the License.
# You may obtain a copy of the License at
#
# http://www.apache.org/licenses/LICENSE-2.0
#
# Unless required by applicable law or agreed to in writing, software
# distributed under the License is distributed on an "AS IS" BASIS,
# WITHOUT WARRANTIES OR CONDITIONS OF ANY KIND, either express or implied.
# See the License for the specific language governing permissions and
# limitations under the License.


import asyncio

import msgspec
import uvloop
<<<<<<< HEAD
from common import NixlMetadataStore, parse_vllm_args
=======
from common import find_remote_metadata, parse_vllm_args
from vllm.distributed.device_communicators.nixl import NixlMetadata
>>>>>>> 6d6a551f
from vllm.engine.arg_utils import AsyncEngineArgs
from vllm.entrypoints.openai.api_server import (
    build_async_engine_client_from_engine_args,
)
from vllm.inputs.data import TokensPrompt
from vllm.remote_prefill import RemotePrefillParams, RemotePrefillRequest

from triton_distributed.runtime import DistributedRuntime, triton_worker


class RequestHandler:
    def __init__(self, engine_client, metadata_store):
        self.engine_client = engine_client
        self._metadata_store = metadata_store
        self._loaded_metadata = set()
        print("RequestHandler initialized")

    async def generate(self, raw_request: str):
        request: RemotePrefillRequest = msgspec.json.decode(
            raw_request.encode("utf-8"), type=RemotePrefillRequest
        )

        sampling_params = request.sampling_params
        sampling_params.max_tokens = 1
        sampling_params.min_tokens = 1

        remote_prefill_params = RemotePrefillParams(
            is_remote_decode=True,
            decode_block_ids=request.block_ids,
            decode_engine_id=request.engine_id,
        )

        # TODO check if metadata has changed
        # and reload - currently only loading once

        if request.engine_id not in self._loaded_metadata:
            remote_metadata = await self._metadata_store.get(request.engine_id)
            await self.engine_client.add_remote_nixl_metadata(remote_metadata)
            print(
                f"loaded metadata for {request.engine_id} into engine client {self.engine_client.nixl_metadata.engine_id}"
            )
            self._loaded_metadata.add(request.engine_id)

        async for _ in self.engine_client.generate(
            request_id=request.request_id,
            prompt=TokensPrompt(prompt_token_ids=request.prompt_token_ids),
            sampling_params=sampling_params,
            remote_prefill_params=remote_prefill_params,
        ):
            yield


@triton_worker()
async def worker(runtime: DistributedRuntime, engine_args: AsyncEngineArgs):
    component = runtime.namespace("test-nixl").component("prefill")
    await component.create_service()

    endpoint = component.endpoint("generate")

    async with build_async_engine_client_from_engine_args(engine_args) as engine_client:
        # This should be replaced with etcd
        metadata = engine_client.nixl_metadata
<<<<<<< HEAD

        metadata_store = NixlMetadataStore("test-nixl", runtime)

        await metadata_store.put(metadata.engine_id, metadata)

        await endpoint.serve_endpoint(
            RequestHandler(engine_client, metadata_store).generate
        )
=======
        print(f"Waiting for remote metadata for engine {metadata.engine_id}")
        remote_metadata: list[NixlMetadata] = []
        while not remote_metadata:
            await asyncio.sleep(1)
            remote_metadata = find_remote_metadata(metadata.engine_id)

        print(
            f"Found {len(remote_metadata)} remote metadata for engine {metadata.engine_id}"
        )
        for remote_metadata in remote_metadata:
            await engine_client.add_remote_nixl_metadata(remote_metadata)
        await endpoint.serve_endpoint(RequestHandler(engine_client).generate)
>>>>>>> 6d6a551f


if __name__ == "__main__":
    uvloop.install()
    engine_args = parse_vllm_args()

    if engine_args.enable_chunked_prefill is not False:
        print("Chunked prefill is not supported yet, setting to False")
        engine_args.enable_chunked_prefill = False

    if engine_args.pipeline_parallel_size != 1:
        print("Pipeline parallel size is not supported yet, setting to 1")
        engine_args.pipeline_parallel_size = 1

    if engine_args.disable_async_output_proc is not True:
        print("Async output processing is not supported yet, setting to True")
        engine_args.disable_async_output_proc = True

    if engine_args.enforce_eager is not True:
        print("Prefill must be done eagerly, setting to True")
        engine_args.enforce_eager = True

    asyncio.run(worker(engine_args))<|MERGE_RESOLUTION|>--- conflicted
+++ resolved
@@ -18,12 +18,7 @@
 
 import msgspec
 import uvloop
-<<<<<<< HEAD
 from common import NixlMetadataStore, parse_vllm_args
-=======
-from common import find_remote_metadata, parse_vllm_args
-from vllm.distributed.device_communicators.nixl import NixlMetadata
->>>>>>> 6d6a551f
 from vllm.engine.arg_utils import AsyncEngineArgs
 from vllm.entrypoints.openai.api_server import (
     build_async_engine_client_from_engine_args,
@@ -63,7 +58,7 @@
             remote_metadata = await self._metadata_store.get(request.engine_id)
             await self.engine_client.add_remote_nixl_metadata(remote_metadata)
             print(
-                f"loaded metadata for {request.engine_id} into engine client {self.engine_client.nixl_metadata.engine_id}"
+                f"Loaded nixl metadata from engine {request.engine_id} into engine {self.engine_client.nixl_metadata.engine_id}"
             )
             self._loaded_metadata.add(request.engine_id)
 
@@ -86,7 +81,6 @@
     async with build_async_engine_client_from_engine_args(engine_args) as engine_client:
         # This should be replaced with etcd
         metadata = engine_client.nixl_metadata
-<<<<<<< HEAD
 
         metadata_store = NixlMetadataStore("test-nixl", runtime)
 
@@ -95,20 +89,6 @@
         await endpoint.serve_endpoint(
             RequestHandler(engine_client, metadata_store).generate
         )
-=======
-        print(f"Waiting for remote metadata for engine {metadata.engine_id}")
-        remote_metadata: list[NixlMetadata] = []
-        while not remote_metadata:
-            await asyncio.sleep(1)
-            remote_metadata = find_remote_metadata(metadata.engine_id)
-
-        print(
-            f"Found {len(remote_metadata)} remote metadata for engine {metadata.engine_id}"
-        )
-        for remote_metadata in remote_metadata:
-            await engine_client.add_remote_nixl_metadata(remote_metadata)
-        await endpoint.serve_endpoint(RequestHandler(engine_client).generate)
->>>>>>> 6d6a551f
 
 
 if __name__ == "__main__":
