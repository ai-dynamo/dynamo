# SPDX-FileCopyrightText: Copyright (c) 2025 NVIDIA CORPORATION & AFFILIATES. All rights reserved.
# SPDX-License-Identifier: Apache-2.0
#
# Licensed under the Apache License, Version 2.0 (the "License");
# you may not use this file except in compliance with the License.
# You may obtain a copy of the License at
#
# http://www.apache.org/licenses/LICENSE-2.0
#
# Unless required by applicable law or agreed to in writing, software
# distributed under the License is distributed on an "AS IS" BASIS,
# WITHOUT WARRANTIES OR CONDITIONS OF ANY KIND, either express or implied.
# See the License for the specific language governing permissions and
# limitations under the License.


import asyncio
import os

import uvloop
<<<<<<< HEAD
from utils.nixl import find_remote_metadata
from utils.prefill_queue import PrefillQueue
from utils.vllm import parse_vllm_args
from vllm.distributed.device_communicators.nixl import NixlMetadata
=======
from common import NixlMetadataStore, parse_vllm_args
>>>>>>> c9095678
from vllm.engine.arg_utils import AsyncEngineArgs
from vllm.entrypoints.openai.api_server import (
    build_async_engine_client_from_engine_args,
)
from vllm.inputs.data import TokensPrompt
from vllm.logger import logger as vllm_logger
from vllm.remote_prefill import RemotePrefillParams, RemotePrefillRequest

from triton_distributed.runtime import DistributedRuntime, triton_worker


class RequestHandler:
    def __init__(self, engine_client, metadata_store):
        self.engine_client = engine_client
        self._metadata_store = metadata_store
        self._loaded_metadata = set()
        print("RequestHandler initialized")

    async def generate(self, request: RemotePrefillRequest):
        sampling_params = request.sampling_params
        sampling_params.max_tokens = 1
        sampling_params.min_tokens = 1

        remote_prefill_params = RemotePrefillParams(
            is_remote_decode=True,
            decode_block_ids=request.block_ids,
            decode_engine_id=request.engine_id,
        )

        # TODO check if metadata has changed
        # and reload - currently only loading once

        if request.engine_id not in self._loaded_metadata:
            remote_metadata = await self._metadata_store.get(request.engine_id)
            await self.engine_client.add_remote_nixl_metadata(remote_metadata)
            print(
                f"Loaded nixl metadata from engine {request.engine_id} into engine {self.engine_client.nixl_metadata.engine_id}"
            )
            self._loaded_metadata.add(request.engine_id)

        async for _ in self.engine_client.generate(
            request_id=request.request_id,
            prompt=TokensPrompt(prompt_token_ids=request.prompt_token_ids),
            sampling_params=sampling_params,
            remote_prefill_params=remote_prefill_params,
        ):
            yield


@triton_worker()
async def worker(runtime: DistributedRuntime, engine_args: AsyncEngineArgs):
    component = runtime.namespace("triton-init").component("prefill")
    await component.create_service()

    async with build_async_engine_client_from_engine_args(engine_args) as engine_client:
        metadata = engine_client.nixl_metadata
<<<<<<< HEAD

        print(f"Waiting for remote metadata for engine {metadata.engine_id}")
        remote_metadata: list[NixlMetadata] = []
        while not remote_metadata:
            await asyncio.sleep(1)
            remote_metadata = find_remote_metadata(metadata.engine_id)

        print(
            f"Found {len(remote_metadata)} remote metadata for engine {metadata.engine_id}"
        )
        for remote_metadata in remote_metadata:
            await engine_client.add_remote_nixl_metadata(remote_metadata)

        prefill_queue_nats_server = os.getenv("NATS_SERVER", "nats://localhost:4222")
        prefill_queue_stream_name = engine_args.model
        vllm_logger.info(
            f"Prefill queue: {prefill_queue_nats_server}:{prefill_queue_stream_name}"
        )

        # TODO: integrate prefill_queue to an triton_distributed endpoint
        async with PrefillQueue.get_instance(
            nats_server=prefill_queue_nats_server,
            stream_name=prefill_queue_stream_name,
        ) as prefill_queue:
            while True:
                prefill_request = await prefill_queue.dequeue_prefill_request()
                if prefill_request is not None:
                    vllm_logger.info(f"Dequeued prefill request: {prefill_request}")
                    async for _ in RequestHandler(engine_client).generate(
                        prefill_request
                    ):
                        pass
=======
        metadata_store = NixlMetadataStore("test-nixl", runtime)
        await metadata_store.put(metadata.engine_id, metadata)

        await endpoint.serve_endpoint(
            RequestHandler(engine_client, metadata_store).generate
        )
>>>>>>> c9095678


if __name__ == "__main__":
    uvloop.install()
    engine_args = parse_vllm_args()

    if engine_args.enable_chunked_prefill is not False:
        print("Chunked prefill is not supported yet, setting to False")
        engine_args.enable_chunked_prefill = False

    if engine_args.pipeline_parallel_size != 1:
        print("Pipeline parallel size is not supported yet, setting to 1")
        engine_args.pipeline_parallel_size = 1

    if engine_args.disable_async_output_proc is not True:
        print("Async output processing is not supported yet, setting to True")
        engine_args.disable_async_output_proc = True

    if engine_args.enforce_eager is not True:
        print("Prefill must be done eagerly, setting to True")
        engine_args.enforce_eager = True

    asyncio.run(worker(engine_args))<|MERGE_RESOLUTION|>--- conflicted
+++ resolved
@@ -18,14 +18,9 @@
 import os
 
 import uvloop
-<<<<<<< HEAD
-from utils.nixl import find_remote_metadata
+from utils.nixl import NixlMetadataStore
 from utils.prefill_queue import PrefillQueue
 from utils.vllm import parse_vllm_args
-from vllm.distributed.device_communicators.nixl import NixlMetadata
-=======
-from common import NixlMetadataStore, parse_vllm_args
->>>>>>> c9095678
 from vllm.engine.arg_utils import AsyncEngineArgs
 from vllm.entrypoints.openai.api_server import (
     build_async_engine_client_from_engine_args,
@@ -82,19 +77,8 @@
 
     async with build_async_engine_client_from_engine_args(engine_args) as engine_client:
         metadata = engine_client.nixl_metadata
-<<<<<<< HEAD
-
-        print(f"Waiting for remote metadata for engine {metadata.engine_id}")
-        remote_metadata: list[NixlMetadata] = []
-        while not remote_metadata:
-            await asyncio.sleep(1)
-            remote_metadata = find_remote_metadata(metadata.engine_id)
-
-        print(
-            f"Found {len(remote_metadata)} remote metadata for engine {metadata.engine_id}"
-        )
-        for remote_metadata in remote_metadata:
-            await engine_client.add_remote_nixl_metadata(remote_metadata)
+        metadata_store = NixlMetadataStore("triton-init", runtime)
+        await metadata_store.put(metadata.engine_id, metadata)
 
         prefill_queue_nats_server = os.getenv("NATS_SERVER", "nats://localhost:4222")
         prefill_queue_stream_name = engine_args.model
@@ -115,14 +99,6 @@
                         prefill_request
                     ):
                         pass
-=======
-        metadata_store = NixlMetadataStore("test-nixl", runtime)
-        await metadata_store.put(metadata.engine_id, metadata)
-
-        await endpoint.serve_endpoint(
-            RequestHandler(engine_client, metadata_store).generate
-        )
->>>>>>> c9095678
 
 
 if __name__ == "__main__":
