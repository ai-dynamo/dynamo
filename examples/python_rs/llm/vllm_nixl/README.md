--- conflicted
+++ resolved
@@ -122,17 +122,11 @@
 CUDA_VISIBLE_DEVICES=0 python prefill_worker.py \
     --model deepseek-ai/DeepSeek-R1-Distill-Llama-8B \
     --enforce-eager \
-<<<<<<< HEAD
-    --kv-transfer-config '{"kv_connector":"TritonNixlConnector"}' \
+    --kv-transfer-config '{"kv_connector":"DynemoNixlConnector"}' \
     --enable-prefix-caching \
     --block-size 64 \
     --max-num-batched-tokens 16384 \
     --max-model-len 16384
-=======
-    --kv-transfer-config \
-    '{"kv_connector":"DynemoNixlConnector"}'
-```
->>>>>>> af23c75c
 
 # start decode worker in Terminal 2
 cd /workspace/examples/python_rs/llm/vllm_nixl
@@ -141,16 +135,11 @@
     --model deepseek-ai/DeepSeek-R1-Distill-Llama-8B \
     --enforce-eager \
     --tensor-parallel-size 2 \
-<<<<<<< HEAD
-    --kv-transfer-config '{"kv_connector":"TritonNixlConnector"}' \
+    --kv-transfer-config '{"kv_connector":"DynemoNixlConnector"}' \
     --enable-prefix-caching \
     --block-size 64 \
     --max-num-batched-tokens 16384 \
     --max-model-len 16384
-=======
-    --kv-transfer-config \
-    '{"kv_connector":"DynemoNixlConnector"}'
->>>>>>> af23c75c
 ```
 
 Alternatively, we also provide a script to launch all workers in one go:
