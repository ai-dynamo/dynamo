--- conflicted
+++ resolved
@@ -49,23 +49,15 @@
           memory: "2Gi"
       extraPodSpec:
         mainContainer:
-<<<<<<< HEAD
-          image: nvcr.io/nvidia/ai-dynamo/vllm-runtime:0.3.2
-          workingDir: /workspace/examples/vllm_v1
-=======
           image: nvcr.io/nvidian/nim-llm-dev/vllm_v1-runtime:dep-216.4
           workingDir: /workspace/examples/vllm
->>>>>>> 4da078b8
           args:
             - dynamo
             - run
             - in=http
             - out=dyn
-<<<<<<< HEAD
-=======
             - --http-port
             - "8000"
->>>>>>> 4da078b8
     VllmDecodeWorker:
       dynamoNamespace: vllm-v1-disagg
       envFromSecret: hf-token-secret
@@ -101,21 +93,10 @@
           gpu: "1"
       extraPodSpec:
         mainContainer:
-<<<<<<< HEAD
-          image: nvcr.io/nvidia/ai-dynamo/vllm-runtime:0.3.2
-          workingDir: /workspace/examples/vllm_v1
-          args:
-            - python3
-            - components/main.py
-            - --model
-            - Qwen/Qwen3-0.6B
-            - --enforce-eager
-=======
           image: nvcr.io/nvidian/nim-llm-dev/vllm_v1-runtime:dep-216.4
           workingDir: /workspace/examples/vllm
           args:
             - "python3 components/main.py --model Qwen/Qwen3-0.6B --enforce-eager 2>&1 | tee /tmp/vllm.log"
->>>>>>> 4da078b8
     VllmPrefillWorker:
       dynamoNamespace: vllm-v1-disagg
       envFromSecret: hf-token-secret
@@ -151,19 +132,7 @@
           gpu: "1"
       extraPodSpec:
         mainContainer:
-<<<<<<< HEAD
-          image: nvcr.io/nvidia/ai-dynamo/vllm-runtime:0.3.2
-          workingDir: /workspace/examples/vllm_v1
-          args:
-            - python3
-            - components/main.py
-            - --model
-            - Qwen/Qwen3-0.6B
-            - --enforce-eager
-            - --is-prefill-worker
-=======
           image: nvcr.io/nvidian/nim-llm-dev/vllm_v1-runtime:dep-216.4
           workingDir: /workspace/examples/vllm
           args:
-            - "python3 components/main.py --model Qwen/Qwen3-0.6B --enforce-eager --is-prefill-worker 2>&1 | tee /tmp/vllm.log"
->>>>>>> 4da078b8
+            - "python3 components/main.py --model Qwen/Qwen3-0.6B --enforce-eager --is-prefill-worker 2>&1 | tee /tmp/vllm.log"