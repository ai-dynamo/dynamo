--- conflicted
+++ resolved
@@ -89,11 +89,7 @@
 ```yaml
 extraPodSpec:
   mainContainer:
-<<<<<<< HEAD
-    image: nvcr.io/nvidia/ai-dynamo/tensorrtllm-runtime:0.7.0
-=======
     image: my-registry/tensorrtllm-runtime:my-tag
->>>>>>> d7c27e68
     workingDir: /workspace/examples/backends/trtllm
     args:
       - "python3"
@@ -113,11 +109,7 @@
 
 ### Container Images
 
-<<<<<<< HEAD
-The deployment files currently require access to `nvcr.io/nvidia/ai-dynamo/tensorrtllm-runtime`. If you don't have access, build and push your own image:
-=======
 The deployment files currently require access to `my-registry/tensorrtllm-runtime`. If you don't have access, build and push your own image:
->>>>>>> d7c27e68
 
 ```bash
 ./container/build.sh --framework tensorrtllm
@@ -149,11 +141,7 @@
 
 ```yaml
 # Update image registry and tag
-<<<<<<< HEAD
-image: nvcr.io/nvidia/ai-dynamo/tensorrtllm-runtime:0.7.0
-=======
 image: my-registry/tensorrtllm-runtime:my-tag
->>>>>>> d7c27e68
 
 # Configure your model and deployment settings
 args:
