--- conflicted
+++ resolved
@@ -50,13 +50,9 @@
 # Configure GPU memory optimization for specific models
 EXTRA_ARGS=""
 if [[ "$MODEL_NAME" == "Qwen/Qwen2.5-VL-7B-Instruct" ]]; then
-<<<<<<< HEAD
     EXTRA_ARGS="--gpu-memory-utilization 0.85 --max-model-len 4096"
-=======
-    EXTRA_ARGS="--gpu-memory-utilization 0.85 --max-model-len 2048"
 elif [[ "$MODEL_NAME" == "llava-hf/llava-1.5-7b-hf" ]]; then
     EXTRA_ARGS="--gpu-memory-utilization 0.85 --max-model-len 2048"
->>>>>>> 6767559f
 fi
 
 # Start vLLM worker with vision model
