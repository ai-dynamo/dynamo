--- conflicted
+++ resolved
@@ -38,11 +38,7 @@
 warmup_isl=$chosen_isl
 warmup_osl=$chosen_osl
 warmup_req_rate=250
-<<<<<<< HEAD
-warmup_concurrency_list=(1 4 8 32 64 128 256 1024 4096)
-=======
 warmup_concurrency_list=(1 4 8 32 64 128 256 512 1024 4096)
->>>>>>> f8219b12
 
 for warmup_concurrency in "${warmup_concurrency_list[@]}"
 do
