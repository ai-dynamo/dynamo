--- conflicted
+++ resolved
@@ -67,12 +67,8 @@
   --host 0.0.0.0 \
   --port 40000 \
   --disaggregation-transfer-backend nixl \
-<<<<<<< HEAD
   --enable-metrics \
   "${TRACE_ARGS[@]}" &
-=======
-  --enable-metrics --log-level debug &
->>>>>>> bd4366d0
 PREFILL_PID=$!
 
 # run decode worker
@@ -88,9 +84,5 @@
   --disaggregation-bootstrap-port 12345 \
   --host 0.0.0.0 \
   --disaggregation-transfer-backend nixl \
-<<<<<<< HEAD
   --enable-metrics \
-  "${TRACE_ARGS[@]}"
-=======
-  --enable-metrics --log-level debug
->>>>>>> bd4366d0
+  "${TRACE_ARGS[@]}"