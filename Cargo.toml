# SPDX-FileCopyrightText: Copyright (c) 2025 NVIDIA CORPORATION & AFFILIATES. All rights reserved.
# SPDX-License-Identifier: Apache-2.0

[workspace]
members = [
    "components/metrics",
    "launch/*",
    "lib/llm",
    "lib/runtime",
    "lib/tokens",
    "lib/async-openai",
    "lib/parsers",
    "lib/bindings/c",
    "lib/engines/*",
]
resolver = "3"

[workspace.package]
version = "0.5.1"
edition = "2024"
description = "Dynamo Inference Framework"
authors = ["NVIDIA Inc. <sw-dl-dynamo@nvidia.com>"]
license = "Apache-2.0"
homepage = "https://github.com/ai-dynamo/dynamo"
repository = "https://github.com/ai-dynamo/dynamo.git"
keywords = ["llm", "genai", "inference", "nvidia", "distributed"]

[workspace.dependencies]
# Local crates
<<<<<<< HEAD
dynamo-runtime = { path = "lib/runtime", version = "0.5.1" }
dynamo-llm = { path = "lib/llm", version = "0.5.1" }
dynamo-tokens = { path = "lib/tokens", version = "0.5.1" }
dynamo-async-openai = { path = "lib/async-openai", version = "0.5.1", features = ["byot", "rustls"]}
dynamo-parsers = { path = "lib/parsers", version = "0.5.1" }
=======
dynamo-runtime = { path = "lib/runtime", version = "0.5.0" }
dynamo-llm = { path = "lib/llm", version = "0.5.0" }
dynamo-tokens = { path = "lib/tokens", version = "0.5.0" }
dynamo-async-openai = { path = "lib/async-openai", version = "0.5.0", features = [
    "byot",
    "rustls",
] }
dynamo-parsers = { path = "lib/parsers", version = "0.5.0" }
>>>>>>> 088295e0

# External dependencies
anyhow = { version = "1" }
async-nats = { version = "0.40", features = ["service"] }
async-stream = { version = "0.3" }
async-trait = { version = "0.1" }
async_zmq = { version = "0.4.0" }
blake3 = { version = "1" }
bytes = { version = "1" }
chrono = { version = "0.4", default-features = false, features = [
    "alloc",
    "std",
    "clock",
    "now",
    "serde",
] }
derive_builder = { version = "0.20" }
derive-getters = { version = "0.5" }
either = { version = "1.13", features = ["serde"] }
etcd-client = { version = "0.16", features = ["tls"] }
futures = { version = "0.3" }
hf-hub = { version = "0.4.2", default-features = false, features = [
    "tokio",
    "rustls-tls",
    "ureq",
] }

# ModelExpress for model downloading
modelexpress-client = { git = "https://github.com/ai-dynamo/modelexpress.git", rev = "a232220bf268a475d293914d407f4ae186f443e3", package = "modelexpress-client" }
modelexpress-common = { git = "https://github.com/ai-dynamo/modelexpress.git", rev = "a232220bf268a475d293914d407f4ae186f443e3", package = "modelexpress-common" }

humantime = { version = "2.2.0" }
libc = { version = "0.2" }
oneshot = { version = "0.1.11", features = ["std", "async"] }
prometheus = { version = "0.14" }
rand = { version = "0.9.0" }
reqwest = { version = "0.12.22", default-features = false, features = [
    "json",
    "stream",
    "rustls-tls",
] }
serde = { version = "1", features = ["derive"] }
serde_json = { version = "1" }
strum = { version = "0.27", features = ["derive"] }
tempfile = "3"
thiserror = { version = "2.0.11" }
tokio = { version = "1", features = ["full"] }
tokio-stream = { version = "0.1" }
tokio-util = { version = "0.7", features = ["codec", "net", "rt"] }
tower-http = { version = "0.6", features = ["trace"] }
axum = { version = "0.8", features = ["macros"] }
tracing = { version = "0.1" }
tracing-subscriber = { version = "0.3", features = [
    "env-filter",
    "local-time",
    "json",
] }
validator = { version = "0.20.0", features = ["derive"] }
uuid = { version = "1.17", features = ["v4", "serde"] }
url = { version = "2.5", features = ["serde"] }
xxhash-rust = { version = "0.8", features = ["xxh3", "const_xxh3"] }

[profile.dev.package]
insta.opt-level = 3

[profile.dev]
# release level optimizations otherwise everything feels slow
opt-level = 3

[profile.release]
# These make the build much slower but shrink the binary, and could help performance
codegen-units = 1
lto = true<|MERGE_RESOLUTION|>--- conflicted
+++ resolved
@@ -27,22 +27,15 @@
 
 [workspace.dependencies]
 # Local crates
-<<<<<<< HEAD
 dynamo-runtime = { path = "lib/runtime", version = "0.5.1" }
 dynamo-llm = { path = "lib/llm", version = "0.5.1" }
 dynamo-tokens = { path = "lib/tokens", version = "0.5.1" }
-dynamo-async-openai = { path = "lib/async-openai", version = "0.5.1", features = ["byot", "rustls"]}
-dynamo-parsers = { path = "lib/parsers", version = "0.5.1" }
-=======
-dynamo-runtime = { path = "lib/runtime", version = "0.5.0" }
-dynamo-llm = { path = "lib/llm", version = "0.5.0" }
-dynamo-tokens = { path = "lib/tokens", version = "0.5.0" }
-dynamo-async-openai = { path = "lib/async-openai", version = "0.5.0", features = [
+dynamo-async-openai = { path = "lib/async-openai", version = "0.5.1", features = [
     "byot",
     "rustls",
 ] }
-dynamo-parsers = { path = "lib/parsers", version = "0.5.0" }
->>>>>>> 088295e0
+dynamo-parsers = { path = "lib/parsers", version = "0.5.1" }
+
 
 # External dependencies
 anyhow = { version = "1" }
