# SPDX-FileCopyrightText: Copyright (c) 2025 NVIDIA CORPORATION & AFFILIATES. All rights reserved.
# SPDX-License-Identifier: Apache-2.0

[workspace]
members = [
    "components/metrics",
    "components/router",
    "launch/*",
    "lib/llm",
    "lib/runtime",
    "lib/tokens",
    "lib/bindings/c",
    "lib/engines/*",
]
resolver = "3"

[workspace.package]
version = "0.3.2"
edition = "2021"
description = "Dynamo Inference Framework"
authors = ["NVIDIA Inc. <sw-dl-dynamo@nvidia.com>"]
license = "Apache-2.0"
homepage = "https://github.com/ai-dynamo/dynamo"
repository = "https://github.com/ai-dynamo/dynamo.git"
keywords = ["llm", "genai", "inference", "nvidia", "distributed", "dynamo"]

[workspace.dependencies]
# Local crates
dynamo-runtime = { path = "lib/runtime", version = "0.3.2" }
dynamo-llm = { path = "lib/llm", version = "0.3.2" }
dynamo-tokens = { path = "lib/tokens", version = "0.3.2" }

# External dependencies
anyhow = { version = "1" }
async-nats = { version = "0.40", features = ["service"] }
async-openai = { version = "0.29.0", features = ["rustls", "byot"] }
async-stream = { version = "0.3" }
async-trait = { version = "0.1" }
async_zmq = { version = "0.4.0" }
blake3 = { version = "1" }
bytes = { version = "1" }
chrono = { version = "0.4", default-features = false, features = ["alloc", "std", "clock", "now", "serde"] }
derive_builder = { version = "0.20" }
derive-getters = { version = "0.5" }
either = { version = "1.13", features = ["serde"] }
etcd-client = { version = "0.14", features = ["tls"] }
futures = { version = "0.3" }
hf-hub = { version = "0.4.2", default-features = false, features = ["tokio", "rustls-tls"] }
humantime = { version = "2.2.0" }
libc = { version = "0.2" }
oneshot = { version = "0.1.11", features = ["std", "async"] }
<<<<<<< HEAD
opentelemetry = { version = "0.30" }
=======
>>>>>>> 22e6c96f
prometheus = { version = "0.14" }
rand = { version = "0.9.0" }
reqwest = { version = "0.12.22", default-features = false, features = ["json", "stream", "rustls-tls"] }
serde = { version = "1", features = ["derive"] }
serde_json = { version = "1" }
strum = { version = "0.27", features = ["derive"] }
tempfile = "3"
thiserror = { version = "2.0.11" }
tokio = { version = "1", features = ["full"] }
tokio-stream = { version = "0.1" }
tokio-util = { version = "0.7", features = ["codec", "net"] }
axum = { version = "0.8" }
tracing = { version = "0.1" }
tracing-subscriber = { version = "0.3", features = ["env-filter", "local-time", "json", "fmt"] }
validator = { version = "0.20.0", features = ["derive"] }
uuid = { version = "1.17", features = ["v4", "serde"] }
url = {version = "2.5", features = ["serde"]}
xxhash-rust = { version = "0.8", features = ["xxh3", "const_xxh3"] }


[profile.dev.package]
insta.opt-level = 3

[profile.dev]
# release level optimizations otherwise everything feels slow
opt-level = 3

[profile.release]
# These make the build much slower but shrink the binary, and could help performance
codegen-units = 1
lto = true<|MERGE_RESOLUTION|>--- conflicted
+++ resolved
@@ -49,10 +49,6 @@
 humantime = { version = "2.2.0" }
 libc = { version = "0.2" }
 oneshot = { version = "0.1.11", features = ["std", "async"] }
-<<<<<<< HEAD
-opentelemetry = { version = "0.30" }
-=======
->>>>>>> 22e6c96f
 prometheus = { version = "0.14" }
 rand = { version = "0.9.0" }
 reqwest = { version = "0.12.22", default-features = false, features = ["json", "stream", "rustls-tls"] }
@@ -66,7 +62,7 @@
 tokio-util = { version = "0.7", features = ["codec", "net"] }
 axum = { version = "0.8" }
 tracing = { version = "0.1" }
-tracing-subscriber = { version = "0.3", features = ["env-filter", "local-time", "json", "fmt"] }
+tracing-subscriber = { version = "0.3", features = ["env-filter", "local-time", "json"] }
 validator = { version = "0.20.0", features = ["derive"] }
 uuid = { version = "1.17", features = ["v4", "serde"] }
 url = {version = "2.5", features = ["serde"]}
