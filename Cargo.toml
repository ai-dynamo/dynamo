--- conflicted
+++ resolved
@@ -17,13 +17,10 @@
     "lib/engines/*",
     "lib/discovery",
     "lib/config",
-<<<<<<< HEAD
     "lib/nova",
     "lib/nova-backend",
     "lib/kvbm",
-=======
     "lib/kvbm-kernels",
->>>>>>> 4d3269cd
 ]
 # Exclude certain packages that are slow to build and we don't ship as flagship
 # features from default build, but keep them in workspace for convenience.
