--- conflicted
+++ resolved
@@ -20,13 +20,10 @@
 RECIPES_DIR="$( cd "$( dirname "$0" )" && pwd )"
 # Default values
 NAMESPACE="${NAMESPACE:-dynamo}"
-<<<<<<< HEAD
 DOWNLOAD_MODEL=true
 DEPLOY_TYPE=""
 GAIE="${GAIE:-false}"
-=======
 DEPLOYMENT=""
->>>>>>> 6739154d
 MODEL=""
 FRAMEWORK=""
 DRY_RUN=""
@@ -45,17 +42,10 @@
     echo "  --deployment <type>   Deployment type (e.g., agg, disagg etc, please refer to the README.md for available deployment types)"
     echo ""
     echo "Optional:"
-<<<<<<< HEAD
     echo "  --namespace <ns>   Kubernetes namespace (default: dynamo)"
-    echo "  --skip-model-cache Skip model downloading (assumes model cache already exists)"
     echo "  --dry-run          Print commands without executing them"
     echo "  --gaie[=true|false] Enable GAIE integration subfolder (applies GAIE manifests skips benchmark) (default: ${GAIE})"
     echo "  -h, --help         Show this help message"
-=======
-    echo "  --namespace <ns>      Kubernetes namespace (default: dynamo)"
-    echo "  --dry-run             Print commands without executing them"
-    echo "  -h, --help            Show this help message"
->>>>>>> 6739154d
     echo ""
     echo "Environment Variables:"
     echo "  NAMESPACE             Kubernetes namespace (default: dynamo)"
@@ -169,12 +159,8 @@
 # Construct paths based on new structure: recipes/<model>/<framework>/<deployment-type>/
 MODEL_DIR="$RECIPES_DIR/$MODEL"
 FRAMEWORK_DIR="$MODEL_DIR/${FRAMEWORK,,}"
-<<<<<<< HEAD
-DEPLOY_PATH="$FRAMEWORK_DIR/$DEPLOY_TYPE"
+DEPLOY_PATH="$FRAMEWORK_DIR/$DEPLOYMENT"
 INTEGRATION="$([[ "${GAIE,,}" == "true" ]] && echo gaie || echo "")"
-=======
-DEPLOY_PATH="$FRAMEWORK_DIR/$DEPLOYMENT"
->>>>>>> 6739154d
 
 # Check if model directory exists
 if [[ ! -d "$MODEL_DIR" ]]; then
@@ -226,39 +212,11 @@
 echo "Framework: ${FRAMEWORK,,}"
 echo "Deployment Type: $DEPLOYMENT"
 echo "Namespace: $NAMESPACE"
-<<<<<<< HEAD
-echo "Model Download: $DOWNLOAD_MODEL"
 echo "GAIE integration: $GAIE"
-=======
->>>>>>> 6739154d
 echo "======================================"
 
 # Handle model downloading
 MODEL_CACHE_DIR="$MODEL_DIR/model-cache"
-<<<<<<< HEAD
-if [[ "$DOWNLOAD_MODEL" == "true" ]]; then
-    echo "Creating PVC for model cache and downloading model..."
-    $DRY_RUN kubectl apply -n $NAMESPACE -f $MODEL_CACHE_DIR/model-cache.yaml
-    $DRY_RUN kubectl apply -n $NAMESPACE -f $MODEL_CACHE_DIR/model-download.yaml
-
-    # Wait for the model download to complete
-    echo "Waiting for the model download to complete..."
-    $DRY_RUN kubectl wait --for=condition=Complete job/model-download -n $NAMESPACE --timeout=6000s
-else
-    echo "Skipping model download (using existing model cache)..."
-    # Create PVC only if it does not exist
-    if [ -z "${DRY_RUN:-}" ]; then
-      if ! kubectl get pvc model-cache -n "$NAMESPACE" >/dev/null 2>&1; then
-        echo "PVC model-cache not found; creating it…"
-        kubectl apply -n "$NAMESPACE" -f "$MODEL_CACHE_DIR/model-cache.yaml"
-      else
-        echo "PVC model-cache already exists; leaving it unchanged."
-      fi
-    else
-      echo "DRY RUN: would ensure PVC model-cache exists"
-    fi
-fi
-=======
 echo "Creating PVC for model cache and downloading model..."
 $DRY_RUN kubectl apply -n $NAMESPACE -f $MODEL_CACHE_DIR/model-cache.yaml
 $DRY_RUN kubectl apply -n $NAMESPACE -f $MODEL_CACHE_DIR/model-download.yaml
@@ -267,13 +225,11 @@
 MODEL_DOWNLOAD_JOB_NAME=$(grep "name:" $MODEL_CACHE_DIR/model-download.yaml | head -1 | awk '{print $2}')
 echo "Waiting for job '$MODEL_DOWNLOAD_JOB_NAME' to complete..."
 $DRY_RUN kubectl wait --for=condition=Complete job/$MODEL_DOWNLOAD_JOB_NAME -n $NAMESPACE --timeout=6000s
->>>>>>> 6739154d
 
 # Deploy the specified configuration
 echo "Deploying $MODEL ${FRAMEWORK,,} $DEPLOYMENT configuration..."
 $DRY_RUN kubectl apply -n $NAMESPACE -f $DEPLOY_FILE
 
-<<<<<<< HEAD
 if [[ "$INTEGRATION" == "gaie" ]]; then
     # run gaie checks.
     SCRIPT_DIR="$(cd -- "$(dirname "${BASH_SOURCE[0]}")" && pwd)"
@@ -283,21 +239,6 @@
     exit
  fi
 
-# Launch the benchmark job
-echo "Launching benchmark job..."
-$DRY_RUN kubectl apply -n $NAMESPACE -f $PERF_FILE
-
-# Construct job name from the perf file
-JOB_NAME=$(grep "name:" $PERF_FILE | head -1 | awk '{print $2}')
-echo "Waiting for job '$JOB_NAME' to complete..."
-$DRY_RUN kubectl wait --for=condition=Complete job/$JOB_NAME -n $NAMESPACE --timeout=6000s
-
-# Print logs from the benchmark job
-echo "======================================"
-echo "Benchmark completed. Logs:"
-echo "======================================"
-$DRY_RUN kubectl logs job/$JOB_NAME -n $NAMESPACE
-=======
 # Launch the benchmark job (if available)
 if [[ "$PERF_AVAILABLE" == "true" ]]; then
     echo "Launching benchmark job..."
@@ -318,5 +259,4 @@
     echo "Deployment completed successfully!"
     echo "No performance benchmark available for this configuration."
     echo "======================================"
-fi
->>>>>>> 6739154d
+fi