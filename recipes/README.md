--- conflicted
+++ resolved
@@ -1,14 +1,5 @@
 # Dynamo Model Serving Recipes
 
-<<<<<<< HEAD
-| Model family  | Backend | Mode                | Deployment | Benchmark | GAIE-integration |
-|---------------|---------|---------------------|------------|-----------|------------------|
-| llama-3-70b   | vllm    | agg                 |     ✓      |     ✓     |        ✓         |
-| llama-3-70b   | vllm    | disagg-multi-node   |     ✓      |     ✓     |                  |
-| llama-3-70b   | vllm    | disagg-single-node  |     ✓      |     ✓     |                  |
-| oss-gpt       | trtllm  | aggregated          |     ✓      |     ✓     |                  |
-| DeepSeek-R1   | sglang  | disaggregated       |     ✓      |    🚧     |                  |
-=======
 This repository contains production-ready recipes for deploying large language models using the Dynamo platform. Each recipe includes deployment configurations, performance benchmarking, and model caching setup.
 
 ## Contents
@@ -22,14 +13,14 @@
 
 ## Available Models
 
-| Model Family    | Framework | Deployment Mode      | GPU Requirements | Status | Benchmark |
-|-----------------|-----------|---------------------|------------------|--------|-----------|
-| llama-3-70b     | vllm      | agg                 | 4x H100/H200     | ✅     | ✅        |
-| llama-3-70b     | vllm      | disagg (1 node)      | 8x H100/H200    | ✅     | ✅        |
-| llama-3-70b     | vllm      | disagg (multi-node)     | 16x H100/H200    | ✅     | ✅        |
-| deepseek-r1     | sglang    | disagg (1 node, wide-ep)     | 8x H200          | ✅     | 🚧        |
-| deepseek-r1     | sglang    | disagg (multi-node, wide-ep)     | 16x H200        | ✅     | 🚧        |
-| gpt-oss-120b    | trtllm    | agg                 | 4x GB200         | ✅     | ✅        |
+| Model Family    | Framework | Deployment Mode      | GPU Requirements | Status | Benchmark |GAIE-integration |
+|-----------------|-----------|---------------------|------------------|--------|-----------|------------------|
+| llama-3-70b     | vllm      | agg                 | 4x H100/H200     | ✅     | ✅        |✅                |
+| llama-3-70b     | vllm      | disagg (1 node)      | 8x H100/H200    | ✅     | ✅        | 🚧               |
+| llama-3-70b     | vllm      | disagg (multi-node)     | 16x H100/H200    | ✅     | ✅        |🚧               |
+| deepseek-r1     | sglang    | disagg (1 node, wide-ep)     | 8x H200          | ✅     | 🚧        |🚧               |
+| deepseek-r1     | sglang    | disagg (multi-node, wide-ep)     | 16x H200        | ✅     | 🚧        |🚧               |
+| gpt-oss-120b    | trtllm    | agg                 | 4x GB200         | ✅     | ✅        |🚧               |
 
 **Legend:**
 - ✅ Functional
@@ -55,7 +46,6 @@
 Follow the instructions in the [Prerequisites](#prerequisites) section to set up your environment.
 
 Choose your preferred deployment method: using the `run.sh` script or manual deployment steps.
->>>>>>> 6739154d
 
 
 ## Prerequisites
@@ -99,13 +89,7 @@
 kubectl apply -f hf_hub_secret/hf_hub_secret.yaml -n ${NAMESPACE}
 ```
 
-<<<<<<< HEAD
 6. Choose a storage class to create the model cache pvc. You'll need to use this storage class name to update the `storageClass` field in the model-cache/model-cache.yaml file. (Optional) Create a shared model cache pvc to store the model weights. If not, the script below will create it for you. If you created it manually, pass `--skip-model-cache` to the script below.
-=======
-### 6. Configure Storage Class
-
-Configure persistent storage for model caching:
->>>>>>> 6739154d
 
 ```bash
 # Check available storage classes
@@ -174,52 +158,6 @@
 ./run.sh --dry-run --model llama-3-70b --framework vllm --deployment agg
 ```
 
-
-## Option 2: Manual Deployment
-
-For step-by-step manual deployment follow these steps :
-
-```bash
-# 0. Set up environment (see Prerequisites section)
-export NAMESPACE=your-namespace
-kubectl create namespace ${NAMESPACE}
-kubectl apply -f hf_hub_secret/hf_hub_secret.yaml -n ${NAMESPACE}
-
-# 1. Download model (see Model Download section)
-kubectl apply -n $NAMESPACE -f <model>/model-cache/
-
-# 2. Deploy model (see Deployment section)
-kubectl apply -n $NAMESPACE -f <model>/<framework>/<mode>/deploy.yaml
-
-# 3. Run benchmarks (optional, if perf.yaml exists)
-kubectl apply -n $NAMESPACE -f <model>/<framework>/<mode>/perf.yaml
-```
-
-### Step 1: Download Model
-
-```bash
-# Start the download job
-kubectl apply -n $NAMESPACE -f <model>/model-cache
-
-# Verify job creation
-kubectl get jobs -n $NAMESPACE | grep model-download
-```
-
-Monitor and wait for the model download to complete:
-
-```bash
-
-# Wait for job completion (timeout after 100 minutes)
-kubectl wait --for=condition=Complete job/model-download -n $NAMESPACE --timeout=6000s
-
-# Check job status
-kubectl get job model-download -n $NAMESPACE
-
-# View download logs
-kubectl logs job/model-download -n $NAMESPACE
-```
-
-<<<<<<< HEAD
 ## If deploying with Gateway API Inference extension GAIE
 
 1. Follow [Deploy Inference Gateway Section 2](../deploy/inference-gateway/README.md#2-deploy-inference-gateway) to install GAIE.
@@ -234,7 +172,51 @@
 ./run.sh --model llama-3-70b --framework vllm --gaie agg
 ```
 The script will perform gateway checks and apply the manifests.
-=======
+
+## Option 2: Manual Deployment
+
+For step-by-step manual deployment follow these steps :
+
+```bash
+# 0. Set up environment (see Prerequisites section)
+export NAMESPACE=your-namespace
+kubectl create namespace ${NAMESPACE}
+kubectl apply -f hf_hub_secret/hf_hub_secret.yaml -n ${NAMESPACE}
+
+# 1. Download model (see Model Download section)
+kubectl apply -n $NAMESPACE -f <model>/model-cache/
+
+# 2. Deploy model (see Deployment section)
+kubectl apply -n $NAMESPACE -f <model>/<framework>/<mode>/deploy.yaml
+
+# 3. Run benchmarks (optional, if perf.yaml exists)
+kubectl apply -n $NAMESPACE -f <model>/<framework>/<mode>/perf.yaml
+```
+
+### Step 1: Download Model
+
+```bash
+# Start the download job
+kubectl apply -n $NAMESPACE -f <model>/model-cache
+
+# Verify job creation
+kubectl get jobs -n $NAMESPACE | grep model-download
+```
+
+Monitor and wait for the model download to complete:
+
+```bash
+
+# Wait for job completion (timeout after 100 minutes)
+kubectl wait --for=condition=Complete job/model-download -n $NAMESPACE --timeout=6000s
+
+# Check job status
+kubectl get job model-download -n $NAMESPACE
+
+# View download logs
+kubectl logs job/model-download -n $NAMESPACE
+```
+
 ### Step 2: Deploy Model Service
 
 ```bash
@@ -243,7 +225,6 @@
 
 # Deploy the model service
 kubectl apply -n $NAMESPACE -f deploy.yaml
->>>>>>> 6739154d
 
 # Verify deployment creation
 kubectl get deployments -n $NAMESPACE
