--- conflicted
+++ resolved
@@ -40,14 +40,11 @@
       componentType: main
       dynamoNamespace: gpt-oss-agg
       envFromSecret: hf-token-secret
-<<<<<<< HEAD
-=======
       volumeMounts:
         - name: model-cache-oss-gpt120b
           mountPoint: /root/.cache/huggingface
       sharedMemory:
         size: 80Gi
->>>>>>> b16b6bc6
       extraPodSpec:
         affinity:
           nodeAffinity:
