--- conflicted
+++ resolved
@@ -46,11 +46,7 @@
           command:
           - /bin/sh
           - -c
-<<<<<<< HEAD
-          image: nvcr.io/nvidia/ai-dynamo/tensorrtllm-runtime:0.7.0
-=======
           image: my-registry/tensorrtllm-runtime:my-tag
->>>>>>> d7c27e68
       replicas: 1
     TrtllmWorker:
       componentType: main
@@ -85,11 +81,7 @@
           command:
           - /bin/sh
           - -c
-<<<<<<< HEAD
-          image: nvcr.io/nvidia/ai-dynamo/tensorrtllm-runtime:0.7.0
-=======
           image: my-registry/tensorrtllm-runtime:my-tag
->>>>>>> d7c27e68
           env:
           - name: TRTLLM_ENABLE_PDL
             value: "1"
